--- conflicted
+++ resolved
@@ -17,15 +17,11 @@
 
 // 27.6.1.3 unformatted input functions
 
-<<<<<<< HEAD
-// { dg-xfail-run-if "not supported on OR1K newlib" { or1k-*-elf } }
-=======
 // { dg-options "-DMAX_LENGTH=7" { target simulator } }
 
 #ifndef MAX_LENGTH
 #define MAX_LENGTH 777
 #endif
->>>>>>> 84a4a7d4
 
 #include <istream>
 #include <string>
