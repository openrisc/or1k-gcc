// 2006-07-15  Paolo Carlini  <pcarlini@suse.de>

// Copyright (C) 2006-2013 Free Software Foundation, Inc.
//
// This file is part of the GNU ISO C++ Library.  This library is free
// software; you can redistribute it and/or modify it under the
// terms of the GNU General Public License as published by the
// Free Software Foundation; either version 3, or (at your option)
// any later version.

// This library is distributed in the hope that it will be useful,
// but WITHOUT ANY WARRANTY; without even the implied warranty of
// MERCHANTABILITY or FITNESS FOR A PARTICULAR PURPOSE.  See the
// GNU General Public License for more details.

// You should have received a copy of the GNU General Public License along
// with this library; see the file COPYING3.  If not see
// <http://www.gnu.org/licenses/>.

<<<<<<< HEAD
// { dg-options " -DVALARRAY_SIZE=500000" { target { or1k-*-elf } } }
=======
// { dg-options "-DMAX_SIZE=5000" { target simulator } }

#ifndef MAX_SIZE
#define MAX_SIZE 5000000
#endif
>>>>>>> 84a4a7d4

#include <valarray>
#include <testsuite_hooks.h>

// libstdc++/28277
void test01()
{
  bool test __attribute__((unused)) = true;

  const std::valarray<int> v1(1, MAX_SIZE);

  const std::valarray<int> v2 = v1.shift(1);
  VERIFY( v2.size() == v1.size() );
  VERIFY( v2[v1.size() - 1] == 0 );

  const std::valarray<int> v3 = v2.cshift(-1);
  VERIFY( v3.size() == v2.size() );
  VERIFY( v3[0] == 0 );
}

int main()
{
  test01();
  return 0;
}<|MERGE_RESOLUTION|>--- conflicted
+++ resolved
@@ -17,15 +17,11 @@
 // with this library; see the file COPYING3.  If not see
 // <http://www.gnu.org/licenses/>.
 
-<<<<<<< HEAD
-// { dg-options " -DVALARRAY_SIZE=500000" { target { or1k-*-elf } } }
-=======
 // { dg-options "-DMAX_SIZE=5000" { target simulator } }
 
 #ifndef MAX_SIZE
 #define MAX_SIZE 5000000
 #endif
->>>>>>> 84a4a7d4
 
 #include <valarray>
 #include <testsuite_hooks.h>
