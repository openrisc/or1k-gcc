--- conflicted
+++ resolved
@@ -19,15 +19,11 @@
 
 // 21.3.3 string capacity
 
-<<<<<<< HEAD
-// { dg-options " -DSTR_MAX_SIZE=16" { target { or1k-*-elf } } }
-=======
 // { dg-options "-DMAX_SIZE=16" { target simulator } }
 
 #ifndef MAX_SIZE
 #define MAX_SIZE 20
 #endif
->>>>>>> 84a4a7d4
 
 #include <string>
 #include <testsuite_hooks.h>
