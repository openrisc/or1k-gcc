--- conflicted
+++ resolved
@@ -17,15 +17,11 @@
 
 // 21.3.7.9 inserters and extractors
 
-<<<<<<< HEAD
-// { dg-xfail-run-if "not supported on OR1K newlib" { or1k-*-elf } }
-=======
 // { dg-options "-DMAX_SIZE=466" { target simulator } }
 
 #ifndef MAX_SIZE
 #define MAX_SIZE 666
 #endif
->>>>>>> 84a4a7d4
 
 #include <istream>
 #include <string>
