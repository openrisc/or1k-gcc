// 2004-01-30  Paolo Carlini  <pcarlini@suse.de>

// Copyright (C) 2004-2013 Free Software Foundation, Inc.
//
// This file is part of the GNU ISO C++ Library.  This library is free
// software; you can redistribute it and/or modify it under the
// terms of the GNU General Public License as published by the
// Free Software Foundation; either version 3, or (at your option)
// any later version.

// This library is distributed in the hope that it will be useful,
// but WITHOUT ANY WARRANTY; without even the implied warranty of
// MERCHANTABILITY or FITNESS FOR A PARTICULAR PURPOSE.  See the
// GNU General Public License for more details.

// You should have received a copy of the GNU General Public License along
// with this library; see the file COPYING3.  If not see
// <http://www.gnu.org/licenses/>.

// 21.3.1 basic_string constructors.

<<<<<<< HEAD
// { dg-options " -DSTR_ITER=10" { target { or1k-*-elf } } }
=======
// { dg-options "-DITERATIONS=11" { target simulator } }

#ifndef ITERATIONS
#define ITERATIONS 13
#endif
>>>>>>> caa62b46

#include <iterator>
#include <sstream>
#include <cstdlib>
#include <testsuite_hooks.h>

using namespace std;

wstring data(long len)
{
  wstring ret;
  for (long i = 0; i < len; ++i)
    ret.push_back(L'a' + rand() % 26);
  return ret;
}

void test01(int iter)
{
  bool test __attribute__((unused)) = true;

  for (long i = 0, j = 1; i < iter; ++i, j *= 3)
    {
      wistringstream isstr(data(j));

      wstring str((istreambuf_iterator<wchar_t>(isstr)),
		  istreambuf_iterator<wchar_t>());
      VERIFY( str == isstr.str() );
    }
}

int main()
{
  test01(ITERATIONS);
  return 0;
}<|MERGE_RESOLUTION|>--- conflicted
+++ resolved
@@ -19,15 +19,12 @@
 
 // 21.3.1 basic_string constructors.
 
-<<<<<<< HEAD
 // { dg-options " -DSTR_ITER=10" { target { or1k-*-elf } } }
-=======
 // { dg-options "-DITERATIONS=11" { target simulator } }
 
 #ifndef ITERATIONS
 #define ITERATIONS 13
 #endif
->>>>>>> caa62b46
 
 #include <iterator>
 #include <sstream>
