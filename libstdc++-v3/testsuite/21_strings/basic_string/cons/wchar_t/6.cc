// 2004-01-30  Paolo Carlini  <pcarlini@suse.de>

// Copyright (C) 2004-2013 Free Software Foundation, Inc.
//
// This file is part of the GNU ISO C++ Library.  This library is free
// software; you can redistribute it and/or modify it under the
// terms of the GNU General Public License as published by the
// Free Software Foundation; either version 3, or (at your option)
// any later version.

// This library is distributed in the hope that it will be useful,
// but WITHOUT ANY WARRANTY; without even the implied warranty of
// MERCHANTABILITY or FITNESS FOR A PARTICULAR PURPOSE.  See the
// GNU General Public License for more details.

// You should have received a copy of the GNU General Public License along
// with this library; see the file COPYING3.  If not see
// <http://www.gnu.org/licenses/>.

// 21.3.1 basic_string constructors.

<<<<<<< HEAD
// { dg-options " -DSTR_ITER=10" { target { or1k-*-elf } } }
=======
// { dg-options "-DITERATIONS=11" { target simulator } }

#ifndef ITERATIONS
#define ITERATIONS 13
#endif
>>>>>>> 84a4a7d4

#include <iterator>
#include <sstream>
#include <cstdlib>
#include <testsuite_hooks.h>

using namespace std;

wstring data(long len)
{
  wstring ret;
  for (long i = 0; i < len; ++i)
    ret.push_back(L'a' + rand() % 26);
  return ret;
}

void test01(int iter)
{
  bool test __attribute__((unused)) = true;

  for (long i = 0, j = 1; i < iter; ++i, j *= 3)
    {
      wistringstream isstr(data(j));

      wstring str((istreambuf_iterator<wchar_t>(isstr)),
		  istreambuf_iterator<wchar_t>());
      VERIFY( str == isstr.str() );
    }
}

int main()
{
  test01(ITERATIONS);
  return 0;
}<|MERGE_RESOLUTION|>--- conflicted
+++ resolved
@@ -19,15 +19,11 @@
 
 // 21.3.1 basic_string constructors.
 
-<<<<<<< HEAD
-// { dg-options " -DSTR_ITER=10" { target { or1k-*-elf } } }
-=======
 // { dg-options "-DITERATIONS=11" { target simulator } }
 
 #ifndef ITERATIONS
 #define ITERATIONS 13
 #endif
->>>>>>> 84a4a7d4
 
 #include <iterator>
 #include <sstream>
