--- conflicted
+++ resolved
@@ -1,15 +1,12 @@
 // Test vector: performance difference 25% (0.444s vs 0.539s)
 // Advice: set tmp as 10000
 
-<<<<<<< HEAD
 // { dg-options " -DVEC_ITER=200" { target { or1k-*-elf } } }
-=======
 // { dg-options "-DITERATIONS=20" { target simulator } }
 
 #ifndef ITERATIONS
 #define ITERATIONS 2000
 #endif
->>>>>>> caa62b46
 
 #include <vector>
 
