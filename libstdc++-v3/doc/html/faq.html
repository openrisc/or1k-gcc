--- conflicted
+++ resolved
@@ -3,11 +3,7 @@
       2008, 2010
      
       <a class="link" href="http://www.fsf.org" target="_top">FSF</a>
-<<<<<<< HEAD
-    </p></div></div><hr /></div><div class="qandaset"><a id="idm234616871040"></a><dl><dt></dt><dd><dl><dt>1.1. <a href="faq.html#faq.what">
-=======
     </p></div></div><hr /></div><div class="qandaset"><a id="idm269899593232"></a><dl><dt></dt><dd><dl><dt>1.1. <a href="faq.html#faq.what">
->>>>>>> a7aa3838
       What is libstdc++?
     </a></dt><dt>1.2. <a href="faq.html#faq.why">
       Why should I use libstdc++?
