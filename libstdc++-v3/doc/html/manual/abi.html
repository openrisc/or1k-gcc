<?xml version="1.0" encoding="UTF-8" standalone="no"?>
<!DOCTYPE html PUBLIC "-//W3C//DTD XHTML 1.0 Transitional//EN" "http://www.w3.org/TR/xhtml1/DTD/xhtml1-transitional.dtd"><html xmlns="http://www.w3.org/1999/xhtml"><head><meta http-equiv="Content-Type" content="text/html; charset=UTF-8" /><title>ABI Policy and Guidelines</title><meta name="generator" content="DocBook XSL-NS Stylesheets V1.78.1" /><meta name="keywords" content="C++, ABI, version, dynamic, shared, compatibility" /><meta name="keywords" content="ISO C++, library" /><meta name="keywords" content="ISO C++, runtime, library" /><link rel="home" href="../index.html" title="The GNU C++ Library" /><link rel="up" href="appendix_porting.html" title="Appendix B.  Porting and Maintenance" /><link rel="prev" href="test.html" title="Test" /><link rel="next" href="api.html" title="API Evolution and Deprecation History" /></head><body><div class="navheader"><table width="100%" summary="Navigation header"><tr><th colspan="3" align="center">ABI Policy and Guidelines</th></tr><tr><td width="20%" align="left"><a accesskey="p" href="test.html">Prev</a> </td><th width="60%" align="center">Appendix B. 
  Porting and Maintenance
  
</th><td width="20%" align="right"> <a accesskey="n" href="api.html">Next</a></td></tr></table><hr /></div><div class="section"><div class="titlepage"><div><div><h2 class="title" style="clear: both"><a id="appendix.porting.abi"></a>ABI Policy and Guidelines</h2></div></div></div><p>
</p><div class="section"><div class="titlepage"><div><div><h3 class="title"><a id="abi.cxx_interface"></a>The C++ Interface</h3></div></div></div><p>
  C++ applications often depend on specific language support
  routines, say for throwing exceptions, or catching exceptions, and
  perhaps also depend on features in the C++ Standard Library.
</p><p>
  The C++ Standard Library has many include files, types defined in
  those include files, specific named functions, and other
  behavior. The text of these behaviors, as written in source include
  files, is called the Application Programing Interface, or API.
</p><p>
  Furthermore, C++ source that is compiled into object files is
  transformed by the compiler: it arranges objects with specific
  alignment and in a particular layout, mangling names according to a
  well-defined algorithm, has specific arrangements for the support of
  virtual functions, etc. These details are defined as the compiler
  Application Binary Interface, or ABI. The GNU C++ compiler uses an
  industry-standard C++ ABI starting with version 3. Details can be
  found in the <a class="link" href="http://mentorembedded.github.com/cxx-abi/abi.html" target="_top">ABI
  specification</a>.
</p><p>
 The GNU C++ compiler, g++, has a compiler command line option to
  switch between various different C++ ABIs. This explicit version
  switch is the flag <code class="code">-fabi-version</code>. In addition, some
  g++ command line options may change the ABI as a side-effect of
  use. Such flags include <code class="code">-fpack-struct</code> and
  <code class="code">-fno-exceptions</code>, but include others: see the complete
  list in the GCC manual under the heading <a class="link" href="http://gcc.gnu.org/onlinedocs/gcc/Code-Gen-Options.html#Code%20Gen%20Options" target="_top">Options
  for Code Generation Conventions</a>.
</p><p>
  The configure options used when building a specific libstdc++
  version may also impact the resulting library ABI. The available
  configure options, and their impact on the library ABI, are
  documented
<a class="link" href="configure.html" title="Configure">here</a>.
</p><p> Putting all of these ideas together results in the C++ Standard
library ABI, which is the compilation of a given library API by a
given compiler ABI. In a nutshell:
</p><p>
  <span class="quote">“<span class="quote">
    library API + compiler ABI = library ABI
  </span>”</span>
</p><p>
 The library ABI is mostly of interest for end-users who have
 unresolved symbols and are linking dynamically to the C++ Standard
 library, and who thus must be careful to compile their application
 with a compiler that is compatible with the available C++ Standard
 library binary. In this case, compatible is defined with the equation
 above: given an application compiled with a given compiler ABI and
 library API, it will work correctly with a Standard C++ Library
 created with the same constraints.
</p><p>
  To use a specific version of the C++ ABI, one must use a
  corresponding GNU C++ toolchain (i.e., g++ and libstdc++) that
  implements the C++ ABI in question.
</p></div><div class="section"><div class="titlepage"><div><div><h3 class="title"><a id="abi.versioning"></a>Versioning</h3></div></div></div><p> The C++ interface has evolved throughout the history of the GNU
C++ toolchain. With each release, various details have been changed so
as to give distinct versions to the C++ interface.
</p><div class="section"><div class="titlepage"><div><div><h4 class="title"><a id="abi.versioning.goals"></a>Goals</h4></div></div></div><p>Extending existing, stable ABIs. Versioning gives subsequent
releases of library binaries the ability to add new symbols and add
functionality, all the while retaining compatibility with the previous
releases in the series. Thus, program binaries linked with the initial
release of a library binary will still run correctly if the library
binary is replaced by carefully-managed subsequent library
binaries. This is called forward compatibility.
</p><p>
The reverse (backwards compatibility) is not true. It is not possible
to take program binaries linked with the latest version of a library
binary in a release series (with additional symbols added), substitute
in the initial release of the library binary, and remain link
compatible.
</p><p>Allows multiple, incompatible ABIs to coexist at the same time.
</p></div><div class="section"><div class="titlepage"><div><div><h4 class="title"><a id="abi.versioning.history"></a>History</h4></div></div></div><p>
 How can this complexity be managed? What does C++ versioning mean?
  Because library and compiler changes often make binaries compiled
  with one version of the GNU tools incompatible with binaries
  compiled with other (either newer or older) versions of the same GNU
  tools, specific techniques are used to make managing this complexity
  easier.
</p><p>
  The following techniques are used:
</p><div class="orderedlist"><ol class="orderedlist" type="1"><li class="listitem"><p>Release versioning on the libgcc_s.so binary. </p><p>This is implemented via file names and the ELF
    <code class="constant">DT_SONAME</code> mechanism (at least on ELF
    systems). It is versioned as follows:
    </p><div class="itemizedlist"><ul class="itemizedlist" style="list-style-type: disc; "><li class="listitem"><p>GCC 3.x: libgcc_s.so.1</p></li><li class="listitem"><p>GCC 4.x: libgcc_s.so.1</p></li></ul></div><p>For m68k-linux the versions differ as follows: </p><div class="itemizedlist"><ul class="itemizedlist" style="list-style-type: disc; "><li class="listitem"><p>GCC 3.4, GCC 4.x: libgcc_s.so.1
    when configuring <code class="code">--with-sjlj-exceptions</code>, or
    libgcc_s.so.2 </p></li></ul></div><p>For hppa-linux the versions differ as follows: </p><div class="itemizedlist"><ul class="itemizedlist" style="list-style-type: disc; "><li class="listitem"><p>GCC 3.4, GCC 4.[0-1]: either libgcc_s.so.1
    when configuring <code class="code">--with-sjlj-exceptions</code>, or
    libgcc_s.so.2 </p></li><li class="listitem"><p>GCC 4.[2-7]: either libgcc_s.so.3 when configuring
    <code class="code">--with-sjlj-exceptions</code>) or libgcc_s.so.4
    </p></li></ul></div></li><li class="listitem"><p>Symbol versioning on the libgcc_s.so binary.</p><p>It is versioned with the following labels and version
   definitions, where the version definition is the maximum for a
   particular release. Labels are cumulative. If a particular release
   is not listed, it has the same version labels as the preceding
   release.</p><p>This corresponds to the mapfile: gcc/libgcc-std.ver</p><div class="itemizedlist"><ul class="itemizedlist" style="list-style-type: disc; "><li class="listitem"><p>GCC 3.0.0: GCC_3.0</p></li><li class="listitem"><p>GCC 3.3.0: GCC_3.3</p></li><li class="listitem"><p>GCC 3.3.1: GCC_3.3.1</p></li><li class="listitem"><p>GCC 3.3.2: GCC_3.3.2</p></li><li class="listitem"><p>GCC 3.3.4: GCC_3.3.4</p></li><li class="listitem"><p>GCC 3.4.0: GCC_3.4</p></li><li class="listitem"><p>GCC 3.4.2: GCC_3.4.2</p></li><li class="listitem"><p>GCC 3.4.4: GCC_3.4.4</p></li><li class="listitem"><p>GCC 4.0.0: GCC_4.0.0</p></li><li class="listitem"><p>GCC 4.1.0: GCC_4.1.0</p></li><li class="listitem"><p>GCC 4.2.0: GCC_4.2.0</p></li><li class="listitem"><p>GCC 4.3.0: GCC_4.3.0</p></li><li class="listitem"><p>GCC 4.4.0: GCC_4.4.0</p></li><li class="listitem"><p>GCC 4.5.0: GCC_4.5.0</p></li><li class="listitem"><p>GCC 4.6.0: GCC_4.6.0</p></li><li class="listitem"><p>GCC 4.7.0: GCC_4.7.0</p></li><li class="listitem"><p>GCC 4.8.0: GCC_4.8.0</p></li></ul></div></li><li class="listitem"><p>
	Release versioning on the libstdc++.so binary, implemented in
	the same way as the libgcc_s.so binary above. Listed is the
	filename: <code class="constant">DT_SONAME</code> can be deduced from
	the filename by removing the last two period-delimited numbers. For
	example, filename <code class="filename">libstdc++.so.5.0.4</code>
	corresponds to a <code class="constant">DT_SONAME</code> of
	<code class="constant">libstdc++.so.5</code>. Binaries with equivalent
	<code class="constant">DT_SONAME</code>s are forward-compatibile: in
	the table below, releases incompatible with the previous
	one are explicitly noted.
	If a particular release is not listed, its libstdc++.so binary
	has the same filename and <code class="constant">DT_SONAME</code> as the
	preceding release.
      </p><p>It is versioned as follows:
    </p><div class="itemizedlist"><ul class="itemizedlist" style="list-style-type: disc; "><li class="listitem"><p>GCC 3.0.0: libstdc++.so.3.0.0</p></li><li class="listitem"><p>GCC 3.0.1: libstdc++.so.3.0.1</p></li><li class="listitem"><p>GCC 3.0.2: libstdc++.so.3.0.2</p></li><li class="listitem"><p>GCC 3.0.3: libstdc++.so.3.0.2 (See Note 1)</p></li><li class="listitem"><p>GCC 3.0.4: libstdc++.so.3.0.4</p></li><li class="listitem"><p>GCC 3.1.0: libstdc++.so.4.0.0 <span class="emphasis"><em>(Incompatible with previous)</em></span></p></li><li class="listitem"><p>GCC 3.1.1: libstdc++.so.4.0.1</p></li><li class="listitem"><p>GCC 3.2.0: libstdc++.so.5.0.0 <span class="emphasis"><em>(Incompatible with previous)</em></span></p></li><li class="listitem"><p>GCC 3.2.1: libstdc++.so.5.0.1</p></li><li class="listitem"><p>GCC 3.2.2: libstdc++.so.5.0.2</p></li><li class="listitem"><p>GCC 3.2.3: libstdc++.so.5.0.3 (See Note 2)</p></li><li class="listitem"><p>GCC 3.3.0: libstdc++.so.5.0.4</p></li><li class="listitem"><p>GCC 3.3.1: libstdc++.so.5.0.5</p></li><li class="listitem"><p>GCC 3.4.0: libstdc++.so.6.0.0 <span class="emphasis"><em>(Incompatible with previous)</em></span></p></li><li class="listitem"><p>GCC 3.4.1: libstdc++.so.6.0.1</p></li><li class="listitem"><p>GCC 3.4.2: libstdc++.so.6.0.2</p></li><li class="listitem"><p>GCC 3.4.3: libstdc++.so.6.0.3</p></li><li class="listitem"><p>GCC 4.0.0: libstdc++.so.6.0.4</p></li><li class="listitem"><p>GCC 4.0.1: libstdc++.so.6.0.5</p></li><li class="listitem"><p>GCC 4.0.2: libstdc++.so.6.0.6</p></li><li class="listitem"><p>GCC 4.0.3: libstdc++.so.6.0.7</p></li><li class="listitem"><p>GCC 4.1.0: libstdc++.so.6.0.7</p></li><li class="listitem"><p>GCC 4.1.1: libstdc++.so.6.0.8</p></li><li class="listitem"><p>GCC 4.2.0: libstdc++.so.6.0.9</p></li><li class="listitem"><p>GCC 4.2.1: libstdc++.so.6.0.9 (See Note 3)</p></li><li class="listitem"><p>GCC 4.2.2: libstdc++.so.6.0.9</p></li><li class="listitem"><p>GCC 4.3.0: libstdc++.so.6.0.10</p></li><li class="listitem"><p>GCC 4.4.0: libstdc++.so.6.0.11</p></li><li class="listitem"><p>GCC 4.4.1: libstdc++.so.6.0.12</p></li><li class="listitem"><p>GCC 4.4.2: libstdc++.so.6.0.13</p></li><li class="listitem"><p>GCC 4.5.0: libstdc++.so.6.0.14</p></li><li class="listitem"><p>GCC 4.6.0: libstdc++.so.6.0.15</p></li><li class="listitem"><p>GCC 4.6.1: libstdc++.so.6.0.16</p></li><li class="listitem"><p>GCC 4.7.0: libstdc++.so.6.0.17</p></li><li class="listitem"><p>GCC 4.8.0: libstdc++.so.6.0.18</p></li><li class="listitem"><p>GCC 4.8.3: libstdc++.so.6.0.19</p></li><li class="listitem"><p>GCC 4.9.0: libstdc++.so.6.0.20</p></li></ul></div><p>
      Note 1: Error should be libstdc++.so.3.0.3.
    </p><p>
      Note 2: Not strictly required.
    </p><p>
      Note 3: This release (but not previous or subsequent) has one
      known incompatibility, see <a class="link" href="http://gcc.gnu.org/bugzilla/show_bug.cgi?id=33678" target="_top">33678</a>
      in the GCC bug database.
    </p></li><li class="listitem"><p>Symbol versioning on the libstdc++.so binary.</p><p>mapfile: libstdc++-v3/config/abi/pre/gnu.ver</p><p>It is versioned with the following labels and version
   definitions, where the version definition is the maximum for a
   particular release. Note, only symbols which are newly introduced
   will use the maximum version definition. Thus, for release series
   with the same label, but incremented version definitions, the later
   release has both versions. (An example of this would be the
   GCC 3.2.1 release, which has GLIBCPP_3.2.1 for new symbols and
   GLIBCPP_3.2 for symbols that were introduced in the GCC 3.2.0
   release.) If a particular release is not listed, it has the same
   version labels as the preceding release.
   </p><div class="itemizedlist"><ul class="itemizedlist" style="list-style-type: disc; "><li class="listitem"><p>GCC 3.0.0: (Error, not versioned)</p></li><li class="listitem"><p>GCC 3.0.1: (Error, not versioned)</p></li><li class="listitem"><p>GCC 3.0.2: (Error, not versioned)</p></li><li class="listitem"><p>GCC 3.0.3: (Error, not versioned)</p></li><li class="listitem"><p>GCC 3.0.4: (Error, not versioned)</p></li><li class="listitem"><p>GCC 3.1.0: GLIBCPP_3.1, CXXABI_1</p></li><li class="listitem"><p>GCC 3.1.1: GLIBCPP_3.1, CXXABI_1</p></li><li class="listitem"><p>GCC 3.2.0: GLIBCPP_3.2, CXXABI_1.2</p></li><li class="listitem"><p>GCC 3.2.1: GLIBCPP_3.2.1, CXXABI_1.2</p></li><li class="listitem"><p>GCC 3.2.2: GLIBCPP_3.2.2, CXXABI_1.2</p></li><li class="listitem"><p>GCC 3.2.3: GLIBCPP_3.2.2, CXXABI_1.2</p></li><li class="listitem"><p>GCC 3.3.0: GLIBCPP_3.2.2, CXXABI_1.2.1</p></li><li class="listitem"><p>GCC 3.3.1: GLIBCPP_3.2.3, CXXABI_1.2.1</p></li><li class="listitem"><p>GCC 3.3.2: GLIBCPP_3.2.3, CXXABI_1.2.1</p></li><li class="listitem"><p>GCC 3.3.3: GLIBCPP_3.2.3, CXXABI_1.2.1</p></li><li class="listitem"><p>GCC 3.4.0: GLIBCXX_3.4, CXXABI_1.3</p></li><li class="listitem"><p>GCC 3.4.1: GLIBCXX_3.4.1, CXXABI_1.3</p></li><li class="listitem"><p>GCC 3.4.2: GLIBCXX_3.4.2</p></li><li class="listitem"><p>GCC 3.4.3: GLIBCXX_3.4.3</p></li><li class="listitem"><p>GCC 4.0.0: GLIBCXX_3.4.4, CXXABI_1.3.1</p></li><li class="listitem"><p>GCC 4.0.1: GLIBCXX_3.4.5</p></li><li class="listitem"><p>GCC 4.0.2: GLIBCXX_3.4.6</p></li><li class="listitem"><p>GCC 4.0.3: GLIBCXX_3.4.7</p></li><li class="listitem"><p>GCC 4.1.1: GLIBCXX_3.4.8</p></li><li class="listitem"><p>GCC 4.2.0: GLIBCXX_3.4.9</p></li><li class="listitem"><p>GCC 4.3.0: GLIBCXX_3.4.10, CXXABI_1.3.2</p></li><li class="listitem"><p>GCC 4.4.0: GLIBCXX_3.4.11, CXXABI_1.3.3</p></li><li class="listitem"><p>GCC 4.4.1: GLIBCXX_3.4.12, CXXABI_1.3.3</p></li><li class="listitem"><p>GCC 4.4.2: GLIBCXX_3.4.13, CXXABI_1.3.3</p></li><li class="listitem"><p>GCC 4.5.0: GLIBCXX_3.4.14, CXXABI_1.3.4</p></li><li class="listitem"><p>GCC 4.6.0: GLIBCXX_3.4.15, CXXABI_1.3.5</p></li><li class="listitem"><p>GCC 4.6.1: GLIBCXX_3.4.16, CXXABI_1.3.5</p></li><li class="listitem"><p>GCC 4.7.0: GLIBCXX_3.4.17, CXXABI_1.3.6</p></li><li class="listitem"><p>GCC 4.8.0: GLIBCXX_3.4.18, CXXABI_1.3.7</p></li><li class="listitem"><p>GCC 4.8.3: GLIBCXX_3.4.19, CXXABI_1.3.7</p></li><li class="listitem"><p>GCC 4.9.0: GLIBCXX_3.4.20, CXXABI_1.3.8</p></li></ul></div></li><li class="listitem"><p>Incremental bumping of a compiler pre-defined macro,
    __GXX_ABI_VERSION. This macro is defined as the version of the
    compiler v3 ABI, with g++ 3.0 being version 100. This macro will
    be automatically defined whenever g++ is used (the curious can
    test this by invoking g++ with the '-v' flag.)
    </p><p>
    This macro was defined in the file "lang-specs.h" in the gcc/cp directory.
    Later versions defined it in "c-common.c" in the gcc directory, and from
    G++ 3.4 it is defined in c-cppbuiltin.c and its value determined by the
    '-fabi-version' command line option.
    </p><p>
    It is versioned as follows, where 'n' is given by '-fabi-version=n':
    </p><div class="itemizedlist"><ul class="itemizedlist" style="list-style-type: disc; "><li class="listitem"><p>GCC 3.0: 100</p></li><li class="listitem"><p>GCC 3.1: 100 (Error, should be 101)</p></li><li class="listitem"><p>GCC 3.2: 102</p></li><li class="listitem"><p>GCC 3.3: 102</p></li><li class="listitem"><p>GCC 3.4, GCC 4.x: 102 (when n=1)</p></li><li class="listitem"><p>GCC 3.4, GCC 4.x: 1000 + n (when n&gt;1) </p></li><li class="listitem"><p>GCC 3.4, GCC 4.x: 999999 (when n=0)</p></li></ul></div><p></p></li><li class="listitem"><p>Changes to the default compiler option for
    <code class="code">-fabi-version</code>.
    </p><p>
    It is versioned as follows:
    </p><div class="itemizedlist"><ul class="itemizedlist" style="list-style-type: disc; "><li class="listitem"><p>GCC 3.0: (Error, not versioned) </p></li><li class="listitem"><p>GCC 3.1: (Error, not versioned) </p></li><li class="listitem"><p>GCC 3.2: <code class="code">-fabi-version=1</code></p></li><li class="listitem"><p>GCC 3.3: <code class="code">-fabi-version=1</code></p></li><li class="listitem"><p>GCC 3.4, GCC 4.x: <code class="code">-fabi-version=2</code> <span class="emphasis"><em>(Incompatible with previous)</em></span></p></li></ul></div><p></p></li><li class="listitem"><p>Incremental bumping of a library pre-defined macro. For releases
    before 3.4.0, the macro is __GLIBCPP__. For later releases, it's
    __GLIBCXX__. (The libstdc++ project generously changed from CPP to
    CXX throughout its source to allow the "C" pre-processor the CPP
    macro namespace.) These macros are defined as the date the library
    was released, in compressed ISO date format, as an unsigned long.
    </p><p>
    This macro is defined in the file "c++config" in the
    "libstdc++-v3/include/bits" directory. (Up to GCC 4.1.0, it was
    changed every night by an automated script. Since GCC 4.1.0, it is
    the same value as gcc/DATESTAMP.)
    </p><p>
    It is versioned as follows:
    </p><div class="itemizedlist"><ul class="itemizedlist" style="list-style-type: disc; "><li class="listitem"><p>GCC 3.0.0: 20010615</p></li><li class="listitem"><p>GCC 3.0.1: 20010819</p></li><li class="listitem"><p>GCC 3.0.2: 20011023</p></li><li class="listitem"><p>GCC 3.0.3: 20011220</p></li><li class="listitem"><p>GCC 3.0.4: 20020220</p></li><li class="listitem"><p>GCC 3.1.0: 20020514</p></li><li class="listitem"><p>GCC 3.1.1: 20020725</p></li><li class="listitem"><p>GCC 3.2.0: 20020814</p></li><li class="listitem"><p>GCC 3.2.1: 20021119</p></li><li class="listitem"><p>GCC 3.2.2: 20030205</p></li><li class="listitem"><p>GCC 3.2.3: 20030422</p></li><li class="listitem"><p>GCC 3.3.0: 20030513</p></li><li class="listitem"><p>GCC 3.3.1: 20030804</p></li><li class="listitem"><p>GCC 3.3.2: 20031016</p></li><li class="listitem"><p>GCC 3.3.3: 20040214</p></li><li class="listitem"><p>GCC 3.4.0: 20040419</p></li><li class="listitem"><p>GCC 3.4.1: 20040701</p></li><li class="listitem"><p>GCC 3.4.2: 20040906</p></li><li class="listitem"><p>GCC 3.4.3: 20041105</p></li><li class="listitem"><p>GCC 3.4.4: 20050519</p></li><li class="listitem"><p>GCC 3.4.5: 20051201</p></li><li class="listitem"><p>GCC 3.4.6: 20060306</p></li><li class="listitem"><p>GCC 4.0.0: 20050421</p></li><li class="listitem"><p>GCC 4.0.1: 20050707</p></li><li class="listitem"><p>GCC 4.0.2: 20050921</p></li><li class="listitem"><p>GCC 4.0.3: 20060309</p></li><li class="listitem"><p>GCC 4.1.0: 20060228</p></li><li class="listitem"><p>GCC 4.1.1: 20060524</p></li><li class="listitem"><p>GCC 4.1.2: 20070214</p></li><li class="listitem"><p>GCC 4.2.0: 20070514</p></li><li class="listitem"><p>GCC 4.2.1: 20070719</p></li><li class="listitem"><p>GCC 4.2.2: 20071007</p></li><li class="listitem"><p>GCC 4.2.3: 20080201</p></li><li class="listitem"><p>GCC 4.2.4: 20080519</p></li><li class="listitem"><p>GCC 4.3.0: 20080306</p></li><li class="listitem"><p>GCC 4.3.1: 20080606</p></li><li class="listitem"><p>GCC 4.3.2: 20080827</p></li><li class="listitem"><p>GCC 4.3.3: 20090124</p></li><li class="listitem"><p>GCC 4.3.4: 20090804</p></li><li class="listitem"><p>GCC 4.3.5: 20100522</p></li><li class="listitem"><p>GCC 4.3.6: 20110627</p></li><li class="listitem"><p>GCC 4.4.0: 20090421</p></li><li class="listitem"><p>GCC 4.4.1: 20090722</p></li><li class="listitem"><p>GCC 4.4.2: 20091015</p></li><li class="listitem"><p>GCC 4.4.3: 20100121</p></li><li class="listitem"><p>GCC 4.4.4: 20100429</p></li><li class="listitem"><p>GCC 4.4.5: 20101001</p></li><li class="listitem"><p>GCC 4.4.6: 20110416</p></li><li class="listitem"><p>GCC 4.4.7: 20120313</p></li><li class="listitem"><p>GCC 4.5.0: 20100414</p></li><li class="listitem"><p>GCC 4.5.1: 20100731</p></li><li class="listitem"><p>GCC 4.5.2: 20101216</p></li><li class="listitem"><p>GCC 4.5.3: 20110428</p></li><li class="listitem"><p>GCC 4.5.4: 20120702</p></li><li class="listitem"><p>GCC 4.6.0: 20110325</p></li><li class="listitem"><p>GCC 4.6.1: 20110627</p></li><li class="listitem"><p>GCC 4.6.2: 20111026</p></li><li class="listitem"><p>GCC 4.6.3: 20120301</p></li><li class="listitem"><p>GCC 4.7.0: 20120322</p></li><li class="listitem"><p>GCC 4.7.1: 20120614</p></li><li class="listitem"><p>GCC 4.7.2: 20120920</p></li></ul></div><p></p></li><li class="listitem"><p>
    Incremental bumping of a library pre-defined macro,
    _GLIBCPP_VERSION. This macro is defined as the released version of
    the library, as a string literal. This is only implemented in
    GCC 3.1.0 releases and higher, and is deprecated in 3.4 (where it
    is called _GLIBCXX_VERSION).
    </p><p>
    This macro is defined in the file "c++config" in the
    "libstdc++-v3/include/bits" directory and is generated
    automatically by autoconf as part of the configure-time generation
    of config.h.
    </p><p>
    It is versioned as follows:
    </p><div class="itemizedlist"><ul class="itemizedlist" style="list-style-type: disc; "><li class="listitem"><p>GCC 3.0.0: "3.0.0"</p></li><li class="listitem"><p>GCC 3.0.1: "3.0.0" (Error, should be "3.0.1")</p></li><li class="listitem"><p>GCC 3.0.2: "3.0.0" (Error, should be "3.0.2")</p></li><li class="listitem"><p>GCC 3.0.3: "3.0.0" (Error, should be "3.0.3")</p></li><li class="listitem"><p>GCC 3.0.4: "3.0.0" (Error, should be "3.0.4")</p></li><li class="listitem"><p>GCC 3.1.0: "3.1.0"</p></li><li class="listitem"><p>GCC 3.1.1: "3.1.1"</p></li><li class="listitem"><p>GCC 3.2.0: "3.2"</p></li><li class="listitem"><p>GCC 3.2.1: "3.2.1"</p></li><li class="listitem"><p>GCC 3.2.2: "3.2.2"</p></li><li class="listitem"><p>GCC 3.2.3: "3.2.3"</p></li><li class="listitem"><p>GCC 3.3.0: "3.3"</p></li><li class="listitem"><p>GCC 3.3.1: "3.3.1"</p></li><li class="listitem"><p>GCC 3.3.2: "3.3.2"</p></li><li class="listitem"><p>GCC 3.3.3: "3.3.3"</p></li><li class="listitem"><p>GCC 3.4: "version-unused"</p></li><li class="listitem"><p>GCC 4.x: "version-unused"</p></li></ul></div><p></p></li><li class="listitem"><p>
    Matching each specific C++ compiler release to a specific set of
    C++ include files. This is only implemented in GCC 3.1.1 releases
    and higher.
    </p><p>
    All C++ includes are installed in
    <code class="filename">include/c++</code>, then nest in a
    directory hierarchy corresponding to the C++ compiler's released
    version. This version corresponds to the variable "gcc_version" in
    "libstdc++-v3/acinclude.m4," and more details can be found in that
    file's macro GLIBCXX_CONFIGURE (GLIBCPP_CONFIGURE before GCC 3.4.0).
    </p><p>
    C++ includes are versioned as follows:
    </p><div class="itemizedlist"><ul class="itemizedlist" style="list-style-type: disc; "><li class="listitem"><p>GCC 3.0.0: include/g++-v3</p></li><li class="listitem"><p>GCC 3.0.1: include/g++-v3</p></li><li class="listitem"><p>GCC 3.0.2: include/g++-v3</p></li><li class="listitem"><p>GCC 3.0.3: include/g++-v3</p></li><li class="listitem"><p>GCC 3.0.4: include/g++-v3</p></li><li class="listitem"><p>GCC 3.1.0: include/g++-v3</p></li><li class="listitem"><p>GCC 3.1.1: include/c++/3.1.1</p></li><li class="listitem"><p>GCC 3.2.0: include/c++/3.2</p></li><li class="listitem"><p>GCC 3.2.1: include/c++/3.2.1</p></li><li class="listitem"><p>GCC 3.2.2: include/c++/3.2.2</p></li><li class="listitem"><p>GCC 3.2.3: include/c++/3.2.3</p></li><li class="listitem"><p>GCC 3.3.0: include/c++/3.3</p></li><li class="listitem"><p>GCC 3.3.1: include/c++/3.3.1</p></li><li class="listitem"><p>GCC 3.3.2: include/c++/3.3.2</p></li><li class="listitem"><p>GCC 3.3.3: include/c++/3.3.3</p></li><li class="listitem"><p>GCC 3.4.x: include/c++/3.4.x</p></li><li class="listitem"><p>GCC 4.x.y: include/c++/4.x.y</p></li></ul></div><p></p></li></ol></div><p>
  Taken together, these techniques can accurately specify interface
  and implementation changes in the GNU C++ tools themselves. Used
  properly, they allow both the GNU C++ tools implementation, and
  programs using them, an evolving yet controlled development that
  maintains backward compatibility.
</p></div><div class="section"><div class="titlepage"><div><div><h4 class="title"><a id="abi.versioning.prereq"></a>Prerequisites</h4></div></div></div><p>
      Minimum environment that supports a versioned ABI: A supported
      dynamic linker, a GNU linker of sufficient vintage to understand
      demangled C++ name globbing (ld) or the Sun linker, a shared
      executable compiled
      with g++, and shared libraries (libgcc_s, libstdc++) compiled by
      a compiler (g++) with a compatible ABI. Phew.
    </p><p>
      On top of all that, an additional constraint: libstdc++ did not
      attempt to version symbols (or age gracefully, really) until
      version 3.1.0.
    </p><p>
      Most modern GNU/Linux and BSD versions, particularly ones using
      GCC 3.1 and later, will meet the
      requirements above, as does Solaris 2.5 and up.
    </p></div><div class="section"><div class="titlepage"><div><div><h4 class="title"><a id="abi.versioning.config"></a>Configuring</h4></div></div></div><p>
      It turns out that most of the configure options that change
      default behavior will impact the mangled names of exported
      symbols, and thus impact versioning and compatibility.
    </p><p>
      For more information on configure options, including ABI
      impacts, see:
      <a class="link" href="configure.html" title="Configure">here</a>
    </p><p>
      There is one flag that explicitly deals with symbol versioning:
      --enable-symvers.
    </p><p>
      In particular, libstdc++-v3/acinclude.m4 has a macro called
      GLIBCXX_ENABLE_SYMVERS that defaults to yes (or the argument
      passed in via --enable-symvers=foo). At that point, the macro
      attempts to make sure that all the requirement for symbol
      versioning are in place. For more information, please consult
      acinclude.m4.
    </p></div><div class="section"><div class="titlepage"><div><div><h4 class="title"><a id="abi.versioning.active"></a>Checking Active</h4></div></div></div><p>
      When the GNU C++ library is being built with symbol versioning
      on, you should see the following at configure time for
      libstdc++:
    </p><pre class="screen">
<code class="computeroutput">
  checking versioning on shared library symbols... gnu
</code>
</pre><p>
  or another of the supported styles.
  If you don't see this line in the configure output, or if this line
  appears but the last word is 'no', then you are out of luck.
</p><p>
  If the compiler is pre-installed, a quick way to test is to compile
  the following (or any) simple C++ file and link it to the shared
  libstdc++ library:
</p><pre class="programlisting">
#include &lt;iostream&gt;

int main()
{ std::cout &lt;&lt; "hello" &lt;&lt; std::endl; return 0; }

%g++ hello.cc -o hello.out

%ldd hello.out
	libstdc++.so.5 =&gt; /usr/lib/libstdc++.so.5 (0x00764000)
	libm.so.6 =&gt; /lib/tls/libm.so.6 (0x004a8000)
	libgcc_s.so.1 =&gt; /mnt/hd/bld/gcc/gcc/libgcc_s.so.1 (0x40016000)
	libc.so.6 =&gt; /lib/tls/libc.so.6 (0x0036d000)
	/lib/ld-linux.so.2 =&gt; /lib/ld-linux.so.2 (0x00355000)

%nm hello.out
</pre><p>
If you see symbols in the resulting output with "GLIBCXX_3" as part
of the name, then the executable is versioned. Here's an example:
</p><p>
   <code class="code">U _ZNSt8ios_base4InitC1Ev@@GLIBCXX_3.4</code>
</p><p>
On Solaris 2, you can use <code class="code">pvs -r</code> instead:
</p><pre class="programlisting">
%g++ hello.cc -o hello.out

%pvs -r hello.out
        libstdc++.so.6 (GLIBCXX_3.4, GLIBCXX_3.4.12);
        libgcc_s.so.1 (GCC_3.0);
        libc.so.1 (SUNWprivate_1.1, SYSVABI_1.3);
</pre><p>
<code class="code">ldd -v</code> works too, but is very verbose.
</p></div></div><div class="section"><div class="titlepage"><div><div><h3 class="title"><a id="abi.changes_allowed"></a>Allowed Changes</h3></div></div></div><p>
The following will cause the library minor version number to
increase, say from "libstdc++.so.3.0.4" to "libstdc++.so.3.0.5".
</p><div class="orderedlist"><ol class="orderedlist" type="1"><li class="listitem"><p>Adding an exported global or static data member</p></li><li class="listitem"><p>Adding an exported function, static or non-virtual member function</p></li><li class="listitem"><p>Adding an exported symbol or symbols by additional instantiations</p></li></ol></div><p>
Other allowed changes are possible.
</p></div><div class="section"><div class="titlepage"><div><div><h3 class="title"><a id="abi.changes_no"></a>Prohibited Changes</h3></div></div></div><p>
The following non-exhaustive list will cause the library major version
number to increase, say from "libstdc++.so.3.0.4" to
"libstdc++.so.4.0.0".
</p><div class="orderedlist"><ol class="orderedlist" type="1"><li class="listitem"><p>Changes in the gcc/g++ compiler ABI</p></li><li class="listitem"><p>Changing size of an exported symbol</p></li><li class="listitem"><p>Changing alignment of an exported symbol</p></li><li class="listitem"><p>Changing the layout of an exported symbol</p></li><li class="listitem"><p>Changing mangling on an exported symbol</p></li><li class="listitem"><p>Deleting an exported symbol</p></li><li class="listitem"><p>Changing the inheritance properties of a type by adding or removing
    base classes</p></li><li class="listitem"><p>
  Changing the size, alignment, or layout of types
  specified in the C++ standard. These may not necessarily be
  instantiated or otherwise exported in the library binary, and
  include all the required locale facets, as well as things like
  std::basic_streambuf, et al.
</p></li><li class="listitem"><p> Adding an explicit copy constructor or destructor to a
class that would otherwise have implicit versions. This will change
the way the compiler deals with this class in by-value return
statements or parameters: instead of passing instances of this
class in registers, the compiler will be forced to use memory. See the
section on <a class="link" href="http://mentorembedded.github.com/cxx-abi/abi.html#calls" target="_top">Function
Calling Conventions and APIs</a>
 of the C++ ABI documentation for further details.
</p></li></ol></div></div><div class="section"><div class="titlepage"><div><div><h3 class="title"><a id="abi.impl"></a>Implementation</h3></div></div></div><div class="orderedlist"><ol class="orderedlist" type="1"><li class="listitem"><p>
     Separation of interface and implementation
   </p><p>
     This is accomplished by two techniques that separate the API from
     the ABI: forcing undefined references to link against a library
     binary for definitions.
   </p><div class="variablelist"><dl class="variablelist"><dt><span class="term">Include files have declarations, source files have defines</span></dt><dd><p>
	For non-templatized types, such as much of <code class="code">class
	locale</code>, the appropriate standard C++ include, say
	<code class="code">locale</code>, can contain full declarations, while
	various source files (say <code class="code"> locale.cc, locale_init.cc,
	localename.cc</code>) contain definitions.
      </p></dd><dt><span class="term">Extern template on required types</span></dt><dd><p>
       For parts of the standard that have an explicit list of
       required instantiations, the GNU extension syntax <code class="code"> extern
       template </code> can be used to control where template
       definitions reside. By marking required instantiations as
       <code class="code"> extern template </code> in include files, and providing
       explicit instantiations in the appropriate instantiation files,
       non-inlined template functions can be versioned. This technique
       is mostly used on parts of the standard that require <code class="code">
       char</code> and <code class="code"> wchar_t</code> instantiations, and
       includes <code class="code"> basic_string</code>, the locale facets, and the
       types in <code class="code"> iostreams</code>.
     </p></dd></dl></div><p>
   In addition, these techniques have the additional benefit that they
   reduce binary size, which can increase runtime performance.
 </p></li><li class="listitem"><p>
     Namespaces linking symbol definitions to export mapfiles
   </p><p>
     All symbols in the shared library binary are processed by a
     linker script at build time that either allows or disallows
     external linkage. Because of this, some symbols, regardless of
     normal C/C++ linkage, are not visible. Symbols that are internal
     have several appealing characteristics: by not exporting the
     symbols, there are no relocations when the shared library is
     started and thus this makes for faster runtime loading
     performance by the underlying dynamic loading mechanism. In
     addition, they have the possibility of changing without impacting
     ABI compatibility.
   </p><p>The following namespaces are transformed by the mapfile:</p><div class="variablelist"><dl class="variablelist"><dt><span class="term"><code class="code">namespace std</code></span></dt><dd><p> Defaults to exporting all symbols in label
<code class="code">GLIBCXX</code> that do not begin with an underscore, i.e.,
<code class="code">__test_func</code> would not be exported by default. Select
exceptional symbols are allowed to be visible.</p></dd><dt><span class="term"><code class="code">namespace __gnu_cxx</code></span></dt><dd><p> Defaults to not exporting any symbols in label
<code class="code">GLIBCXX</code>, select items are allowed to be visible.</p></dd><dt><span class="term"><code class="code">namespace __gnu_internal</code></span></dt><dd><p> Defaults to not exported, no items are allowed to be visible.</p></dd><dt><span class="term"><code class="code">namespace __cxxabiv1</code>, aliased to <code class="code"> namespace abi</code></span></dt><dd><p> Defaults to not exporting any symbols in label
<code class="code">CXXABI</code>, select items are allowed to be visible.</p></dd></dl></div><p>
</p></li><li class="listitem"><p>Freezing the API</p><p>Disallowed changes, as above, are not made on a stable release
branch. Enforcement tends to be less strict with GNU extensions that
standard includes.</p></li></ol></div></div><div class="section"><div class="titlepage"><div><div><h3 class="title"><a id="abi.testing"></a>Testing</h3></div></div></div><div class="section"><div class="titlepage"><div><div><h4 class="title"><a id="abi.testing.single"></a>Single ABI Testing</h4></div></div></div><p>
      Testing for GNU C++ ABI changes is composed of two distinct
      areas: testing the C++ compiler (g++) for compiler changes, and
      testing the C++ library (libstdc++) for library changes.
    </p><p>
      Testing the C++ compiler ABI can be done various ways.
    </p><p>
      One.  Intel ABI checker.
    </p><p>
Two.
The second is yet unreleased, but has been announced on the gcc
mailing list. It is yet unspecified if these tools will be freely
available, and able to be included in a GNU project. Please contact
Mark Mitchell (mark@codesourcery.com) for more details, and current
status.
</p><p>
Three.
Involves using the vlad.consistency test framework. This has also been
discussed on the gcc mailing lists.
</p><p>
Testing the C++ library ABI can also be done various ways.
</p><p>
One.
(Brendan Kehoe, Jeff Law suggestion to run 'make check-c++' two ways,
one with a new compiler and an old library, and the other with an old
compiler and a new library, and look for testsuite regressions)
</p><p>
Details on how to set this kind of test up can be found here:
http://gcc.gnu.org/ml/gcc/2002-08/msg00142.html
</p><p>
Two.
Use the 'make check-abi' rule in the libstdc++ Makefile.
</p><p>
This is a proactive check of the library ABI. Currently, exported symbol
names that are either weak or defined are checked against a last known
good baseline. Currently, this baseline is keyed off of 3.4.0
binaries, as this was the last time the .so number was incremented. In
addition, all exported names are demangled, and the exported objects
are checked to make sure they are the same size as the same object in
the baseline.

Notice that each baseline is relative to a <span class="emphasis"><em>default</em></span>
configured library and compiler: in particular, if options such as
--enable-clocale, or --with-cpu, in case of multilibs, are used at
configure time, the check may fail, either because of substantive
differences or because of limitations of the current checking
machinery.
</p><p>
This dataset is insufficient, yet a start. Also needed is a
comprehensive check for all user-visible types part of the standard
library for sizeof() and alignof() changes.
</p><p>
Verifying compatible layouts of objects is not even attempted.  It
should be possible to use sizeof, alignof, and offsetof to compute
offsets for each structure and type in the standard library, saving to
another datafile. Then, compute this in a similar way for new
binaries, and look for differences.
</p><p>
Another approach might be to use the -fdump-class-hierarchy flag to
get information. However, currently this approach gives insufficient
data for use in library testing, as class data members, their offsets,
and other detailed data is not displayed with this flag.
(See PR g++/7470 on how this was used to find bugs.)
</p><p>
Perhaps there are other C++ ABI checkers. If so, please notify
us. We'd like to know about them!
</p></div><div class="section"><div class="titlepage"><div><div><h4 class="title"><a id="abi.testing.multi"></a>Multiple ABI Testing</h4></div></div></div><p>
A "C" application, dynamically linked to two shared libraries, liba,
libb. The dependent library liba is a C++ shared library compiled with
GCC 3.3, and uses io, exceptions, locale, etc. The dependent library
libb is a C++ shared library compiled with GCC 3.4, and also uses io,
exceptions, locale, etc.
</p><p> As above, libone is constructed as follows: </p><pre class="programlisting">
%$bld/H-x86-gcc-3.4.0/bin/g++ -fPIC -DPIC -c a.cc

%$bld/H-x86-gcc-3.4.0/bin/g++ -shared -Wl,-soname -Wl,libone.so.1 -Wl,-O1 -Wl,-z,defs a.o -o libone.so.1.0.0

%ln -s libone.so.1.0.0 libone.so

%$bld/H-x86-gcc-3.4.0/bin/g++ -c a.cc

%ar cru libone.a a.o
</pre><p> And, libtwo is constructed as follows: </p><pre class="programlisting">
%$bld/H-x86-gcc-3.3.3/bin/g++ -fPIC -DPIC -c b.cc

%$bld/H-x86-gcc-3.3.3/bin/g++ -shared -Wl,-soname -Wl,libtwo.so.1 -Wl,-O1 -Wl,-z,defs b.o -o libtwo.so.1.0.0

%ln -s libtwo.so.1.0.0 libtwo.so

%$bld/H-x86-gcc-3.3.3/bin/g++ -c b.cc

%ar cru libtwo.a b.o
</pre><p> ...with the resulting libraries looking like </p><pre class="screen">
<code class="computeroutput">
%ldd libone.so.1.0.0
	libstdc++.so.6 =&gt; /usr/lib/libstdc++.so.6 (0x40016000)
	libm.so.6 =&gt; /lib/tls/libm.so.6 (0x400fa000)
	libgcc_s.so.1 =&gt; /mnt/hd/bld/gcc/gcc/libgcc_s.so.1 (0x4011c000)
	libc.so.6 =&gt; /lib/tls/libc.so.6 (0x40125000)
	/lib/ld-linux.so.2 =&gt; /lib/ld-linux.so.2 (0x00355000)

%ldd libtwo.so.1.0.0
	libstdc++.so.5 =&gt; /usr/lib/libstdc++.so.5 (0x40027000)
	libm.so.6 =&gt; /lib/tls/libm.so.6 (0x400e1000)
	libgcc_s.so.1 =&gt; /mnt/hd/bld/gcc/gcc/libgcc_s.so.1 (0x40103000)
	libc.so.6 =&gt; /lib/tls/libc.so.6 (0x4010c000)
	/lib/ld-linux.so.2 =&gt; /lib/ld-linux.so.2 (0x00355000)
</code>
</pre><p>
  Then, the "C" compiler is used to compile a source file that uses
  functions from each library.
</p><pre class="programlisting">
gcc test.c -g -O2 -L. -lone -ltwo /usr/lib/libstdc++.so.5 /usr/lib/libstdc++.so.6
</pre><p>
  Which gives the expected:
</p><pre class="screen">
<code class="computeroutput">
%ldd a.out
	libstdc++.so.5 =&gt; /usr/lib/libstdc++.so.5 (0x00764000)
	libstdc++.so.6 =&gt; /usr/lib/libstdc++.so.6 (0x40015000)
	libc.so.6 =&gt; /lib/tls/libc.so.6 (0x0036d000)
	libm.so.6 =&gt; /lib/tls/libm.so.6 (0x004a8000)
	libgcc_s.so.1 =&gt; /mnt/hd/bld/gcc/gcc/libgcc_s.so.1 (0x400e5000)
	/lib/ld-linux.so.2 =&gt; /lib/ld-linux.so.2 (0x00355000)
</code>
</pre><p>
  This resulting binary, when executed, will be able to safely use
  code from both liba, and the dependent libstdc++.so.6, and libb,
  with the dependent libstdc++.so.5.
</p></div></div><div class="section"><div class="titlepage"><div><div><h3 class="title"><a id="abi.issues"></a>Outstanding Issues</h3></div></div></div><p>
  Some features in the C++ language make versioning especially
  difficult. In particular, compiler generated constructs such as
  implicit instantiations for templates, typeinfo information, and
  virtual tables all may cause ABI leakage across shared library
  boundaries. Because of this, mixing C++ ABIs is not recommended at
  this time.
</p><p>
  For more background on this issue, see these bugzilla entries:
</p><p>
<a class="link" href="http://gcc.gnu.org/PR24660" target="_top">24660: versioning weak symbols in libstdc++</a>
</p><p>
<a class="link" href="http://gcc.gnu.org/PR19664" target="_top">19664: libstdc++ headers should have pop/push of the visibility around the declarations</a>
</p></div><div class="bibliography"><div class="titlepage"><div><div><h3 class="title"><a id="abi.biblio"></a>Bibliography</h3></div></div></div><div class="biblioentry"><a id="biblio.abicheck"></a><p>[biblio.abicheck] <span class="title"><em>
	<a class="link" href="http://abicheck.sourceforge.net" target="_top">
	  ABIcheck
	</a>
      </em>. </span></p></div><div class="biblioentry"><a id="biblio.cxxabi"></a><p>[biblio.cxxabi] <span class="title"><em>
	<a class="link" href="http://www.codesourcery.com/cxx-abi/" target="_top">
	  C++ ABI Summary
	</a>
<<<<<<< HEAD
      </em>. </span></p></div><div class="biblioentry"><a id="idm234595922544"></a><p><span class="title"><em>
	<a class="link" href="http://www.intel.com/cd/software/products/asmo-na/eng/284736.htm" target="_top">
	Intel Compilers for Linux Compatibility with the GNU Compilers
	</a>
      </em>. </span></p></div><div class="biblioentry"><a id="idm234595920688"></a><p><span class="title"><em>
	<a class="link" href="http://download.oracle.com/docs/cd/E19963-01/html/819-0690/index.html" target="_top">
	Linker and Libraries Guide (document 819-0690)
	</a>
      </em>. </span></p></div><div class="biblioentry"><a id="idm234595918848"></a><p><span class="title"><em>
	<a class="link" href="http://download.oracle.com/docs/cd/E19422-01/819-3689/index.html" target="_top">
      Sun Studio 11: C++ Migration Guide (document 819-3689)
	</a>
      </em>. </span></p></div><div class="biblioentry"><a id="idm234595916992"></a><p><span class="title"><em>
	<a class="link" href="http://www.akkadia.org/drepper/dsohowto.pdf" target="_top">
      How to Write Shared Libraries
	</a>
      </em>. </span><span class="author"><span class="firstname">Ulrich</span> <span class="surname">Drepper</span>. </span></p></div><div class="biblioentry"><a id="idm234595913552"></a><p><span class="title"><em>
	<a class="link" href="http://www.arm.com/miscPDFs/8033.pdf" target="_top">
      C++ ABI for the ARM Architecture
	</a>
      </em>. </span></p></div><div class="biblioentry"><a id="idm234595911744"></a><p><span class="title"><em>
=======
      </em>. </span></p></div><div class="biblioentry"><a id="idm269884322000"></a><p><span class="title"><em>
	<a class="link" href="http://www.intel.com/cd/software/products/asmo-na/eng/284736.htm" target="_top">
	Intel Compilers for Linux Compatibility with the GNU Compilers
	</a>
      </em>. </span></p></div><div class="biblioentry"><a id="idm269884320144"></a><p><span class="title"><em>
	<a class="link" href="http://download.oracle.com/docs/cd/E19963-01/html/819-0690/index.html" target="_top">
	Linker and Libraries Guide (document 819-0690)
	</a>
      </em>. </span></p></div><div class="biblioentry"><a id="idm269884318304"></a><p><span class="title"><em>
	<a class="link" href="http://download.oracle.com/docs/cd/E19422-01/819-3689/index.html" target="_top">
      Sun Studio 11: C++ Migration Guide (document 819-3689)
	</a>
      </em>. </span></p></div><div class="biblioentry"><a id="idm269884316448"></a><p><span class="title"><em>
	<a class="link" href="http://www.akkadia.org/drepper/dsohowto.pdf" target="_top">
      How to Write Shared Libraries
	</a>
      </em>. </span><span class="author"><span class="firstname">Ulrich</span> <span class="surname">Drepper</span>. </span></p></div><div class="biblioentry"><a id="idm269884313008"></a><p><span class="title"><em>
	<a class="link" href="http://www.arm.com/miscPDFs/8033.pdf" target="_top">
      C++ ABI for the ARM Architecture
	</a>
      </em>. </span></p></div><div class="biblioentry"><a id="idm269884311200"></a><p><span class="title"><em>
>>>>>>> a7aa3838
	<a class="link" href="http://www.open-std.org/jtc1/sc22/wg21/docs/papers/2006/n1976.html" target="_top">
      Dynamic Shared Objects: Survey and Issues
	</a>
      </em>. </span><span class="subtitle">
      ISO C++ J16/06-0046
<<<<<<< HEAD
    . </span><span class="author"><span class="firstname">Benjamin</span> <span class="surname">Kosnik</span>. </span></p></div><div class="biblioentry"><a id="idm234595908448"></a><p><span class="title"><em>
=======
    . </span><span class="author"><span class="firstname">Benjamin</span> <span class="surname">Kosnik</span>. </span></p></div><div class="biblioentry"><a id="idm269884307904"></a><p><span class="title"><em>
>>>>>>> a7aa3838
	<a class="link" href="http://www.open-std.org/jtc1/sc22/wg21/docs/papers/2006/n2013.html" target="_top">
	Versioning With Namespaces
	</a>
      </em>. </span><span class="subtitle">
      ISO C++ J16/06-0083
<<<<<<< HEAD
    . </span><span class="author"><span class="firstname">Benjamin</span> <span class="surname">Kosnik</span>. </span></p></div><div class="biblioentry"><a id="idm234595905168"></a><p><span class="title"><em>
=======
    . </span><span class="author"><span class="firstname">Benjamin</span> <span class="surname">Kosnik</span>. </span></p></div><div class="biblioentry"><a id="idm269884304624"></a><p><span class="title"><em>
>>>>>>> a7aa3838
	<a class="link" href="http://syrcose.ispras.ru/2009/files/SYRCoSE2009-CfP.pdf" target="_top">
      Binary Compatibility of Shared Libraries Implemented in C++
      on GNU/Linux Systems
	</a>
      </em>. </span><span class="subtitle">
      SYRCoSE 2009
    . </span><span class="author"><span class="firstname">Pavel</span> <span class="surname">Shved</span>. </span><span class="author"><span class="firstname">Denis</span> <span class="surname">Silakov</span>. </span></p></div></div></div><div class="navfooter"><hr /><table width="100%" summary="Navigation footer"><tr><td width="40%" align="left"><a accesskey="p" href="test.html">Prev</a> </td><td width="20%" align="center"><a accesskey="u" href="appendix_porting.html">Up</a></td><td width="40%" align="right"> <a accesskey="n" href="api.html">Next</a></td></tr><tr><td width="40%" align="left" valign="top">Test </td><td width="20%" align="center"><a accesskey="h" href="../index.html">Home</a></td><td width="40%" align="right" valign="top"> API Evolution and Deprecation History</td></tr></table></div></body></html><|MERGE_RESOLUTION|>--- conflicted
+++ resolved
@@ -493,29 +493,6 @@
 	<a class="link" href="http://www.codesourcery.com/cxx-abi/" target="_top">
 	  C++ ABI Summary
 	</a>
-<<<<<<< HEAD
-      </em>. </span></p></div><div class="biblioentry"><a id="idm234595922544"></a><p><span class="title"><em>
-	<a class="link" href="http://www.intel.com/cd/software/products/asmo-na/eng/284736.htm" target="_top">
-	Intel Compilers for Linux Compatibility with the GNU Compilers
-	</a>
-      </em>. </span></p></div><div class="biblioentry"><a id="idm234595920688"></a><p><span class="title"><em>
-	<a class="link" href="http://download.oracle.com/docs/cd/E19963-01/html/819-0690/index.html" target="_top">
-	Linker and Libraries Guide (document 819-0690)
-	</a>
-      </em>. </span></p></div><div class="biblioentry"><a id="idm234595918848"></a><p><span class="title"><em>
-	<a class="link" href="http://download.oracle.com/docs/cd/E19422-01/819-3689/index.html" target="_top">
-      Sun Studio 11: C++ Migration Guide (document 819-3689)
-	</a>
-      </em>. </span></p></div><div class="biblioentry"><a id="idm234595916992"></a><p><span class="title"><em>
-	<a class="link" href="http://www.akkadia.org/drepper/dsohowto.pdf" target="_top">
-      How to Write Shared Libraries
-	</a>
-      </em>. </span><span class="author"><span class="firstname">Ulrich</span> <span class="surname">Drepper</span>. </span></p></div><div class="biblioentry"><a id="idm234595913552"></a><p><span class="title"><em>
-	<a class="link" href="http://www.arm.com/miscPDFs/8033.pdf" target="_top">
-      C++ ABI for the ARM Architecture
-	</a>
-      </em>. </span></p></div><div class="biblioentry"><a id="idm234595911744"></a><p><span class="title"><em>
-=======
       </em>. </span></p></div><div class="biblioentry"><a id="idm269884322000"></a><p><span class="title"><em>
 	<a class="link" href="http://www.intel.com/cd/software/products/asmo-na/eng/284736.htm" target="_top">
 	Intel Compilers for Linux Compatibility with the GNU Compilers
@@ -537,27 +514,18 @@
       C++ ABI for the ARM Architecture
 	</a>
       </em>. </span></p></div><div class="biblioentry"><a id="idm269884311200"></a><p><span class="title"><em>
->>>>>>> a7aa3838
 	<a class="link" href="http://www.open-std.org/jtc1/sc22/wg21/docs/papers/2006/n1976.html" target="_top">
       Dynamic Shared Objects: Survey and Issues
 	</a>
       </em>. </span><span class="subtitle">
       ISO C++ J16/06-0046
-<<<<<<< HEAD
-    . </span><span class="author"><span class="firstname">Benjamin</span> <span class="surname">Kosnik</span>. </span></p></div><div class="biblioentry"><a id="idm234595908448"></a><p><span class="title"><em>
-=======
     . </span><span class="author"><span class="firstname">Benjamin</span> <span class="surname">Kosnik</span>. </span></p></div><div class="biblioentry"><a id="idm269884307904"></a><p><span class="title"><em>
->>>>>>> a7aa3838
 	<a class="link" href="http://www.open-std.org/jtc1/sc22/wg21/docs/papers/2006/n2013.html" target="_top">
 	Versioning With Namespaces
 	</a>
       </em>. </span><span class="subtitle">
       ISO C++ J16/06-0083
-<<<<<<< HEAD
-    . </span><span class="author"><span class="firstname">Benjamin</span> <span class="surname">Kosnik</span>. </span></p></div><div class="biblioentry"><a id="idm234595905168"></a><p><span class="title"><em>
-=======
     . </span><span class="author"><span class="firstname">Benjamin</span> <span class="surname">Kosnik</span>. </span></p></div><div class="biblioentry"><a id="idm269884304624"></a><p><span class="title"><em>
->>>>>>> a7aa3838
 	<a class="link" href="http://syrcose.ispras.ru/2009/files/SYRCoSE2009-CfP.pdf" target="_top">
       Binary Compatibility of Shared Libraries Implemented in C++
       on GNU/Linux Systems
