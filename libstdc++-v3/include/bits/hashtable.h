--- conflicted
+++ resolved
@@ -322,11 +322,7 @@
       // qualified.
       // Note that we can't leave hashtable with 0 bucket without adding
       // numerous checks in the code to avoid 0 modulus.
-<<<<<<< HEAD
-      __bucket_type		_M_single_bucket;
-=======
       __bucket_type		_M_single_bucket	= nullptr;
->>>>>>> 7b26e389
 
       bool
       _M_uses_single_bucket(__bucket_type* __bkts) const
@@ -804,17 +800,12 @@
 	       const allocator_type& __a)
       : _Hashtable(__h1, __h2, __h, __eq, __exk, __a)
     {
-<<<<<<< HEAD
-      _M_bucket_count = _M_rehash_policy._M_next_bkt(__bucket_hint);
-      _M_buckets = _M_allocate_buckets(_M_bucket_count);
-=======
       auto __bkt = _M_rehash_policy._M_next_bkt(__bucket_hint);
       if (__bkt > _M_bucket_count)
 	{
 	  _M_buckets = _M_allocate_buckets(__bkt);
 	  _M_bucket_count = __bkt;
 	}
->>>>>>> 7b26e389
     }
 
   template<typename _Key, typename _Value,
@@ -837,16 +828,12 @@
 	    std::max(_M_rehash_policy._M_bkt_for_elements(__nb_elems),
 		     __bucket_hint));
 
-<<<<<<< HEAD
-	_M_buckets = _M_allocate_buckets(_M_bucket_count);
-=======
 	if (__bkt_count > _M_bucket_count)
 	  {
 	    _M_buckets = _M_allocate_buckets(__bkt_count);
 	    _M_bucket_count = __bkt_count;
 	  }
 
->>>>>>> 7b26e389
 	__try
 	  {
 	    for (; __f != __l; ++__f)
@@ -873,87 +860,6 @@
       if (&__ht == this)
 	return *this;
 
-<<<<<<< HEAD
-	if (__node_alloc_traits::_S_propagate_on_copy_assign())
-	  {
-	    auto& __this_alloc = this->_M_node_allocator();
-	    auto& __that_alloc = __ht._M_node_allocator();
-	    if (!__node_alloc_traits::_S_always_equal()
-		&& __this_alloc != __that_alloc)
-	      {
-		// Replacement allocator cannot free existing storage.
-		this->_M_deallocate_nodes(_M_begin());
-		_M_before_begin._M_nxt = nullptr;
-		_M_deallocate_buckets();
-		_M_buckets = nullptr;
-		std::__alloc_on_copy(__this_alloc, __that_alloc);
-		__hashtable_base::operator=(__ht);
-		_M_bucket_count = __ht._M_bucket_count;
-		_M_element_count = __ht._M_element_count;
-		_M_rehash_policy = __ht._M_rehash_policy;
-		__try
-		  {
-		    _M_assign(__ht,
-			      [this](const __node_type* __n)
-			      { return this->_M_allocate_node(__n->_M_v()); });
-		  }
-		__catch(...)
-		  {
-		    // _M_assign took care of deallocating all memory. Now we
-		    // must make sure this instance remains in a usable state.
-		    _M_reset();
-		    __throw_exception_again;
-		  }
-		return *this;
-	      }
-	    std::__alloc_on_copy(__this_alloc, __that_alloc);
-	  }
-
-	// Reuse allocated buckets and nodes.
-	__bucket_type* __former_buckets = nullptr;
-	std::size_t __former_bucket_count = _M_bucket_count;
-	const __rehash_state& __former_state = _M_rehash_policy._M_state();
-	
-	if (_M_bucket_count != __ht._M_bucket_count)
-	  {
-	    __former_buckets = _M_buckets;
-	    _M_buckets = _M_allocate_buckets(__ht._M_bucket_count);
-	    _M_bucket_count = __ht._M_bucket_count;
-	  }
-	else
-	  __builtin_memset(_M_buckets, 0,
-			   _M_bucket_count * sizeof(__bucket_type));
-
-	__try
-	  {
-	    __hashtable_base::operator=(__ht);
-	    _M_element_count = __ht._M_element_count;
-	    _M_rehash_policy = __ht._M_rehash_policy;
-	    __reuse_or_alloc_node_type __roan(_M_begin(), *this);
-	    _M_before_begin._M_nxt = nullptr;
-	    _M_assign(__ht, 
-		      [&__roan](const __node_type* __n)
-		      { return __roan(__n->_M_v()); });
-	    if (__former_buckets)
-	      _M_deallocate_buckets(__former_buckets, __former_bucket_count);
-	  }
-	__catch(...)
-	  {
-	    if (__former_buckets)
-	      {
-		// Restore previous buckets.
-		_M_deallocate_buckets();
-		_M_rehash_policy._M_reset(__former_state);
-		_M_buckets = __former_buckets;
-		_M_bucket_count = __former_bucket_count;
-	      }
-	    __builtin_memset(_M_buckets, 0,
-			     _M_bucket_count * sizeof(__bucket_type));
-	    __throw_exception_again;
-	  }
-	return *this;
-      }
-=======
       if (__node_alloc_traits::_S_propagate_on_copy_assign())
 	{
 	  auto& __this_alloc = this->_M_node_allocator();
@@ -1033,7 +939,6 @@
 	}
       return *this;
     }
->>>>>>> 7b26e389
 
   template<typename _Key, typename _Value,
 	   typename _Alloc, typename _ExtractKey, typename _Equal,
