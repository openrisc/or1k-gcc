<<<<<<< HEAD
2014-10-30  Release Manager

	* GCC 4.9.2 released.
=======
2015-07-16  Release Manager

	* GCC 5.2.0 released.

2015-07-01  John David Anglin  <danglin@gcc.gnu.org>

	* config/pa/linux-atomic.c (__kernel_cmpxchg): Reorder arguments to
	better match light-weight syscall argument order.
	(__kernel_cmpxchg2): Likewise.
	Adjust callers.

2015-06-25  Andreas Tobler  <andreast@gcc.gnu.org>

	Backport from mainline
	2015-05-27  John Marino <gnugcc@marino.st>

	* config.host (i[34567]86-*-freebsd*, x86_64-*-freebsd*): Set
	md_unwind_header
	* config/i386/freebsd-unwind.h: New.

2015-04-22  Release Manager

	* GCC 5.1.0 released.

2015-04-10  Jakub Jelinek  <jakub@redhat.com>
	    Iain Sandoe  <iain@codesourcery.com>

	PR target/65351
	* configure: Regenerate.

2015-04-07  Jakub Jelinek  <jakub@redhat.com>
	    Iain Sandoe  <iain@codesourcery.com>

	PR target/65351
	* configure: Regenerate.

2015-03-25  Chung-Lin Tang  <cltang@codesourcery.com>

	* config.host (nios2-*-linux*): Remove 'extra_parts' setting.

2015-03-03  Max Filippov  <jcmvbkbc@gmail.com>

	Implement call0 ABI for xtensa
	* config/xtensa/lib2funcs.S (__xtensa_libgcc_window_spill,
	__xtensa_nonlocal_goto): Don't compile for call0 ABI.
	(__xtensa_sync_caches): Only use entry and retw in windowed ABI,
	use ret in call0 ABI.
	* config/xtensa/t-windowed: New file.
	* libgcc/config/xtensa/t-xtensa (LIB2ADDEH): Move to t-windowed.
	* libgcc/configure: Regenerated.
	* libgcc/configure.ac: Check if xtensa target is configured for
	windowed ABI and thus needs to use custom unwind code.

2015-02-12  Jonathan Wakely  <jwakely@redhat.com>

	PR libgcc/64885
	* gthr-single.h: Use __unused__ attribute instead of unused.
	* config/gthr-vxworks.h: Likewise.
	* config/i386/gthr-win32.h: Likewise.

2015-02-27  Kai Tietz  <ktietz@redhat.com>

	PR target/65038
	* config.in: Regenerated.
	* configure: Likewise.
	* configure.ac (AC_HEADER_STDC): Added explicit.
	(AC_CHECK_HEADERS): Check for default headers  plus
	for ftw.h header.
	* libgcov-util.c (gcov_read_profile_dir): Disable use
	of ftw-function, if header is not found.
	(ftw_read_file): Likewise.

2015-02-23  Thomas Schwinge  <thomas@codesourcery.com>

	PR target/65181
	* config/nvptx/t-nvptx (INHIBIT_LIBC_CFLAGS): Define to
	-Dinhibit_libc.

2015-02-17  Sandra Loosemore  <sandra@codesourcery.com>

	* config/arm/bpabi.S (test_div_by_zero): Make label names
	consistent between thumb2 and arm mode cases.  Separate the
	signed comparison on the high word of the numerator from the
	unsigned comparison on the low word.
	* config/arm/bpabi-v6m.S (test_div_by_zero): Similarly separate
	signed comparison.

2015-02-17  Joseph Myers  <joseph@codesourcery.com>

	* config/nvptx/realloc.c: Include <stddef.h> instead of <stdlib.h>
	and <string.h>.
	(__nvptx_realloc): Call __builtin_memcpy instead of memcpy.

2015-02-10  Rainer Emrich  <rainer@emrich-ebersheim.de>

	PR gcov-profile/61889
	* libgcov-driver-system.c: undefine clashing macro for mkdir.

2015-02-02  Nick Clifton  <nickc@redhat.com>

	* config/rl78/fpmath-sf.S (__rl78_int_pack_a_r8): Fix edge case
	rounding up the fraction.

2015-01-31  John David Anglin  <danglin@gcc.gnu.org>

	* config/pa/linux-atomic.c (__kernel_cmpxchg2): Change declaration of
	oldval and newval to const void *.  Fix typo.
	(FETCH_AND_OP_2): Use __atomic_load_n to load value.
	(FETCH_AND_OP_WORD): Likewise.
	(OP_AND_FETCH_WORD): Likewise.
	(COMPARE_AND_SWAP_2): Likewise.
	(__sync_val_compare_and_swap_4): Likewise.
	(__sync_lock_test_and_set_4): Likewise.
	(SYNC_LOCK_RELEASE_2): Likewise.
	Remove support for long long atomic operations.

2015-01-27  Caroline Tice  <cmtice@google.com>

	Committing VTV Cywin/Ming patch for Patrick Wollgast
	* Makefile.in: Move rules to build vtv_*.o out of the check
	for CUSTOM_CRTSTUFF.
	* config.host (i[34567]86-*-cygwin*, x86_64-*-cygwin*,
	i[34567]86-*-mingw*)
	 (x86_64-*-mingw*): Only add vtv_*.o to extra_parts if
	enable_vtable_verify.

2015-01-27  Nick Clifton  <nickc@redhat.com>

	* config/rl78/cmpsi2.S: Use function start and end macros.
	(__gcc_bcmp): New function.
	* config/rl78/lshrsi3.S: Use function start and end macros.
	* config/rl78/mulsi3.S: Add support for G10.
	(__mulqi3): New function for G10.
	* config/rl78/signbit.S: Use function start and end macros.
	* config/rl78/t-rl78 (LIB2ADD): Add bit-count.S, fpbit-sf.S and
	fpmath-sf.S.
	(LIB2FUNCS_EXCLUDE): Define.
	(LIB2FUNCS_ST): Define.
	* config/rl78/trampoline.S: Use function start and end macros.
	* config/rl78/vregs.h (START_FUNC): New macro.
	(START_ANOTHER_FUNC): New macro.
	(END_FUNC): New macro.
	(END_ANOTHER_FUNC): New macro.
	* config/rl78/bit-count.S: New file.  Contains assembler
	implementations of the bit counting functions: ___clzhi2,
	__clzsi2, ctzhi2, ctzsi2, ffshi2, ffssi2, __partityhi2,
	__paritysi2, __popcounthi2 and __popcountsi2.
	* config/rl78/fpbit-sf.S: New file.  Contains assembler
	implementationas of the math functions: __negsf2, __cmpsf2,
	__eqsf2, __nesf2, __lesf2, __ltsf2, __gesf2, gtsf2, __unordsf2,
	__fixsfsi,  __fixunssfsi, __floatsisf and __floatunssisf.
	* config/rl78/fpmath-sf.S: New file.  Contains assembler
	implementations of the math functions: __subsf3, __addsf3,
	__mulsf3 and __divsf3

2015-01-27  Rainer Orth  <ro@CeBiTec.Uni-Bielefeld.DE>

	* config.host (i[34567]86-*-solaris2*, x86_64-*-solaris2.1[0-9]*):
	Add i386/elf-lib.h to tm_file.
	* config/i386/elf-lib.h: Fix comment.
	* unwind-dw2-fde-dip.c (_Unwind_IteratePhdrCallback) [__x86_64__
	&& __sun__ && __svr4__]: Remove workaround.

2015-01-25  Allan Sandfeld Jensen  <sandfeld@kde.org>

	* config/i386/cpuinfo.c (enum processor_features): Add FEATURE_BMI and
	FEATURE_BMI2.
	(get_available_features): Detect FEATURE_BMI and FEATURE_BMI2.

2015-01-24  H.J. Lu  <hongjiu.lu@intel.com>

	* config/i386/cpuinfo.c (processor_subtypes): Add
	INTEL_COREI7_BROADWELL.
	(get_intel_cpu): Support new Silvermont, Haswell and Broadwell
	model numbers.

2015-01-23  Uros Bizjak  <ubizjak@gmail.com>

	* config/i386/elf-lib.h: New file.
	(CRT_GET_RFIB_DATA): Move definition from gcc/config/i386/gnu-user.h.
	Wrap definition in #ifdef __i386__.
	* libgcc/config.host (i[34567]86-*-linux*, i[34567]86-*-kfreebsd*-gnu)
	(i[34567]86-*-knetbsd*-gnu, i[34567]86-*-gnu*)
	(i[34567]86-*-kopensolaris*-gnu, x86_64-*-linux*)
	(x86_64-*-kfreebsd*-gnu, x86_64-*-knetbsd*-gnu): Add i386/elf-lib.h
	to tm_file.

2015-01-22  Chen Gang  <gang.chen.5i5j@gmail.com>

	* unwind-dw2-fde.h (last_fde): Use "(const fde *)" instead of
	"(char *)" to avoid qualifier warning by 'xgcc' compiling.

2015-01-20  Chung-Lin Tang  <cltang@codesourcery.com>

	* config/nios2/linux-unwind.h (nios2_fallback_frame_state):
	Update rt_sigframe format and address for current Nios II
	Linux conventions.

2015-01-09  Andreas Tobler  <andreast@gcc.gnu.org>

	* config.host (arm*-*-freebsd*): Add new configuration for
	arm*-*-freebsd*.
	* config/arm/freebsd-atomic.c: New file.
	* config/arm/t-freebsd: Likewise.
	* config/arm/unwind-arm.h: Add __FreeBSD__ to the list of
	'PC-relative indirect' OS's.

2015-01-06  Eric Botcazou  <ebotcazou@adacore.com>

	* config.host: Add Visium support.
	* config/visium: New directory.

2015-01-05  Jakub Jelinek  <jakub@redhat.com>

	Update copyright years.

2014-12-19  Matthew Fortune  <matthew.fortune@imgtec.com>

	* config.host: Support mipsisa32r6 and mipsisa64r6.
	* config/mips/mips16.S: Do not build for R6.

2014-12-17  Oleg Endo  <olegendo@gcc.gnu.org>

	* config/sh/crt.h: New.
	* config/sh/crti.S: Use GLOBAL macro from crt.h for _init and _fini
	symbols.
	* config/sh/crt1.S: Likewise.

2014-12-15  Uros Bizjak  <ubizjak@gmail.com>

	PR libgcc/63832
	* crtstuff.c (__do_global_dtors_aux) [HIDDEN_DTOR_LIST_END]: Use
	func_ptr *dtor_list temporary variable to avoid "array subscript
	is above array bounds" warnings.

2014-12-09  Michael Haubenwallner <michael.haubenwallner@ssi-schaefer.com>

	* Makefile.in (with_aix_soname): Define.
	* config/rs6000/t-slibgcc-aix: Act upon --with-aix-soname option.
	* configure.ac: Accept --with-aix-soname=aix|svr4|both option.
	* configure: Recreate.

2014-12-05  Olivier Hainque  <hainque@adacore.com>

	* unwind-dw2.c (DWARF_REG_TO_UNWIND_COLUMN): Remove default def,
	now provided by defaults.h.

2014-11-30  Oleg Endo  <olegendo@gcc.gnu.org>

	PR target/55351
	* config/sh/lib1funcs.S: Check value of __SHMEDIA__ instead of checking
	whether it's defined.

2014-11-27  Ilya Tocar  <ilya.tocar@intel.com>

	* config/i386/cpuinfo.c (processor_features): Add FEATURE_AVX512F.
	* config/i386/cpuinfo.c (get_available_features): Detect it.

2014-11-27  Tony Wang  <tony.wang@arm.com>

	* config/arm/lib1funcs.S (FUNC_START): Add conditional section
	redefine for macro L_arm_muldivsf3 and L_arm_muldivdf3.
	(SYM_END, ARM_SYM_START): Add macros used to expose function Symbols.

2014-11-25  Segher Boessenkool  <segher@kernel.crashing.org>

	* crtstuff.c (__do_glbal_ctors_1): Add missing semicolon.

2014-11-24  John David Anglin  <danglin@gcc.gnu.org>

	* config/pa/linux-atomic.c (ABORT_INSTRUCTION): Use __builtin_trap()
	instead.

2014-11-21  Guy Martin  <gmsoft@tuxicoman.be>
	    John David Anglin  <danglin@gcc.gnu.org>

	* config/pa/linux-atomic.c (__kernel_cmpxchg2): New.
	(FETCH_AND_OP_2): New.  Use for subword and double word operations.
	(OP_AND_FETCH_2): Likewise.
	(COMPARE_AND_SWAP_2): Likewise.
	(SYNC_LOCK_TEST_AND_SET_2): Likewise.
	(SYNC_LOCK_RELEASE_2): Likewise.
	(SUBWORD_SYNC_OP): Remove.
	(SUBWORD_VAL_CAS): Likewise.
	(SUBWORD_BOOL_CAS): Likewise.
	(FETCH_AND_OP_WORD): Update.
	Consistently use signed types.
	
2014-11-13  Bernd Schmidt  <bernds@codesourcery.com>
	    Thomas Schwinge  <thomas@codesourcery.com>
	    Ilya Verbin  <ilya.verbin@intel.com>
	    Andrey Turetskiy  <andrey.turetskiy@intel.com>

	* Makefile.in (crtoffloadbegin$(objext)): New rule.
	(crtoffloadend$(objext)): Likewise.
	* configure: Regenerate.
	* configure.ac (accel_dir_suffix): Compute new variable.
	(extra_parts): Add crtoffloadbegin.o and crtoffloadend.o
	if enable_offload_targets is not empty.
	* offloadstuff.c: New file.

2014-11-13  Nick Clifton  <nickc@redhat.com>

	* config/rl78/divmodhi.S: Add support for the G10 architecture.
	Use START_FUNC and END_FUNC macros to enable linker garbage
	collection.
	* config/rl78/divmodqi.S: Likewise.
	* config/rl78/divmodsi.S: Likewise.
	* config/rl78/mulsi3.S: Likewise.
	* config/rl78/lib2div.c: Remove G10 functions.
	* config/rl78/lib2muls.c: Likewise.
	* config/rl78/t-rl8 (HOST_LIBGCC2_CFLAGS): Define.
	* config/rl78/vregs.h (START_FUNC): New macro.
	(END_FUNC): New macro.

2014-11-12  Matthew Fortune  <matthew.fortune@imgtec.com>

	* config/mips/mips16.S: Set .module when supported.  Update O32
	FP64 calling convention and use for FPXX when possible.  Add FPXX
	calling convention fallback case.

2014-11-06  Bernd Schmidt  <bernds@codesourcery.com>

	* config.host: Handle nvptx-*-*.
	* shared-object.mk (as-flags-$o): Define.
	($(base)$(objext), $(base)_s$(objext)): Use it instead of
	-xassembler-with-cpp.
	* static-object.mk: Identical changes.
	* config/nvptx/t-nvptx: New file.
	* config/nvptx/crt0.s: New file.
	* config/nvptx/free.asm: New file.
	* config/nvptx/malloc.asm: New file.
	* config/nvptx/realloc.c: New file.

2014-10-30  Joseph Myers  <joseph@codesourcery.com>

	* Makefile.in (libgcc.map.in): New target.
	(libgcc.map): Use libgcc.map.in.
	* config/t-softfp (softfp_compat): New variable to be set by
	users.
	[$(softfp_compat) = y] (softfp_map_dep, softfp_set_symver): New
	variables.
	[$(softfp_compat) = y] (softfp_file_list): Use files in the build
	directory.
	[$(softfp_compat) = y] ($(softfp_file_list)): Generate wrappers
	that use compat symbols and disable all code unless [SHARED].
	* config/t-softfp-compat: New file.
	* find-symver.awk: New file.
	* configure.ac (--with-glibc-version): New configure option.
	(ppc_fp_compat): New variable set for powerpc*-*-linux*.
	* configure: Regenerate.
	* config.host (powerpc*-*-linux*): Use ${ppc_fp_compat} for
	soft-float and e500.

2014-10-29  Joseph Myers  <joseph@codesourcery.com>

	* config/t-hardfp (hardfp_exclusions): Document new variable for
	user to define.
	(hardfp_func_list): Exclude functions from $(hardfp_exclusions).
	* config/t-softfp (softfp_extras): Document new variable for user
	to define.
	(softfp_func_list): Add functions from $(softfp_extras).
	* config/rs6000/t-e500v1-fp, config/rs6000/t-e500v2-fp: New files.
	* config.host (powerpc*-*-linux*): For e500v1, use
	rs6000/t-e500v1-fp and t-hardfp; do not use t-softfp-sfdf and
	t-softfp-excl.  For e500v2, use t-hardfp-sfdf, rs6000/t-e500v2-fp
	and t-hardfp; do not use t-softfp-sfdf and t-softfp-excl.
>>>>>>> 7b26e389

2014-10-26  John David Anglin  <danglin@gcc.gnu.org>

	* config/pa/linux-unwind.h (pa32_read_access_ok): New function.
	(pa32_fallback_frame_state): Use pa32_read_access_ok to check if
	memory read accesses are ok.

<<<<<<< HEAD
2014-10-22  Georg-Johann Lay  <avr@gjlay.de>

	PR target/63223
	* config/avr/lib1funcs.S (__do_global_dtors): Reverse execution
	order to first...last.
=======
2014-10-25  Joseph Myers  <joseph@codesourcery.com>

	* configure.ac (ppc_fp_type): Set variable on powerpc*-*-linux*.
	* configure: Regenerate.
	* config.host (powerpc*-*-linux*): Use $ppc_fp_type to determine
	additions to tmake_file.  Use t-hardfp-sfdf and t-hardfp instead
	of soft-fp for 32-bit classic hard float.  Do not use
	t-softfp-excl for soft float.

2014-10-22  Joseph Myers  <joseph@codesourcery.com>

	* config.host (powerpc*-*-linux*): Only use soft-fp for 32-bit
	configurations.
	* config/rs6000/t-ppc64-fp (softfp_wrap_start, softfp_wrap_end):
	Remove variables.

2014-10-22  Georg-Johann Lay  <avr@gjlay.de>

	* config/avr/lib1funcs.S (__do_global_dtors): Fix wrong code
	introduced with 2014-10-21 trunk r216525.

2014-10-21  Joern Rennecke  <joern.rennecke@embecosm.com>
	    Vidya Praveen <vidya.praveen@atmel.com>
	    Praveen Kumar Kaushik <Praveen_Kumar.Kaushik@atmel.com>
	    Senthil Kumar Selvaraj <Senthil_Kumar.Selvaraj@atmel.com>
	    Pitchumani Sivanupandi <Pitchumani.S@atmel.com>

	* config/avr/lib1funcs.S (__do_global_dtors): Go back to descending
	order.

	Updated library functions for AVRTINY arch.
	* config/avr/lib1funcs.S: Updated zero/tmp regs for AVRTINY.
	Replaced occurrences of r0/r1 with tmp/zero reg macros.
	Added wsubi/ wadi macros that expands conditionally as sbiw/ adiw
	or AVRTINY equivalent. Replaced occurrences of sbiw/adiw with
	wsubi/wadi macors.
	(__mulsi3_helper): Update stack, preserve callee saved regs and
	argument from stack. Restore callee save registers.
	(__mulpsi3): Likewise.
	(__muldi3, __udivmodsi4, __divmodsi4, __negsi2, __umoddi3, __udivmod64,
	__moddi3, __adddi3, __adddi3_s8, __subdi3, __cmpdi2, __cmpdi2_s8,
	__negdi2, __prologue_saves__, __epilogue_restores__): Excluded for
	AVRTINY.
	(__tablejump2__): Added lpm equivalent instructions for AVRTINY.
	(__do_copy_data): Added new definition for AVRTINY.
	(__do_clear_bss): Replace r17 by r18 to preserve zero reg for AVRTINY.
	(__load_3, __load_4, __xload_1, __xload_2, __xload_3,
	__xload_4, __movmemx_qi, __movmemx_hi): Excluded for AVRTINY.
	* config/avr/lib1funcs-fixed.S: Replaced occurrences of r0/r1 with
	tmp/zero reg macros. Replaced occurrences of sbiw/adiw with wsubi/wadi
	macors.
	* config/avr/t-avr (LIB1ASMFUNCS): Remove unsupported functions for
	AVRTINY.

	Fix broken long multiplication on tiny arch.

2014-10-09  Joseph Myers  <joseph@codesourcery.com>

	* soft-fp/double.h: Update from glibc.
	* soft-fp/eqdf2.c: Likewise.
	* soft-fp/eqsf2.c: Likewise.
	* soft-fp/eqtf2.c: Likewise.
	* soft-fp/extenddftf2.c: Likewise.
	* soft-fp/extended.h: Likewise.
	* soft-fp/extendsfdf2.c: Likewise.
	* soft-fp/extendsftf2.c: Likewise.
	* soft-fp/extendxftf2.c: Likewise.
	* soft-fp/gedf2.c: Likewise.
	* soft-fp/gesf2.c: Likewise.
	* soft-fp/getf2.c: Likewise.
	* soft-fp/ledf2.c: Likewise.
	* soft-fp/lesf2.c: Likewise.
	* soft-fp/letf2.c: Likewise.
	* soft-fp/op-1.h: Likewise.
	* soft-fp/op-2.h: Likewise.
	* soft-fp/op-4.h: Likewise.
	* soft-fp/op-8.h: Likewise.
	* soft-fp/op-common.h: Likewise.
	* soft-fp/quad.h: Likewise.
	* soft-fp/single.h: Likewise.
	* soft-fp/soft-fp.h: Likewise.
	* soft-fp/unorddf2.c: Likewise.
	* soft-fp/unordsf2.c: Likewise.
	* soft-fp/unordtf2.c: Likewise.
	* config/c6x/eqd.c (__c6xabi_eqd): Update call to FP_CMP_EQ_D.
	* config/c6x/eqf.c (__c6xabi_eqf): Update call to FP_CMP_EQ_S.
	* config/c6x/ged.c (__c6xabi_ged): Update call to FP_CMP_D.
	* config/c6x/gef.c (__c6xabi_gef): Update call to FP_CMP_S.
	* config/c6x/gtd.c (__c6xabi_gtd): Update call to FP_CMP_D.
	* config/c6x/gtf.c (__c6xabi_gtf): Update call to FP_CMP_S.
	* config/c6x/led.c (__c6xabi_led): Update call to FP_CMP_D.
	* config/c6x/lef.c (__c6xabi_lef): Update call to FP_CMP_S.
	* config/c6x/ltd.c (__c6xabi_ltd): Update call to FP_CMP_D.
	* config/c6x/ltf.c (__c6xabi_ltf): Update call to FP_CMP_S.

2014-10-08  Rong Xu  <xur@google.com>

	* libgcov-util.c (read_gcda_file): Fix format.
	(find_match_gcov_info): Ditto.
	(calculate_2_entries): New.
	(compute_one_gcov): Ditto.
	(gcov_info_count_all_cold): Ditto.
	(gcov_info_count_all_zero): Ditto.
	(extract_file_basename): Ditto.
	(get_file_basename): Ditto.
	(set_flag): Ditto.
	(matched_gcov_info): Ditto.
	(calculate_overlap): Ditto.
	(gcov_profile_overlap): Ditto.
	* libgcov-driver.c (compute_summary): Make
	it avavilable for external calls.

2014-10-06  Rong Xu  <xur@google.com>

	* Makefile.in: Ditto.
	* libgcov-driver.c (gcov_sort_n_vals): New utility function.
	(gcov_sort_icall_topn_counter): Ditto.
	(gcov_sort_topn_counter_arrays): Ditto.
	(dump_one_gcov): Sort indirect_call topn counters.
	* libgcov-merge.c (__gcov_merge_icall_topn): New merge
	function.
	* libgcov-profiler.c (__gcov_topn_value_profiler_body): New
	utility function.
	(__gcov_indirect_call_topn_profiler): New profiler function.
	* libgcov-util.c (__gcov_icall_topn_counter_op): New.
	* libgcov.h: New decls.

2014-10-04  Trevor Saunders  <tsaunders@mozilla.com>

	* config.host: Remove support for score-*.

2014-09-22  Joseph Myers  <joseph@codesourcery.com>

	* dfp-bit.h (LIBGCC2_LONG_DOUBLE_TYPE_SIZE): Remove.
	(__LIBGCC_XF_MANT_DIG__): Define if not already defined.
	(LONG_DOUBLE_HAS_XF_MODE): Define in terms of
	__LIBGCC_XF_MANT_DIG__.
	(__LIBGCC_TF_MANT_DIG__): Define if not already defined.
	(LONG_DOUBLE_HAS_TF_MODE): Define in terms of
	__LIBGCC_TF_MANT_DIG__.
	* libgcc2.c (NOTRUNC): Define in terms of
	__LIBGCC_*_EXCESS_PRECISION__, not LIBGCC2_LONG_DOUBLE_TYPE_SIZE.
	* libgcc2.h (LIBGCC2_LONG_DOUBLE_TYPE_SIZE): Remove.

2014-09-22  Joseph Myers  <joseph@codesourcery.com>

	PR target/63312
	* config/ia64/sfp-machine.h (FE_EX_ALL, FP_TRAPPING_EXCEPTIONS):
	New macros.

2014-09-22  Hans-Peter Nilsson  <hp@axis.com>

	* crtstuff.c (USE_EH_FRAME_REGISTRY): Let USE_EH_FRAME_REGISTRY_ALWAYS
	override USE_PT_GNU_EH_FRAME.
	[__LIBGCC_EH_FRAME_SECTION_NAME__ && !USE_PT_GNU_EH_FRAME]: Sanity-
	check USE_EH_FRAME_REGISTRY_ALWAYS against
	__LIBGCC_EH_FRAME_SECTION_NAME__, emit error if unsane.
	* Makefile.in (FORCE_EXPLICIT_EH_REGISTRY): New
	variable for substituted force_explicit_eh_registry.
	(CRTSTUFF_CFLAGS): Add FORCE_EXPLICIT_EH_REGISTRY.
	* configure.ac (explicit-exception-frame-registration):
	New AC_ARG_ENABLE.
	* configure: Regenerate.

2014-09-19  Olivier Hainque  <hainque@adacore.com>

	* config.host (powerpc-wrs-vxworksmils): New configuration,
	same as vxworksae.

2014-09-18  Joseph Myers  <joseph@codesourcery.com>

	* libgcc2.c (CEXT): Define using __LIBGCC_*_FUNC_EXT__.
>>>>>>> 7b26e389

2014-09-18  Joseph Myers  <joseph@codesourcery.com>

	* config/i386/sfp-machine.h (FP_TRAPPING_EXCEPTIONS): Treat clear
	bits not set bits as indicating trapping exceptions.

<<<<<<< HEAD
2014-09-11  Georg-Johann Lay  <avr@gjlay.de>

	Backport from 2014-09-11 trunk r215152.
=======
2014-09-17  Nathan sidwell  <nathan@acm.org>

	* Makefile.in (LIBGCOV_INTERFACE): Add _gcov_dump from ...
	(LIBGCOV_DRIVER): ... here.
	* libgcov-driver.c (gcov_master): New.
	(gcov_exit): Remove from master chain.
	(__gcov_init): Add to master chain if version compatible.  Don't
	clear the version.
	* libgcov_interface (__gcov_flust): Call gcov_dump_int.
	(gcov_reset_int): Clear master chain, if compatible.
	(gcov_dump_int): New internal interface.  Dump master chain, if
	compatible.
	(gcov_dump): Alias for gcov_dump_int.
	* libgcov.h (struct gcov_root): Add next and prev fields.
	(struct gcov_master): New struct.
	(__gcov_master): New.
	(gcov_dump_int): Declare.

2014-09-17  Olivier Hainque  <hainque@adacore.com>

	* config.host (x86_64-*-mingw*): Add i386/t-cygming to tmake_file
	and crtbegin.o + crtend.o to extra_parts.

2014-09-12  Joseph Myers  <joseph@codesourcery.com>

	* libgcc2.h (LIBGCC2_HAS_SF_MODE): Define using
	__LIBGCC_HAS_SF_MODE__.
	(LIBGCC2_HAS_DF_MODE): Define using __LIBGCC_HAS_DF_MODE__.
	(LIBGCC2_HAS_XF_MODE): Define using __LIBGCC_HAS_XF_MODE__.
	(LIBGCC2_HAS_TF_MODE): Define using __LIBGCC_HAS_TF_MODE__.
	* config/libbid/bid_gcc_intrinsics.h
	(LIBGCC2_LONG_DOUBLE_TYPE_SIZE): Do not define.
	(LIBGCC2_HAS_XF_MODE): Define using __LIBGCC_HAS_XF_MODE__.
	(LIBGCC2_HAS_TF_MODE): Define using __LIBGCC_HAS_TF_MODE__.
	* fixed-bit.h (LIBGCC2_LONG_DOUBLE_TYPE_SIZE): Do not define.
	(LIBGCC2_HAS_SF_MODE): Define using __LIBGCC_HAS_SF_MODE__.
	(LIBGCC2_HAS_DF_MODE): Define using __LIBGCC_HAS_DF_MODE__.

2014-09-11  Georg-Johann Lay  <avr@gjlay.de>
>>>>>>> 7b26e389

	PR target/63223
	* config/avr/libgcc.S (__tablejump2__): Rewrite to use RAMPZ, ELPM
	and R24 as needed.  Make work for all devices and .text locations.
	(__do_global_ctors, __do_global_dtors): Use word addresses.
	(__tablejump__, __tablejump_elpm__): Remove functions.
	* t-avr (LIB1ASMFUNCS): Remove _tablejump, _tablejump_elpm.
	Add _tablejump2.
	(XICALL, XIJMP): New macros.

<<<<<<< HEAD
=======
2014-09-09  Marcus Shawcroft  <marcus.shawcroft@arm.com>
	Ramana Radhakrishnan  <ramana.radhakrishnan@arm.com>

	* config.host (aarch64*): Include crtfastmath.o and
	t-crtfm.
	* config/aarch64/crtfastmath.c: New file.

2014-09-08  Trevor Saunders  <tsaunders@mozilla.com>

	* config.host: Remove picochip support.
	* config/picochip/adddi3.S: Remove.
	* config/picochip/ashlsi3.S: Remove.
	* config/picochip/ashlsi3.c: Remove.
	* config/picochip/ashrsi3.S: Remove.
	* config/picochip/ashrsi3.c: Remove.
	* config/picochip/clzsi2.S: Remove.
	* config/picochip/cmpsi2.S: Remove.
	* config/picochip/divmod15.S: Remove.
	* config/picochip/divmodhi4.S: Remove.
	* config/picochip/divmodsi4.S: Remove.
	* config/picochip/lib1funcs.S: Remove.
	* config/picochip/longjmp.S: Remove.
	* config/picochip/lshrsi3.S: Remove.
	* config/picochip/lshrsi3.c: Remove.
	* config/picochip/parityhi2.S: Remove.
	* config/picochip/popcounthi2.S: Remove.
	* config/picochip/setjmp.S: Remove.
	* config/picochip/subdi3.S: Remove.
	* config/picochip/t-picochip: Remove.
	* config/picochip/ucmpsi2.S: Remove.
	* config/picochip/udivmodhi4.S: Remove.
	* config/picochip/udivmodsi4.S: Remove.

2014-09-08  Joseph Myers  <joseph@codesourcery.com>

	* libgcc2.c (SF_SIZE): Change all uses to __LIBGCC_SF_MANT_DIG__.
	(DF_SIZE): Change all uses to __LIBGCC_DF_MANT_DIG__.
	(XF_SIZE): Change all uses to __LIBGCC_XF_MANT_DIG__.
	(TF_SIZE): Change all uses to __LIBGCC_TF_MANT_DIG__.
	* libgcc2.h (SF_SIZE): Change to __LIBGCC_SF_MANT_DIG__.  Give
	error if not defined and LIBGCC2_HAS_SF_MODE is defined.
	(DF_SIZE): Change to __LIBGCC_DF_MANT_DIG__.  Give error if not
	defined and LIBGCC2_HAS_DF_MODE is defined.
	(XF_SIZE): Change to __LIBGCC_XF_MANT_DIG__.  Give error if not
	defined and LIBGCC2_HAS_XF_MODE is defined.
	(TF_SIZE): Change to __LIBGCC_TF_MANT_DIG__.  Give error if not
	defined and LIBGCC2_HAS_TF_MODE is defined.

2014-09-08  Joseph Myers  <joseph@codesourcery.com>

	* fp-bit.c (pack_d, unpack_d): Remove LARGEST_EXPONENT_IS_NORMAL
	and ROUND_TOWARDS_ZERO conditionals.

2014-09-07  Nathan sidwell  <nathan@acm.org>

	* libgcov-interface.c (STRONG_ALIAS): Rename to ...
	(ALIAS_weak): ... here. Use forwarding function.  Adjust uses.

2014-09-05  Joseph Myers  <joseph@codesourcery.com>

	* Makefile.in (CRTSTUFF_CFLAGS): Add -fbuilding-libgcc.
	* config/aarch64/linux-unwind.h (STACK_POINTER_REGNUM): Change all
	uses to __LIBGCC_STACK_POINTER_REGNUM__.
	(DWARF_ALT_FRAME_RETURN_COLUMN): Change all uses to
	__LIBGCC_DWARF_ALT_FRAME_RETURN_COLUMN__.
	* config/alpha/vms-unwind.h (DWARF_ALT_FRAME_RETURN_COLUMN):
	Change use to __LIBGCC_DWARF_ALT_FRAME_RETURN_COLUMN__.
	* config/cr16/unwind-cr16.c (STACK_GROWS_DOWNWARD): Change all
	uses to __LIBGCC_STACK_GROWS_DOWNWARD__.
	(DWARF_FRAME_REGISTERS): Change all uses to
	__LIBGCC_DWARF_FRAME_REGISTERS__.
	(EH_RETURN_STACKADJ_RTX): Change all uses to
	__LIBGCC_EH_RETURN_STACKADJ_RTX__.
	* config/cr16/unwind-dw2.h (DWARF_FRAME_REGISTERS): Change use to
	__LIBGCC_DWARF_FRAME_REGISTERS__.  Remove conditional definition.
	* config/i386/cygming-crtbegin.c (EH_FRAME_SECTION_NAME): Change
	use to __LIBGCC_EH_FRAME_SECTION_NAME__.
	(JCR_SECTION_NAME): Change use to __LIBGCC_JCR_SECTION_NAME__.
	* config/i386/cygming-crtend.c (EH_FRAME_SECTION_NAME): Change use
	to __LIBGCC_EH_FRAME_SECTION_NAME__.
	(JCR_SECTION_NAME): Change use to __LIBGCC_JCR_SECTION_NAME__
	* config/mips/linux-unwind.h (STACK_POINTER_REGNUM): Change use to
	__LIBGCC_STACK_POINTER_REGNUM__.
	(DWARF_ALT_FRAME_RETURN_COLUMN): Change all uses to
	__LIBGCC_DWARF_ALT_FRAME_RETURN_COLUMN__.
	* config/nios2/linux-unwind.h (STACK_POINTER_REGNUM): Change use
	to __LIBGCC_STACK_POINTER_REGNUM__.
	* config/pa/hpux-unwind.h (DWARF_ALT_FRAME_RETURN_COLUMN): Change
	all uses to __LIBGCC_DWARF_ALT_FRAME_RETURN_COLUMN__.
	* config/pa/linux-unwind.h (DWARF_ALT_FRAME_RETURN_COLUMN): Change
	all uses to __LIBGCC_DWARF_ALT_FRAME_RETURN_COLUMN__.
	* config/rs6000/aix-unwind.h (DWARF_ALT_FRAME_RETURN_COLUMN):
	Change all uses to __LIBGCC_DWARF_ALT_FRAME_RETURN_COLUMN__.
	(STACK_POINTER_REGNUM): Change all uses to
	__LIBGCC_STACK_POINTER_REGNUM__.
	* config/rs6000/darwin-fallback.c (STACK_POINTER_REGNUM): Change
	use to __LIBGCC_STACK_POINTER_REGNUM__.
	* config/rs6000/linux-unwind.h (STACK_POINTER_REGNUM): Change all
	uses to __LIBGCC_STACK_POINTER_REGNUM__.
	* config/sparc/linux-unwind.h (DWARF_FRAME_REGISTERS): Change use
	to __LIBGCC_DWARF_FRAME_REGISTERS__.
	* config/sparc/sol2-unwind.h (DWARF_FRAME_REGISTERS): Change use
	to __LIBGCC_DWARF_FRAME_REGISTERS__.
	* config/tilepro/linux-unwind.h (STACK_POINTER_REGNUM): Change use
	to __LIBGCC_STACK_POINTER_REGNUM__.
	* config/xtensa/unwind-dw2-xtensa.h (DWARF_FRAME_REGISTERS):
	Remove conditional definition.
	* crtstuff.c (TEXT_SECTION_ASM_OP): Change all uses to
	__LIBGCC_TEXT_SECTION_ASM_OP__.
	(EH_FRAME_SECTION_NAME): Change all uses to
	__LIBGCC_EH_FRAME_SECTION_NAME__.
	(EH_TABLES_CAN_BE_READ_ONLY): Change all uses to
	__LIBGCC_EH_TABLES_CAN_BE_READ_ONLY__.
	(CTORS_SECTION_ASM_OP): Change all uses to
	__LIBGCC_CTORS_SECTION_ASM_OP__.
	(DTORS_SECTION_ASM_OP): Change all uses to
	__LIBGCC_DTORS_SECTION_ASM_OP__.
	(JCR_SECTION_NAME): Change all uses to
	__LIBGCC_JCR_SECTION_NAME__.
	(INIT_SECTION_ASM_OP): Change all uses to
	__LIBGCC_INIT_SECTION_ASM_OP__.
	(INIT_ARRAY_SECTION_ASM_OP): Change all uses to
	__LIBGCC_INIT_ARRAY_SECTION_ASM_OP__.
	* generic-morestack.c (STACK_GROWS_DOWNWARD): Change all uses to
	__LIBGCC_STACK_GROWS_DOWNWARD__.
	* libgcc2.c (INIT_SECTION_ASM_OP): Change all uses to
	__LIBGCC_INIT_SECTION_ASM_OP__.
	(INIT_ARRAY_SECTION_ASM_OP): Change all uses to
	__LIBGCC_INIT_ARRAY_SECTION_ASM_OP__.
	(EH_FRAME_SECTION_NAME): Change all uses to
	__LIBGCC_EH_FRAME_SECTION_NAME__.
	* libgcov-profiler.c (VTABLE_USES_DESCRIPTORS): Remove conditional
	definitions.  Change all uses to
	__LIBGCC_VTABLE_USES_DESCRIPTORS__.
	* unwind-dw2.c (STACK_GROWS_DOWNWARD): Change all uses to
	__LIBGCC_STACK_GROWS_DOWNWARD__.
	(DWARF_FRAME_REGISTERS): Change all uses to
	__LIBGCC_DWARF_FRAME_REGISTERS__.
	(EH_RETURN_STACKADJ_RTX): Change all uses to
	__LIBGCC_EH_RETURN_STACKADJ_RTX__.
	* unwind-dw2.h (DWARF_FRAME_REGISTERS): Remove conditional
	definition.  Change use to __LIBGCC_DWARF_FRAME_REGISTERS__.
	* unwind-sjlj.c (DONT_USE_BUILTIN_SETJMP): Change all uses to
	__LIBGCC_DONT_USE_BUILTIN_SETJMP__.
	(JMP_BUF_SIZE): Change use to __LIBGCC_JMP_BUF_SIZE__.

2014-09-02  Nathan sidwell  <nathan@acm.org>

	* libgcov-interface.c (STRONG_ALIAS): New.
	(__gcov_flush): Call __gcov_reset_int.
	(__gcov_reset): Strong alias for ...
	(__gcov_reset_ing): ... this renamed hidden version.
	* libgcov.h (__gcov_reset_int): New declaration.

2014-08-19  Yaakov Selkowitz  <yselkowi@redhat.com>

	* config/i386/cygming-crtend.c (register_frame_ctor): Move atexit
	call from here...
	* config/i386/cygming-crtbegin.c (__gcc_register_frame): to here.
	(__dso_handle): Define on Cygwin.
	* config/i386/t-cygming (crtbeginS.o): New rule.
	* config.host (*-*-cygwin*): Add crtbeginS.o to extra_parts.

	* config/i386/cygming-crtbegin.c (deregister_frame_fn): Fix
	declaration syntax.

2014-08-13  Steve Ellcey  <sellcey@mips.com>

	* crtstuff.c: Undef caddr_t.

2014-08-12  Steve Ellcey  <sellcey@mips.com>

	* config/mips/mips16.S:  Skip when __mips_soft_float is defined.

2014-08-07  Nathan Sidwell  <nathan@acm.org>

	* Makefile.in (LIBGCOV_INTERFACE): Move _gcov_dump ...
	(LIBGCOV_DRIVER): ... to here.
	* libgcov.h (gcov_do_dump): New #define.
	(struct gcov_root): New.
	(__gcov_root): New declaration.
	(__gcov_dump_one): Declare.
	* libgcov-driver.c (gcov_list, gcov_dump_complete,
	run_accounted): Delete.
	(gcov_compute_histogram): Add LIST argument, adjust.
	(compute_summary): Adjust gcov_compute_histogram call.
	(gcov_do_dump): Not hidden, static in libgcov.
	(gcov_clear): Move  to interface.c.
	(__gcov_dump_one): New, broken out of ...
	(gcov_exit): ... here.  Make static.
	(__gcov_root): New.
	(__gcov_init): Adjust.
	* libgcov-interface.c (gcov_clear, gcov_exit): Remove
	declarations.
	(__gcov_flush): Use __gcov_dump_one and __gcov_reset.
	(gcov_clear): Moved from driver.c.   Add LIST argument.
	(__gcov_reset): Adjust for changed interfaces.
	(__gcov_fork): Remove local declaration of __gcov_flush_mx.

>>>>>>> 7b26e389
2014-08-04  Rohit  <rohitarulraj@freescale.com>

	PR target/60102
	* config/rs6000/linux-unwind.h (ppc_fallback_frame_state): Update
	based on change in SPE high register numbers and 3 HTM registers.

<<<<<<< HEAD
2014-07-16  Release Manager

	* GCC 4.9.1 released.

2014-05-27  Georg-Johann Lay  <avr@gjlay.de>

	Backport from 2014-05-27 mainline r210322.

	PR libgcc/61152
	* config/arm/bpabi-lib.h (License): Add GCC Runtime Library Exception.
=======
2014-08-01  Nathan Sidwell  <nathan@acm.org>

	* Makefile.in (LIBGCOV_MERGE, LIBGCOV_PROFILER,
	LIBGCOV_INTERFACE): Reformat.
	* libgcov-driver.c (gcov_exit, __gcov_init): Disable when
	IN_GCOV_TOOL.
	* libgcov-interface.c: Reformat some comments.
	(__gcov_flush_mx): Add declaration.  Tidy up definition.

2014-07-31  Alan Modra  <amodra@gmail.com>
	    Peter Bergner  <bergner@vnet.ibm.com>

	* config/rs6000/ibm-ldouble.c (typedef union longDblUnion): Delete.
	(pack_ldouble): New function.
	(__gcc_qadd): Use it.
	(__gcc_qmul): Likewise.
	(__gcc_qdiv): Likewise.
	(__gcc_qneg): Likewise.
	(__gcc_stoq): Likewise.
	(__gcc_dtoq): Likewise.

2014-07-30  J. D. Johnston  <jjohnst@us.ibm.com>

	* config/s390/tpf-unwind.h: Include <stdbool.h>.
	(__tpf_eh_return): Add original return address as second parameter.
	Handle cases where unwinder routines were called directly, instead
	of from within the C++ library.

2014-07-29  Nathan Sidwell  <nathan@acm.org>

	* libgcov.h: Move renaming of entry points to lib gcov specific
	portion.
	(gcov_do_dump): New rename.
	(gcov_rewrite): Remove inline, make HIDDEN.
	* libgcov-driver.c (gcov_clear, gcov_exit): Remove declarations.
	(gcov_exit_compute_summary): Rename to ...
	(compute_summary): ... here.  Add LIST argument.
	(gcov_exit_merge_gcda): Rename to ...
	(merge_one_data): ... here.
	(gcov_exit_write_gcda): Rename to ...
	(write_one_data): ... here.
	(gcov_exit_merge_summary): Rename to ...
	(merge_summary): Add RUN_COUNTED argument.
	(gcov_exit_dump_gcov): Rename to ...
	(dump_one_gcov): Add RUN_COUNTED argument.
	(gcov_do_dump): New function, broken out of ...
	(gcov_exit): ... here.  Call it.

2014-07-27  Anthony Green  <green@moxielogic.com>

	* config.host: Add moxiebox configuration suppport.

2014-07-27  Nathan Sidwell  <nathan@acm.org>

	* libgcov-driver.c (struct gcov_filename_aux): Rename ...
	(struct gcov_filename): ... here.  Include buffer and max length
	fields.
	(gcov_max_filename): Remove.
	(gi_filename): Remove.
	(gcov_exit_compute_summary): Compute max filename here.
	(gcov_exit_merge_gcda): Add filename parm, adjust.
	(gcov_exit_merge_summary): Likewise.
	(gcov_exit_dump_gcov): Adjust for struct gcov_filename changes.
	(gcov_exit): Likewise.
	(__gcov_init): Don't calculate max length here.
	* libgcov_util.c (max_filename_len): Remove.
	(read_gcda_file): Don't calculate max length here.
	(gcov_read_profile_dir): Don't propagate here.
	* libgcov-driver-system.c (alloc_filename_struct): Adjust for
	struct gcov_filename changes.
	(gcov_exit_open_gcda_file): Likewise.

2014-07-25  Nathan Sidwell  <nathan@acm.org>

	* libgcov-driver.c (set_gcov_dump_complete,
	reset_gcov_dump_complete, get_gcov_dump_complete): Remove global
	functions polluting user's namespace.
	(gcov_exit): Set variable directly.
	(gcov_clear): Reset variable directly.
	* libgcov-interface.c (get_gcov_dymp_complete,
	reset_gov_dump_complete): Remove declarations.
	(__gcov_reset, __gcov_dump): Don't call them.

2014-07-24  DJ Delorie  <dj@redhat.com>

	* config/i386/cygming-crtbegin.c (deregister_frame_fn): Newly public.
	(__gcc_deregister_frame): Move logic to detect deregister function
	to ...
	(__gcc_register_frame): here, so it's consistent with the register
	logic.

2014-07-23  Nathan Sidwell  <nathan@acm.org>

	* libgcov-driver.c (set_gcov_list): Remove.
	(gcov_list): Make non-static in GCOV_TOOL.
	* libgcov.h (GCOV_TOOL_LINKAGE): Remove unused #define.

2014-07-17  John David Anglin  <danglin@gcc.gnu.org>

	* config/pa/linux-atomic.c (__sync_lock_release_4): New.
	(SYNC_LOCK_RELEASE): Update to use __kernel_cmpxchg for release.
	Don't use SYNC_LOCK_RELEASE for int type.

2014-07-14  Richard Biener  <rguenther@suse.de>

	* libgcov.h (struct gcov_fn_info): Make ctrs size 1.

2014-07-11  Rong Xu  <xur@google.com>

	* libgcov-util.c (gcov_max_filename): Fix declartion.

2014-07-10  Rong Xu  <xur@google.com>

	Add gcov-tool: an offline gcda profile processing tool
	Support.
	* libgcov-driver.c (gcov_max_filename): Make available
	to gcov-tool.
	* libgcov-merge.c (__gcov_merge_add): Replace
	gcov_read_counter() with a Macro.
	(__gcov_merge_ior): Ditto.
	(__gcov_merge_time_profile): Ditto.
	(__gcov_merge_single): Ditto.
	(__gcov_merge_delta): Ditto.
	* libgcov-util.c (void gcov_set_verbose): Set the verbose flag
	in the utility functions.
	(set_fn_ctrs): Utility function for reading gcda files to in-memory
	gcov_list object link lists.
	(tag_function): Ditto.
	(tag_blocks): Ditto.
	(tag_arcs): Ditto.
	(tag_lines): Ditto.
	(tag_counters): Ditto.
	(tag_summary): Ditto.
	(read_gcda_finalize): Ditto.
	(read_gcda_file): Ditto.
	(ftw_read_file): Ditto.
	(read_profile_dir_init): Ditto.
	(gcov_read_profile_dir): Ditto.
	(gcov_read_counter_mem): Ditto.
	(gcov_get_merge_weight): Ditto.
	(merge_wrapper): A wrapper function that calls merging handler.
	(gcov_merge): Merge two gcov_info objects with weights.
	(find_match_gcov_info): Find the matched gcov_info in the list.
	(gcov_profile_merge): Merge two gcov_info object lists.
	(__gcov_add_counter_op): Process edge profile counter values.
	(__gcov_ior_counter_op): Process IOR profile counter values.
	(__gcov_delta_counter_op): Process delta profile counter values.
	(__gcov_single_counter_op): Process single  profile counter values.
	(fp_scale): Callback function for float-point scaling.
	(int_scale): Callback function for integer fraction scaling. 
	(gcov_profile_scale): Scaling profile counters.
	(gcov_profile_normalize): Normalize profile counters.
	* libgcov.h: Add headers and functions for gcov-tool use.
	(gcov_get_counter): New.
	(gcov_get_counter_target): Ditto.
	(struct gcov_info): Make the functions field mutable in gcov-tool
	compilation.

2014-06-23  Kai Tietz  <ktietz@redhat.com>

	PR libgcc/61585
	* unwind-seh.c (_Unwind_GetGR): Check for proper
	index range.
	(_Unwind_SetGR): Likewise.
>>>>>>> 7b26e389

2014-05-22  Nick Clifton  <nickc@redhat.com>

	* config/msp430/t-msp430 (HOST_LIBGCC2_CFLAGS): Add
	-mhwmult=none.

<<<<<<< HEAD
2014-05-21  Maciej W. Rozycki  <macro@codesourcery.com>

	Backport from mainline
	2014-05-21  Maciej W. Rozycki  <macro@codesourcery.com>
=======
2014-05-22  Teresa Johnson  <tejohnson@google.com>

	* libgcov-driver.c (gcov_error): Move declaration before gcov-io.c
	include.

2014-05-20  John Marino  <gnugcc@marino.st>

	* config.host (*-*-dragonfly*): New target.
	* crtstuff.c: Make dl_iterate_support generic on *bsd.
	* enable-execute-stack-mprotect.c: Always mprotect on FreeBSD.
	* unwind-dw2-fde-dip.c: Add dl_iterate_phr support for DragonFly.
	* config/i386/dragonfly-unwind.h: New.

2014-05-21  Maciej W. Rozycki  <macro@codesourcery.com>
>>>>>>> 7b26e389

	PR libgcc/60166
	* config/arm/sfp-machine.h (_FP_NANFRAC_H, _FP_NANFRAC_S)
	(_FP_NANFRAC_D, _FP_NANSIGN_Q): Set the quiet bit.

<<<<<<< HEAD
2014-05-15  Rainer Orth  <ro@CeBiTec.Uni-Bielefeld.DE>

	Backport from mainline
	2014-05-08  Rainer Orth  <ro@CeBiTec.Uni-Bielefeld.DE>
=======
2014-05-13  Bernd Edlinger  <bernd.edlinger@hotmail.de>

	* unwind-seh.c (_Unwind_Backtrace): Uncommented, finished
	implementation.

2014-05-12  Georg-Johann Lay  <avr@gjlay.de>

	* config/arm/bpabi-lib.h (License): Add GCC Runtime Library Exception.

2014-05-08  Rainer Orth  <ro@CeBiTec.Uni-Bielefeld.DE>
>>>>>>> 7b26e389

	PR libgcc/61097
	* config/t-slibgcc-sld: Only build and install libgcc-unwind.map
	if --enable-shared.

2014-04-30  Bernd Edlinger  <bernd.edlinger@hotmail.de>

	Work around for current cygwin32 build problems.
	* config/i386/cygming-crtbegin.c (__register_frame_info,
	__deregister_frame_info, _Jv_RegisterClasses): Compile weak default
	functions only for 64-bit systems.

<<<<<<< HEAD
2014-04-22  Release Manager

	* GCC 4.9.0 released.
=======
2014-04-25  Rainer Orth  <ro@CeBiTec.Uni-Bielefeld.DE>

	* config/i386/crtfastmath.c [!__x86_64__ && __sun__ && __svr4__]
	(sigill_caught, sigill_hdlr): Remove.

2014-04-22  Rainer Orth  <ro@CeBiTec.Uni-Bielefeld.DE>

	* config/i386/crtfastmath.c (set_fast_math): Remove SSE execution
	check.
	* config/i386/sol2-unwind.h (x86_fallback_frame_state): Remove
	Solaris 9 single-threaded support.
	* config/sparc/sol2-unwind.h (sparc64_is_sighandler): Remove
	Solaris 9 single-threaded support.  Add call_user_handler code
	sequences.
	(sparc_is_sighandler): Likewise.
>>>>>>> 7b26e389

2014-03-27  Andreas Krebbel  <Andreas.Krebbel@de.ibm.com>

	* config.host: Append t-floattodi to tmake_file depending on
	host_address.

2014-03-20  Joel Sherrill  <joel.sherrill@oarcorp.com>

	* config.host (v850*-*-*): Add to tmake_file instead of resetting it.

2014-03-10  Uros Bizjak  <ubizjak@gmail.com>

	PR libgcc/60472
	* crtstuff.c (frame_dummy): Use void **jcr_list temporary
	variable to avoid "array subscript is above array bounds" warnings.
	Use __builtin_expect when checking *jcr_list for NULL.

2014-03-06  Rainer Orth  <ro@CeBiTec.Uni-Bielefeld.DE>

	PR libgcc/59339
	* config.host (*-*-linux*, frv-*-*linux*, *-*-kfreebsd*-gnu)
	(*-*-knetbsd*-gnu, *-*-gnu*, *-*-kopensolaris*-gnu): Only add
	vtv_*.o to extra_parts if enable_vtable_verify.

2014-03-06  Nick Clifton  <nickc@redhat.com>

	* config/msp430/t-msp430 (LIB2ADD): Add lib2hw_mul.S
	* config/msp430/lib2hw_mul.S: New: Hardware multiply routines.

2014-02-28  Joey Ye  <joey.ye@arm.com>

	PR libgcc/60166
	* config/arm/sfp-machine.h (_FP_NANFRAC_H,
	_FP_NANFRAC_S, _FP_NANFRAC_D, _FP_NANFRAC_Q):
	Set to zero.

2014-02-24  Walter Lee  <walt@tilera.com>

	* config.host: Support "tilegx*" and "tilepro*" triplets.
	* config/tilegx/sfp-machine32.h (__BYTE_ORDER): Handle big endian.
	* config/tilegx/sfp-machine64.h (__BYTE_ORDER): Handle big endian.

2014-02-20  Sandra Loosemore  <sandra@codesourcery.com>
	    Chung-Lin Tang  <cltang@codesourcery.com>

	* config/nios2/t-nios2 (CRTSTUFF_T_CFLAGS): Add -mno-gpopt.
	* config/nios2/crti.S: Remove .file directive.
	* config/nios2/crtn.S: Likewise.

2014-02-18  Kai Tietz  <ktietz@redhat.com>
	Jonathan Schleifer  <js@webkeks.org>

	PR objc/56870
	* unwind-seh.c (_GCC_specific_handler): Pass proper
	value to unwind-handler.

2014-02-12  Joseph Myers  <joseph@codesourcery.com>

	* soft-fp/adddf3.c: Update from glibc.
	* soft-fp/addsf3.c: Likewise.
	* soft-fp/addtf3.c: Likewise.
	* soft-fp/divdf3.c: Likewise.
	* soft-fp/divsf3.c: Likewise.
	* soft-fp/divtf3.c: Likewise.
	* soft-fp/double.h: Likewise.
	* soft-fp/eqdf2.c: Likewise.
	* soft-fp/eqsf2.c: Likewise.
	* soft-fp/eqtf2.c: Likewise.
	* soft-fp/extenddftf2.c: Likewise.
	* soft-fp/extended.h: Likewise.
	* soft-fp/extendsfdf2.c: Likewise.
	* soft-fp/extendsftf2.c: Likewise.
	* soft-fp/extendxftf2.c: Likewise.
	* soft-fp/fixdfdi.c: Likewise.
	* soft-fp/fixdfsi.c: Likewise.
	* soft-fp/fixdfti.c: Likewise.
	* soft-fp/fixsfdi.c: Likewise.
	* soft-fp/fixsfsi.c: Likewise.
	* soft-fp/fixsfti.c: Likewise.
	* soft-fp/fixtfdi.c: Likewise.
	* soft-fp/fixtfsi.c: Likewise.
	* soft-fp/fixtfti.c: Likewise.
	* soft-fp/fixunsdfdi.c: Likewise.
	* soft-fp/fixunsdfsi.c: Likewise.
	* soft-fp/fixunsdfti.c: Likewise.
	* soft-fp/fixunssfdi.c: Likewise.
	* soft-fp/fixunssfsi.c: Likewise.
	* soft-fp/fixunssfti.c: Likewise.
	* soft-fp/fixunstfdi.c: Likewise.
	* soft-fp/fixunstfsi.c: Likewise.
	* soft-fp/fixunstfti.c: Likewise.
	* soft-fp/floatdidf.c: Likewise.
	* soft-fp/floatdisf.c: Likewise.
	* soft-fp/floatditf.c: Likewise.
	* soft-fp/floatsidf.c: Likewise.
	* soft-fp/floatsisf.c: Likewise.
	* soft-fp/floatsitf.c: Likewise.
	* soft-fp/floattidf.c: Likewise.
	* soft-fp/floattisf.c: Likewise.
	* soft-fp/floattitf.c: Likewise.
	* soft-fp/floatundidf.c: Likewise.
	* soft-fp/floatundisf.c: Likewise.
	* soft-fp/floatunditf.c: Likewise.
	* soft-fp/floatunsidf.c: Likewise.
	* soft-fp/floatunsisf.c: Likewise.
	* soft-fp/floatunsitf.c: Likewise.
	* soft-fp/floatuntidf.c: Likewise.
	* soft-fp/floatuntisf.c: Likewise.
	* soft-fp/floatuntitf.c: Likewise.
	* soft-fp/gedf2.c: Likewise.
	* soft-fp/gesf2.c: Likewise.
	* soft-fp/getf2.c: Likewise.
	* soft-fp/ledf2.c: Likewise.
	* soft-fp/lesf2.c: Likewise.
	* soft-fp/letf2.c: Likewise.
	* soft-fp/muldf3.c: Likewise.
	* soft-fp/mulsf3.c: Likewise.
	* soft-fp/multf3.c: Likewise.
	* soft-fp/negdf2.c: Likewise.
	* soft-fp/negsf2.c: Likewise.
	* soft-fp/negtf2.c: Likewise.
	* soft-fp/op-1.h: Likewise.
	* soft-fp/op-2.h: Likewise.
	* soft-fp/op-4.h: Likewise.
	* soft-fp/op-8.h: Likewise.
	* soft-fp/op-common.h: Likewise.
	* soft-fp/quad.h: Likewise.
	* soft-fp/single.h: Likewise.
	* soft-fp/soft-fp.h: Likewise.
	* soft-fp/subdf3.c: Likewise.
	* soft-fp/subsf3.c: Likewise.
	* soft-fp/subtf3.c: Likewise.
	* soft-fp/truncdfsf2.c: Likewise.
	* soft-fp/trunctfdf2.c: Likewise.
	* soft-fp/trunctfsf2.c: Likewise.
	* soft-fp/trunctfxf2.c: Likewise.
	* soft-fp/unorddf2.c: Likewise.
	* soft-fp/unordsf2.c: Likewise.
	* soft-fp/unordtf2.c: Likewise.
	* config/aarch64/sfp-machine.h (_FP_TININESS_AFTER_ROUNDING): New
	macro.
	* config/arm/sfp-machine.h (_FP_TININESS_AFTER_ROUNDING):
	Likewise.
	* config/c6x/sfp-machine.h (_FP_TININESS_AFTER_ROUNDING):
	Likewise.
	* config/cris/sfp-machine.h (_FP_TININESS_AFTER_ROUNDING):
	Likewise.
	* config/i386/sfp-machine.h (_FP_TININESS_AFTER_ROUNDING):
	Likewise.
	* config/ia64/sfp-machine.h (_FP_TININESS_AFTER_ROUNDING):
	Likewise.
	* config/lm32/sfp-machine.h (_FP_TININESS_AFTER_ROUNDING):
	Likewise.
	* config/mips/sfp-machine.h (_FP_TININESS_AFTER_ROUNDING):
	Likewise.
	* config/moxie/sfp-machine.h (_FP_TININESS_AFTER_ROUNDING):
	Likewise.
	* config/nds32/sfp-machine.h (_FP_TININESS_AFTER_ROUNDING):
	Likewise.
	* config/nios2/sfp-machine.h (_FP_TININESS_AFTER_ROUNDING):
	Likewise.
	* config/rs6000/sfp-machine.h (_FP_TININESS_AFTER_ROUNDING):
	Likewise.
	* config/score/sfp-machine.h (_FP_TININESS_AFTER_ROUNDING):
	Likewise.
	* config/tilegx/sfp-machine32.h (_FP_TININESS_AFTER_ROUNDING):
	Likewise.
	* config/tilegx/sfp-machine64.h (_FP_TININESS_AFTER_ROUNDING):
	Likewise.
	* config/tilepro/sfp-machine.h (_FP_TININESS_AFTER_ROUNDING):
	Likewise.

2014-02-07  Andreas Krebbel  <Andreas.Krebbel@de.ibm.com>

	* config/s390/32/_fixdfdi.c: Throw invalid exception if number
	cannot be represented.
	* config/s390/32/_fixsfdi.c: Likewise.
	* config/s390/32/_fixtfdi.c: Likewise.
	* config/s390/32/_fixunsdfdi.c: Likewise.
	* config/s390/32/_fixunssfdi.c: Likewise.
	* config/s390/32/_fixunstfdi.c: Likewise.

2014-02-07  Richard Sandiford  <rdsandiford@googlemail.com>

	* configure.ac (libgcc_cv_mips_hard_float): New.
	* configure: Regenerate.
	* config.host (mips*-*-*): Use t-hardfp-sfdf rather than
	t-softfp-sfdf for hard-float targets.
	* config/mips/t-mips (LIB2_SIDITI_CONV_FUNCS): Reinstate.
	(softfp_float_modes, softfp_int_modes, softfp_extensions)
	(softfp_truncations, softfp_exclude_libgcc2): New.
	* config/t-hardfp: New file.
	* config/t-hardfp-sfdf: Likewise.
	* config/hardfp.c: Likewise.

2014-02-05  Andreas Krebbel  <Andreas.Krebbel@de.ibm.com>

	* config.host: Include t-floattodi also for s390x.
	* config/s390/32/_fixdfdi.c: Omit in 64 bit mode.
	* config/s390/32/_fixsfdi.c: Likewise.
	* config/s390/32/_fixtfdi.c: Likewise.
	* config/s390/32/_fixunsdfdi.c: Likewise.
	* config/s390/32/_fixunssfdi.c: Likewise.
	* config/s390/32/_fixunstfdi.c: Likewise.

2014-02-04  Rainer Orth  <ro@CeBiTec.Uni-Bielefeld.DE>

	PR target/59788
	* config/t-slibgcc-sld (libgcc-unwind.map): New target.
	(install-libgcc-unwind-map-forbuild): New target.
	(all): Depend on install-libgcc-unwind-map-forbuild.
	(install-libgcc-unwind-map): New target.
	(install): Depend on install-libgcc-unwind-map.

2014-02-02  Sandra Loosemore  <sandra@codesourcery.com>

	* config/nios2/crti.S (_init): Initialize GOT pointer from
	_gp_got instead of _GLOBAL_OFFSET_TABLE_.

2014-02-02  Richard Sandiford  <rdsandiford@googlemail.com>

	* configure.ac: Check __mips64 when setting host_address.
	* configure: Regenerate.
	* config.host (mips*-*-*): Add t-softfp-sfdf, mips/t-softfp-tf,
	mips/t-mips64 and t-softfp.
	(mips*-*-linux*): Don't add mips/t-tpbit.
	* config/mips/t-mips (LIB2_SIDITI_CONV_FUNCS, FPBIT, FPBIT_CFLAGS)
	(DPBIT, DPBIT_CFLAGS): Delete.
	* config/mips/sfp-machine.h: New file.
	* config/mips/t-mips64: Likewise.
	* config/mips/t-softfp-tf: Likewise.
	* config/mips/t-tpbit: Delete.

2014-01-29  Marcus Shawcroft  <marcus.shawcroft@arm.com>

	* config/aarch64/sfp-machine.h (_FP_I_TYPE): Define
	as long long.

2014-01-25  Walter Lee  <walt@tilera.com>

	* config/tilepro/atomic.c: Include tconfig.h.  Don't include
	config.h or system.h.
	(bool) Define.

2014-01-25  Walter Lee  <walt@tilera.com>

	* config/tilepro/atomic.c (pre_atomic_barrier): Mark inline.
	(post_atomic_barrier): Ditto.
	(__fetch_and_do): New macro.
	(__atomic_fetch_and_do): Use __fetch_and_do.
	(__sync_fetch_and_do): New macro.
	(__sync_fetch_and_add_4): New function.
	(__sync_fetch_and_sub_4): New function.
	(__sync_fetch_and_or_4): New function.
	(__sync_fetch_and_and_4): New function.
	(__sync_fetch_and_xor_4): New function.
	(__sync_fetch_and_nand_4): New function.
	(__sync_fetch_and_add_8): New function.
	(__sync_fetch_and_sub_8): New function.
	(__sync_fetch_and_or_8): New function.
	(__sync_fetch_and_and_8): New function.
	(__sync_fetch_and_xor_8): New function.
	(__sync_fetch_and_nand_8): New function.
	(__do_and_fetch): New macro.
	(__atomic_do_and_fetch): Use __do_and_fetch.
	(__sync_do_and_fetch): New macro.
	(__sync_add_and_fetch_4): New function.
	(__sync_sub_and_fetch_4): New function.
	(__sync_or_and_fetch_4): New function.
	(__sync_and_and_fetch_4): New function.
	(__sync_xor_and_fetch_4): New function.
	(__sync_nand_and_fetch_4): New function.
	(__sync_add_and_fetch_8): New function.
	(__sync_sub_and_fetch_8): New function.
	(__sync_or_and_fetch_8): New function.
	(__sync_and_and_fetch_8): New function.
	(__sync_xor_and_fetch_8): New function.
	(__sync_nand_and_fetch_8): New function.
	(__sync_exchange_methods): New macro.
	(__sync_val_compare_and_swap_4): New function.
	(__sync_bool_compare_and_swap_4): New function.
	(__sync_lock_test_and_test_4): New function.
	(__sync_val_compare_and_swap_8): New function.
	(__sync_bool_compare_and_swap_8): New function.
	(__sync_lock_test_and_test_8): New function.
	(__subword_cmpxchg_body): New macro.
	(__atomic_compare_exchange_1): Use __subword_cmpxchg_body.
	(__atomic_compare_exchange_2): Ditto.
	(__sync_subword_cmpxchg): New macro.
	(__sync_val_compare_and_swap_1): New function.
	(__sync_bool_compare_and_swap_1): New function.
	(__sync_val_compare_and_swap_2): New function.
	(__sync_bool_compare_and_swap_2): New function.
	(__atomic_subword): Rename to ...
	(__subword): ... New name.
	(__atomic_subword_fetch): Use __subword.
	(__sync_subword_fetch): New macro.
	(__sync_fetch_and_add_1): New function.
	(__sync_fetch_and_sub_1): New function.
	(__sync_fetch_and_or_1): New function.
	(__sync_fetch_and_and_1): New function.
	(__sync_fetch_and_xor_1): New function.
	(__sync_fetch_and_nand_1): New function.
	(__sync_fetch_and_add_2): New function.
	(__sync_fetch_and_sub_2): New function.
	(__sync_fetch_and_or_2): New function.
	(__sync_fetch_and_and_2): New function.
	(__sync_fetch_and_xor_2): New function.
	(__sync_fetch_and_nand_2): New function.
	(__sync_add_and_fetch_1): New function.
	(__sync_sub_and_fetch_1): New function.
	(__sync_or_and_fetch_1): New function.
	(__sync_and_and_fetch_1): New function.
	(__sync_xor_and_fetch_1): New function.
	(__sync_nand_and_fetch_1): New function.
	(__sync_add_and_fetch_2): New function.
	(__sync_sub_and_fetch_2): New function.
	(__sync_or_and_fetch_2): New function.
	(__sync_and_and_fetch_2): New function.
	(__sync_xor_and_fetch_2): New function.
	(__sync_nand_and_fetch_2): New function.
	(__atomic_subword_lock): Use __subword.
	(__sync_subword_lock): New macro.
	(__sync_lock_test_and_set_1): New function.
	(__sync_lock_test_and_set_2): New function.

2014-01-25  Walter Lee  <walt@tilera.com>

	* config/tilepro/atomic.c (BIT_OFFSET): Define.
	(__atomic_subword_cmpxchg): Use BIT_OFFSET.
	(__atomic_subword): Ditto.

2014-01-25  Walter Lee  <walt@tilera.com>

	* config/tilepro/atomic.c (__atomic_do_and_fetch): Add
	a prefix op argument.
	(__atomic_nand_fetch_4): Add prefix op.
	(__atomic_nand_fetch_8): Ditto.

2014-01-21  Baruch Siach <barch@tkos.co.il>

	* config.host (tmake_file): add t-slibgcc-libgcc for xtensa*-*-linux*.

2014-01-09  Rong Xu  <xur@google.com>

	* libgcov-driver.c (this_prg): make it local to save
	bss space.
	(gcov_exit_compute_summary): Ditto.
	(gcov_exit_merge_gcda): Ditto.
	(gcov_exit_merge_summary): Ditto.
	(gcov_exit_dump_gcov): Ditto.

2014-01-08  Rong Xu  <xur@google.com> 

	* libgcov-driver.c: Use libgcov.h.
	(buffer_fn_data): Use xmalloc instead of malloc.
	(gcov_exit_merge_gcda): Ditto.
	* libgcov-driver-system.c (allocate_filename_struct): Ditto.
	* libgcov.h: New common header files for libgcov-*.h.
	* libgcov-interface.c: Use libgcov.h
	* libgcov-merge.c: Ditto.
	* libgcov-profiler.c: Ditto.
	* Makefile.in: Add dependence to libgcov.h

2014-01-02  Joseph Myers  <joseph@codesourcery.com>

	* config/rs6000/ibm-ldouble.c (__gcc_qdiv): Scale up arguments in
	case of small numerator and finite nonzero result.

2014-01-02  Richard Sandiford  <rdsandiford@googlemail.com>

	Update copyright years

2014-01-02  Richard Sandiford  <rdsandiford@googlemail.com>

	* config/arc/asm.h, config/arc/crtg.S, config/arc/crtgend.S,
	config/arc/crti.S, config/arc/crtn.S, config/arc/divtab-arc700.c,
	config/arc/dp-hack.h, config/arc/fp-hack.h,
	config/arc/ieee-754/adddf3.S, config/arc/ieee-754/addsf3.S,
	config/arc/ieee-754/arc600-dsp/divdf3.S,
	config/arc/ieee-754/arc600-dsp/divsf3.S,
	config/arc/ieee-754/arc600-dsp/muldf3.S,
	config/arc/ieee-754/arc600-dsp/mulsf3.S,
	config/arc/ieee-754/arc600-mul64/divdf3.S,
	config/arc/ieee-754/arc600-mul64/divsf3.S,
	config/arc/ieee-754/arc600-mul64/muldf3.S,
	config/arc/ieee-754/arc600-mul64/mulsf3.S,
	config/arc/ieee-754/arc600/divsf3.S,
	config/arc/ieee-754/arc600/mulsf3.S,
	config/arc/ieee-754/divdf3.S, config/arc/ieee-754/divsf3-stdmul.S,
	config/arc/ieee-754/divsf3.S, config/arc/ieee-754/divtab-arc-df.c,
	config/arc/ieee-754/divtab-arc-sf.c, config/arc/ieee-754/eqdf2.S,
	config/arc/ieee-754/eqsf2.S, config/arc/ieee-754/extendsfdf2.S,
	config/arc/ieee-754/fixdfsi.S, config/arc/ieee-754/fixsfsi.S,
	config/arc/ieee-754/fixunsdfsi.S, config/arc/ieee-754/floatsidf.S,
	config/arc/ieee-754/floatsisf.S, config/arc/ieee-754/floatunsidf.S,
	config/arc/ieee-754/gedf2.S, config/arc/ieee-754/gesf2.S,
	config/arc/ieee-754/gtdf2.S, config/arc/ieee-754/gtsf2.S,
	config/arc/ieee-754/muldf3.S, config/arc/ieee-754/mulsf3.S,
	config/arc/ieee-754/orddf2.S, config/arc/ieee-754/ordsf2.S,
	config/arc/ieee-754/truncdfsf2.S, config/arc/ieee-754/uneqdf2.S,
	config/arc/ieee-754/uneqsf2.S, config/arc/initfini.c,
	config/arc/lib1funcs.S, config/arc/t-arc, config/arc/t-arc-newlib,
	config/cris/umulsidi3.S, config/msp430/cmpsi2.S,
	config/msp430/epilogue.S, config/msp430/lib2bitcountHI.c,
	config/msp430/lib2divHI.c, config/msp430/lib2divQI.c,
	config/msp430/lib2divSI.c, config/msp430/lib2mul.c,
	config/msp430/msp430-divmod.h, config/msp430/msp430-mul.h,
	config/msp430/slli.S, config/msp430/srai.S, config/msp430/srli.S,
	config/rl78/divmodhi.S, config/rl78/divmodqi.S, config/rl78/divmodsi.S,
	config/rl78/signbit.S, vtv_end.c, vtv_end_preinit.c, vtv_start.c,
	vtv_start_preinit.c: Use the standard form for the copyright notice.

2013-12-31  Sandra Loosemore  <sandra@codesourcery.com>
	    Chung-Lin Tang  <cltang@codesourcery.com>
	    Based on patches from Altera Corporation

	* config.host (nios2-*-*,nios2-*-linux*): Add nios2 host cases.
	* config/nios2/lib2-nios2.h: New file.
	* config/nios2/lib2-divmod-hi.c: New file.
	* config/nios2/linux-unwind.h: New file.
	* config/nios2/lib2-divmod.c: New file.
	* config/nios2/linux-atomic.c: New file.
	* config/nios2/t-nios2: New file.
	* config/nios2/crti.asm: New file.
	* config/nios2/t-linux: New file.
	* config/nios2/lib2-divtable.c: New file.
	* config/nios2/lib2-mul.c: New file.
	* config/nios2/tramp.c: New file.
	* config/nios2/crtn.asm: New file.

2013-12-26  Uros Bizjak  <ubizjak@gmail.com>

	* config/i386/cpuinfo.c (enum vendor_signatures): Remove.
	(__cpu_indicator_init): Use signature_INTEL_ebx and signature_AMD_ebx
	from cpuid.h to check vendor signatures.

2013-12-26  Ganesh Gopalasubramanian  <Ganesh.Gopalasubramanian@amd.com>

	* config/i386/cpuinfo.c (processor_types): Rename AMD cpu names
	AMD_BOBCAT to AMD_BTVER1 and AMD_JAGUAR to AMD_BTVER2.
	(get_amd_cpu): Likewise.

2013-12-25   H.J. Lu  <hongjiu.lu@intel.com>

	* config/i386/cpuinfo.c (get_intel_cpu): Remove model 0x3f from
	Haswell.

2013-12-25  Allan Sandfeld Jensen  <sandfeld@kde.org>
	    H.J. Lu  <hongjiu.lu@intel.com>

	PR target/59422
	* config/i386/cpuinfo.c (enum processor_types):  Add AMD_BOBCAT
	and AMD_JAGUAR.
	(enum processor_subtypes): Add AMDFAM15H_BDVER3, AMDFAM15H_BDVER4,
	INTEL_COREI7_IVYBRIDGE and INTEL_COREI7_HASWELL.
	(enum processor_features): Add  FEATURE_SSE4_A, FEATURE_FMA4,
	FEATURE_XOP and FEATURE_FMA.
	(get_amd_cpu): Handle AMD_BOBCAT, AMD_JAGUAR, AMDFAM15H_BDVER2 and
	AMDFAM15H_BDVER3.
	(get_intel_cpu): Handle INTEL_COREI7 and INTEL_COREI7_HASWELL.
	(get_available_features): Handle FEATURE_FMA, FEATURE_SSE4_A,
	FEATURE_FMA4 and FEATURE_XOP.

2013-12-23   H.J. Lu  <hongjiu.lu@intel.com>

	* config/i386/cpuinfo.c (processor_subtypes): Replace INTEL_ATOM,
	INTEL_SLM with INTEL_BONNELL, INTEL_SILVERMONT.
	(get_intel_cpu): Updated.

2013-12-12  Zhenqiang Chen  <zhenqiang.chen@arm.com>

	* config.host (arm*-*-uclinux*): Move t-arm before t-bpabi.

2013-12-09  Uros Bizjak  <ubizjak@gmail.com>

	* config/i386/sfp-exceptions.c (__sfp_handle_exceptions): Emit SSE
	instructions when __SSE_MATH__ is defined.

2013-12-06  Ralf Corsépius  <ralf.corsepius@rtems.org>

	* config.host (microblaze-*-rtems*): New.

2013-12-04  Kugan Vivekanandarajah  <kuganv@linaro.org>

	* config/arm/bpapi-lib.h (TARGET_HAS_NO_HW_DIVIDE): Define for
	architectures that do not have hardware divide instruction.
	i.e. architectures that do not define __ARM_ARCH_EXT_IDIV__.

2013-12-04  Richard Sandiford  <rdsandiford@googlemail.com>

	* longlong.h: Delete (moved to include/).

2013-12-03  Adhemerval Zanella  <azanella@linux.vnet.ibm.com>

	* config/rs6000/ibm-ldouble.c (__gcc_qadd): Fix add
	of normal number and qNaN to not raise an inexact exception.

2013-11-28  Uros Bizjak  <ubizjak@gmail.com>

	* config/i386/32/sfp-machine.h (__FP_FRAC_ADDI_4): New macro.

2013-11-28  Matthew Leach  <matthew.leach@arm.com>

	* config/aarch64/linux-unwind.h (aarch64_fallback_frame_state):	Check
	for correct opcodes on BE.

2013-11-27  Uros Bizjak  <ubizjak@gmail.com>

	* soft-fp/op-4.h: Update from glibc.

2013-11-27  Kugan Vivekanandarajah  <kuganv@linaro.org>

	* libgcc2.c (__udivmoddi4): Define new implementation when
	TARGET_HAS_NO_HW_DIVIDE is defined, for processors without any
	divide instructions.

2013-11-25  Oleg Endo  <olegendo@gcc.gnu.org>

	* config/sh/crt1.S (start): Don't do VBR_SETUP for SH2E.

2013-11-25  Rainer Orth  <ro@CeBiTec.Uni-Bielefeld.DE>

	* config/t-softfp (soft-fp-objects-base): New variable.
	(soft-fp-objects): Use it.

2013-11-23  David Edelson  <dje.gcc@gmail.com>
	    Andrew Dixie  <andrewd@gentrack.com>

	PR target/33704
	* config/rs6000/aixinitfini.c: New file.
	* config/rs6000/t-aix-cxa (LIB2ADD_ST): Add aixinitfini.c.
	* config/rs6000/libgcc-aix-cxa.ver (GCC_4.9): Add libgcc initfini
	symbols.

2013-11-22  Yuri Rumyantsev  <ysrumyan@gmail.com>

	* config/i386/cpuinfo.c (get_intel_cpu): Add Silvermont cases.

2013-11-18  Jan Hubicka  <jh@suse.cz>

	* libgcov-driver.c (run_accounted): Make global level static.
	(gcov_exit_merge_summary): Silence warning; do not clear
	run_accounted here.
	(gcov_exit): Clear it here.

	* libgcov-driver.c (gcov_exit_merge_summary): Fix setting
	run_accounted.

	* libgcov-driver.c (get_gcov_dump_complete): Update comments.
	(all_prg, crc32): Remove static vars.
	(gcov_exit_compute_summary): Rewrite to return crc32; do not clear
	all_prg.
	(gcov_exit_merge_gcda): Add crc32 parameter.
	(gcov_exit_merge_summary): Add crc32 and all_prg parameter;
	do not account run if it was already accounted.
	(gcov_exit_dump_gcov): Add crc32 and all_prg parameters.
	(gcov_exit): Initialize all_prg; update.

2013-11-15  Andreas Schwab  <schwab@linux-m68k.org>

	* configure: Regenerate.

2013-11-14  Ulrich Weigand  <Ulrich.Weigand@de.ibm.com>
	    Alan Modra  <amodra@gmail.com>

	* config/rs6000/linux-unwind.h (TOC_SAVE_SLOT): Define.
	(frob_update_context): Use it.

2013-11-14  Ulrich Weigand  <Ulrich.Weigand@de.ibm.com>
	    Alan Modra  <amodra@gmail.com>

	* config/rs6000/tramp.S [__powerpc64__ && _CALL_ELF == 2]:
	(trampoline_initial): Provide ELFv2 variant.
	(__trampoline_setup): Likewise.

	* config/rs6000/linux-unwind.h (frob_update_context): Do not
	check for AIX indirect function call sequence if _CALL_ELF == 2.

2013-11-14  Ulrich Weigand  <Ulrich.Weigand@de.ibm.com>
	    Alan Modra  <amodra@gmail.com>

	* config/rs6000/linux-unwind.h (get_regs): Do not support
	old kernel versions if _CALL_ELF == 2.
	(frob_update_context): Do not support PLT stub variants only
	generated by old linkers if _CALL_ELF == 2.

2013-11-14  Ulrich Weigand  <Ulrich.Weigand@de.ibm.com>
	    Alan Modra  <amodra@gmail.com>

	* config/rs6000/linux-unwind.h (ppc_fallback_frame_state): Correct
	location of CR save area for 64-bit little-endian systems.

2013-11-11  Eric Botcazou  <ebotcazou@adacore.com>

	* config.host (arm-wrs-vxworks): Replace arm/t-vxworks with arm/t-elf
	in tmake_file.
	* config/arm/t-vxworks: Delete.

2013-11-10  Kai Tietz  <ktietz@redhat.com>

	* config/i386/cygming-crtbegin.c (__gcc_register_frame):
	Increment load-count on use of LIBGCC_SONAME DLL.
	(hmod_libgcc): New static variable to hold handle of
	LIBGCC_SONAME DLL.
	(__gcc_deregister_frame): Decrement load-count of
	LIBGCC_SONAME DLL.

2013-11-08  Bernhard Reutner-Fischer  <aldot@gcc.gnu.org>

	* configure.ac (libgcc_cv_dfp): Extend check to probe fenv.h
	availability.
	* configure: Regenerate

2013-11-07  Uros Bizjak  <ubizjak@gmail.com>

	* config/i386/sfp-exceptions.c (__sfp_handle_exceptions): Handle
	FP_EX_DENORM.  Store result to volatile location after SSE division
	to close interrupt window.  Remove unneeded fwait after x87
	division since interrupt window will be closed by emitted fstp.
	Rewrite FP_EX_INEXACT handling.

2013-11-06  Joseph Myers  <joseph@codesourcery.com>

	* soft-fp/README: Update.
	* soft-fp/adddf3.c: Update from glibc.
	* soft-fp/addsf3.c: Likewise.
	* soft-fp/addtf3.c: Likewise.
	* soft-fp/divdf3.c: Likewise.
	* soft-fp/divsf3.c: Likewise.
	* soft-fp/divtf3.c: Likewise.
	* soft-fp/double.h: Likewise.
	* soft-fp/eqdf2.c: Likewise.
	* soft-fp/eqsf2.c: Likewise.
	* soft-fp/eqtf2.c: Likewise.
	* soft-fp/extenddftf2.c: Likewise.
	* soft-fp/extended.h: Likewise.
	* soft-fp/extendsfdf2.c: Likewise.
	* soft-fp/extendsftf2.c: Likewise.
	* soft-fp/extendxftf2.c: Likewise.
	* soft-fp/fixdfdi.c: Likewise.
	* soft-fp/fixdfsi.c: Likewise.
	* soft-fp/fixdfti.c: Likewise.
	* soft-fp/fixsfdi.c: Likewise.
	* soft-fp/fixsfsi.c: Likewise.
	* soft-fp/fixsfti.c: Likewise.
	* soft-fp/fixtfdi.c: Likewise.
	* soft-fp/fixtfsi.c: Likewise.
	* soft-fp/fixtfti.c: Likewise.
	* soft-fp/fixunsdfdi.c: Likewise.
	* soft-fp/fixunsdfsi.c: Likewise.
	* soft-fp/fixunsdfti.c: Likewise.
	* soft-fp/fixunssfdi.c: Likewise.
	* soft-fp/fixunssfsi.c: Likewise.
	* soft-fp/fixunssfti.c: Likewise.
	* soft-fp/fixunstfdi.c: Likewise.
	* soft-fp/fixunstfsi.c: Likewise.
	* soft-fp/fixunstfti.c: Likewise.
	* soft-fp/floatdidf.c: Likewise.
	* soft-fp/floatdisf.c: Likewise.
	* soft-fp/floatditf.c: Likewise.
	* soft-fp/floatsidf.c: Likewise.
	* soft-fp/floatsisf.c: Likewise.
	* soft-fp/floatsitf.c: Likewise.
	* soft-fp/floattidf.c: Likewise.
	* soft-fp/floattisf.c: Likewise.
	* soft-fp/floattitf.c: Likewise.
	* soft-fp/floatundidf.c: Likewise.
	* soft-fp/floatundisf.c: Likewise.
	* soft-fp/floatunditf.c: Likewise.
	* soft-fp/floatunsidf.c: Likewise.
	* soft-fp/floatunsisf.c: Likewise.
	* soft-fp/floatunsitf.c: Likewise.
	* soft-fp/floatuntidf.c: Likewise.
	* soft-fp/floatuntisf.c: Likewise.
	* soft-fp/floatuntitf.c: Likewise.
	* soft-fp/gedf2.c: Likewise.
	* soft-fp/gesf2.c: Likewise.
	* soft-fp/getf2.c: Likewise.
	* soft-fp/ledf2.c: Likewise.
	* soft-fp/lesf2.c: Likewise.
	* soft-fp/letf2.c: Likewise.
	* soft-fp/muldf3.c: Likewise.
	* soft-fp/mulsf3.c: Likewise.
	* soft-fp/multf3.c: Likewise.
	* soft-fp/negdf2.c: Likewise.
	* soft-fp/negsf2.c: Likewise.
	* soft-fp/negtf2.c: Likewise.
	* soft-fp/op-1.h: Likewise.
	* soft-fp/op-2.h: Likewise.
	* soft-fp/op-4.h: Likewise.
	* soft-fp/op-8.h: Likewise.
	* soft-fp/op-common.h: Likewise.
	* soft-fp/quad.h: Likewise.
	* soft-fp/single.h: Likewise.
	* soft-fp/soft-fp.h: Likewise.
	* soft-fp/subdf3.c: Likewise.
	* soft-fp/subsf3.c: Likewise.
	* soft-fp/subtf3.c: Likewise.
	* soft-fp/truncdfsf2.c: Likewise.
	* soft-fp/trunctfdf2.c: Likewise.
	* soft-fp/trunctfsf2.c: Likewise.
	* soft-fp/trunctfxf2.c: Likewise.
	* soft-fp/unorddf2.c: Likewise.
	* soft-fp/unordsf2.c: Likewise.
	* soft-fp/unordtf2.c: Likewise.

2013-11-05  Uros Bizjak  <ubizjak@gmail.com>

	* config/i386/32/sfp-machine.h (_FP_MUL_MEAT_S): Define.
	(_FP_MUL_MEAT_D): Ditto.
	(_FP_DIV_MEAT_S): Ditto.
	(_FP_DIV_MEAT_D): Ditto.
	* config.host (i[34567]86-*-rtems*): Remove i386/t-softfp, add
	t-softfp-sfdf and t-softfp to tmake_file.

2013-11-03  Uros Bizjak  <ubizjak@gmail.com>

	* config/i386/crtfastmath.c: Compile only for !_SOFT_FLOAT.
	* config/i386/crtprec.c: Ditto.

2013-10-31  Chung-Ju Wu  <jasonwucj@gmail.com>
	    Shiva Chen  <shiva0217@gmail.com>

	* config.host (nds32*-elf*): Add nds32 target.
	* config/nds32 : New directory and files.

2013-10-16  Hans-Peter Nilsson  <hp@axis.com>

	For CRIS ports, switch to soft-fp.  Improve arit.c and longlong.h.
	* config.host (cpu_type) <Setting default>: Add entry for
	crisv32-*-*.
	(tmake_file) <crisv32-*-elf, cris-*-elf, cris-*-linux*>
	<crisv32-*-linux*>: Adjust.
	* longlong.h: Wrap the whole CRIS section in a single
	defined(__CRIS__) conditional.  Add comment about add_ssaaaa
	and sub_ddmmss.
	(COUNT_LEADING_ZEROS_0): Define when count_leading_zeros is
	defined.
	[__CRIS__] (__umulsidi3): Define.
	[__CRIS__] (umul_ppmm): Define in terms of __umulsidi3.
	* config/cris/sfp-machine.h: New file.
	* config/cris/umulsidi3.S: New file.
	* config/cris/t-elfmulti (LIB2ADD_ST): Add umulsidi3.S.
	* config/cris/arit.c (SIGNMULT): New macro.
	(__Div, __Mod): Use SIGNMULT instead of naked multiplication.
	* config/cris/mulsi3.S: Tweak to avoid redundant register-copying;
	saving 3 out of originally 33 cycles from the fastest
	path, 3 out of 54 from the medium path and one from the longest
	path.  Improve comments.

2013-10-15  Richard Sandiford  <rdsandiford@googlemail.com>

	* sync.c: Remove static aliases and define each function directly
	under its real name.

2013-10-02  John David Anglin  <danglin@gcc.gnu.org>

	* config.host (hppa*64*-*-linux*): Define extra_parts.
	(hppa*-*-linux*): Likewise.

2013-10-02  Joern Rennecke  <joern.rennecke@embecosm.com>

	* config/arc/crtgend.S: Add 2013 to Copyright years.
	* config/arc/gmon/atomic.h: Likewise.
	* config/arc/gmon/auxreg.h: Likewise.
	* config/arc/gmon/sys/gmon_out.h: Likewise.
	* config/arc/gmon/sys/gmon.h: Likewise.
	* config/arc/gmon/prof-freq.c: Likewise.
	* config/arc/gmon/mcount.c: Likewise.
	* config/arc/gmon/prof-freq-stub.S: Likewise.
	* config/arc/gmon/gmon.c: Likewise.
	* config/arc/gmon/machine-gmon.h: Likewise.
	* config/arc/gmon/profil.S: Likewise.
	* config/arc/gmon/dcache_linesz.S: Likewise.
	* config/arc/crtg.S: Likewise.
	* config/arc/ieee-754/arc600-mul64/divsf3.S: Likewise.
	* config/arc/ieee-754/arc600-mul64/divdf3.S: Likewise.
	* config/arc/ieee-754/adddf3.S: Likewise.
	* config/arc/ieee-754/truncdfsf2.S: Likewise.
	* config/arc/ieee-754/fixsfsi.S: Likewise.
	* config/arc/ieee-754/gtsf2.S: Likewise.
	* config/arc/ieee-754/floatsisf.S: Likewise.
	* config/arc/ieee-754/arc600-dsp/divsf3.S: Likewise.
	* config/arc/ieee-754/arc600-dsp/divdf3.S: Likewise.
	* config/arc/ieee-754/arc600-dsp/mulsf3.S: Likewise.
	* config/arc/ieee-754/fixdfsi.S: Likewise.
	* config/arc/ieee-754/addsf3.S: Likewise.
	* config/arc/ieee-754/gesf2.S: Likewise.
	* config/arc/ieee-754/floatsidf.S: Likewise.
	* config/arc/ieee-754/extendsfdf2.S: Likewise.
	* config/arc/ieee-754/divtab-arc-df.c: Likewise.
	* config/arc/ieee-754/gtdf2.S: Likewise.
	* config/arc/ieee-754/fixunsdfsi.S: Likewise.
	* config/arc/ieee-754/uneqdf2.S: Likewise.
	* config/arc/ieee-754/divsf3-stdmul.S: Likewise.
	* config/arc/ieee-754/uneqsf2.S: Likewise.
	* config/arc/ieee-754/arc-ieee-754.h: Likewise.
	* config/arc/ieee-754/divtab-arc-sf.c: Likewise.
	* config/arc/ieee-754/eqdf2.S: Likewise.
	* config/arc/ieee-754/ordsf2.S: Likewise.
	* config/arc/ieee-754/divsf3.S: Likewise.
	* config/arc/ieee-754/divdf3.S: Likewise.
	* config/arc/ieee-754/floatunsidf.S: Likewise.
	* config/arc/ieee-754/orddf2.S: Likewise.
	* config/arc/ieee-754/eqsf2.S: Likewise.
	* config/arc/ieee-754/gedf2.S: Likewise.
	* config/arc/crtn.S: Likewise.
	* config/arc/crti.S: Likewise.
	* config/arc/t-arc700-uClibc: Likewise.
	* config/arc/asm.h: Likewise.
	* config/arc/libgcc-excl.ver: Likewise.
	* config/arc/t-arc-newlib: Likewise.
	* config/arc/divtab-arc700.c: Likewise.
	* config/arc/initfini.c: Likewise.
	* config/arc/fp-hack.h: Likewise.

2013-10-01  Joern Rennecke  <joern.rennecke@embecosm.com>
	    Diego Novillo  <dnovillo@google.com>

	* config/arc/gmon/mcount.c (_MCOUNT_DECL): Comment typo fix.
	* config/arc/ieee-754/arc600-dsp/muldf3.S (.Linf_denorm): Likewise.
	* config/arc/ieee-754/arc600-mul64/muldf3.S (.Linf_denorm): Likewise.
	* config/arc/ieee-754/muldf3.S (.Linf_denorm): Likewise.

2013-10-01  Joern Rennecke  <joern.rennecke@embecosm.com>
	    Brendan Kehoe  <brendan@zen.org>
	    Simon Cook  <simon.cook@embecosm.com>

	* config.host (arc*-*-elf*, arc*-*-linux-uclibc*): New configurations.
	* config/arc: New directory.
	* longlong.h [__arc__] (umul_ppmm): Remove.
	[__arc__] (__umulsidi3): Define.
	[__arc__ && __ARC_NORM__] (count_leading_zeroes): Define.
	[__arc__ && __ARC_NORM__] (COUNT_LEADING_ZEROS_0): Likewise.

2013-09-17  Jacek Caban  <jacek@codeweavers.com>

	* config/i386/gthr-win32.c: CreateSemaphoreW instead of
	CreateSemaphoreA.
	* config/i386/gthr-win32.h: Likewise.

2013-09-16  DJ Delorie  <dj@redhat.com>

	* config/rl78/vregs.h: Add G10 register definitions.
	* config/rl78/lib2mul.c: Enable for RL78/G10.
	* config/rl78/lib2div.c: Likewise.
	* config/rl78/lshrsi3.S: Use vregs.h.
	* config/rl78/cmpsi2.S: Likewise.
	* config/rl78/trampoline.S: Likewise.
	* config/rl78/mulsi2.S: Likewise.  Disable for RL78/G10.

2013-09-14  DJ Delorie  <dj@redhat.com>
	    Nick Clifton  <nickc@redhat.com>

	* config/rl78/mulsi3.S: Remove a few unneeded moves and branches.
	* config/rl78/vregs.h: New.
	* config/rl78/signbit.S: New file.  Implements signbit function.
	* config/rl78/divmodsi.S: New.
	* config/rl78/divmodhi.S: New.
	* config/rl78/divmodqi.S: New.
	* config/rl78/t-rl78: Build them here...
	* config/rl78/lib2div.c: ...but not here.

2013-09-12  DJ Delorie  <dj@redhat.com>

	* config.host (msp*-*-elf): New.
	* config/msp430/: New port.

2013-08-18  Iain Sandoe  <iain@codesourcery.com>

	PR gcov-profile/58127
	* libgcov.c (__gcov_indirect_call_callee): Don't make this a
	__thread var for emulated TLS.
	(__gcov_indirect_call_counters): Likewise.

2013-08-16  Maciej W. Rozycki  <macro@codesourcery.com>
	    Catherine Moore  <clm@codesourcery.com>
	    Richard Sandiford <rdsandiford@googlemail.com>

	* config/mips/mips16.S (CE_STARTFN, CE_ENDFN): New macros.
	(RET_FUNCTION): Use them in place of STARTFN and ENDFN.
	(CALL_STUB_NO_RET): Likewise.
	(CALL_STUB_RET): Likewise.
	* config/mips/libgcc-mips16.ver: Remove __mips16_call_stub and
	__mips16_ret call/return stub symbols.
	* config.host <mips*-*-linux>: For non-R5900 add t-slibgcc-libgcc
	to tmake_file.

2013-08-13  Maciej W. Rozycki  <macro@codesourcery.com>

	* config.host <mips*-*-linux*>: Remove a stray comment.

2013-08-10  Jan Hubicka  <jh@suse.cz>

	Work around binutils PR14342
	* Makefile.in: Add _gcov_indirect_call_profiler_v2 symbol.
	* libgcov.c (L_gcov_indirect_call_profiler): Restore original API.
	(L_gcov_indirect_call_profiler_v2): New.

2013-08-06  Jan Hubicka  <jh@suse.cz>

	* libgcov.c (__gcov_indirect_call_callee,
	__gcov_indirect_call_counters): New global vars.
	(__gcov_indirect_call_profiler): replace by ...
	(__gcov_indirect_call_profiler_v2) ... this one.

2013-08-06  Caroline Tice  <cmtice@google.com>

	* config.host (extra_parts): Add vtv_start.o, vtv_end.o
	vtv_start_preinit.o and vtv_end_preinit.o.
	* configure.ac: Add code to check/set enable_vtable_verify.
	* Makefile.in: Add rules to build vtv_*.o, if enable_vtable_verify is
	true.
	* vtv_start_preinit.c: New file.
	* vtv_end_preinit.c: New file.
	* vtv_start.c: New file.
	* vtv_end.c: New file.
	* configure: Regenerated.

2013-08-01  Maxim Kuvyrkov  <maxim@kugelworks.com>

	* config/aarch64/sfp-machine.h, config/aarch64/sync-cache.c,
	* config/i386/cpuinfo.c, config/ia64/unwind-ia64.h,
	* config/mips/vr4120-div.S: Fix license from GPL-3.0+ to
	GPL-3.0-with-GCC-exception.

2013-07-30  Maciej W. Rozycki  <macro@codesourcery.com>

	* config/mips/mips16.S (DELAYf): Alias to DELAYt for the MIPS IV
	ISA and up.

2013-07-23  Andreas Krebbel  <Andreas.Krebbel@de.ibm.com>

	* config/s390/linux-unwind.h: Use the proper dwarf to hard reg
	mapping for FPRs when creating the fallback framestate.

2013-07-19  Georg-Johann Lay  <avr@gjlay.de>

	PR target/57516
	* config/avr/lib1funcs-fixed.S (__roundqq3, __rounduqq3)
	(__round_s2_const, __round_u2_const)
	(__round_s4_const, __round_u4_const, __round_x8):
	Saturate result if addition result cannot be represented.

2013-07-15  Matthias Klose  <doko@ubuntu.com>

	* libgcc2.c: Don't include <limits.h>.

2013-07-09  Janis Johnson  <janisjo@codesourcery.com>

	* config.host (powerpc-*-eabispe*): Add t-fdpbit to tmake_file.

2013-07-06  Jakub Jelinek  <jakub@redhat.com>

	PR target/29776
	* libgcc2.c (__floattisf): Avoid undefined signed overflow.

2013-06-28  Jakub Jelinek  <jakub@redhat.com>

	PR middle-end/36041
	* libgcc2.c (POPCOUNTCST2, POPCOUNTCST4, POPCOUNTCST8, POPCOUNTCST):
	Define.
	(__popcountSI2): For __SIZEOF_INT__ > 2 targets use arithmetics
	instead of table lookups.
	(__popcountDI2): Likewise.

2013-06-25  Chung-Ju Wu  <jasonwucj@gmail.com>

	* Makefile.in (clean, distclean): Remove auto-target.h and stamp-h
	correctly.

2013-06-21  Joseph Myers  <joseph@codesourcery.com>

	PR other/53317
	* soft-fp/adddf3.c: Update from glibc.
	* soft-fp/addsf3.c: Likewise.
	* soft-fp/addtf3.c: Likewise.
	* soft-fp/divdf3.c: Likewise.
	* soft-fp/divsf3.c: Likewise.
	* soft-fp/divtf3.c: Likewise.
	* soft-fp/double.h: Likewise.
	* soft-fp/eqdf2.c: Likewise.
	* soft-fp/eqsf2.c: Likewise.
	* soft-fp/eqtf2.c: Likewise.
	* soft-fp/extenddftf2.c: Likewise.
	* soft-fp/extended.h: Likewise.
	* soft-fp/extendsfdf2.c: Likewise.
	* soft-fp/extendsftf2.c: Likewise.
	* soft-fp/fixdfdi.c: Likewise.
	* soft-fp/fixdfsi.c: Likewise.
	* soft-fp/fixsfdi.c: Likewise.
	* soft-fp/fixsfsi.c: Likewise.
	* soft-fp/fixtfdi.c: Likewise.
	* soft-fp/fixtfsi.c: Likewise.
	* soft-fp/fixunsdfdi.c: Likewise.
	* soft-fp/fixunsdfsi.c: Likewise.
	* soft-fp/fixunssfdi.c: Likewise.
	* soft-fp/fixunssfsi.c: Likewise.
	* soft-fp/fixunstfdi.c: Likewise.
	* soft-fp/fixunstfsi.c: Likewise.
	* soft-fp/floatdidf.c: Likewise.
	* soft-fp/floatdisf.c: Likewise.
	* soft-fp/floatditf.c: Likewise.
	* soft-fp/floatsidf.c: Likewise.
	* soft-fp/floatsisf.c: Likewise.
	* soft-fp/floatsitf.c: Likewise.
	* soft-fp/floatundidf.c: Likewise.
	* soft-fp/floatundisf.c: Likewise.
	* soft-fp/floatunditf.c: Likewise.
	* soft-fp/floatunsidf.c: Likewise.
	* soft-fp/floatunsisf.c: Likewise.
	* soft-fp/floatunsitf.c: Likewise.
	* soft-fp/gedf2.c: Likewise.
	* soft-fp/gesf2.c: Likewise.
	* soft-fp/getf2.c: Likewise.
	* soft-fp/ledf2.c: Likewise.
	* soft-fp/lesf2.c: Likewise.
	* soft-fp/letf2.c: Likewise.
	* soft-fp/muldf3.c: Likewise.
	* soft-fp/mulsf3.c: Likewise.
	* soft-fp/multf3.c: Likewise.
	* soft-fp/negdf2.c: Likewise.
	* soft-fp/negsf2.c: Likewise.
	* soft-fp/negtf2.c: Likewise.
	* soft-fp/op-1.h: Likewise.
	* soft-fp/op-2.h: Likewise.
	* soft-fp/op-4.h: Likewise.
	* soft-fp/op-8.h: Likewise.
	* soft-fp/op-common.h: Likewise.
	* soft-fp/quad.h: Likewise.
	* soft-fp/single.h: Likewise.
	* soft-fp/soft-fp.h: Likewise.
	* soft-fp/subdf3.c: Likewise.
	* soft-fp/subsf3.c: Likewise.
	* soft-fp/subtf3.c: Likewise.
	* soft-fp/truncdfsf2.c: Likewise.
	* soft-fp/trunctfdf2.c: Likewise.
	* soft-fp/trunctfsf2.c: Likewise.
	* soft-fp/unorddf2.c: Likewise.
	* soft-fp/unordsf2.c: Likewise.
	* soft-fp/unordtf2.c: Likewise.
	* config/aarch64/sfp-machine.h (_FP_QNANNEGATEDP): Define to 0.
	* config/arm/sfp-machine.h (_FP_QNANNEGATEDP): Likewise.
	* config/c6x/sfp-machine.h (_FP_QNANNEGATEDP): Likewise.
	* config/i386/sfp-machine.h (_FP_QNANNEGATEDP): Likewise.
	* config/ia64/sfp-machine.h (_FP_QNANNEGATEDP): Likewise.
	* config/lm32/sfp-machine.h (_FP_QNANNEGATEDP): Likewise.
	* config/moxie/sfp-machine.h (_FP_QNANNEGATEDP): Likewise.
	* config/rs6000/sfp-machine.h (_FP_QNANNEGATEDP): Likewise.
	* config/score/sfp-machine.h (_FP_QNANNEGATEDP): Likewise.
	* config/tilegx/sfp-machine32.h (_FP_QNANNEGATEDP): Likewise.
	* config/tilegx/sfp-machine64.h (_FP_QNANNEGATEDP): Likewise.
	* config/tilepro/sfp-machine.h (_FP_QNANNEGATEDP): Likewise.

2013-06-16  Jürgen Urban  <JuergenUrban@gmx.de>

	* config/mips/lib2funcs.c: New file.
	* config/mips/t-mips (LIB2ADD_ST): Add it.

2013-06-09  Oleg Endo  <olegendo@gcc.gnu.org>

	PR target/6526
	* config/sh/lib1funcs.S (sdivsi3_i4, udivsi3_i4): Do not change bits
	other than FPSCR.PR and FPSCR.SZ.  Add SH4A implementation.

2013-06-08  Walter Lee  <walt@tilera.com>

	* config/tilepro/atomic.h: Don't include stdint.h or features.h.
	Replace int64_t with long long.  Add __extension__ where
	appropriate.
	* config/tilepro/atomic.c: Include config.h.

2013-06-06  Douglas B Rupp  <rupp@adacore.com>

	* config.host (arm-wrs-vxworks): Configure with other soft float.

2013-06-04  Jürgen Urban  <JuergenUrban@gmx.de>

	* config.host (mipsr5900-*-elf*, mipsr5900el-*-elf*, mips64r5900-*-elf*)
	(mips64r5900el-*-elf*): New configurations.

2013-06-04  Alan Modra  <amodra@gmail.com>

	* config/rs6000/ibm-ldouble.c: Enable for little-endian.

2013-06-03  Yuri Rumyantsev  <yuri.s.rumyantsev@intel.com>

	* config/i386/cpuinfo.c (INTEL_SLM): New enum value.

2013-05-28  Eric Botcazou  <ebotcazou@adacore.com>

	* config/sparc/sol2-unwind.h (MD_FALLBACK_FRAME_STATE_FOR): Do not set
	fs->signal_frame for SIGFPE raised for IEEE-754 exceptions.
	* config/i386/sol2-unwind.h (x86_fallback_frame_state): Likewise.

2013-05-22  Eric Botcazou  <ebotcazou@adacore.com>

	* config.host (powerpc-*-elf*): Add rs6000/t-savresfgpr to tmake_file.
	(powerpc-wrs-vxworks): Likewise.

2013-05-22  Eric Botcazou  <ebotcazou@adacore.com>

	* config/sparc/sol2-unwind.h (sparc64_frob_update_context): Do it for
	signal frames as well.
	(MD_FALLBACK_FRAME_STATE_FOR): Do minor cleanups throughout and add the
	STACK_BIAS to the CFA offset.

2013-05-17  Richard Henderson  <rth@redhat.com>

	PR target/49146
	* unwind-dw2.c (UNWIND_COLUMN_IN_RANGE): New macro.
	(execute_cfa_program): Use it when storing to fs->regs.

2013-05-08  Kai Tietz  <ktietz@redhat.com>

	* config/i386/cygming-crtbegin.c (__register_frame_info): Make weak.
	(__deregister_frame_info): Likewise.

2013-05-06  Thomas Schwinge  <thomas@codesourcery.com>

	* fp-bit.c (unpack_d, pack_d): Properly preserve and restore a
	NaN's payload.

	* fp-bit.h [FLOAT] (QUIET_NAN): Correct value.

2013-04-25  Alan Modra  <amodra@gmail.com>

	* config.host: Match little-endian powerpc-linux.

2013-04-19  Yufeng Zhang  <yufeng.zhang@arm.com>

	* config/aarch64/sfp-machine.h (_FP_W_TYPE): Change to define
	as 'unsigned long long' instead of 'unsigned long'.
	(_FP_WS_TYPE): Change to define as 'signed long long' instead of
	'signed long'.

2013-04-10  Julian Brown  <julian@codesourcery.com>

	* config/arm/linux-atomic.c (SUBWORD_SYNC_OP, SUBWORD_VAL_CAS)
	(SUBWORD_TEST_AND_SET): Use signed char/short types instead of
	unsigned char/unsigned short.
	(__sync_val_compare_and_swap_{1,2}): Handle signed argument.

2013-04-06  John David Anglin  <dave.anglin@nrc-cnrc.gc.ca>

	PR other/55274
	* config/t-slibgcc-hpux (SHLIB_MAPFILES): Define.

2013-04-04  Meador Inge  <meadori@codesourcery.com>

	* config/arm/bpabi.S (aeabi_ldivmod): Add DWARF information for
	computing the location of the link register.
	(aeabi_uldivmod): Ditto.

2013-03-27  Kai Tietz  <ktietz@redhat.com>

	* config.host: Add support for cygwin x64 target.
	* configure: Regenerated.

2013-03-26  Walter Lee  <walt@tilera.com>

	* config/tilegx/t-crtstuff: Add -fno-asynchronous-unwind-tables
	-mcmodel=large to CRTSTUFF_T_CFLAGS_S variable.

2013-03-25  Kai Tietz  <ktietz@redhat.com>

	* config/i386/cygwin.S: Replace use of _WIN64 by __x86_64__.

2013-03-20  Robert Mason  <rbmj@verizon.net>

	* config/vxlib-tls.c (__gthread_get_tsd_data,)
	(__gthread_set_tsd_data, __gthread_enter_tsd_dtor_context,)
	(__gthread_leave_tsd_dtor_context): Add prototypes.
	(tls_delete_hook): Update.

2013-03-20  Catherine Moore  <clm@codesourcery.com>
	    Joseph Myers  <joseph@codesourcery.com>
	    Chao-ying Fu  <fu@mips.com>

	* config/mips/mips16.S:  Don't build for microMIPS.
	* config/mips/linux-unwind.h: Handle microMIPS frame.
	* config/mips/crtn.S (fini, init): New labels.

2013-03-14  Jakub Jelinek  <jakub@redhat.com>

	PR tree-optimization/53265
	* unwind-dw2.c (execute_cfa_program): Avoid
	-Waggressive-array-optimizations warnings for DW_CFA_GNU_window_save
	on targets with DWARF_FRAME_REGISTERS < 32.

2013-03-13  Oleg Endo  <olegendo@gcc.gnu.org>

	PR target/49880
	* config/sh/lib1funcs.S (sdivsi3_i4, udivsi3_i4): Enable for SH2A.
	(sdivsi3, udivsi3): Remove SH4 check and always compile these functions.

2013-03-07  Sriraman Tallam  <tmsriram@google.com>

	* config/i386/cpuinfo.c (get_intel_cpu): Fix cpuid codes for
	sandybridge processors.

2013-03-06  Oleg Endo  <olegendo@gcc.gnu.org>

	PR target/56529
	* config/sh/lib1funcs.S (udivsi3_i4i, sdivsi3_i4i): Add __SH2A__ to
	inclusion list.

2013-03-04  Edgar E. Iglesias  <edgar.iglesias@gmail.com>

	* config/microblaze/crti.S: Setup stack protection at entry

2013-03-04  Georg-Johann Lay  <avr@gjlay.de>

	* config/avr/lib1funcs.S (__ashrdi3, __lshrdi3, __ashldi3)
	(__rotldi3): Shift bytewise if applicable.

2013-03-01  James Greenhalgh  <james.greenhalgh@arm.com>

	* config/aarch64/sync-cache.c
	(__aarch64_sync_cache_range): Silence warnings.

2013-02-25  Catherine Moore  <clm@codesourcery.com>

	Revert:
	2013-02-24  Catherine Moore  <clm@codesourcery.com>
	    Joseph Myers  <joseph@codesourcery.com>
	    Chao-ying Fu  <fu@mips.com>

	* config/mips/mips16.S:  Don't build for microMIPS.
	* config/mips/linux-unwind.h: Handle microMIPS frame.
	* config/mips/crtn.S (fini, init): New labels.

2013-02-24  Catherine Moore  <clm@codesourcery.com>
	    Joseph Myers  <joseph@codesourcery.com>
	    Chao-ying Fu  <fu@mips.com>

	* config/mips/mips16.S:  Don't build for microMIPS.
	* config/mips/linux-unwind.h: Handle microMIPS frame.
	* config/mips/crtn.S (fini, init): New labels.

2012-02-19  Edgar E. Iglesias  <edgar.iglesias@gmail.com>
	* config/microblaze/modsi3.S (modsi3): Fix case with 0x80000000 
	as dividend.

2013-02-16  Alan Modra  <amodra@gmail.com>

	PR target/55431
	* config/rs6000/linux-unwind.h (ppc_linux_aux_vector): Delete.
	(ppc_fallback_frame_state): Always set up save locations for fp
	and altivec.  Don't bother with non-callee-saved regs, r0-r13
	except for r2 on ppc64, fr0-fr13, v0-v19, vscr.

2013-02-12  Georg-Johann Lay  <avr@gjlay.de>

	PR target/54222
	* config/avr/t-avr (LIB2FUNCS_EXCLUDE): Add: _usmulUHA, _usmulUSA,
	_ssmulHA, _ssmulSA.
	(LIB1ASMFUNCS): Add: _muldi3_6, _mulsidi3, _umulsidi3, _usmuluha3,
	_ssmulha3, _usmulusa3, _ssmulsa3.
	* config/avr/lib1funcs.S (__muldi3_6): Break out of __muldi3.
	(__muldi3): XCALL __muldi3_6 instead of rcall.
	(__umulsidi3, __mulsidi3): New functions.
	(do_prologue_saves, do_epilogue_restores): New .macros.
	(__divdi3_moddi3): Use them.
	* config/avr/lib1funcs-fixed.S (__usmuluha3, __ssmulha3)
	(__usmulusa3, __ssmulsa3): New functions.

2013-02-11  Iain Sandoe  <iain@codesourcery.com>
	    Jack Howarth  <howarth@bromo.med.uc.edu>
	    Patrick Marlier  <patrick.marlier@gmail.com>

	PR libitm/55693
	* config/darwin-crt-tm.c: Remove dummy functions hack.

2013-02-08  Georg-Johann Lay  <avr@gjlay.de>

	PR target/54222
	* config/avr/lib2funcs.c: New C sources for modules for libgcc.a.
	* config/avr/lib2-object.mk: New iterator to build objects from it.
	* config/avr/t-avr: Iterate lib2-object.mk to build objects from
	lib2funcs.c.
	(LIB2FUNCS_EXCLUDE): Add _clrsbdi2.
	(LIB1ASMFUNCS): Add: _ssabs_1, _mask1, _ret, _roundqq3, _rounduqq3,
	_round_s2, _round_u2, _round_2_const, _addmask_2, _round_s4,
	_round_u4, _round_4_const, _addmask_4, _round_x8, _rounddq3
	_roundudq3, _roundda3 _rounduda3, _roundta3 _rounduta3.
	* config/avr/lib1funcs-fixed.S: Implement them.

2013-02-04  Richard Sandiford  <rdsandiford@googlemail.com>

	Update copyright years.

2013-02-01  David Edelsohn  <dje.gcc@gmail.com>

	PR target/54601
	* config.host (powerpc-ibm-aix[56789]): Add t-aix-cxa to tmake_file.
	Add crtcxa to extra_parts.
	* config/rs6000/exit.h: New file.
	* config/rs6000/cxa_atexit.c: New file.
	* config/rs6000/cxa_finalize.c: New file.
	* config/rs6000/crtcxa.c: New file.
	* config/rs6000/t-aix-cxa: New file.
	* config/rs6000/libgcc-aix-cxa.ver: New file.

2013-01-31  Nick Clifton  <nickc@redhat.com>

	* config/v850/lib1funcs.S: Add support for e3v5 architecture
	variant.

2013-01-29  Georg-Johann Lay  <avr@gjlay.de>

	PR target/54222
	* config/avr/t-avr (LIB2FUNCS_EXCLUDE): Add:
	_mulQQ,  _mulHQ,  _mulHA,  _mulSA,
	_mulUQQ, _mulUHQ, _mulUHA, _mulUSA,
	_divQQ,  _divHQ,  _divHA,  _divSA,
	_divUQQ, _divUHQ, _divUHA, _divUSA.

2013-01-26  David Holsgrove  <david.holsgrove@xilinx.com>

	* config.host(microblaze*-linux*): tmake_file: Remove
	t-slibgcc-nolc-override, add t-slibgcc-libgcc.
	* config/microblaze/t-microblaze: Set LIB2FUNCS_EXCLUDE
	to exclude functions from being built with libgcc.c and use
	the microblaze assembly.

2013-01-26  Edgar E. Iglesias  <edgar.iglesias@gmail.com>

	* config.host (microblaze*-*-*): Rename microblaze*-*-elf, update
	extra_parts.

2013-01-17  Yufeng Zhang  <yufeng.zhang@arm.com>

	* config/aarch64/sync-cache.c (__aarch64_sync_cache_range): Cast the
	results of (dcache_lsize - 1) and (icache_lsize - 1) to the type
	__UINTPTR_TYPE__; also cast 'base' to the same type before the
	alignment operation.

2013-01-15  Sofiane Naci  <sofiane.naci@arm.com>

	* config/aarch64/sync-cache.c (__aarch64_sync_cache_range): Update
	loop start address for cache clearing.

2013-01-14  Georg-Johann Lay  <avr@gjlay.de>

	* config/avr/lib1funcs.S: Remove trailing blanks.
	* config/avr/lib1funcs-fixed.S: Ditto.

2013-01-14  Georg-Johann Lay  <avr@gjlay.de>

	* config/avr/avr-lib.h: Add GPL copyright notice.

2013-01-14  Georg-Johann Lay  <avr@gjlay.de>

	* fixed-bit.c (SATFRACT) <FROM_TYPE=1, TO_TYPE=4>: Only
	declare / set min_low, min_high if TO_MODE_UNSIGNED == 0.
	(SATFRACT) <FROM_TYPE=TO_TYPE=4>: Only declare / set min_low,
	min_high if FROM_MODE_UNSIGNED == 0 and TO_MODE_UNSIGNED == 0.

2013-01-07  Mark Kettenis  <kettenis@openbsd.org>

	* config.host (i[34567]86-*-openbsd* and x86_64-*-openbsd*):
	Add to lists of i[34567]86-*-* and x86_64-*-* soft-fp targets.

2013-01-04  Nick Clifton  <nickc@redhat.com>

	* config/v850/lib1funcs.S: Only provide CALLT support functions if
	the CALLT instruction is supported.

2012-12-20  Jonathan Wakely  <jwakely.gcc@gmail.com>

	* gthr.h (__gthread_cond_timedwait_recursive): Do not require.
	* gthr-posix.h (__gthread_cond_timedwait_recursive): Remove.

2012-12-13  John Tytgat  <John@bass-software.com>

	* config/arm/fp16.c (__gnu_f2h_internal): Fix inaccuracy when aexp
	is 25.

2012-12-12  Jakub Jelinek  <jakub@redhat.com>

	PR libgcc/55451
	* fixed-bit.c (FIXED_SSADD, FIXED_SSSUB, FIXED_SSNEG): Avoid
	undefined signed overflows.

2012-12-09  Uros Bizjak  <ubizjak@gmail.com>

	PR target/55344
	* config/alpha/linux-unwind.h: Disable when inhibit_libc is defined.

2012-12-06  Uros Bizjak  <ubizjak@gmail.com>

	* config/i386/sfp-machine.h (FP_EX_ALL): Define.
	(FP_TRAPPING_EXCEPTIONS): Define.
	* config/i386/32/sfp-machine.h (FP_EX_SHIFT): Define.
	* config/i386/64/sfp-machine.h (FP_EX_SHIFT): Ditto.

2012-12-04  Richard Henderson  <rth@redhat.com>

	PR bootstrap/55571
	* Makefile.in (libgcc_s.so): Depend on and link with libgcc.a.

2012-12-04  Marcus Shawcroft <marcus.shawcroft@arm.com>

	* config/aarch64/sfp-machine.h (FP_EX_ALL): Define.
	(FP_EX_SHIFT): Define.
	(FP_TRAPPING_EXCEPTIONS): Define.

2012-12-04  Marcus Shawcroft <marcus.shawcroft@arm.com>

	* config/aarch64/sfp-machine.h (FP_RND_MASK): Define.
	(FP_ROUNDMODE): Use FP_RND_MASK.
	* config/aarch64/sfp-exceptions.c: New.
	* config/aarch64/sfp-machine.h (FP_HANDLE_EXCEPTIONS):
	Use __sfp_handle_exceptions.

2012-12-04  Richard Earnshaw  <rearnsha@arm.com>

	* config.host: (arm*-*-freebsd*): Remove.
	(arm*-*-linux*, arm*-*-uclinux*): Simplify logic.
	(arm*-*-elf*): Remove.
	(arm*-*-wince-pe*): Remove.
	* arm/unwind-arm.c (struct fpa_reg): Delete.
	(struct fpa_regs): Delete.
	(phase1_vrs): Remove fpa element.
	(_Unwind_VRS_Get): Remove _UVRSC_FPA.
	(_Unwind_VRS_Set, _Unwind_VRS_Pop): Likewise.
	* arm/pr-support.c (__gnu_unwind_execute): Remove FPA support.
	* ieee754-sf.S (floatundisf): Remove FPA support.
	(floatdisf): Likewise.
	* ieee75f-df.S (floatundidf): Likewise.
	(floatdidf): Likewise.

2012-11-29  Kai Tietz  <ktietz@redhat.com>

	PR target/55445
	* unwind-c.c (__SEH__): Make sure SjLj isn't active.
	* unwind-generic.h: Likewise.
	* unwind-seh.c: Likewise.

2012-11-28  Richard Henderson  <rth@redhat.com>

	PR libgcc/48076
	* emutls.c (__emutls_get_address): Avoid race condition between
	obj->loc.offset read and emutls_key initialization.

2012-11-22  Georg-Johann Lay  <avr@gjlay.de>

	Adjust decimal point of signed accum mode to GCC default.

	PR target/54222
	* config/avr/t-avr (LIB1ASMFUNCS): Add _fractsfsq _fractsfusq,
	_divqq_helper.
	* config/avr/lib1funcs-fixed.S (__fractqqsf, __fracthqsf)
	(__fractsasf, __fractsfha, __fractusqsf, __fractsfsa)
	(__mulha3, __mulsa3)
	(__divqq3, __divha3, __divsa3): Adjust to new position of
	decimal point of signed accum types.

	(__mulusa3_round): New function.
	(__mulusa3): Use it.
	(__divqq_helper): New function.
	(__udivuqq3): Use it.

2012-11-20  Jakub Jelinek  <jakub@redhat.com>

	PR bootstrap/55370
	* libgcc-std.ver.in: Add GCC_4.8.0 and %inherit for it.

2012-11-18  Teresa Johnson  <tejohnson@google.com>

	PR bootstrap/55051
	* libgcov.c (gcov_exit): Remove merged program summary
	comparison unless !GCOV_LOCKED.

2012-11-15  Marcus Shawcroft <marcus.shawcroft@arm.com>

	* soft-fp: Updated from glibc upstream.

2012-11-06  Ian Lance Taylor  <iant@google.com>

	* generic-morestack.c (__generic_morestack): Align the returned
	stack pointer to a 32 byte boundary.
	* config/i386/morestack.S (__morestack_non_split) [32-bit]: Don't
	increment the return address until we have decided that we don't
	have a varargs function.
	(__morestack) [32-bit]: Align stack correctly when calling C
	functions.
	(__morestack) [64-bit]: Likewise.

2012-11-04  Thomas Schwinge  <thomas@codesourcery.com>

	* configure: Regenerate.

2012-11-02  Uros Bizjak  <ubizjak@gmail.com>

	PR target/55175
	* config/i386/sfp-exceptions.c: Guard with _SOFT_FLOAT.
	* config/i386/sfp-machine.h: Guard exception handling
	code with _SOFT_FLOAT.
	* config/i386/32/sfp-machine.h: Guard rounding handling
	code with _SOFT_FLOAT.
	* config/i386/64/sfp-machine.h: Ditto.

2012-10-31  Joel Sherrill  <joel.sherrill@oarcorp.com>

	* config.host (m32r-*-rtems*): Include crtinit.o and crtfinit.o
	as extra_parts.

2012-10-26  Uros Bizjak  <ubizjak@gmail.com>

	* config/i386/crtfastmath.c (set_fast_math): Use __builtin_ia32_fxsave.
	Clear only fxsave.mxcsr_mask.  Use saved mxcsr from fxsave structure
	when appropriate.  Correct structure element types.
	* config/i386/t-crtfm (crtfastmath.o): Compile with -mfxsr, remove
	-minline-all-stringops from compile flags.

2012-10-25  Ralf Corsépius <ralf.corsepius@rtems.org>

	* config.host (sparc64-*-rtems*): Remove sparc/t-elf.

2012-10-25  Ralf Corsépius <ralf.corsepius@rtems.org>

	* config.host (sh*-*-rtems*): Add sh*-*-elf*'s extra_parts.

2012-10-25  Sebastian Huber  <sebastian.huber@embedded-brains.de>

	* config.host (powerpc-*-rtems*): Add rs6000/t-savresfgpr to
	tmake_file.

2012-10-23  Ian Bolton  <ian.bolton@arm.com>
	    Jim MacArthur  <jim.macarthur@arm.com>
	    Marcus Shawcroft  <marcus.shawcroft@arm.com>
	    Nigel Stephens  <nigel.stephens@arm.com>
	    Ramana Radhakrishnan  <ramana.radhakrishnan@arm.com>
	    Richard Earnshaw  <rearnsha@arm.com>
	    Sofiane Naci  <sofiane.naci@arm.com>
	    Stephen Thomas  <stephen.thomas@arm.com>
	    Tejas Belagod  <tejas.belagod@arm.com>
	    Yufeng Zhang  <yufeng.zhang@arm.com>

	* config.host (aarch64*-*-elf, aarch64*-*-linux*): New.
	* config/aarch64/crti.S: New file.
	* config/aarch64/crtn.S: New file.
	* config/aarch64/linux-unwind.h: New file.
	* config/aarch64/sfp-machine.h: New file.
	* config/aarch64/sync-cache.c: New file.
	* config/aarch64/t-aarch64: New file.
	* config/aarch64/t-softfp: New file.

2012-10-21  Hans-Peter Nilsson  <hp@bitrange.com>

	* config/mmix/crti.S: Mark program and data addresses using PRELD.
	Remove typo'd and unnecessary alignment-LOC for .data.  Remove
	no-longer-needed LDBU insns.

2012-10-18  Sebastian Huber <sebastian.huber@embedded-brains.de>

	* config.host
	(arm*-*-eabi* | arm*-*-symbianelf* | arm*-*-rtemseabi*): Rename
	"arm*-*-rtemseabi*" to "arm*-*-rtems*".

2012-10-17  Matthew Gretton-Dann  <matthew.gretton-dann@arm.com>

	* config/arm/lib1funcs.S (__ARM_ARCH__): Define for ARMv8-A.

2012-10-15  Matthias Klose  <doko@ubuntu.com>

	* config.host: Match arm*-*-linux-* for ARM Linux/GNU.

2012-10-15  Pavel Chupin  <pavel.v.chupin@intel.com>

	* configure: Regenerate.
	* configure.ac: Replace code with GCC_AC_THREAD_HEADER use.

2012-10-10  Uros Bizjak  <ubizjak@gmail.com>

	* config/i386/sfp-exceptions.c (__sfp_handle_exceptions): Emit SSE
	instructions for 64bit targets only.

2012-10-10  Uros Bizjak  <ubizjak@gmail.com>

	* config/i386/sfp-machine.h (FP_RND_NEAREST, FP_RND_ZERO, FP_RND_PINF,
	FP_RND_MINF, FP_RND_MASK, FP_INIT_ROUNDMODE, _FP_DECL_EX): Move to ...
	* config/i386/32/sfp-machine.h: ... here.
	* config/i386/64/sfp-machine.h (FP_RND_NEAREST, FP_RND_ZERO,
	FP_RND_PINF, FP_RND_MINF, FP_RND_MASK, FP_INIT_ROUNDMODE, _FP_DECL_EX):
	New defines.

2012-10-07  Matthias Klose  <doko@ubuntu.com>

	* config/arm/unwind-arm.h (__gnu_unwind_24bit): Mark parameters
	as unused.
	(_Unwind_decode_typeinfo_ptr): Mark base as unused.

2012-10-06  Mark Kettenis  <kettenis@openbsd.org>

	* config.host (*-*-openbsd*): Add t-eh-dw2-dip to tmake_file.
	* unwind-dw2-fde-dip.c: Don't include <elf.h> on OpenBSD.
	(USE_PT_GNU_EH_FRAME): Define for OpenBSD.
	(ElfW): Likewise.

2012-10-05  Jonathan Wakely  <jwakely.gcc@gmail.com>

	PR other/53889
	* config/i386/gthr-win32.h (__gthread_recursive_mutex_destroy):
	Fix parameter names.

2012-10-04  Oleg Endo  <olegendo@gcc.gnu.org>

	PR target/33135
	* config/sh/t-sh (HOST_LIBGCC2_CFLAGS): Delete.
	* config/sh/t-netbsd (HOST_LIBGCC2_CFLAGS): Delete.
	* config/sh/t-linux (HOST_LIBGCC2_CFLAGS): Remove mieee option.

2012-10-03  Oleg Endo  <olegendo@gcc.gnu.org>

	PR target/50457
	* config/sh/linux-atomic.S: Delete.
	* config/sh/linux-atomic.c: New.
	* config/sh/t-linux (LIB2ADD): Replace linux-atomic.S with
	linux-atomic.c.  Add cflags to disable warnings.

2012-10-02  Jonathan Wakely  <jwakely.gcc@gmail.com>

	PR other/53889
	* gthr.h (__gthread_recursive_mutex_destroy): Document new required
	function.
	* gthr-posix.h (__gthread_recursive_mutex_destroy): Define.
	* gthr-single.h (__gthread_recursive_mutex_destroy): Likewise.
	* config/gthr-rtems.h (__gthread_recursive_mutex_destroy): Likewise.
	* config/gthr-vxworks.h (__gthread_recursive_mutex_destroy): Likewise.
	* config/i386/gthr-win32.c (__gthread_win32_recursive_mutex_destroy):
	Likewise.
	* config/i386/gthr-win32.h (__gthread_recursive_mutex_destroy):
	Likewise.
	* config/mips/gthr-mipssde.h (__gthread_recursive_mutex_destroy):
	Likewise.
	* config/pa/gthr-dce.h (__gthread_recursive_mutex_destroy): Likewise.
	* config/s390/gthr-tpf.h (__gthread_recursive_mutex_destroy): Likewise.

2012-09-19  Mark Kettenis  <kettenis@openbsd.org>

	* config.host (hppa-*-openbsd*): New target.
	* config/pa/t-openbsd: New file.

2012-09-15  Georg-Johann Lay  <avr@gjlay.de>

	PR target/54222
	* config/avr/lib1funcs-fixed.S (__ssneg_2, __ssabs_2, __ssneg_4,
	__ssabs_4, __clr_8, __ssneg_8, __ssabs_8,
	__usadd_8, __ussub_8, __ssadd_8, __sssub_8): New functions.
	(__divsa3): Use __negsi2 to negate r_quoL.
	* config/avr/lib1funcs.S (FALIAS): New macro.
	(__divmodsi4): Break out and use __divmodsi4_neg1 as...
	(__negsi2): ...this new function.
	* config/avr/t-avr (LIB1ASMFUNCS): Add _negsi2, _clr_8,
	_ssneg_2, _ssneg_4, _ssneg_8, _ssabs_2, _ssabs_4,
	_ssabs_8, _ssadd_8, _sssub_8, _usadd_8, _ussub_8.
	(LIB2FUNCS_EXCLUDE): Fix typo for _add _sub.
	Add: _ssadd*, _sssub*, _ssneg*, _ssabs* for signed fixed modes.
	Add: _usadd*, _ussub*, _usneg* for unsigned fixed modes.

2012-09-10  Oleg Endo  <olegendo@gcc.gnu.org>

	PR target/54089
	* config/sh/lib1funcs.S (ashlsi3): Reimplement as ashlsi3_r0.
	(lshrsi3): Reimplement as lshrsi3_r0.

2012-09-10  Andreas Schwab  <schwab@linux-m68k.org>

	PR target/46191
	* config/t-slibgcc-libgcc (SHLIB_MAKE_SOLINK): Use -lgcc instead
	of libgcc.a.

2012-09-07  Teresa Johnson  <tejohnson@google.com>

	PR gcov-profile/54487
	* libgcc/libgcov.c (gcov_exit): Avoid warning on histogram
	differences.

2012-09-05  Georg-Johann Lay  <avr@gjlay.de>

	PR target/54461
	* config.host (tmake_file,host=avr-*-*): Add avr/t-avrlibc if
	not configured --with-avrlibc=no.
	* config/avr/t-avrlibc: New file.
	* Makefile.in (FPBIT_FUNCS): filter-out LIB2FUNCS_EXCLUDE.
	(DPBIT_FUNCS): Ditto.
	(TPBIT_FUNCS): Ditto.

2012-09-04  Teresa Johnson  <tejohnson@google.com>

	* libgcov.c (struct gcov_summary_buffer): New structure.
	(gcov_histogram_insert): New function.
	(gcov_compute_histogram): Ditto.
	(gcov_exit): Invoke gcov_compute_histogram, and perform merging of
	histograms during summary merging.

2012-09-01  Mark Kettenis  <kettenis@openbsd.org>

	* config.host (x86_64-*-openbsd*): New target.

2012-08-29  Chung-Lin Tang  <cltang@codesourcery.com>

	* config/mips/crtfastmath.c (set_fast_math): Add 'nomips16'
	attribute.

2012-08-24  Georg-Johann Lay  <avr@gjlay.de>

	PR target/54222
	* config/avr/t-avr (conv_X): Rename to func_X.

2012-08-24  Georg-Johann Lay  <avr@gjlay.de>

	PR target/54222
	* config/avr/lib1funcs-fixed.S: New file.
	* config/avr/lib1funcs.S: Include it.  Undefine some divmodsi
	after they are used.
	(neg2, neg4): New macros.
	(__mulqihi3,__umulqihi3,__mulhi3): Rewrite non-MUL variants.
	(__mulhisi3,__umulhisi3,__mulsi3): Rewrite non-MUL variants.
	(__umulhisi3): Speed up MUL variant if there is enough flash.
	* config/avr/avr-lib.h (TA, UTA): Adjust according to gcc's
	avr-modes.def.
	* config/avr/t-avr (LIB1ASMFUNCS): Add: _fractqqsf, _fractuqqsf,
	_fracthqsf, _fractuhqsf, _fracthasf, _fractuhasf, _fractsasf,
	_fractusasf, _fractsfqq, _fractsfuqq, _fractsfhq, _fractsfuhq,
	_fractsfha, _fractsfsa, _mulqq3, _muluqq3, _mulhq3, _muluhq3,
	_mulha3, _muluha3, _mulsa3, _mulusa3, _divqq3, _udivuqq3, _divhq3,
	_udivuhq3, _divha3, _udivuha3, _divsa3, _udivusa3.
	(LIB2FUNCS_EXCLUDE): Add supported functions.

2012-08-22  Georg-Johann Lay  <avr@gjlay.de>

	* Makefile.in (fixed-funcs,fixed-conv-funcs): filter-out
	LIB2FUNCS_EXCLUDE before adding them to libgcc-objects,
	libgcc-s-objects.
	* fixed-obj.mk: Only expand dependency if $o is not in
	LIB2FUNCS_EXCLUDE.

2012-08-22  H.J. Lu  <hongjiu.lu@intel.com>

	* config/i386/t-linux (HOST_LIBGCC2_CFLAGS): New.

2012-08-22  Joseph Myers  <joseph@codesourcery.com>

	* Makefile.in (vis_hide, gen-hide-list): Do not make definitions
	depend on --enable-shared.
	($(lib1asmfuncs-o)): Use %.vis files independent of
	--enable-shared.
	* static-object.mk ($(base)$(objext), $(base).vis)
	($(base)_s$(objext)): Use same rules for visibility handling as in
	shared-object.mk.

2012-08-21  Ian Lance Taylor  <iant@google.com>

	* config/i386/morestack.S (__morestack_non_split): Increase amount
	of space allocated for non-split code stack.

2012-08-19  Joseph Myers  <joseph@codesourcery.com>

	* crtstuff.c (USE_PT_GNU_EH_FRAME): Define for systems using glibc
	even if inhibit_libc.

2012-08-17  Julian Brown  <julian@codesourcery.com>

	* Makefile.in (LIB2_DIVMOD_EXCEPTION_FLAGS): Default to
	-fexceptions -fnon-call-exceptions if not defined.
	($(lib2-divmod-o), $(lib2-divmod-s-o)): Use above.
	* config/arm/t-bpabi (LIB2_DIVMOD_EXCEPTION_FLAGS): Define.

2012-08-17  Andreas Schwab  <schwab@linux-m68k.org>

	* config/m68k/linux-atomic.c (__sync_lock_test_and_set_1): Fix
	type.

2012-08-16  David Edelsohn  <dje.gcc@gmail.com>

	* config.host (*-*-aix*): Move rs6000/t-ibm-ldouble after
	rs6000/t-slibgcc-aix.

2012-08-15  Segher Boessenkool  <segher@kernel.crashing.org>

	* longlong.h: (powerpc): Delete _ARCH_PWR and _ARCH_COM handling.

2012-08-15  Segher Boessenkool  <segher@kernel.crashing.org>

	* longlong.h: (whole file, powerpc): Adjust to single assembler syntax.

2012-08-03  H.J. Lu  <hongjiu.lu@intel.com>

	PR driver/54171
	* Makefile.in (version): Replace top_srcdir with srcdir.

2012-08-03  Jonathan Yong  <jon_y@users.sourceforge.net>

	* Makefile.in (version): set to BASE-VER file from gcc directory.

2012-08-01  Nick Clifton  <nickc@redhat.com>

	* config/m32c/lib2funcs.c (__clrsbhi2): New function.
	Implements __clrsb for an HImode argument.

2012-07-31  Nick Clifton  <nickc@redhat.com>

	* config/stormy16/lib2funcs.c (__clrsbhi2): New function.
	Implements __clrsb for an HImode argument.
	* config/stormy16/clrsbhi2.c: New file:
	* config/stormy16/t-stormy16 (LIB2ADD): Add clrsbhi2.c.

2012-07-22  Steven Bosscher  <steven@gcc.gnu.org>

	* libgcov.c (__gcov_ior_profiler): Benign comment fix.

2012-07-19  Tristan Gingold  <gingold@adacore.com>
	    Richard Henderson  <rth@redhat.com>

	* unwind-seh.c: New file.
	* unwind-generic.h: Include windows.h for SEH.
	(_Unwind_Exception): Use 6 private fields for SEH.
	(_GCC_specific_handler): Declare.
	* unwind-c.c (__gcc_personality_seh0): New function.
	Adjust for SEH.
	* config/i386/libgcc-cygming.ver: New file.
	* config/i386/t-seh-eh: New file.
	* config.host (x86_64-*-mingw*): Default to seh.

2012-07-14  Steven Bosscher  <steven@gcc.gnu.org>

	* config/t-darwin (crt3.0): Remove work-around for fixed PR26840.

2012-06-17  Uros Bizjak  <ubizjak@gmail.com>

	* config/i386/sfp-machine.h (FP_HANDLE_EXCEPTIONS): Use
	__builtin_expect when checking for exceptions.
	* config/ia64/sfp-machine.h (FP_HANDLE_EXCEPTIONS): Ditto.

2012-06-13  Uros Bizjak  <ubizjak@gmail.com>

	* config/ia64/sfp-machine.h (__sfp_handle_exceptions): New
	function declaration.
	(FP_HANDLE_EXCEPTIONS): Use __sfp_handle_exceptions.
	(FP_RND_MASK): New.
	* config/ia64/sfp-exceptions.c: New.
	* config/ia64/t-softfp (LIB2ADD): Add sfp-exceptions.c.

2012-06-13  Uros Bizjak  <ubizjak@gmail.com>

	* config/i386/32/sfp-machine.h (_FP_NANSIGN_S, _FP_NANSIGN_D,
	_FP_NANSIGN_E, _FP_NANSIGN_Q): Move ...
	* config/i386/64/sfp-machine: ... (delete here) ...
	* config/i386/sfp-machine.h: ... to here.
	(FP_EX_MASK): Remove.
	(FP_RND_MASK): New.
	(FP_INIT_ROUNDMODE): Declare asm as volatile.

2012-06-11  Sriraman Tallam  <tmsriram@google.com>

	* config/i386/libgcc-bsd.ver: Version symbol __cpu_indicator_init.
	* config/i386/libgcc-sol2.ver: Ditto.
	* config/i386/libgcc-glibc.ver: Ditto.

2012-06-11  Roland McGrath  <mcgrathr@google.com>

	* gthr-posix.h [neither FreeBSD nor Solaris] (__gthread_active_p):
	If __GLIBC__ is defined, refer to __pthread_key_create instead of
	pthread_cancel.

2012-06-09  Uros Bizjak  <ubizjak@gmail.com>

	* config/i386/32/sfp-machine.h (__gcc_CMPtype, CMPtype,
	_FP_KEEPNANFRACP, _FP_CHOOSENAN, FP_EX_INVALID, FP_EX_DENORM,
	FP_EX_DIVZERO, FP_EX_OVERFLOW, FP_EX_UNDERFLOW, FP_EX_INEXACT,
	FP_HANDLE_EXCEPTIONS, FP_RND_NEAREST, FP_RND_ZERO, FP_RND_PINF,
	FP_RND_MINF, _FP_DEXL_EX, FP_INIT_ROUNDMODE, FP_ROUNDMODE,
	__LITTLE_ENDIAN, __BIG_ENDIAN, strong_alias): Move ...
	* config/i386/64/sfp-machine: ... (delete here) ...
	* config/i386/sfp-machine.h: ... to here.
	(FP_EX_MASK): New.
	(__sfp_handle_exceptions): New function declaration.
	(FP_HANDLE_EXCEPTIONS): Use __sfp_handle_exceptions.
	* config/i386/sfp-exceptions.c: New.
	* config/i386/t-softfp: New.
	* config.host (i[34567]86-*-* and x86_64-*-* soft-fp targets): Add
	i386/t-softfp to tmake_file.

2012-06-03  David S. Miller  <davem@davemloft.net>

	* longlong.h [SPARC] (sub_ddmmss): Fix thinko in previous 64-bit
	change.

2012-05-31  David S. Miller  <davem@davemloft.net>

	* longlong.h [SPARC] (umul_ppmm, udiv_qrnnd): Use hardware integer
	multiply and divide instructions on 32-bit when V9.
	(add_ssaaaa, sub_ddmmss): Convert to branchless code on 64-bit.

2012-05-29  Joseph Myers  <joseph@codesourcery.com>

	* config/arm/ieee754-df.S: Fix typos.
	* config/arm/ieee754-sf.S: Fix typos.
	* config/c6x/libunwind.S: Fix typos.
	* config/epiphany/udivsi3-float.c: Fix typos.
	* config/microblaze/muldi3_hard.S: Fix typos.
	* config/picochip/adddi3.S: Fix typos.
	* config/picochip/ashlsi3.S: Fix typos.
	* config/picochip/ashrsi3.S: Fix typos.
	* config/picochip/clzsi2.S: Fix typos.
	* config/picochip/cmpsi2.S: Fix typos.
	* config/picochip/divmod15.S: Fix typos.
	* config/picochip/divmodhi4.S: Fix typos.
	* config/picochip/divmodsi4.S: Fix typos.
	* config/picochip/longjmp.S: Fix typos.
	* config/picochip/lshrsi3.S: Fix typos.
	* config/picochip/parityhi2.S: Fix typos.
	* config/picochip/popcounthi2.S: Fix typos.
	* config/picochip/setjmp.S: Fix typos.
	* config/picochip/subdi3.S: Fix typos.
	* config/picochip/ucmpsi2.S: Fix typos.
	* config/picochip/udivmodhi4.S: Fix typos.
	* config/picochip/udivmodsi4.S: Fix typos.
	* config/spu/divv2df3.c: Fix typos.
	* config/spu/mfc_multi_tag_release.c: Fix typos.
	* config/spu/mfc_tag_release.c: Fix typos.
	* configure.ac: Fix typos.
	* configure: Regenerate.

2012-05-25  Ian Lance Taylor  <iant@google.com>

	* config/i386/morestack.S (__morestack_non_split): Check whether
	caller is varargs and needs %bp to hold the stack frame on return.

2012-05-25  Olivier Hainque  <hainque@adacore.com>

	* config/rs6000/vxworks/tramp.S (trampoline_setup): Use a longcall
	sequence in the non pic case on VxWorks.

2012-05-24  Olivier Hainque  <hainque@adacore.com>

	* Makefile.in: Move dependency on install-unwind_h from
	"install-leaf" to "install".

2012-05-24  Olivier Hainque  <hainque@adacore.com>

	* Makefile.in (clean): Remove libgcc_tm.stamp as well.
	Use a separate command for stamp removals.

2012-05-21  Andrew Pinski  <apinski@cavium.com>

	PR bootstrap/53183
	* configure.ac: Define the default includes to being none.
	* configure: Regenerate.

2012-05-16  Olivier Hainque  <hainque@adacore.com>

	* Makefile.in (install-unwind_h): Rename into ...
	(install-unwind_h-forbuild): New target.
	(all): Use it instead of the former install-unwind_h.
	(install-unwind_h): Reinstate, copy to user install destination
	for include files, not to the internal gcc object directory one.
	(install-leaf): Depend on it.

2012-05-15  Olivier Hainque  <hainque@adacore.com>

	* config/rs6000/aix-unwind.h (*_REGNO): New, set of useful
	register numbers. LR_REGNO replaces R_LR.
	(ucontext_for): New, helper for ...
	(ppc_aix_fallback_frame_state): New, implementation for aix 5.2
	and 5.3 of ...
	(MD_FALLBACK_FRAME_STATE_FOR): Define for 32bit configurations.

2012-05-10  Rainer Orth  <ro@CeBiTec.Uni-Bielefeld.DE>

	* config.host (i[34567]86-*-linux*, x86_64-*-linux*)
	(i[34567]86-*-kfreebsd*-gnu, x86_64-*-kfreebsd*-gnu)
	(i[34567]86-*-knetbsd*-gnu, i[34567]86-*-gnu*): Move
	i386/t-cpuinfo ...
	(i[34567]86-*-*, x86_64-*-*): ... here.

	* config/i386/libgcc-bsd.ver (GCC_4.8.0): New version.
	* config/i386/libgcc-sol2.ver (GCC_4.8.0): New version.

	* config/i386/i386-cpuinfo.c: Rename to ...
	* config/i386/cpuinfo.c: ... this.
	* config/i386/t-cpuinfo (LIB2ADD): Reflect this.

	* configure.ac (AC_CONFIG_HEADER): Call for auto-target.h.
	(libgcc_cv_init_priority): New test.
	* configure: Regenerate.
	* config.in: New file.
	* Makefile.in (clean): Rename config.h to auto-target.h.
	(config.h): Likewise.
	(stamp-h): Likewise.

	* config/i386/cpuinfo.c (auto-target.h): Include.
	(CONSTRUCTOR_PRIORITY): Define.
	(__cpu_indicator_init): Use it.

2012-05-09  H.J. Lu  <hongjiu.lu@intel.com>

	* longlong.h: Use a URL instead of an FSF postal address.
	Replace spaces with tab.

2012-05-08  Teresa Johnson  <tejohnson@google.com>

	* libgcov.c (gcov_clear, __gcov_reset): New functions.
	(__gcov_dump): Ditto.
	(gcov_dump_complete): New global variable.
	(gcov_exit): Export hidden to enable use in L_gcov_dump.
	(__gcov_flush): Outline functionality now in gcov_clear.
	* Makefile.in (L_gcov_reset, L_gcov_dump): Define.

2012-04-28  Aurelien Jarno  <aurelien@aurel32.net>

	* config.host (mips64*-*-linux*, mipsisa64*-*-linux*): Remove.
	(mips*-*-linux*): Include mips/t-tpbit when long double is
	16 bytes long.

2012-04-25  Sriraman Tallam  <tmsriram@google.com>

	* config/i386/i386-cpuinfo.c (FEATURE_AVX2): New enum value.
	(get_available_features): New argument. Check for AVX2.
	(__cpu_indicator_init): Modify call to get_available_features.

2012-04-25  Alan Modra  <amodra@gmail.com>

	* config/rs6000/crtsavevr.S: New file.
	* config/rs6000/crtrestvr.S: New file.
	* config/rs6000/t-savresfgpr: Build the above.
	* config/rs6000/t-netbsd: Likewise.

2012-04-24  Sriraman Tallam  <tmsriram@google.com>

	* libgcc/config/i386/i386-cpuinfo.c: Set __cpu_vendor always.

2012-04-24  Sriraman Tallam  <tmsriram@google.com>

	* libgcc/config/i386/i386-cpuinfo.c: New file.
	* libgcc/config/i386/t-cpuinfo: New file.
	* libgcc/config.host: Include t-cpuinfo.
	* libgcc/config/i386/libgcc-glibc.ver: Version symbol __cpu_model.

2012-04-24  Chao-ying Fu  <fu@mips.com>

	* unwind-dw2-fde-dip.c: Define USE_PT_GNU_EH_FRAME for BIONIC.

2012-04-20  Thomas Schwinge  <thomas@codesourcery.com>

	struct siginfo vs. siginfo_t

	* config/alpha/linux-unwind.h (alpha_fallback_frame_state): Use
	siginfo_t instead of struct siginfo.
	* config/bfin/linux-unwind.h (bfin_fallback_frame_state): Likewise.
	* config/i386/linux-unwind.h (x86_fallback_frame_state): Likewise.
	* config/ia64/linux-unwind.h (ia64_fallback_frame_state)
	(ia64_handle_unwabi): Likewise.
	* config/mips/linux-unwind.h (mips_fallback_frame_state): Likewise.
	* config/pa/linux-unwind.h (pa32_fallback_frame_state): Likewise.
	* config/sh/linux-unwind.h (shmedia_fallback_frame_state)
	(sh_fallback_frame_state): Likewise.
	* config/tilepro/linux-unwind.h (tile_fallback_frame_state): Likewise.
	* config/xtensa/linux-unwind.h (xtensa_fallback_frame_state): Likewise.

2012-04-02  H.J. Lu  <hongjiu.lu@intel.com>

	* config/i386/linux-unwind.h (RT_SIGRETURN_SYSCALL): Update x32
	system call number.

2012-03-31  Eric Botcazou  <ebotcazou@adacore.com>

	* config/ia64/unwind-ia64.c (uw_install_context): Manually save LC
	if it hasn't been previously saved.

2012-03-29  H.J. Lu  <hongjiu.lu@intel.com>

	* config/i386/linux-unwind.h (x86_64_fallback_frame_state): Define
	only for glibc.

2012-03-28  Georg-Johann Lay  <avr@gjlay.de>

	PR target/52737
	* config/avr/lib1funcs.S: Use __AVR_HAVE_SPH__ for SP_H checks
	instead of __AVR_HAVE_8BIT_SP__.

2012-03-26  Tristan Gingold  <gingold@adacore.com>

	* config/ia64/unwind-ia64.h: Declare unw_word and unw_sword.
	(unw_table_entry): Use unw_word instead of unsigned long.
	(_Unwind_FindTableEntry): Likewise.
	* config/ia64/fde-glibc.c (_Unwind_FindTableEntry): Likewise.
	* config/ia64/fde-vms.c (vms_unwtable_entry): Likewise.
	(_Unwind_FindTableEntry): Likewise.
	* config/ia64/unwind-ia64.c (unw_reg_info, unw_reg_state)
	(unw_labeled_state, unw_state_record, unw_stack, _Uwind_Context)
	(set_reg, alloc_spill_area, finish_prologue, ia64_rse_slot_num)
	(ia64_rse_is_rnat_slot, ia64_rse_rnat_addr, ia64_rse_num_regs)
	(ia64_rse_skip_regs, ia64_copy_rbs, unw_access_gr)
	(uw_frame_state_for, uw_update_reg_address, uw_update_context)
	(uw_init_context_1, uw_install_context): Likewise.
	(unw_word): Move to unwind-ia64.h

2012-03-26  Tristan Gingold  <gingold@adacore.com>

	* config/vms/vms-ucrt0.c: Update copyright years.
	Add a sanity check.
	(___gcc_main_flags): Declare.
	(__main): Check flags to remap argv and exit code.
	* config.host (*-*-*vms*): Adjust extra_parts.
	* config/vms/t-vms (vcrt0.o, pcrt0.o): Remove.
	(crt0.o): Add.

2012-03-22  Richard Earnshaw  <rearnsha@arm.com>

	* arm/lib1funcs.asm (ctzsi2): New function.
	* arm/t-elf (LIB1ASMFUNCS): Add _ctzsi2.
	* arm/t-linux (LIB1ASMFUNCS): Likewise.
	* arm/t-strongarm-elf (LIB1ASMFUNCS): Likewise.
	* arm/t-symbian (LIB1ASMFUNCS): Likewise.
	* arm/t-vxworks (LIB1ASMFUNCS): Likewise.
	* arm/t-wince-pe (LIB1ASMFUNCS): Likewise.

2012-03-21  Andreas Tobler  <andreast@fgznet.ch>

	* config.host: Add bits to support powerpc64-*-freebsd*.
	* config/rs6000/freebsd-unwind.h: New file.
	* config/rs6000/t-freebsd64: New file.

2012-03-20  Richard Guenther  <rguenther@suse.de>

	PR gcov-profile/52627
	* libgcov.c (init_mx): Fix mutex name.

2012-03-16  Tristan Gingold  <gingold@adacore.com>

	* config/ia64/vms-unwind.h: Remove ulong (and replace
	it by unw_reg where used).  Define unw_reg with __int64.

2012-03-14  Rainer Orth  <ro@CeBiTec.Uni-Bielefeld.DE>

	* config/i386/sol2-unwind.h (x86_fallback_frame_state): Remove
	Solaris 8 handling.
	* config/sparc/sol2-unwind.h (sparc64_is_sighandler): Remove
	Solaris 8 handling.
	(sparc_is_sighandler): Likewise.

2012-03-13  H.J. Lu  <hongjiu.lu@intel.com>

	* unwind-dw2.c (_Unwind_SetGRValue): Assert DWARF register size
	<= saved reg size.

2012-03-13  Rainer Orth  <ro@CeBiTec.Uni-Bielefeld.DE>

	* config/arm/crtn.S: Fix typo.

2012-03-13  Richard Guenther  <rguenther@suse.de>

	* libgcov.c: Remove stdio.h include and NULL un-define.

2012-03-13  Richard Guenther  <rguenther@suse.de>

	PR target/52569
	* unwind-dw2-fde.c: Make avoid-include-gthr.h hacks work again.

2012-03-13  Richard Guenther  <rguenther@suse.de>

	* gthr-single.h (__GTHREAD_MUTEX_INIT_FUNCTION): Fix definition.

2012-03-13  Richard Guenther  <rguenther@suse.de>

	* gthr-posix.h: Remove duplicate __GTHREAD_MUTEX_INIT_FUNCTION
	and __gthread_mutex_init_function definitions.

2012-03-12  Rainer Orth  <ro@CeBiTec.Uni-Bielefeld.DE>

	* config.host (mips*-*-openbsd*): Remove.

2012-03-12  Rainer Orth  <ro@CeBiTec.Uni-Bielefeld.DE>

	* config.host: Remove alpha*-dec-osf5.1* handling.
	* config/alpha/gthr-posix.c: Remove.
	* config/alpha/libgcc-osf5.ver: Remove.
	* config/alpha/osf5-unwind.h: Remove.
	* config/alpha/t-osf-pthread: Remove.
	* config/alpha/t-slibgcc-osf: Remove.
	* config/t-crtfm (crtfastmath.o): Remove -frandom-seed.
	* gthr-posix.h [!_REENTRANT && __osf__] (_REENTRANT): Don't define.
	[__osf__ && _PTHREAD_USE_MANGLED_NAMES_]: Remove.
	* mkmap-flat.awk: Remove osf_export handling.

2012-03-12  Richard Guenther  <rguenther@suse.de>

	* gthr.h (__GTHREAD_MUTEX_INIT_FUNCTION): Adjust specification.
	* gthr-posix.h (__GTHREAD_MUTEX_INIT_FUNCTION): Define.
	(__gthread_mutex_init_function): New function.
	* gthr-single.h (__GTHREAD_MUTEX_INIT_FUNCTION): Define.

	PR gcov/49484
	* libgcov.c: Include gthr.h.
	(__gcov_flush_mx): New global variable.
	(init_mx, init_mx_once): New functions.
	(__gcov_flush): Protect self with a mutex.
	(__gcov_fork): Re-initialize mutex after forking.
	* unwind-dw2-fde.c: Change condition under which to use
	__GTHREAD_MUTEX_INIT_FUNCTION.

2012-03-12  Tristan Gingold  <gingold@adacore.com>

	* config/alpha/t-vms: Define HOST_LIBGCC2_CFLAGS.
	* config/ia64/t-vms: Likewise.

2012-03-11  Michael Hope  <michael.hope@linaro.org>

	* longlong.h [ARM] (add_ssaaaa, sub_ddmmss, umul_ppmm): Enable
	for Thumb-2.

2012-03-07  Walter Lee  <walt@tilera.com>

	* config/tilepro/atomic.c: Rename "atomic_" prefix to
	"arch_atomic_".
	(atomic_xor): Rename and move definition to
	config/tilepro/atomic.h.
	(atomic_nand): Ditto.
	* config/tilepro/atomic.h: Rename "atomic_" prefix to
	"arch_atomic_".
	(arch_atomic_xor): Move from config/tilepro/atomic.c.
	(arch_atomic_nand): Ditto.

2012-03-07  Georg-Johann Lay  <avr@gjlay.de>

	PR target/52507
	* config/avr/lib1funcs.S (__movmemx_hi): Fix loop label in RAM-part.

2012-03-07  Georg-Johann Lay  <avr@gjlay.de>

	PR target/52505
	* config/avr/lib1funcs.S (__xload_1): Don't read unintentionally
	from RAM.

2012-03-07  Georg-Johann Lay  <avr@gjlay.de>

	PR target/52461
	PR target/52508
	* config/avr/lib1funcs.S (__do_copy_data): Clear RAMPZ after usage
	if RAMPZ affects reading from RAM.
	(__tablejump_elpm__): Ditto.
	(.xload): Ditto.
	(__movmemx_hi): Ditto.
	(__do_global_ctors): Right condition for RAMPZ usage is "have ELPM".
	(__do_global_dtors): Ditto.
	(__xload_1, __xload_2, __xload_3, __xload_4): Ditto.
	(__movmemx_hi): Ditto.

2012-03-05  Richard Henderson  <rth@redhat.com>

	* longlong.h [ARM] (umul_ppmm): Use umull for arm3m and later.
	[ARM] (count_trailing_zeros): Use the builtin.

2012-03-01  Kai Tietz  <ktietz@redhat.com>

	* soft-fp: Imported from glibc upstream.

2012-02-28  Kai Tietz  <ktietz@redhat.com>

	* config/i386/sfp-machine.h (_FP_STRUCT_LAYOUT): Define it
	for mingw-targets as attribute gcc_struct.

2012-02-28  Ian Lance Taylor  <iant@google.com>

	* generic-morestack.c (__splitstack_releasecontext): Correct call
	to __morestack_release_segments.

2012-02-27  Samuel Thibault  <samuel.thibault@ens-lyon.org>

	PR target/52390
	* generic-morestack.c (__generic_morestack_set_initial_sp): Test
	for __linux__ when removing signals from __morestack_fullmask.

2012-02-23  Georg-Johann Lay  <avr@gjlay.de>

	PR target/52261
	* config/avr/lib1funcs.S (__AVR__XMEGA__): Fix tippo to __AVR_XMEGA__.

2012-02-23  Ulrich Weigand  <Ulrich.Weigand@de.ibm.com>

	* config/ia64/crtbegin.S: Use HAVE_INITFINI_ARRAY_SUPPORT
	instead of HAVE_INITFINI_ARRAY.
	* config/ia64/crtend.S: Likewise.

2012-02-20  Kai Tietz  <ktietz@redhat.com>

	PR libstdc++/52300
	* gthr.h (GTHREAD_USE_WEAK): Define as zero for mingw.

	* config.host (i686-*-mingw*): Set md_unwind_header only for dw2-mode
	to w32-unwind.h header.

2012-02-19  Richard Sandiford  <rdsandiford@googlemail.com>

	* config.host (mips64*-*-linux*, mipsisa64*-*-linux*)
	(mips*-*-linux*): Remove t-slibgcc-libgcc.
	* config/mips/t-mips16 (LIB1ASMFUNCS): Remove __mips16_rdhwr.
	* config/mips/mips16.S (__mips16_rdhwr): Delete.

2012-02-19  Richard Sandiford  <rdsandiford@googlemail.com>

	* config/mips/mips16.S (CALL_STUB_RET): Add CFI information.

2012-02-15  Iain Sandoe  <iains@gcc.gnu.org>

	PR libitm/52220
	* config/darwin-crt-tm.c: Correct typo.

2012-02-15  Iain Sandoe  <iains@gcc.gnu.org>
	    Patrick Marlier  <patrick.marlier@gmail.com>

	PR libitm/52220
	* config/darwin-crt-tm.c: Generate dummy functions.

2012-02-15  Iain Sandoe  <iains@gcc.gnu.org>
	    Patrick Marlier  <patrick.marlier@gmail.com>

	PR libitm/52042
	* config/darwin-crt-tm.c (getTMCloneTable): New function.
	(__doTMRegistrations): Call it.
	(__doTMdeRegistrations): Likewise.

2012-01-15  Georg-Johann Lay  <avr@gjlay.de>
	    Anatoly Sokolov <aesok@post.ru>
	    Eric Weddington <eric.weddington@atmel.com>

	PR target/52261
	* config/avr/lib1funcs.S (__prologue_saves__): Handle AVR_XMEGA
	(__epilogue_restores__): Ditto.

2012-02-15  Eric Botcazou  <ebotcazou@adacore.com>

	PR target/51921
	PR target/52205
	* config/sparc/sol2-unwind.h (sparc64_is_sighandler): Add support for
	Solaris 11 and slightly reformat.
	(sparc_is_sighandler): Likewise.

2012-02-14  Walter Lee  <walt@tilera.com>

	* config.host: Handle tilegx and tilepro.
	* config/tilegx/sfp-machine.h: New file.
	* config/tilegx/sfp-machine32.h: New file.
	* config/tilegx/sfp-machine64.h: New file.
	* config/tilegx/t-crtstuff: New file.
	* config/tilegx/t-softfp: New file.
	* config/tilegx/t-tilegx: New file.
	* config/tilepro/atomic.c: New file.
	* config/tilepro/atomic.h: New file.
	* config/tilepro/linux-unwind.h: New file.
	* config/tilepro/sfp-machine.h: New file.
	* config/tilepro/softdivide.c: New file.
	* config/tilepro/softmpy.S: New file.
	* config/tilepro/t-crtstuff: New file.
	* config/tilepro/t-tilepro: New file.

2012-02-07  Jonathan Wakely  <jwakely.gcc@gmail.com>

	PR libstdc++/51296
	PR libstdc++/51906
	* gthr-posix.h: Allow static initializer macros to be disabled.
	(__gthrw_pthread_cond_init): Define weak reference unconditionally.

2012-02-05  Chung-Lin Tang  <cltang@codesourcery.com>

	* config.host (mips64*-*-linux*, mipsisa64*-*-linux*, mips*-*-linux*):
	Add t-slibgcc-libgcc to tmake_file.
	* config/mips/libgcc-mips16.ver: Revert previous patch.
	* config/mips/mips16.S (__mips16_rdhwr): Hide.

2012-02-02  Sumanth G <sumanth.gundapaneni@kpitcummins.com>
	    Jayant R Sonar <jayant.sonar@kpitcummins.com>

	* config.host: Add National Semiconductor CR16 target (cr16-*-*).
	* config/cr16/crti.S: New file.
	* config/cr16/crtlibid.S: New file.
	* config/cr16/crtn.S: New file.
	* config/cr16/lib1funcs.S: New file.
	* config/cr16/t-cr16: New file.
	* config/cr16/t-crtlibid: New file.
	* config/cr16/unwind-dw2.h: New file.
	* config/cr16/unwind-cr16.c: New file.
	* config/cr16/divmodhi3.c: New file.

2012-01-25  Alan Modra  <amodra@gmail.com>

	* config/rs6000/t-linux64: Delete.  Move..
	* config/rs6000/t-ppc64-fp: ..softfp_wrap defines to here..
	* config/rs6000/t-linux: ..and libgcc flags to here.

2012-01-22  Douglas B Rupp  <rupp@gnat.com>

	* config.host (i[34567]86-*-interix3*):
	Change triplet to i[34567]86-*-interix[3-9]*.
	* configure: Regenerate.

2012-01-15  Chung-Lin Tang  <cltang@codesourcery.com>
	    Richard Sandiford  <rdsandiford@googlemail.com>

	* config/mips/libgcc-mips16.ver (__mips16_rdhwr): Add.
	* config/mips/mips16.S (__mips16_rdhwr): New function.
	* config/mips/t-mips16 (LIB1ASMFUNCS): Add _m16rdhwr.

2012-01-11  Nathan Sidwell  <nathan@acm.org>

	* libgcov.c (__gcov_init): Ignore objects with no functions.

2012-01-10  Georg-Johann Lay  <avr@gjlay.de>

	PR target/49868
	Extend __pgmx semantics to linearize memory.
	* config/avr/t-avr (LIB1ASMFUNCS): Add _xload_1, _movmemx.
	* config/avr/lib1funcs.S (__xload_1): New function.
	(__movmemx_qi, __movmemx_hi): New functions.
	(__xload_2, __xload_3, __xload_4): Rewrite to fit new __pgmx
	semantics.

2012-01-09  Eric Botcazou  <ebotcazou@adacore.com>

	* config/sparc/sol2-unwind.h (sparc64_is_sighandler): Check that the
	purported sigacthandler address isn't null before dereferencing it.
	(sparc_is_sighandler): Likewise.

2012-01-09  Eric Botcazou  <ebotcazou@adacore.com>

	PR ada/41929
	* config/sparc/sol2-unwind.h (sparc64_is_sighandler): Remove SAVPC and
	add CFA.  Revert back to old code for Solaris 8+ multi-threaded.
	(sparc_is_sighandler): Likewise.
	(MD_FALLBACK_FRAME_STATE_FOR): Adjust call to IS_SIGHANDLER.

2012-01-06  Tristan Gingold  <gingold@adacore.com>

	* config/ia64/t-ia64 (LIB1ASMFUNCS): Move backward
	compatibility thunks...
	(CUSTOM_CRTSTUFF, crtbegin.o, crtend.o)
	(crtbeginS.o, crtendS.o): ... and these to ...
	* config/ia64/t-ia64-elf: ... this new file.
	* config.host (ia64*-*-elf*, ia64*-*-freebsd*, ia64*-*-linux*)
	(ia64*-*-hpux*): Add ia64/t-ia64-elf in tmake_file.

2012-01-04  Andreas Krebbel  <Andreas.Krebbel@de.ibm.com>

	* configure: Regenerate.
	* config/s390/t-crtstuff: Remove -fPIC.

2012-01-02  Jonathan Wakely  <jwakely.gcc@gmail.com>

	PR bootstrap/51006
	* enable-execute-stack-mprotect.c (getpagesize): Do not define
	for NetBSD.

2012-01-02  Georg-Johann Lay  <avr@gjlay.de>

	PR target/51345
	* config/avr/lib1funcs.S: Remove FIXME comments.
	(SPEED_DIV): Depend on __AVR_HAVE_8BIT_SP__.

2012-01-02  Georg-Johann Lay  <avr@gjlay.de>

	Implement light-weight DImode support.
	* config/avr/t-avr (LIB1ASMFUNCS): Add _adddi3, _adddi3_s8,
	_subdi3, _cmpdi2, _cmpdi2_s8, _rotldi3.
	* config/avr/lib1funcs.S (__adddi3, __adddi3_s8, __subdi3,
	__cmpdi2, __cmpdi2_s8, __rotldi3): New functions.

2011-12-30  Nathan Sidwell  <nathan@acm.org>

	* libgcov.c (gcov_crc32): Remove global var.
	(free_fn_data): New function.
	(buffer_fn_data): Pass in filename, more robust error recovery.
	(crc32_unsigned): New function.
	(gcov_exit): More robust detection of new program. More robust
	error recovery.
	(__gcov_init): Do not update program's crc here.

2011-12-21  Tristan Gingold  <gingold@adacore.com>

	* config/ia64/fde-vms.c (UNW_IVMS_MODE): Define.

2011-12-21  Ian Lance Taylor  <iant@google.com>

	* config/i386/morestack.S: Simplify CFI opcodes throughout.

2011-12-20  Ian Lance Taylor  <iant@google.com>

	* config/i386/morestack.S (__morestack_non_split): If there is
	enough stack space already, don't split.  Ask for more stack space
	than we required.

2011-12-20  Sergio Durigan Junior  <sergiodj@redhat.com>

	* unwind-arm-common.inc: Include `tconfig.h', `tsystem.h' and
	`sys/sdt.h'.
	(_Unwind_DebugHook): New function.
	(uw_restore_core_regs): New define.
	(unwind_phase2): Use uw_restore_core_regs instead of
	restore_core_regs.
	(unwind_phase2_forced): Likewise.
	(__gnu_Unwind_Resume): Likewise.

2011-12-20  Uros Bizjak  <ubizjak@gmail.com>

	* config/alpha/linux-unwind.h: Update copyright years.
	(MD_FROB_UPDATE_CONTEXT): New define.
	(alpha_frob_update_context): New function.

2011-12-17  Richard Sandiford  <rdsandiford@googlemail.com>

	* config.host (mips*-sde-elf*, mipsisa64sr71k-*-elf*): Add to
	tmake_file rather replacing it.

2011-12-15  Iain Sandoe  <iains@gcc.gnu.org>

	* config/rs6000/darwin-world.S (toplevel): Make it clear that this
	function is not used for PPC64.
	(save_world): Amend comments.  Update the VRsave mask to reflect the
	saved regs.
	(rest_world): Update comments, do not  clobber r10, do not use r8.
	(eh_rest_world_r10): Amend comments, do not use r8.
	(rest_world_eh_r7r8): Rename as local Lrest_world_eh_r7, since r8 is
	no longer used, move restore of CR and target address to the end of
	the routine.

2011-12-14  H.J. Lu  <hongjiu.lu@intel.com>

	* generic-morestack.c (__generic_morestack_set_initial_sp): Check
	__GLIBC__ instead of __linux__ when using __SIGRTMIN.

2011-12-14  Georg-Johann Lay  <avr@gjlay.de>

	PR target/49313
	* config/avr/t-avr (LIB1ASMSRC): Add _mulpsi3, _mulsqipsi3.
	* config/avr/lib1funcs.S (__mulpsi3, __mulsqipsi3): New functions.

2011-12-11  Eric Botcazou  <ebotcazou@adacore.com>

	* config/sparc/sol2-unwind.h: Use #ifdef directive consistently.

2011-12-09  Georg-Johann Lay  <avr@gjlay.de>

	PR target/49313
	* config/avr/t-avr (LIB1ASMFUNCS): Add _muldi3.
	* config/avr/lib1funcs.S (__muldi3): New function.

2011-12-06  Andrew Pinski  <apinski@cavium.com>

	* crtstuff.c (__do_global_dtors_aux_fini_array_entry): Align to the
	size of func_ptr.
	(__frame_dummy_init_array_entry): Likewise.

2011-12-06  Georg-Johann Lay  <avr@gjlay.de>

	Forward-port from gcc-4_6-branch r181936 2011-12-02.

	PR target/51345
	PR target/51002
	* config/avr/lib1funcs.S (__prologue_saves__,
	__epilogue_restores__, __divdi3_moddi3): Enclose parts using
	__SP_H__ in !defined (__AVR_HAVE_8BIT_SP__).  Add FIXME comments.

2011-12-04  Iain Sandoe  <iains@gcc.gnu.org>

	* config/rs6000/t-darwin64 (LIB2ADD): Add fp and gp save routines.

2011-11-30  John David Anglin  <dave.anglin@nrc-cnrc.gc.ca>

	PR other/51272
	* config/pa/stublib.c (_ITM_registerTMCloneTable): New stub.
	(_ITM_deregisterTMCloneTable): Likewise.
	(__register_frame_info): Fix unused warning.
	(__deregister_frame_info, __cxa_finalize, _Jv_RegisterClasses,
	pthread_default_stacksize_np): Likewise.
	* config/pa/t-stublib (LIBGCCSTUB_OBJS): Add new objects and rules.

2011-11-29  DJ Delorie  <dj@redhat.com>

	* config.host (rl78-*-elf): New case.
	* config/rl78: New directory for the Renesas RL78.

2011-11-29  Bernd Schmidt  <bernds@codesourcery.com>

	* config.host (tic6x-*-uclinux): Append to extra_parts.  Fix
	formatting.

2011-11-28  Rainer Orth  <ro@CeBiTec.Uni-Bielefeld.DE>

	PR other/51022
	* config/rs6000/t-savresfgpr: New file.
	* config/rs6000/t-ppccomm (LIB2ADD_ST): Remove all but
	$(srcdir)/config/rs6000/eabi.S.
	* config/rs6000/t-ppccomm-ldbl: Remove.
	* config.host (powerpc-*-freebsd*): Add rs6000/t-savresfgpr to
	tmake_file.
	(powerpc-*-eabispe*): Likewise.
	(powerpc-*-eabi*): Likewise.
	(powerpc-*-linux*, powerpc64-*-linux*): Likewise.
	(powerpc-wrs-vxworks, powerpc-wrs-vxworksae): Add rs6000/t-ppccomm
	to tmake_file, remove rs6000/t-ppccomm-ldbl.
	(powerpc-*-eabisimaltivec*): Remove rs6000/t-ppccomm-ldbl from
	tmake_file.
	(powerpc-*-eabisim*): Likewise.
	(powerpc-*-elf*): Likewise.
	(powerpc-*-eabialtivec*): Likewise.
	(powerpc-xilinx-eabi*): Likewise.
	(powerpc-*-rtems*): Likewise.
	(powerpcle-*-elf*): Likewise.
	(powerpcle-*-eabisim*): Likewise.
	(powerpcle-*-eabi*): Likewise.

2011-11-27  Ian Lance Taylor  <iant@google.com>

	* generic-morestack.c (__splitstack_find): Check for NULL old
	stack value.
	(__splitstack_resetcontext): New function.
	(__splitstack_releasecontext): New function.
	* libgcc-std.ver.in: Add new functions to GCC_4.7.0.

2011-11-27  Iain Sandoe  <iains@gcc.gnu.org>

	* config/darwin-crt-tm.c: Correct comments, use correct licence.

2011-11-27  Iain Sandoe  <iains@gcc.gnu.org>

	* config/darwin-crt-tm.c: Remove dummy _ITM_ functions.

2011-11-26  Richard Henderson  <rth@redhat.com>

	* config/m68k/linux-atomic.c: New file.
	* config/m68k/t-linux: New file.
	* config.host (m68k-uclinux, m68k-linux): Use it.

2011-11-26  Richard Henderson  <rth@redhat.com>

	* crtstuff.c (__TMC_LIST__): Mark used not unused.
	(__TMC_END__): Only declare if hidden is available; in the definition,
	if hidden is unavailable add a null record.
	(deregister_tm_clones, register_tm_clones): New.
	(__do_global_dtors_aux, frame_dummy): Use them.
	(__do_global_dtors, __do_global_ctors_1): Likewise.

2011-11-22  Iain Sandoe  <iains@gcc.gnu.org>

	* config/darwin-crt-tm.c: New file.
	* config.host (darwin): Build crttms.o crttme.o to provide
	startup and shutdown for tm clones.
	* config/t-darwin (crttms.o): New build rule.
	(crttme.o): Likewise.

2011-11-21  Hans-Peter Nilsson  <hp@axis.com>

	* Makefile.in ($(srcdir)/emutls.c): Explain why it's in LIB2ADDEH
	et al.

2011-11-21  Richard Henderson  <rth@redhat.com>

	* crtstuff.c (USE_TM_CLONE_REGISTRY): Default to 1 on ELF.
	(__TMC_LIST__, __TMC_END__): New.
	(__do_global_dtors_aux): Call _ITM_deregisterTMCloneTable.
	(__do_global_dtors): Likewise.
	(frame_dummy): Call _ITM_registerTMCloneTable.
	(__do_global_ctors_1): Likewise.

2011-11-21  Rainer Orth  <ro@CeBiTec.Uni-Bielefeld.DE>

	* config.host (iq2000*-*-elf*): Add iq2000/t-iq2000 to tmake_file.
	(powerpc-*-netbsd*): Add rs6000/t-netbsd to tmake_file.
	(powerpc-wrs-vxworks, powerpc-wrs-vxworksae): Add to tmake_file.
	(powerpc-*-lynxos*): Add rs6000/t-lynx to tmake_file.
	* config/i386/t-darwin64: Remove.
	* config/sh/t-netbsd (LIB2ADD): Remove.

2011-11-21  Georg-Johann Lay  <avr@gjlay.de>

	PR target/49313
	* config/avr/t-avr (LIB2FUNCS_EXCLUDE): Add _moddi3, _umoddi3.
	(LIB1ASMFUNCS): Add _divdi3, _udivdi3, _udivmod64, _negdi2.
	* config/avr/lib1funcs.S (wmov): New assembler macro.
	(__umoddi3, __udivdi3, __udivdi3_umoddi3): New functions.
	(__moddi3, __divdi3, __divdi3_moddi3): New functions.
	(__udivmod64): New function.
	(__negdi2): New function.

2011-11-21  Gerald Pfeifer  <gerald@pfeifer.com>

	* config.host (*-*-freebsd[12], *-*-freebsd[12].*,
	*-*-freebsd*aout*): Remove.

2011-11-20  Hans-Peter Nilsson  <hp@axis.com>

	* static-object.mk (c_flags-$o): Save c_flags.
	($(base)$(objext)): Use it.

2011-11-18  Steve Ellcey  <sje@cup.hp.com>

	* Makefile.in (c_flags): Set to -fno-exceptions to build libunwind.

2011-11-18  Georg-Johann Lay  <avr@gjlay.de>

	PR target/49868
	* config/avr/t-avr (LIB1ASMFUNCS): Add _xload_2 _xload_3 _xload_4.
	* config/avr/lib1funcs.S (__xload_2, __xload_3, __xload_4):
	New functions.

2011-11-16  Matthew Gretton-Dann  <matthew.gretton-dann@arm.com>

	* config/arm/lib1funcs.asm (udivsi3): Add support for divide
	functions.
	(aeabi_uidivmod): Likewise.
	(umodsi3): Likewise.
	(divsi3): Likewise.
	(aeabi_idivmod): Likewise.
	(modsi3): Likewise.

2011-11-16  Tristan Gingold  <gingold@adacore.com>

	* config/alpha/qrnnd.S: Use specific pseudos for VMS.

2011-11-15  Georg-Johann Lay  <avr@gjlay.de>

	PR target/49868
	* config/avr/t-avr (LIB1ASMFUNCS): Add _load_3,  _load_4.
	* config/avr/lib1funcs.S (__load_3, __load_4, __xload_2): New functions.

2011-11-13  John David Anglin  <dave.anglin@nrc-cnrc.gc.ca>

	* config.host (hppa*64*-*-hpux11*): Remove pa/t-stublib64 from
	tmake_file list.
	* config/pa/t-stublib: Merge rules from config/pa/t-stublib64.
	* config/pa/t-stublib64: Delete.

2011-11-12  Richard Henderson  <rth@redhat.com>

	* config/rs6000/linux-unwind.h (frob_update_context): Properly
	cast the pointer argument to _Unwind_SetGRPtr.

2011-11-11  Rainer Orth  <ro@CeBiTec.Uni-Bielefeld.DE>

	* config/spu/t-elf (LIB2ADD): Use LIB2FUNCS_EXCLUDE instead.

2011-11-09  Ian Lance Taylor  <iant@google.com>

	* generic-morestack.c: Include <string.h>.
	(uintptr_type): Define.
	(struct initial_sp): Add dont_block_signals field.  Reduce size of
	extra array by 1.
	(allocate_segment): Set prev field to NULL.  Don't set
	__morestack_current_segment or __morestack_segments.
	(__generic_morestack): Update current->prev and *pp after calling
	allocate_segment.
	(__morestack_block_signals): Don't do anything if
	dont_block_signals is set.
	(__morestack_unblock_signals): Likewise.
	(__generic_findstack): Check for initial_sp == NULL.  Add casts to
	uintptr_type.
	(__splitstack_block_signals): New function.
	(enum __splitstack_content_offsets): Define.
	(__splitstack_getcontext, __splitstack_setcontext): New functions.
	(__splitstack_makecontext): New function.
	(__splitstack_block_signals_context): New function.
	(__splitstack_find_context): New function.
	* config/i386/morestack.S (__morestack_get_guard): New function.
	(__morestack_set_guard, __morestack_make_guard): New functions.
	* libgcc-std.ver.in: Add new functions to GCC_4.7.0.

2011-11-09  Rainer Orth  <ro@CeBiTec.Uni-Bielefeld.DE>

	* config.host (i[34567]86-*-cygwin*): Move i386/t-mingw-pthread ...
	(i[34567]86-*-mingw*): ... here.
	(x86_64-*-mingw*): ... here.

2011-11-08  Rainer Orth  <ro@CeBiTec.Uni-Bielefeld.DE>

	* config/c6x/t-elf (LIB2ADD): Add instead of assigning.

2011-11-07  Nathan Sidwell  <nathan@acm.org>

	* libgcov.c (struct gcov_fn_buffer): New struct.
	(buffer_fn_data): New helper.
	(gcov_exit): Rework for new gcov data structures.

2011-11-07  Georg-Johann Lay  <avr@gjlay.de>

	PR target/49313
	* config/avr/lib1funcs.S (__divmodhi4, __divmodsi4): Tweak speed.

2011-11-07  Rainer Orth  <ro@CeBiTec.Uni-Bielefeld.DE>

	* config.host (tmake_file): Correct comment.
	(bfin*-elf*): Remove bfin/t-elf from tmake_file, add
	t-libgcc-pic.
	(bfin*-uclinux*): Likewise.
	(bfin*-linux-uclibc*): Likewise.
	(xstormy16-*-elf): Add stormy16/t-stormy16 to tmake_file.

	* config/arm/t-elf (HOST_LIBGCC2_CFLAGS): Append instead of
	assigning.
	* config/arm/t-strongarm-elf (HOST_LIBGCC2_CFLAGS): Likewise.
	* config/avr/t-avr (HOST_LIBGCC2_CFLAGS): Likewise.
	* config/c6x/t-elf (HOST_LIBGCC2_CFLAGS): Likewise.
	* config/h8300/t-h8300 (HOST_LIBGCC2_CFLAGS): Likewise.
	* config/lm32/t-elf (HOST_LIBGCC2_CFLAGS): Likewise.
	* config/m32r/t-m32r (HOST_LIBGCC2_CFLAGS): Likewise.
	* config/mcore/t-mcore (HOST_LIBGCC2_CFLAGS): Likewise.
	* config/mips/t-elf (HOST_LIBGCC2_CFLAGS): Likewise.
	* config/mmix/t-mmix (HOST_LIBGCC2_CFLAGS): Likewise.
	* config/pdp11/t-pdp11 (HOST_LIBGCC2_CFLAGS): Likewise.
	* config/picochip/t-picochip (HOST_LIBGCC2_CFLAGS): Likewise.
	* config/stormy16/t-stormy16 (HOST_LIBGCC2_CFLAGS): Likewise.
	* config/t-openbsd-thread (HOST_LIBGCC2_CFLAGS): Likewise.

	* config/bfin/t-elf: Remove.
	* config/t-vxworks (HOST_LIBGCC2_CFLAGS): Remove.

2011-11-07  Rainer Orth  <ro@CeBiTec.Uni-Bielefeld.DE>

	* config.host (*-*-rtems*): Add t-rtems to tmake_file.
	(i[34567]86-*-rtems*): Remove t-rtems from tmake_file.
	(lm32-*-elf*, lm32-*-rtems*): Split into ...
	(lm32-*-elf*): ... this.
	(lm32-*-rtems*): ... and this.
	Add to tmake_file.
	(m32r-*-rtems*): Add to tmake_file.
	(moxie-*-rtems*): Likewise.
	(sparc-*-rtems*): Likewise.
	Remove t-rtems from tmake_file.
	(sparc64-*-rtems*): Likewise.
	* config/t-rtems (HOST_LIBGCC2_CFLAGS): Use LIBGCC2_INCLUDES
	instead.

2011-11-07  Rainer Orth  <ro@CeBiTec.Uni-Bielefeld.DE>

	PR bootstrap/50982
	* config/gthr-posix.h: Move ...
	* gthr-posix.h: ... here.
	* config/gthr-lynx.h: Reflect this.
	* config/gthr-vxworks.h: Likewise.
	* config/rs6000/gthr-aix.h: Likewise.
	* configure.ac (target_thread_file): Likewise.
	* configure: Regenerate.

2011-11-06  Sebastian Huber  <sebastian.huber@embedded-brains.de>

	* config.host (arm*-*-rtemseabi*): New target.

2011-11-06  John David Anglin  <dave.anglin@nrc-cnrc.gc.ca>

	PR other/50991
	* Makefile.in: Make EXTRA_PARTS depend on libgcc_tm.h instead of
	extra-parts.

2011-11-05  Joern Rennecke  <joern.rennecke@embecosm.com>

	* config.host (epiphany-*-elf*): New configuration.
	* config/epiphany: New Directory.

2011-11-05  Ralf Corsépius  <ralf.corsepius@rtems.org>

	* config.host (avr-*-rtems*): Add config/avr/t-rtems.
	* config/avr/t-rtems: New.
	Filter out _exit from LIB1ASMFUNCS.

2011-11-04  David S. Miller  <davem@davemloft.net>

	* configure.ac: Test for 64-bit addresses on !x86 using __LP64__.
	* configure: Rebuild.

2011-11-04  Andreas Krebbel  <Andreas.Krebbel@de.ibm.com>

	* config/s390/t-crtstuff: Add -fPIC to CRTSTUFF_T_CFLAGS_S
	variable.

2011-11-04  Georg-Johann Lay  <avr@gjlay.de>

	PR target/50931
	* config/t-avr (LIB1ASMFUNCS): Add _divmodpsi4, _udivmodpsi4.
	* config/lib1funcs.S (__udivmodpsi4, __divmodpsi4): New functions.

2011-11-04  Joel Sherrill  <joel.sherrill@oarcorp.com>

	PR target/50989
	* config.host (sparc-*-rtems*): Add sparc/t-softmul.

2011-11-04  Rainer Orth  <ro@CeBiTec.Uni-Bielefeld.DE>

	* config/c6x/t-elf (LIB2ADDEH): Set.
	* config/c6x/t-c6x-elf: Remove.

2011-11-04  Rainer Orth  <ro@CeBiTec.Uni-Bielefeld.DE>

	* config/i386/sol2-ci.S: Rename to ...
	* config/i386/crti.S: ... this.
	* config/i386/sol2-cn.S: Rename to ...
	* config/i386/crtn.S: ... this.
	* config/sparc/sol2-ci.S: Rename to ...
	* config/sparc/crti.S: ... this.
	* config/sparc/sol2-cn.S: Rename to ...
	* config/sparc/crtn.S: ... this.
	* config/t-sol2 (CUSTOM_CRTIN): Remove.
	(crti.o, crtn.o): Remove.

2011-11-04  Tristan Gingold  <gingold@adacore.com>

	* config/ia64/fde-vms.c: Do not include md-unwind-support.h

2011-11-04  Kaz Kojima  <kkojima@gcc.gnu.org>

	* config/sh/t-sh: Use $(gcc_compile) instead of $(compile).

2011-11-03  Hans-Peter Nilsson  <hp@axis.com>

	* config.host (crisv32-*-none, cris-*-none): Remove.
	(crisv32-*-elf): Append to tmake_file, don't just set it.
	(cris-*-elf): Add missing t-fdpbit to tmake_file.

2011-11-03  Rainer Orth  <ro@CeBiTec.Uni-Bielefeld.DE>

	* config/rs6000/t-ppccomm (ecrti$(objext)): Use $<.
	(ecrtn$(objext)): Likewise.
	(ncrti$(objext)): Likewise.
	(ncrtn$(objext)): Likewise.

2011-11-03  Andreas Schwab  <schwab@redhat.com>

	* config/ia64/t-ia64 (crtbeginS.o): Fix whitespace damage.

2011-11-02  David S. Miller  <davem@davemloft.net>

	* configure.ac: Set host_address on sparc too.
	* configure: Regenerate.
	* config.host: Add sparc/t-linux64 and sparc/t-softmul conditionally
	based upon host_address.
	* config/sparc/t-linux64: Set CRTSTUFF_T_CFLAGS unconditionally.

2011-11-02  Jason Merrill  <jason@redhat.com>

	* config/rs6000/t-ppccomm: Add missing \.

2011-11-02  Rainer Orth  <ro@CeBiTec.Uni-Bielefeld.DE>

	* gthr-single.h, gthr.h: New files.
	* config/gthr-lynx.h, config/gthr-posix.h., config/gthr-rtems.h,
	config/gthr-vxworks.h, config/i386/gthr-win32.h,
	config/mips/gthr-mipssde.h, config/pa/gthr-dce.h,
	config/rs6000/gthr-aix.h, config/s390/gthr-tpf.h: New files.
	* config/i386/gthr-win32.c: Include "gthr-win32.h".
	* configure.ac (thread_header): New variable.
	Set it depending on target_thread_file.
	(gthr-default.h): Link from $thread_header.
	* configure: Regenerate.
	* Makefile.in (LIBGCC2_CFLAGS): Remove $(GTHREAD_FLAGS).

2011-11-02  Rainer Orth  <ro@CeBiTec.Uni-Bielefeld.DE>

	* configure.ac (tm_file_): New variable.
	Determine from tm_file.
	(tm_file, tm_defines): Substitute.
	* configure: Regenerate.
	* mkheader.sh: New file.
	* Makefile.in (clean): Remove libgcc_tm.h.
	($(objects)): Depend on libgcc_tm.h.
	(libgcc_tm_defines, libgcc_tm_file): New variables.
	(libgcc_tm.h, libgcc_tm.stamp): New targets.
	($(libgcc-objects), $(libgcc-s-objects), $(libgcc-eh-objects))
	($(libgcov-objects), $(libunwind-objects), $(libunwind-s-objects))
	($(extra-parts)): Depend on libgcc_tm.h.
	* config.host (tm_defines, tm_file): New variable.
	(arm*-*-linux*): Set tm_file for arm*-*-linux-*eabi.
	(arm*-*-uclinux*): Set tm_file for arm*-*-uclinux*eabi.
	(arm*-*-eabi*, arm*-*-symbianelf*): Set tm_file.
	(avr-*-rtems*): Likewise.
	(avr-*-*): Likewise.
	(frv-*-elf): Likewise.
	(frv-*-*linux*): Likewise.
	(h8300-*-rtems*): Likewise.
	(h8300-*-elf*): Likewise.
	(i[34567]86-*-darwin*): Likewise.
	(x86_64-*-darwin*): Likewise.
	(rx-*-elf): Likewise.
	(tic6x-*-uclinux): Likewise.
	(tic6x-*-elf): Likewise.
	(i[34567]86-*-linux*, x86_64-*-linux*): Likewise.
	* config/alpha/gthr-posix.c: Include libgcc_tm.h.
	* config/i386/cygming-crtbegin.c: Likewise.
	* config/i386/cygming-crtend.c: Likewise.
	* config/ia64/fde-vms.c: Likewise.
	* config/ia64/unwind-ia64.c: Likewise.
	* config/libbid/bid_gcc_intrinsics.h: Likewise.
	* config/rs6000/darwin-fallback.c: Likewise.
	* config/stormy16/lib2funcs.c: Likewise.
	* config/xtensa/unwind-dw2-xtensa.c: Likewise.
	* crtstuff.c: Likewise.
	* dfp-bit.h: Likewise.
	* emutls.c: Likewise.
	* fixed-bit.c: Likewise.
	* fp-bit.c: Likewise.
	* generic-morestack-thread.c: Likewise.
	* generic-morestack.c: Likewise.
	* libgcc2.c: Likewise.
	* libgcov.c: Likewise.
	* unwind-dw2-fde-dip.c: Likewise.
	* unwind-dw2-fde.c: Likewise.
	* unwind-dw2.c: Likewise.
	* unwind-sjlj.c: Likewise.

2011-11-02  Rainer Orth  <ro@CeBiTec.Uni-Bielefeld.DE>

	* configure.ac: Include ../config/picflag.m4.
	(GCC_PICFLAG): Call it.
	Substitute.
	* configure: Regenerate.
	* Makefile.in (gcc_srcdir): Remove.
	(LIBGCC2_DEBUG_CFLAGS, LIBGCC2_CFLAGS, LIBGCC2_INCLUDES)
	(HOST_LIBGCC2_CFLAGS, PICFLAG, LIB2FUNCS_ST, LIB2FUNCS_EXCLUDE)
	(LIB2_DIVMOD_FUNCS, LIB2ADD, LIB2ADD_ST): Set.
	($(lib2funcs-o), $(lib2funcs-s-o), $(lib2-divmod-o))
	($(lib2-divmod-s-o)): Use $(srcdir) to refer to libgcc2.c.
	Use $<.
	Remove comment.
	* libgcc2.c, libgcc2.h, gbl-ctors.h, longlong.h: New files.
	* siditi-object.mk ($o$(objext), $(o)_s$(objext)): Use $(srcdir)
	to refer to libgcc2.c.
	Use $<.
	* config/darwin-64.c: New file.
	* config/darwin-crt3.c: Remove comment.
	* config/divmod.c, config/floatunsidf.c, config/floatunsisf.c,
	config/floatunsitf.c, config/floatunsixf.c, config/udivmod.c,
	config/udivmodsi4.c: New files.
	* config/memcmp.c, config/memcpy.c, config/memmove.c,
	config/memset.c: New files.
	* config/t-crtstuff-pic (CRTSTUFF_T_CFLAGS_S): Use $(PICFLAG).
	* config/t-darwin (HOST_LIBGCC2_CFLAGS): Set.
	* config/t-freebsd-thread, config/t-libgcc-pic: New files.
	* config/t-libunwind (HOST_LIBGCC2_CFLAGS): Set.
	* config/t-openbsd-thread: New file.
	* config/t-sol2 (HOST_LIBGCC2_CFLAGS): Remove.
	* config/t-vxworks, config/vxlib-tls.c, config/vxlib.c: New files.
	* config/alpha/gthr-posix.c, config/alpha/qrnnd.S: New files.
	* config/alpha/t-alpha (LIB2ADD): Use $(srcdir) to refer to
	qrnnd.S.
	Adapt filename.
	* config/alpha/t-osf-pthread (LIB2ADD): Use $(srcdir)/config/alpha
	to refer to gthr-posix.c.
	* config/alpha/t-vms (LIB2ADD): Set.
	* config/alpha/vms-gcc_shell_handler.c: New file.
	* config/arm/bpabi.c, config/arm/fp16.c,
	config/arm/linux-atomic.c, config/arm/linux-atomic-64bit.c,
	config/arm/unaligned-funcs.c: New files.
	* config/arm/t-bpabi (LIB2ADD, LIB2ADD_ST): Set.
	* config/arm/t-elf (HOST_LIBGCC2_CFLAGS): Set.
	* config/arm/t-linux: Likewise.
	* config/arm/t-linux-eabi (LIB2ADD_ST): Add.
	* config/arm/t-netbsd: New file.
	* config/arm/t-strongarm-elf (HOST_LIBGCC2_CFLAGS): Set.
	* config/arm/t-symbian (LIB2ADD_ST): Set.
	* config/avr/t-avr (LIB2FUNCS_EXCLUDE, HOST_LIBGCC2_CFLAGS): Set.
	* config/bfin/t-crtstuff (CRTSTUFF_T_CFLAGS): Use $(PICFLAG).
	* config/bfin/t-elf: New file.
	* config/c6x/eqd.c, config/c6x/eqf.c, config/c6x/ged.c,
	config/c6x/gef.c, config/c6x/gtd.c, config/c6x/gtf.c,
	config/c6x/led.c, config/c6x/lef.c, config/c6x/ltd.c,
	config/c6x/ltf.c: New files.
	* config/c6x/t-elf (LIB2FUNCS_EXCLUDE, LIB2ADD)
	(HOST_LIBGCC2_CFLAGS): Set.
	* config/c6x/t-uclinux (HOST_LIBGCC2_CFLAGS): Set.
	(CRTSTUFF_T_CFLAGS): Use $(PICFLAG).
	* config/cris/arit.c, config/cris/mulsi3.S, config/cris/t-cris:
	New files.
	* config/cris/t-elfmulti (LIB2ADD_ST): Set.
	* config/cris/t-linux (HOST_LIBGCC2_CFLAGS): Remove.
	* config/frv/cmovd.c, config/frv/cmovh.c, config/frv/cmovw.c,
	config/frv/modi.c, config/frv/uitod.c, config/frv/uitof.c,
	config/frv/ulltod.c, config/frv/ulltof.c, config/frv/umodi.c: New
	files.
	* config/frv/t-frv (LIB2ADD): Set.
	* config/frv/t-linux (CRTSTUFF_T_CFLAGS): Use $(PICFLAG).
	* config/h8300/clzhi2.c, config/h8300/ctzhi2.c,
	config/h8300/fixunssfsi.c, config/h8300/parityhi2.c,
	config/h8300/popcounthi2.c: New files.
	* config/h8300/t-h8300 (LIB2ADD, HOST_LIBGCC2_CFLAGS): Set.
	* config/i386/gthr-win32.c: New file.
	* config/i386/t-cygming (LIBGCC2_INCLUDES): Set.
	* config/i386/t-cygwin: Likewise.
	* config/i386/t-darwin, config/i386/t-darwin64,
	config/i386/t-gthr-win32, config/i386/t-interix: New files.
	* config/i386/t-nto (HOST_LIBGCC2_CFLAGS): Set.
	(CRTSTUFF_T_CFLAGS): Use $(PICFLAG).
	* config/i386/t-sol2 (CRTSTUFF_T_CFLAGS): Use $(PICFLAG).
	* config/ia64/quadlib.c: New file.
	* config/ia64/t-hpux (LIB2ADD): Set.
	* config/ia64/t-ia64: Add comment.
	* config/iq2000/lib2funcs.c, config/iq2000/t-iq2000: New files.
	* config/lm32/t-uclinux (CRTSTUFF_T_CFLAGS): Use $(PICFLAG).
	(HOST_LIBGCC2_CFLAGS): Append, remove -fPIC.
	* config/m32c/lib2funcs.c, config/m32c/trapv.c: New files.
	* config/m32c/t-m32c (LIB2ADD): Set.
	* config/m32r/t-linux (HOST_LIBGCC2_CFLAGS): Set.
	* config/m32r/t-m32r: Likewise.
	* config/m68k/fpgnulib.c: New file.
	* config/m68k/t-floatlib (LIB2ADD): Set.
	(xfgnulib.c): New target.
	* config/mcore/t-mcore (HOST_LIBGCC2_CFLAGS): Set.
	* config/mep/lib2funcs.c, config/mep/tramp.c: New files.
	* config/mep/t-mep (LIB2ADD): Set.
	* config/microblaze/divsi3.asm: Rename to divsi3.S.
	* config/microblaze/moddi3.asm: Rename to moddi3.S.
	* config/microblaze/modsi3.asm: Rename to modsi3.S.
	* config/microblaze/muldi3_hard.asm: Rename to hard.S.
	* config/microblaze/mulsi3.asm: Rename to mulsi3.S.
	* config/microblaze/stack_overflow_exit.asm: Rename to exit.S.
	* config/microblaze/udivsi3.asm: Rename to udivsi3.S.
	* config/microblaze/umodsi3.asm: Rename to umodsi3.S.
	* config/microblaze/t-microblaze (LIB2ADD): Reflect this.
	* config/mips/t-elf, config/mips/t-vr, config/mips/vr4120-div.S:
	New files.
	* config/mips/t-mips (LIB2_SIDITI_CONV_FUNCS): Set.
	* config/mmix/t-mmix (HOST_LIBGCC2_CFLAGS): Set.
	* config/pa/fptr.c, config/pa/lib2funcs.S,
	config/pa/linux-atomic.c, config/pa/quadlib.c: New files.
	* config/pa/t-linux (HOST_LIBGCC2_CFLAGS): Set.
	(LIB2ADD, LIB2ADD_ST): Set.
	* config/pa/t-hpux, config/pa/t-hpux10, config/pa/t-pa64: New files.
	* config/pa/t-linux (HOST_LIBGCC2_CFLAGS, LIB2ADD, LIB2ADD_ST):
	Set.
	* config/pa/t-linux64 (LIB2ADD_ST, HOST_LIBGCC2_CFLAGS): Set.
	* config/pdp11/t-pdp11: New file.
	* config/picochip/libgccExtras/adddi3.S,
	config/picochip/libgccExtras/ashlsi3.S,
	config/picochip/libgccExtras/ashrsi3.S,
	config/picochip/libgccExtras/clzsi2.S,
	config/picochip/libgccExtras/cmpsi2.S,
	config/picochip/libgccExtras/divmod15.S,
	config/picochip/libgccExtras/divmodhi4.S,
	config/picochip/libgccExtras/divmodsi4.S,
	config/picochip/libgccExtras/lshrsi3.S,
	config/picochip/libgccExtras/parityhi2.S,
	config/picochip/libgccExtras/popcounthi2.S,
	config/picochip/libgccExtras/subdi3.S,
	config/picochip/libgccExtras/ucmpsi2.S,
	config/picochip/libgccExtras/udivmodhi4.S,
	config/picochip/libgccExtras/udivmodsi4.S: New files.
	* config/picochip/t-picochip (LIB2ADD, HOST_LIBGCC2_CFLAGS)
	(LIBGCC2_DEBUG_CFLAGS, RANLIB_FOR_TARGET): Set.
	* config/rs6000/crtresfpr.S, config/rs6000/crtresgpr.S,
	config/rs6000/crtresxfpr.S, config/rs6000/crtresxgpr.S,
	config/rs6000/crtsavfpr.S, config/rs6000/crtsavgpr.S)
	config/rs6000/darwin-asm.h, config/rs6000/darwin-fpsave.S,
	config/rs6000/darwin-gpsave.S, 	config/rs6000/darwin-tramp.S,
	config/rs6000/darwin-vecsave.S, config/rs6000/darwin-world.S: New
	files.
	* config/rs6000/t-darwin (LIB2ADD, LIB2ADD_ST)
	(HOST_LIBGCC2_CFLAGS): Set.
	* config/rs6000/t-darwin64: New file.
	* config/rs6000/t-linux64 (HOST_LIBGCC2_CFLAGS): Set.
	* config/rs6000/t-lynx, config/rs6000/t-netbsd: New files.
	* config/rs6000/t-ppccomm (LIB2ADD): Add
	$(srcdir)/config/rs6000/tramp.S.
	(LIB2ADD_ST): Use $(srcdir)/config/rs6000 to refer to sources.
	Add  $(srcdir)/config/rs6000/eabi.S.
	(crtsavfpr.S, crtresfpr.S, crtsavgpr.S, crtresgpr.S, crtresxfpr.S)
	(crtresxgpr.S, e500crtres32gpr.S, e500crtres64gpr.S)
	(e500crtres64gprctr.S, e500crtrest32gpr.S, e500crtrest64gpr.S)
	(e500crtresx32gpr.S, e500crtresx64gpr.S, e500crtsav32gpr.S)
	(e500crtsav64gpr.S, e500crtsav64gprctr.S, e500crtsavg32gpr.S)
	(e500crtsavg64gpr.S, e500crtsavg64gprctr.S): Remove.
	* config/rs6000/tramp.S: New file.
	* config/s390/t-tpf: Remove.
	* config/sh/linux-atomic.S: New file.
	* config/sh/t-linux (LIB2ADD): Set.
	(HOST_LIBGCC2_CFLAGS): Append, remove -fpic.
	* config/sh/t-netbsd (LIB2ADD, HOST_LIBGCC2_CFLAGS): Set.
	* config/sh/t-sh (unwind-dw2-Os-4-200.o): Use $(srcdir) to refer
	to unwind-dw2.c.
	(HOST_LIBGCC2_CFLAGS): Set.
	* config/sparc/t-sol2 (CRTSTUFF_T_CFLAGS): Use $(PICFLAG).
	* config/spu/divmodti4.c, config/spu/divv2df3.c,
	config/spu/float_disf.c, config/spu/float_unsdidf.c,
	config/spu/float_unsdisf.c, config/spu/float_unssidf.c,
	config/spu/mfc_multi_tag_release.c,
	config/spu/mfc_multi_tag_reserve.c, config/spu/mfc_tag_release.c,
	config/spu/mfc_tag_reserve.c, config/spu/mfc_tag_table.c,
	config/spu/multi3.c: New files.
	* config/spu/t-elf (LIB2ADD, LIB2ADD_ST, LIB2_SIDITI_CONV_FUNCS)
	(HOST_LIBGCC2_CFLAGS): Set.
	* config/stormy16/ashlsi3.c, config/stormy16/ashrsi3.c,
	config/stormy16/clzhi2.c, config/stormy16/cmpsi2.c,
	config/stormy16/ctzhi2.c, config/stormy16/divsi3.c,
	config/stormy16/ffshi2.c, config/stormy16/lib2.c,
	config/stormy16/lshrsi3.c, config/stormy16/modsi3.c,
	config/stormy16/parityhi2.c, config/stormy16/popcounthi2.c,
	config/stormy16/t-stormy16, config/stormy16/ucmpsi2.c,
	config/stormy16/udivmodsi4.c, config/stormy16/udivsi3.c,
	config/stormy16/umodsi3.c: New files.
	* config/xtensa/lib2funcs.S: New file.
	* config/xtensa/t-elf (HOST_LIBGCC2_CFLAGS): Set.
	* config/xtensa/t-xtensa (LIB2ADD): Set.
	* config.host (*-*-darwin*): Add t-libgcc-pic to tmake_file.
	(*-*-freebsd*): Add t-freebsd, t-libgcc-pic to tmake_file.
	Add t-freebsd-thread to tmake_file for posix threads.
	(*-*-linux*, frv-*-*linux*, *-*-kfreebsd*-gnu, *-*-knetbsd*-gnu)
	(*-*-gnu*, *-*-kopensolaris*-gnu): Add t-libgcc-pic to tmake_file.
	(*-*-lynxos*): Likewise.
	(*-*-netbsd*): Likewise.
	(*-*-openbsd*): Likewise.
	Add t-openbsd-thread to tmake_file for posix threads.
	(*-*-solaris2*): Add t-libgcc-pic to tmake_file.
	(*-*-vxworks*): Set tmake_file.
	(alpha*-*-linux*): Add alpha/t-alpha, alpha/t-ieee to tmake_file.
	(alpha*-*-freebsd*): Likewise.
	(alpha*-*-netbsd*): Likewise.
	(alpha*-*-openbsd*): Likewise.
	(alpha*-dec-osf5.1*): Remove qrnnd.o, gthr-posix.o from extra_parts.
	(alpha64-dec-*vms*): Add alpha/t-alpha, alpha/t-ieee to tmake_file.
	(alpha*-dec-*vms*): Likewise.
	(arm*-*-netbsdelf*): Add arm/t-netbsd to tmake_file.
	(bfin*-elf*): Add bfin/t-elf to tmake_file.
	(bfin*-uclinux*): Likewise.
	(bfin*-linux-uclibc*): Likewise.
	(crisv32-*-elf): Add cris/t-cris to tmake_file.
	(crisv32-*-none): Likewise.
	(cris-*-elf): Likewise.
	(cris-*-none): Likewise.
	(cris-*-linux*, crisv32-*-linux*): Likewise.
	(hppa[12]*-*-hpux10*): Add pa/t-hpux pa/t-hpux10, t-libgcc-pic to
	tmake_file.
	(hppa*64*-*-hpux11*): Add pa/t-hpux, pa/t-pa64, t-libgcc-pic to
	tmake_file.
	(hppa[12]*-*-hpux11*): Add pa/t-hpux, t-libgcc-pic to tmake_file.
	(i[34567]86-*-elf*): Add t-libgcc-pic to tmake_file.
	(x86_64-*-elf*): Likewise.
	(i[34567]86-*-nto-qnx*): Likewise.
	(i[34567]86-*-mingw*): Add i386/t-gthr-win32 to tmake_file for
	win32 threads.
	(x86_64-*-mingw*): Likewise.
	(i[34567]86-*-interix3*): Add i386/t-interix to tmake_file.
	(lm32-*-uclinux*): Add t-libgcc-pic to tmake_file.
	(mipsisa32-*-elf*, mipsisa32el-*-elf*, mipsisa32r2-*-elf*)
	(mipsisa32r2el-*-elf*, mipsisa64-*-elf*, mipsisa64el-*-elf*)
	(mipsisa64r2-*-elf*, mipsisa64r2el-*-elf*): Add mips/t-elf to
	tmake_file.
	(mipsisa64sr71k-*-elf*): Likewise.
	(mipsisa64sb1-*-elf*, mipsisa64sb1el-*-elf*): Likewise.
	(mips-*-elf*, mipsel-*-elf*): Likewise.
	(mips64-*-elf*, mips64el-*-elf*): Likewise.
	(mips64orion-*-elf*, mips64orionel-*-elf*): Likewise.
	(mips*-*-rtems*): Likewise.
	(mips64vr-*-elf*, mips64vrel-*-elf*): Add mips/t-elf, mips/t-vr
	to tmake_file.
	(pdp11-*-*): Add pdp11/t-pdp11 to tmake_file.
	(powerpc64-*-darwin*): Add rs6000/t-darwin64 to tmake_file.
	(s390x-ibm-tpf*): Add t-libgcc-pic to tmake_file.
	(spu-*-elf*): Likewise.
	(tic6x-*-uclinux): Add t-libgcc-pic to tmake_file.

2011-11-02  Rainer Orth  <ro@CeBiTec.Uni-Bielefeld.DE>

	* Makefile.in ($(lib1asmfuncs-o), $(lib1asmfuncs-s-o)): Use
	$(srcdir) to refer to $(LIB1ASMSRC).
	Use $<.
	* config/arm/bpabi-v6m.S, config/arm/bpabi.S,
	config/arm/ieee754-df.S, config/arm/ieee754-sf.S,
	config/arm/lib1funcs.S: New files.
	* config/arm/libunwind.S [!__symbian__]: Use lib1funcs.S.
	* config/arm/t-arm: New file.
	* config/arm/t-bpabi (LIB1ASMFUNCS): Set.
	* config/arm/t-elf, config/arm/t-linux, config/arm/t-linux-eabi,
	config/arm/t-strongarm-elf: New files.
	* config/arm/t-symbian (LIB1ASMFUNCS): Set.
	* config/arm/t-vxworks, config/arm/t-wince-pe: New files.
	* config/avr/lib1funcs.S: New file.
	* config/avr/t-avr (LIB1ASMSRC, LIB1ASMFUNCS): Set.
	* config/bfin/lib1funcs.S, config/bfin/t-bfin: New files.
	* config/c6x/lib1funcs.S: New file.
	* config/c6x/t-elf (LIB1ASMSRC, LIB1ASMFUNCS): Set.
	* config/fr30/lib1funcs.S, config/fr30/t-fr30: New files.
	* config/frv/lib1funcs.S: New file.
	* config/frv/t-frv (LIB1ASMSRC, LIB1ASMFUNCS): Set.
	* config/h8300/lib1funcs.S, config/h8300/t-h8300: New files.
	* config/i386/cygwin.S, config/i386/t-chkstk: New files.
	* config/ia64/__divxf3.asm: Rename to ...
	* config/ia64/__divxf3.S: ... this.
	Adapt lib1funcs.asm filename.
	* config/ia64/_fixtfdi.asm: Rename to ...
	* config/ia64/_fixtfdi.S: ... this.
	Adapt lib1funcs.asm filename.
	* config/ia64/_fixunstfdi.asm: Rename to ...
	* config/ia64/_fixunstfdi.S: ... this.
	Adapt lib1funcs.asm filename.
	* config/ia64/_floatditf.asm: Rename to ...
	* config/ia64/_floatditf.S: ... this.
	Adapt lib1funcs.asm filename.
	* config/ia64/lib1funcs.S: New file.
	* config/ia64/t-hpux (LIB1ASMFUNCS): Set.
	* config/ia64/t-ia64 (LIB1ASMSRC, LIB1ASMFUNCS): Set.
	* config/ia64/t-softfp-compat (libgcc1-tf-compats): Adapt suffix.
	* config/m32c/lib1funcs.S, config/m32c/t-m32c: New files.
	* config/m68k/lb1sf68.S, config/m68k/t-floatlib: New files.
	* config/mcore/lib1funcs.S, config/mcore/t-mcore: New files.
	* config/mep/lib1funcs.S: New file.
	* config/mep/t-mep (LIB1ASMSRC, LIB1ASMFUNCS): Set.
	* config/mips/mips16.S: New file.
	* config/mips/t-mips16 (LIB1ASMSRC, LIB1ASMFUNCS): Set.
	* config/pa/milli64.S: New file.
	* config/pa/t-linux, config/pa/t-linux64: New files.
	* config/picochip/lib1funcs.S: New file.
	* config/picochip/t-picochip (LIB1ASMSRC, LIB1ASMFUNCS): Set.
	* config/sh/lib1funcs.S, config/sh/lib1funcs.h: New files.
	* config/sh/t-linux (LIB1ASMFUNCS_CACHE): Set.
	* config/sh/t-netbsd: New file.
	* config/sh/t-sh (LIB1ASMSRC, LIB1ASMFUNCS, LIB1ASMFUNCS_CACHE): Set.
	Use $(srcdir) to refer to lib1funcs.S, adapt filename.
	* config/sh/t-sh64: New file.
	* config/sparc/lb1spc.S: New file.
	* config/sparc/t-softmul (LIB1ASMSRC): Adapt sparc/lb1spc.asm
	filename.
	* config/v850/lib1funcs.S, config/v850/t-v850: New files.
	* config/vax/lib1funcs.S, config/vax/t-linux: New files.
	* config/xtensa/ieee754-df.S, config/xtensa/ieee754-sf.S,
	config/xtensa/lib1funcs.S: New files.
	* config/xtensa/t-xtensa (LIB1ASMSRC, LIB1ASMFUNCS): Set.
	* config.host (arm-wrs-vxworks): Add arm/t-arm, arm/t-vxworks to
	tmake_file.
	(arm*-*-freebsd*): Add arm/t-arm, arm/t-strongarm-elf to tmake_file.
	(arm*-*-netbsdelf*): Add arm/t-arm to tmake_file.
	(arm*-*-linux*): Likewise.
	Add arm/t-elf, arm/t-bpabi, arm/t-linux-eabi to tmake_file for
	arm*-*-linux-*eabi, add arm/t-linux otherwise.
	(arm*-*-uclinux*): Add arm/t-arm, arm/t-elf to tmake_file.
	(arm*-*-ecos-elf): Likewise.
	(arm*-*-eabi*, arm*-*-symbianelf*): Likewise.
	(arm*-*-rtems*): Likewise.
	(arm*-*-elf): Likewise.
	(arm*-wince-pe*): Add arm/t-arm, arm/t-wince-pe to tmake_file.
	(avr-*-rtems*): Add to tmake_file, add avr/t-avr.
	(bfin*-elf*): Add bfin/t-bfin to tmake_file.
	(bfin*-uclinux*): Likewise.
	(bfin*-linux-uclibc*): Likewise.
	(bfin*-rtems*): Likewise.
	(bfin*-*): Likewise.
	(fido-*-elf): Merge into m68k-*-elf*.
	(fr30-*-elf)): Add fr30/t-fr30 to tmake_file.
	(frv-*-*linux*): Add frv/t-frv to tmake_file.
	(h8300-*-rtems*): Add h8300/t-h8300 to tmake_file.
	(h8300-*-elf*): Likewise.
	(hppa*64*-*-linux*): Add pa/t-linux, pa/t-linux64 to tmake_file.
	(hppa*-*-linux*): Add pa/t-linux to tmake_file.
	(i[34567]86-*-cygwin*): Add i386/t-chkstk to tmake_file.
	(i[34567]86-*-mingw*): Likewise.
	(x86_64-*-mingw*): Likewise.
	(i[34567]86-*-interix3*): Likewise.
	(ia64*-*-hpux*): Add ia64/t-ia64, ia64/t-hpux to tmake_file.
	(ia64-hp-*vms*): Add ia64/t-ia64 to tmake_file.
	(m68k-*-elf*): Also handle fido-*-elf.
	Add m68k/t-floatlib to tmake_file.
	(m68k-*-uclinux*): Add m68k/t-floatlib to tmake_file.
	(m68k-*-linux*): Likewise.
	(m68k-*-rtems*): Likewise.
	(mcore-*-elf): Add mcore/t-mcore to tmake_file.
	(sh-*-elf*, sh[12346l]*-*-elf*): Add sh/t-sh64 to tmake_file for
	sh64*-*-*.
	(sh-*-linux*, sh[2346lbe]*-*-linux*): Add sh/t-sh to tmake_file.
	Add sh/t-sh64 to tmake_file for sh64*-*-linux*.
	(sh-*-netbsdelf*, shl*-*-netbsdelf*, sh5-*-netbsd*)
	(sh5l*-*-netbsd*, sh64-*-netbsd*, sh64l*-*-netbsd*): Add sh/t-sh,
	sh/t-netbsd to tmake_file.
	Add sh/t-sh64 to tmake_file for sh5*-*-netbsd*, sh64*-netbsd*.
	(sh-*-rtems*): Add sh/t-sh to tmake_file.
	(sh-wrs-vxworks): Likewise.
	(sparc-*-linux*): Add sparc/t-softmul to tmake_file except for
	*-leon[3-9]*.
	(v850*-*-*): Add v850/t-v850 to tmake_file.
	(vax-*-linux*): Add vax/t-linux to tmake_file.
	(m32c-*-elf*, m32c-*-rtems*): Add m32c/t-m32c to tmake_file.

2011-11-02  Rainer Orth  <ro@CeBiTec.Uni-Bielefeld.DE>

	* crtstuff.c: New file.
	* Makefile.in (CRTSTUFF_CFLAGS): Define.
	(CRTSTUFF_T_CFLAGS): Define.
	(extra-parts, INSTALL_PARTS): Remove conditional assignments.
	(crtbegin$(objext), crtend$(objext), crtbeginS$(objext))
	(crtendS$(objext), crtbeginT.o): Use $(srcdir) to refer to
	crtstuff.c.
	Use $<.
	(crtbeginT.o): Use $(objext).
	[!CUSTOM_CRTIN] (crti$(objext), crtn$(objext)): New rules.
	(libgcc-extra-parts): Don't compare EXTRA_PARTS, GCC_EXTRA_PARTS.
	(gcc-extra-parts): Remove.
	* config.host (*-*-freebsd*): Add t-crtstuff-pic to tmake_file.
	Set extra_parts.
	(*-*-linux*, frv-*-*linux*, *-*-kfreebsd*-gnu, *-*-knetbsd*-gnu,
	*-*-gnu*): Also handle *-*-kopensolaris*-gnu.
	Add t-crtstuff-pic to tmake_file.
	(*-*-lynxos*): New case.
	Set tmake_file, extra_parts.
	(*-*-netbsd*): Add t-crtstuff-pic to tmake_file.
	Set extra_parts for *-*-netbsd*1.[7-9]*, *-*-netbsd[2-9]*,
	*-*-netbsdelf[2-9]*.
	(*-*-openbsd*): Add t-crtstuff-pic to tmake_file.
	(*-*-rtems*): Set extra_parts.
	(*-*-solaris2*): Remove t-crtin from tmake_file for Solaris < 10.
	(*-*-uclinux*): New case.
	Set extra_parts.
	(*-*-vms*): New case.
	Set tmake_file, extra_parts.
	(*-*-elf): Set extra_parts.
	(alpha*-*-freebsd*): Add crtbeginT.o to extra_parts.
	(alpha64-dec-*vms*): Append to tmake_file, remove vms/t-vms,
	vms/t-vms64.
	Set extra_parts.
	(alpha*-dec-*vms*): Append to tmake_file, remove vms/t-vms.
	Set extra_parts.
	(arm*-*-freebsd*): Add t-crtin to tmake_file.
	Add crtbegin.o, crtend.o, crti.o, crtn.o to extra_parts.
	(arm-wrs-vxworks): Append to tmake_file.
	Set extra_parts.
	(arm*-*-uclinux*): Set extra_parts.
	(arm*-*-ecos-elf): Likewise.
	(arm*-*-eabi*, arm*-*-symbianelf*): Set extra_parts for
	arm*-*-eabi*.
	(arm*-*-rtems*): Set extra_parts.
	(arm*-*-elf): Likewise.
	(avr-*-rtems*): Clear extra_parts.
	(bfin*-elf*): Add bfin/t-crtlibid, bfin/t-crtstuff to extra_parts.
	Set extra_parts.
	(bfin*-uclinux*): Likewise.
	(bfin*-linux-uclibc*): Add bfin/t-crtstuff to tmake_file.
	(bfin*-rtems*): Append to tmake_file.
	Set extra_parts.
	(bfin*-*): Likewise.
	(crisv32-*-elf, crisv32-*-none, cris-*-elf, cris-*-none): Split into ...
	(crisv32-*-elf): ... this.
	(crisv32-*-none): ... this.
	(cris-*-elf, cris-*-none): New cases.
	Add cris/t-elfmulti to tmake_file.
	(fr30-*-elf): Append to tmake_file.
	Set extra_parts.
	(frv-*-elf): Append to tmake_file, add frv/t-frv.
	Set extra_parts.
	(h8300-*-rtems*): Append to tmake_file.
	Set extra_parts.
	(h8300-*-elf*): Likewise.
	(hppa*64*-*-hpux11*): Add pa/t-stublib, pa/t-stublib64 to tmake_file.
	Set extra_parts.
	(hppa[12]*-*-hpux11*): Add pa/t-stublib to tmake_file.
	Set extra_parts.
	(i[34567]86-*-elf*): Add i386/t-crtstuff, t-crtstuff-pic to tmake_file.
	(x86_64-*-elf*): Likewise.
	(i[34567]86-*-freebsd*): Add i386/t-crtstuff to tmake_file.
	(x86_64-*-freebsd*): Likewise.
	(x86_64-*-netbsd*): Likewise.
	(i[34567]86-*-linux*): Likewise.
	(i[34567]86-*-kfreebsd*-gnu, i[34567]86-*-knetbsd*-gnu)
	(i[34567]86-*-gnu*, i[34567]86-*-kopensolaris*-gnu): Likewise.
	(x86_64-*-linux*): Likewise.
	(x86_64-*-kfreebsd*-gnu, x86_64-*-knetbsd*-gnu): Likewise.
	(i[34567]86-*-lynxos*): Add t-crtstuff-pic, i386/t-crtstuff to
	tmake_file.
	Set extra_parts.
	(i[34567]86-*-nto-qnx*): Set tmake_file, extra_parts.
	(i[34567]86-*-rtems*): Append to tmake_file, remove t-crtin.
	Append to extra_parts, remove crtbegin.o, crtend.o.
	(ia64*-*-elf*): Append to extra_parts, remove crtbegin.o, crtend.o.
	(ia64*-*-freebsd*): Append to extra_parts, remove crtbegin.o,
	crtend.o, crtbeginS.o, crtendS.o.
	(ia64*-*-linux*): Comment extra_parts.
	(ia64-hp-*vms*): Append to tmake_file, remove vms/t-vms, vms/t-vms64.
	Set extra_parts.
	(iq2000*-*-elf*): Clear extra_parts.
	(lm32-*-elf*, lm32-*-rtems*): Add t-crtin to tmake_file.
	(lm32-*-uclinux*): Add to extra_parts, remove crtbegin.o, crtend.o
	(m32r-*-elf*, m32r-*-rtems*): Split off ...
	(m32r-*-rtems*): ... this.
	Add m32r/t-m32r to tmake_file.
	(m68k-*-elf*): Add t-crtin to tmake_file.
	(m68k-*-rtems*): Add crti.o, crtn.o to extra_parts.
	(mcore-*-elf): Likewise.
	(microblaze*-*-*): Set extra_parts.
	(mips*-sde-elf*): New case.
	Set tmake_file, extra_parts.
	(mipsisa32-*-elf*, mipsisa32el-*-elf*, mipsisa32r2-*-elf*)
	(mipsisa32r2el-*-elf*, mipsisa64-*-elf*, mipsisa64el-*-elf*)
	(mipsisa64r2-*-elf*, mipsisa64r2el-*-elf*): Add mips/t-crtstuff to
	tmake_file.
	Set extra_parts.
	(mipsisa64sr71k-*-elf*): Likewise.
	(mipsisa64sb1-*-elf*, mipsisa64sb1el-*-elf*): Likewise.
	(mips-*-elf*, mipsel-*-elf*): Likewise.
	(mips64-*-elf*, mips64el-*-elf*): Likewise.
	(mips64vr-*-elf*, mips64vrel-*-elf*): Likewise.
	(mips64orion-*-elf*,  mips64orionel-*-elf*): Likewise.
	(mips*-*-rtems*): Likewise.
	(mipstx39-*-elf*, mipstx39el-*-elf*): Likewise.
	(moxie-*-*): Split into ...
	(moxie-*-elf, moxie-*-uclinux*): ... this.
	Add to extra_parts, remove crtbegin.o, crtend.o.
	(moxie-*-rtems*): New case.
	Set tmake_file.
	Clear extra_parts.
	(powerpc-*-freebsd*): Add rs6000/t-crtstuff to tmake_file.
	Set extra_parts.
	(powerpc-*-netbsd*): Add rs6000/t-netbsd to tmake_file.
	(powerpc-*-eabispe*): Add rs6000/t-crtstuff, t-crtstuff-pic to
	tmake_file.
	Set extra_parts.
	(powerpc-*-eabisimaltivec*): Add to tmake_file, add rs6000/t-ppccomm,
	rs6000/t-crtstuff, t-crtstuff-pic to tmake_file.
	Set extra_parts.
	(powerpc-*-eabisim*): Likewise.
	(powerpc-*-elf*): Likewise.
	(powerpc-*-eabialtivec*): Likewise.
	(powerpc-xilinx-eabi*): Likewise.
	(powerpc-*-eabi*): Likewise.
	(powerpc-*-rtems*): Likewise.
	(powerpc-*-linux*, powerpc64-*-linux*): Add rs6000/t-crtstuff to
	tmake_file.
	Set extra_parts.
	(powerpc-*-lynxos*): Add to tmake_file.
	(powerpcle-*-elf*): Add to tmake_file, add rs6000/t-ppccomm,
	rs6000/t-crtstuff, t-crtstuff-pic.
	Set extra_parts.
	(powerpcle-*-eabisim*): Likewise.
	(powerpcle-*-eabi*): Likewise.
	(rx-*-elf): Remove extra_parts.
	(s390x-ibm-tpf*): Set extra_parts.
	(score-*-elf): Set extra_parts.
	(sh-*-elf*, sh[12346l]*-*-elf*, sh-*-linux*)
	(sh[2346lbe]*-*-linux*, sh-*-netbsdelf*, shl*-*-netbsdelf*)
	(sh5-*-netbsd*, sh5l*-*-netbsd*, sh64-*-netbsd*)
	(sh64l*-*-netbsd*): Split into ...
	(sh-*-elf*, sh[12346l]*-*-elf*): ... this.
	Add t-crtstuff-pic to tmake_file.
	Set extra_parts.
	(sh-*-rtems*): Add to tmake_file, add t-crtstuff-pic.
	Set extra_parts.
	(sh-wrs-vxworks): Add to tmake_file, add t-crtstuff-pic.
	(sparc-*-elf*): Remove t-crtin from tmake_file.
	Add to extra_parts, remove crtbegin.o, crtend.o.
	(sparc-*-linux*): Add sparc/t-linux64 to tmake_file.
	(sparc64-*-linux*): Likewise.
	(sparc-*-rtems*): Remove sparc/t-elf from tmake_file.
	Add to extra_parts, remove crtbegin.o, crtend.o.
	(sparc64-*-elf*): Remove t-crtin from tmake_file.
	Add to extra_parts, remove crtbegin.o, crtend.o.
	(sparc64-*-rtems*): Remove t-crtin from tmake_file.
	Add to extra_parts, remove crtbegin.o, crtend.o.
	(sparc64-*-freebsd*, ultrasparc-*-freebsd*): Add to extra_parts.
	(sparc64-*-linux*): Add sparc/t-linux64 to tmake_file.
	(spu-*-elf*): Add to tmake_file, add spu/t-elf.
	Set extra_parts.
	(tic6x-*-uclinux): Add c6x/t-uxlinux, t-crtstuff-pic to tmake_file.
	Set extra_parts.
	(tic6x-*-*): Change to ...
	(tic6x-*-elf): ... this.
	Set extra_parts.
	(xtensa*-*-elf*): Add to tmake_file, add xtensa/t-elf.
	Set extra_parts.
	(am33_2.0-*-linux*): Add comment.
	(mep*-*-*): Add mep/t-mep to tmake_file.
	Set extra_parts.
	* config/alpha/t-vms: New file.
	* config/alpha/vms-dwarf2.S, config/alpha/vms-dwarf2eh.S: New files.
	* config/arm/crti.S, config/arm/crtn.S: New files.
	* config/bfin/crti.S, config/bfin/crtn.S: New files.
	* config/bfin/crtlibid.S: New file.
	* config/bfin/t-crtlibid, config/bfin/t-crtstuff: New files.
	* config/c6x/crti.S, config/c6x/crtn.S: New files.
	* config/c6x/t-elf (CUSTOM_CRTIN): Set.
	(crti.o, crtin.o): New rules.
	(CRTSTUFF_T_CFLAGS, CRTSTUFF_T_CFLAGS_S): Set.
	* config/c6x/t-uclinux: New file.
	* config/cris/t-elfmulti: New file.
	* config/cris/t-linux (CRTSTUFF_T_CFLAGS_S): Set.
	* config/fr30/crti.S, config/fr30/crtn.S: New files.
	* config/frv/frvbegin.c, config/frv/frvend.c: New files.
	* config/frv/t-frv: New file.
	* config/frv/t-linux (CRTSTUFF_T_CFLAGS): Set.
	* config/h8300/crti.S, config/h8300/crtn.S: New files.
	* config/i386/cygming-crtbegin.c, config/i386/cygming-crtend.c:
	New files.
	* config/i386/t-cygming (crtbegin.o, crtend.o): Use $(srcdir) to
	refer to cygming-crtbegin.c, cygming-crtend.c.
	Use $<.
	* config/i386/t-nto: New file.
	* config/ia64/crtbegin.S, config/ia64/crtend.S: New files.
	* config/ia64/crti.S, config/ia64/crtn.S: New files.
	* config/ia64/t-ia64 (crtbegin.o, crtend.o, crtbeginS.o,
	crtendS.o): Use $(srcdir) to refer to crtbegin.S, crtend.S.
	Use .S extension.
	Use $<.
	* config/ia64/t-vms (CRTSTUFF_T_CFLAGS, CRTSTUFF_T_CFLAGS_S): Set.
	(crtinitS.o): New rule.
	* config/ia64/vms-crtinit.S: New file.
	* config/lm32/t-elf ($(T)crti.o, $(T)crtn.o): Remove.
	* config/m32r/initfini.c: New file.
	* config/m32r/t-linux, config/m32r/t-m32r: New files.
	* config/m68k/crti.S, config/m68k/crtn.S: New files.
	* config/mcore/crti.S, config/mcore/crtn.S: New files.
	* config/mep/t-mep: New file.
	* config/microblaze/crti.S, config/microblaze/crtn.S: New files.
	* config/microblaze/t-microblaze (MULTILIB_OPTIONS): Remove.
	* config/mips/crti.S, config/mips/crtn.S: New files.
	* config/mips/t-crtstuff: New file.
	* config/mmix/crti.S, config/mmix/crtn.S: New files.
	* config/mmix/t-mmix (CRTSTUFF_T_CFLAGS): Set.
	(CUSTOM_CRTIN): Set.
	($(T)crti.o, $(T)crtn.o): Remove $(T),
	dependencies.
	Use $(srcdir) to refer to crti.S, crtn.S.
	Use .S extension, $<.
	* config/moxie/crti.asm: Rename to ...
	* config/moxie/crti.S: ... this.
	* config/moxie/crtn.asm: Rename to ...
	* config/moxie/crtn.S: ... this.
	* config/moxie/t-moxie: Remove.
	* config/pa/stublib.c: New file.
	* config/pa/t-stublib, config/pa/t-stublib64: New files.
	* config/rs6000/eabi-ci.S, config/rs6000/eabi-cn.S: New files.
	* config/rs6000/sol-ci.S, config/rs6000/sol-cn.S: New files.
	* config/rs6000/t-crtstuff: New file.
	* config/rs6000/t-ppccomm (EXTRA_PARTS): Remove.
	(ecrti.S, ecrtn.S, ncrti.S, ncrtn.S): Remove.
	(ecrti$(objext)): Depend on $(srcdir)/config/rs6000/eabi-ci.S.
	Make output file explicit.
	(ecrtn$(objext)): Depend on $(srcdir)/config/rs6000/eabi-cn.S.
	Make output file explicit.
	(ncrti$(objext): Depend on $(srcdir)/config/rs6000/sol-ci.S.
	Make output file explicit.
	(ncrtn$(objext)): Depend on $(srcdir)/config/rs6000/sol-cn.S.
	Make output file explicit.
	* config/score/crti.S, config/score/crtn.S: New files.
	* config/sh/crt1.S, config/sh/crti.S, config/sh/crtn.S: New files.
	* config/sh/lib1funcs-4-300.S, config/sh/lib1funcs-Os-4-200.S: New
	files.
	* config/sh/t-sh, config/sh/t-superh: New files.
	* config/sparc/t-linux64: New file.
	* config/spu/cache.S, config/spu/cachemgr.c: New files.
	* config/spu/t-elf (CRTSTUFF_T_CFLAGS): Set.
	(cachemgr.o, cachemgr_nonatomic.o, libgcc_%.a, cache8k.o)
	(cache16k.o, cache32k.o, cache64k.o, cache128k.o): New rules.
	* config/t-crtin: Remove.
	* config/t-crtstuff-pic: New file.
	* config/t-sol2 (CUSTOM_CRTIN): Set.
	(crti.o, crtn.o): New rules.
	* config/vms/t-vms: New file.
	* config/vms/vms-ucrt0.c: New file.
	* config/xtensa/t-elf: New file.

2011-11-02  Rainer Orth  <ro@CeBiTec.Uni-Bielefeld.DE>

	* Makefile.in (SHLIB_NM_FLAGS): Set.
	* mkmap-flat.awk, mkmap-symver.awk: New files.
	* configure.ac (libgcc_cv_lib_sjlj_exceptions): Check for SjLj
	exceptions.
	* configure: Regenerate.
	* config/libgcc-glibc.ver: New file.
	* config/libgcc-libsystem.ver: New file.
	* config/t-libunwind (SHLIB_LC): Set.
	* config/t-linux: New file.
	* config/t-slibgcc (INSTALL_SHLIB): New.
	(SHLIB_INSTALL): Use it.
	* config/t-slibgcc-darwin (SHLIB_MKMAP): Use $(srcdir) to refer
	to mkmap-symver.awk.
	(SHLIB_MAPFILES): Don't append, adapt pathname.
	(SHLIB_VERPFX): Set.
	* config/t-slibgcc-elf-ver (SHLIB_MKMAP): Use $(srcdir) to refer
	to mkmap-symver.awk.
	* config/t-slibgcc-gld-nover, config/t-slibgcc-hpux,
	config/t-slibgcc-libgcc, config/t-slibgcc-vms: New files.
	* config/alpha/libgcc-alpha-ldbl.ver, config/alpha/t-linux: New files.
	* config/alpha/t-slibgcc-osf (SHLIB_MKMAP): Use $(srcdir) to refer
	to mkmap-flat.awk.
	* config/arm/t-bpabi (SHLIB_MAPFILES): Set.
	* config/bfin/libgcc-glibc.ver, config/bfin/t-linux: New files.
	* config/c6x/libgcc-eabi.ver, config/c6x/t-elf: New files.
	* config/cris/libgcc-glibc.ver, config/cris/t-linux: New files.
	* config/frv/libgcc-frv.ver, config/frv/t-linux: New files.
	* config/i386/libgcc-darwin.10.4.ver,
	config/i386/libgcc-darwin.10.5.ver, config/i386/libgcc-glibc.ver:
	New files.
	* config/i386/t-darwin: Remove.
	* config/i386/t-darwin64: Likewise.
	* config/i386/t-dw2-eh, config/i386/t-sjlj-eh: New files.
	* config/i386/t-slibgcc-cygming, config/i386/t-cygwin,
	config/i386/t-dlldir, config/i386/t-dlldir-x: New files.
	* config/i386/t-linux: New file.
	* config/i386/t-mingw32: New file.
	* config/ia64/libgcc-glibc.ver, config/ia64/libgcc-ia64.ver: New files.
	* config/ia64/t-glibc: Rename to ...
	* config/ia64/t-linux: ... this.
	(SHLIB_MAPFILES): Set.
	* config/ia64/t-glibc-libunwind: Rename to ...
	* config/ia64/t-linux-libunwind: ... this.
	* config/ia64/t-ia64 (SHLIB_MAPFILES): Set.
	* config/ia64/t-slibgcc-hpux: New file.
	* config/m32r/libgcc-glibc.ver, config/m32r/t-linux: New files.
	* config/m68k/t-slibgcc-elf-ver: New file.
	* config/mips/t-mips16 (SHLIB_MAPFILES): Set.
	* config/mips/t-slibgcc-irix (SHLIB_MKMAP): Use $(srcdir) to refer
	to mkmap-flat.awk.
	* config/pa/t-slibgcc-hpux: New file.
	* config/pa/t-slibgcc-dwarf-ver, config/pa/t-slibgcc-sjsj-ver: New
	files.
	* config/rs6000/libgcc-darwin.10.4.ver,
	config/rs6000/libgcc-darwin.10.5.ver: New files.
	* config/rs6000/libgcc-ppc-glibc.ver: Rename to
	config/rs6000/libgcc-glibc.ver.
	* config/rs6000/libgcc-ppc64.ver: Rename to
	config/rs6000/libgcc-ibm-ldouble.ver.
	* config/rs6000/t-darwin (SHLIB_VERPFX): Remove.
	* config/rs6000/t-ibm-ldouble (SHLIB_MAPFILES): Adapt filename.
	* config/rs6000/t-ldbl128: Rename to ...
	* config/rs6000/t-linux: ... this.
	(SHLIB_MAPFILES): Adapt filename.
	* config/rs6000/t-slibgcc-aix: New file.
	* config/sh/libgcc-excl.ver, config/sh/libgcc-glibc.ver: New files.
	* config/sh/t-linux (SHLIB_MAPFILES): Use $(srcdir) to refer to
	libgcc-excl.ver, libgcc-glibc.ver.
	(SHLIB_LINK, SHLIB_INSTALL): Remove.
	* config/sparc/libgcc-glibc.ver: New file.
	* config/sparc/t-linux: New file.
	* config/xtensa/libgcc-glibc.ver, config/xtensa/t-linux: New files.
	* config.host (*-*-freebsd*): Add t-slibgcc, t-slibgcc-gld,
	t-slibgcc-elf-ver to tmake_file.
	Add t-slibgcc-nolc-override to tmake_file for posix threads on
	*-*-freebsd[34].
	(*-*-linux*, frv-*-*linux*, *-*-kfreebsd*-gnu, *-*-knetbsd*-gnu,
	*-*-gnu*, *-*-kopensolaris*-gnu): Add t-slibgcc, t-slibgcc-gld,
	t-slibgcc-elf-ver, t-linux to tmake_file.
	(*-*-netbsd*): Add t-slibgcc, t-slibgcc-gld, t-slibgcc-elf-ver to
	tmake_file.
	(alpha*-*-linux*): Add alpha/t-linux to tmake_file.
	(alpha64-dec-*vms*): Add t-slibgcc-vms to tmake_file.
	(alpha*-dec-*vms*): Likewise.
	(arm*-*-freebsd*): Append to tmake_file.
	(arm*-*-netbsdelf*): Add t-slibgcc-gld-nover to tmake_file.
	(arm*-*-linux*): Add t-slibgcc-libgcc to tmake_file for
	arm*-*-linux-*eabi.
	(arm*-*-eabi*, arm*-*-symbianelf*): Add t-slibgcc-nolc-override to
	tmake_file for arm*-*-symbianelf*.
	(bfin*-linux-uclibc*): Append to tmake_file, add bfin/t-linux.
	(cris-*-linux*, crisv32-*-linux*): Append to tmake_file, add
	cris/t-linux.
	(frv-*-*linux*): Append to tmake_file, add frv/t-linux.
	(hppa*-*-linux*): Add t-slibgcc-libgcc, pa/t-slibgcc-sjlj-ver,
	pa/t-slibgcc-dwarf-ver to tmake_file.
	(hppa[12]*-*-hpux10*): Add t-slibgcc, pa/t-slibgcc-sjlj-ver,
	pa/t-slibgcc-dwarf-ver, t-slibgcc-hpux, pa/t-slibgcc-hpux to tmake_file.
	(hppa*64*-*-hpux11*): Likewise.
	(hppa[12]*-*-hpux11*): Likewise.
	(x86_64-*-darwin*): Don't override tmake_file, but only keep
	i386/t-crtpc, i386/t-crtfm.
	(i[34567]86-*-cygwin*): Set tmake_eh_file, tmake_dlldir_file.
	Prepend $tmake_eh_file, $tmake_dlldir_file, i386/t-slibgcc-cygming
	to tmake_file.
	Add i386/t-cygwin to tmake_file.
	Prepent i386/t-mingw-pthread to tmake_file for posix threads.
	(i[34567]86-*-mingw*): Set tmake_eh_file, tmake_dlldir_file.
	Prepend $tmake_eh_file, $tmake_dlldir_file, i386/t-slibgcc-cygming
	to tmake_file.
	Add i386/t-mingw32 to tmake_file.
	(x86_64-*-mingw*): Likewise.
	(ia64*-*-freebsd*): Append to tmake_file.
	(ia64*-*-linux*): Append to tmake_file.
	Replace ia64/t-glibc by ia64/t-linux.
	Replace ia64/t-glibc-libunwind by ia64/t-linux-libunwind if using
	system libunwind.
	(ia64*-*-hpux*): Add t-slibgcc, ia64/t-slibgcc-hpux,
	t-slibgcc-hpux to tmake_file.
	(ia64-hp-*vms*): Add t-slibgcc-vms to tmake_file.
	(m32r-*-linux*): Append to tmake_file, add m32r/t-linux.
	(m32rle-*-linux*): Likewise.
	(m68k-*-linux*)): Add m68k/t-slibgcc-elf-ver to tmake_file unless
	sjlj exceptions.
	(microblaze*-linux*): New case.
	Append to tmake_file, add t-slibgcc-nolc-override.
	(powerpc-*-freebsd*): Add t-slibgcc-libgcc to tmake_file.
	(powerpc-*-linux*, powerpc64-*-linux*): Likewise.
	Replace rs6000/t-ldbl128 by rs6000/t-linux in tmake_file.
	(rs6000-ibm-aix4.[3456789]*, powerpc-ibm-aix4.[3456789]*): Add
	rs6000/t-slibgcc-aix to tmake_file.
	(rs6000-ibm-aix5.1.*, powerpc-ibm-aix5.1.*): Likewise.
	(rs6000-ibm-aix[56789].*, powerpc-ibm-aix[56789].*): Likewise.
	(sh-*-elf*, sh[12346l]*-*-elf*, sh-*-linux*)
	(sh[2346lbe]*-*-linux*, sh-*-netbsdelf*, shl*-*-netbsdelf*)
	(sh5-*-netbsd*, sh5l*-*-netbsd*, sh64-*-netbsd*)
	(sh64l*-*-netbsd*): Add t-slibgcc-libgcc to tmake_file for
	sh*-*-linux*.
	(sparc-*-linux*): Append to tmake_file for *-leon*.
	Add sparc/t-linux to tmake_file for non-Leon targets.
	(sparc64-*-linux*): Add sparc/t-linux to tmake_file.
	(tic6x-*-uclinux): New case.
	Add t-slibgcc, t-slibgcc-gld, t-slibgcc-elf-ver to tmake_file.
	(tic6x-*-*): Add c6x/t-elf to tmake_file.
	(xtensa*-*-linux*): Append to tmake_file, add xtensa/t-linux.
	(am33_2.0-*-linux*): Append to tmake_file.
	(i[34567]86-*-linux*, x86_64-*-linux*, i[34567]86-*-kfreebsd*-gnu)
	(i[34567]86-*-knetbsd*-gnu, i[34567]86-*-gnu*): Also handle
	x86_64-*-kfreebsd*-gnu.
	Add i386/t-linux to tmake_file.

2011-10-28  Ian Lance Taylor  <iant@google.com>

	* config/i386/morestack.S: Correct CFI information to do proper
	returns throughout function.  In 32-bit mode, save %ebx so that it
	is restored on unwind.

2011-10-25  Bernd Schmidt  <bernds@codesourcery.com>

	* config/c6x/pr-support.c (__gnu_unwind_24bit): Correct logic for the
	case where B3 isn't the return register.

	* config/c6x/pr-support.c (pop_compact_frame, pop_frame): Correct
	logic for doubleword pops.

2011-10-25  Andreas Tobler  <andreast@fgznet.ch>

	* config/rs6000/t-freebsd: Add wildcard.

2011-10-21  Paul Brook  <paul@codesourcery.com>

	* unwind-arm-common.inc: Handle ID3/4 unwinding data.

2011-10-16  Uros Bizjak  <ubizjak@gmail.com>
	    Eric Botcazou  <ebotcazou@adacore.com>

	PR target/50737
	* config/alpha/linux-unwind.h (alpha_fallback_frame_state): Set
	fs->signal_frame to 1.

2011-10-07  Ian Lance Taylor  <iant@google.com>

	* generic-morestack-thread.c: #include <errno.h>.

2011-10-07  Ian Lance Taylor  <iant@google.com>

	PR target/46093
	* generic-morestack.c (__generic_morestack): Make sure the segment
	is large enough for both the stack frame and the copied
	parameters.

2011-10-06  Rainer Orth  <ro@CeBiTec.Uni-Bielefeld.DE>

	PR bootstrap/49804
	* config.host: Add crtbegin.o, crtbeginS.o, crtend.o, crtendS.o to
	extra_parts.

2011-09-28  Nick Clifton  <nickc@redhat.com>

	* config/rx/rx-lib.h: Always restrict doubles to the SF type when
	64-bit doubles are not enabled.
	* config/rx/rx-abi.h: Fix extraneous renaming of the floatsisf
	and floatunsisf functions.

2011-09-13  Paul Brook  <paul@codesourcery.com>

	* config.host (tic6x-*-*): Add c6x/t-c6x-elf.  Set unwind_header.
	* unwind-c.c (PERSONALITY_FUNCTION): Use UNWIND_POINTER_REG.
	* unwind-arm-common.inc: New file.
	* config/arm/unwind-arm.c: Use unwind-arm-common.inc.
	* config/arm/unwind-arm.h: Use unwind-arm-common.h.
	(_GLIBCXX_OVERRIDE_TTYPE_ENCODING): Define.
	* config/c6x/libunwind.S: New file.
	* config/c6x/pr-support.c: New file.
	* config/c6x/unwind-c6x.c: New file.
	* config/c6x/unwind-c6x.h: New file.
	* config/c6x/t-c6x-elf: New file.

2011-08-23  Uros Bizjak  <ubizjak@gmail.com>

	* config/i386/64/sfp-machine.h (ASM_INVALID): New define.
	(ASM_DIVZERO): Ditto.
	(FP_HANLDE_EXCEPTIONS): Use ASM_INVALID and ASM_DIVZERO.

2011-08-18  Richard Sandiford  <richard.sandiford@linaro.org>

	* config/arm/bpabi-lib.h (RENAME_LIBRARY_SET): Delete.

2011-08-17  Richard Sandiford  <richard.sandiford@linaro.org>

	PR target/50090
	* config/arm/bpabi-lib.h (RENAME_LIBRARY): Use a C-level alias
	instead of an assembly one.

2011-08-12  Paolo Bonzini  <bonzini@gnu.org>

	PR bootstrap/50047
	* Makefile.in (install-unwind_h): Create
	$(gcc_objdir)/include/unwind.h atomically.

2011-08-11  Rainer Orth  <ro@CeBiTec.Uni-Bielefeld.DE>

	* Makefile.in (install-unwind_h): Remove destination file first.

2011-08-09  Rainer Orth  <ro@CeBiTec.Uni-Bielefeld.DE>

	* sync.c: New file.
	* config/mips/t-mips16: New file.
	* config.host (mips64*-*-linux*): Add mips/t-mips16 to tmake_file.
	(mips*-*-linux*): Likewise.
	(mips*-sde-elf*): Likewise.
	(mipsisa32-*-elf*): Join with mipsisa32r2-*-elf*,
	mipsisa64-*-elf*, mipsisa64r2-*-elf*.
	Add mips/t-mips16 to tmake_file.
	(mipsisa64sb1-*-elf*): Add mips/t-mips16 to tmake_file.
	(mips-*-elf*): Likewise.
	(mips64-*-elf*): Likewise.
	(mips64orion-*-elf*): Likewise.
	(mips*-*-rtems*): Likewise.
	(mipstx39-*-elf*): Likewise.
	* Makefile.in: Use SYNC instead of LIBGCC_SYNC.
	($(libgcc-sync-size-funcs-o)): Use SYNC_CFLAGS instead of
	LIBGCC_SYNC_CFLAGS.
	Use $(srcdir) to refer to sync.c.
	Use $<.
	($(libgcc-sync-funcs-o)): Likewise.
	($(libgcc-sync-size-funcs-s-o)): Likewise.
	($(libgcc-sync-funcs-s-o)): Likewise.

2011-08-09  Andreas Schwab  <schwab@linux-m68k.org>

	* config.host (ia64*-*-linux*): Move ia64/t-glibc after
	t-libunwind.

2011-08-08  H.J. Lu  <hongjiu.lu@intel.com>

	PR other/48007
	* config/i386/value-unwind.h: New.

2011-08-06  Richard Sandiford  <rdsandiford@googlemail.com>

	* config.host (*-*-darwin*, *-*-freebsd*, *-*-linux*, frv-*-*linux*)
	(*-*-kfreebsd*-gnu, *-*-knetbsd*-gnu, *-*-gnu*, *-*-kopensolaris*-gnu):
	Add to tmake_file rather than overriding it.

2011-08-05  Rainer Orth  <ro@CeBiTec.Uni-Bielefeld.DE>

	* config/t-softfp: Remove.
	* soft-fp: Moved from ../gcc/config.
	* soft-fp/README: Remove t-softfp reference.
	* soft-fp/t-softfp: Move to config/t-softfp.
	(softfp_machine_header): Remove.
	(softfp_file_list): Remove config subdir.
	(soft-fp-objects): New variable.
	($(soft-fp-objects)): Set INTERNAL_CFLAGS.
	(LIB2FUNCS_EXTRA): Add to LIB2ADD instead.
	(SFP_MACHINE, $(SFP_MACHINE)): Remove.
	* config/t-softfp-excl: New file.
	* config/t-softfp-sfdf: New file.
	* config/t-softfp-tf: New file.
	* config/no-sfp-machine.h: New file.
	* config/arm/sfp-machine.h: New file.
	* config/arm/t-softfp: New file.
	* config/c6x/sfp-machine.h: New file.
	* config/i386/32/t-fprules-softfp: Rename to ...
	* config/i386/32/t-softfp: ... this.
	(tifunctions, LIB2ADD): Remove.
	(softfp_int_modes): Override.
	* config/i386/64/t-softfp-compat (tf-functions): Remove config
	subdir.
	* config/i386/64/eqtf2.c: Likewise.
	* config/i386/64/getf2.c: Likewise.
	* config/i386/64/letf2.c: Likewise.
	* config/ia64/sft-machine.h: New file.
	* config/ia64/t-fprules-softfp: Rename to ...
	* config/ia64/t-softfp: ... this.
	* config/lm32/sfp-machine.h: New file.
	* config/moxie/t-moxie-softfp: Remove.
	* config/rs6000/ibm-ldouble-format: New file.
	* config/rs6000/ibm-ldouble.c: New file.
	* config/rs6000/libgcc-ppc-glibc.ver: New file
	* config/rs6000/libgcc-ppc64.ver: New file
	* config/rs6000/sfp-machine.h: New file.
	* config/rs6000/t-freebsd: New file.
	* config/rs6000/t-ibm-ldouble: New file.
	* config/rs6000/t-ldbl128: Use $(srcdir) to refer to
	libgcc-ppc-glibc.ver.
	* config/rs6000/t-linux64: New file.
	* config/rs6000/t-ppccomm (LIB2ADD): Add
	$(srcdir)/config/rs6000/ibm-ldouble.c.
	* config/rs6000/t-ppccomm-ldbl: New file.
	* config/score/sfp-machine.h: New file.
	* config.host (sfp_machine_header): Explain.
	(arm*-*-linux*): Add t-softfp-sfdf, t-softfp-excl, arm/t-softfp,
	t-softfp to tmake_file.
	(arm*-*-uclinux*): Likewise.
	(arm*-*-ecos-elf): Likewise.
	(arm*-*-eabi*, arm*-*-symbianelf*): Likewise.
	(arm*-*-rtems*): Likewise.
	(arm*-*-elf): Likewise.
	(ia64*-*-linux*): Replace ia64/t-fprules-softfp by ia64/t-softfp
	in tmake_file.
	Add t-softfp-tf, t-softfp-excl, t-softfp to tmake_file.
	(lm32-*-elf*, lm32-*-rtems*): Add t-softfp-sfdf, t-softfp to tmake_file.
	(lm32-*-uclinux*): Likewise.
	(moxie-*-*): Replace moxie/t-moxie-softfp by t-softfp-sfdf,
	t-softfp-excl, t-softfp.
	(powerpc-*-darwin*): Add rs6000/t-ibm-ldouble to tmake_file.
	(powerpc64-*-darwin*): Likewise.
	(powerpc-*-freebsd*): Add t-softfp-sfdf, t-softfp-excl, t-softfp
	to tmake_file.
	(powerpc-*-eabisimaltivec*): Add rs6000/t-ppccomm-ldbl to
	tmake_file.
	(powerpc-*-eabisim*): Likewise.
	(powerpc-*-elf*): Likewise.
	(powerpc-*-eabialtivec*): Likewise.
	(powerpc-xilinx-eabi*): Likewise.
	(powerpc-*-rtems*): Likewise.
	(powerpc-*-linux*, powerpc64-*-linux*): Add t-softfp-sfdf,
	t-softfp-excl, t-softfp to tmake_file.
	(powerpc-wrs-vxworks, powerpc-wrs-vxworksae): Add
	rs6000/t-ppccomm-ldbl to tmake_file.
	(powerpcle-*-elf*): Likewise.
	(powerpcle-*-eabisim*): Likewise.
	(powerpcle-*-eabi*): Likewise.
	(rs6000-ibm-aix4.[3456789]*, powerpc-ibm-aix4.[3456789]*): Add
	rs6000/t-ibm-ldouble to tmake_file.
	(rs6000-ibm-aix5.1.*, powerpc-ibm-aix5.1.*): Likewise.
	(rs6000-ibm-aix[56789].*, powerpc-ibm-aix[56789].*): Likewise.
	(score-*-elf): Add t-softfp-sfdf, t-softfp-excl, t-softfp to tmake_file.
	(tic6x-*-*): Likewise.
	(i[34567]86-*-darwin*, x86_64-*-darwin*,
	i[34567]86-*-kfreebsd*-gnu, x86_64-*-kfreebsd*-gnu,
	i[34567]86-*-linux*, x86_64-*-linux*, i[34567]86-*-gnu*,
	i[34567]86-*-solaris2*, x86_64-*-solaris2.1[0-9]*,
	i[34567]86-*-cygwin*, i[34567]86-*-mingw*, x86_64-*-mingw*,
	i[34567]86-*-freebsd*, x86_64-*-freebsd*): Add t-softfp-tf,
	t-softfp to tmake_file.
	* configure.ac (sfp_machine_header): Provide default if unset.
	Substitute.
	Link sfp-machine.h to config/$sfp_machine_header.
	* configure: Regenerate.

2011-08-05  Rainer Orth  <ro@CeBiTec.Uni-Bielefeld.DE>

	* Makefile.in (double_type_size, long_double_type_size): Set.
	Remove $(fpbit-in-libgcc) support.
	(FPBIT_FUNCS, DPBIT_FUNCS, TPBIT_FUNCS): New variables.
	(fpbit-src): New variable.
	($(fpbit-o), $(fpbit-s-o)): Use $(fpbit-src) instead of $(FPBIT).
	Compile with -DFLOAT $(FPBIT_CFLAGS).
	Use $<.
	($(dpbit-o), $(dpbit-s-o)): Use $(fpbit-src) instead of $(DPBIT).
	Compile with $(FPBIT_CFLAGS).
	Use $<.
	($(tpbit-o), $(tpbit-s-o): Use $(fpbit-src) instead of $(TPBIT).
	Compile with -DFLOAT $(TPBIT_CFLAGS).
	Use $<.
	* configure.ac (double_type_size, long_double_type_size):
	Determine and substitute.
	* configure: Regenerate.
	* fp-bit.c, fp-bit.h: New files.
	* config/avr/avr-lib.h, config/h8300/h8300-lib.h: New files.
	* config/mips/t-irix6 (TPBIT, $(gcc_objdir)/tp-bit.c): Remove.
	* config/mips/t-mips: New file.
	* config/mips/t-sdemtk: New file.
	* config/rs6000/ppc64-fp.c: New file.
	* config/rs6000/t-darwin (LIB2ADD): Add
	$(srcdir)/config/rs6000/ppc64-fp.c.
	* config/rs6000/t-ppc64-fp: New file.
	* config/rx/rx-lib.h: New file.
	* config/rx/t-rx (FPBIT): Set to true.
	($(gcc_objdir)/fp-bit.c): Remove.
	(DPBIT): Set to true only with -m64bit-doubles.
	($(gcc_objdir)/dp-bit.c): Remove.
	* config/sparc/t-softfp: Remove.
	* config/spu/t-elf: New file.
	* config/t-fdpbit, config/t-fpbit: New files.
	* config.host (m32c*-*-*): Add t-fdpbit to tmake_file.
	(mips*-*-*): Likewise.
	(arm-wrs-vxworks): Likewise.
	(arm*-*-freebsd*): Likewise.
	(avr-*-rtems*): Add t-fpbit to tmake_file.
	(avr-*-*): Likewise.
	(bfin*-elf*): Add t-fdpbit to tmake_file.
	(bfin*-uclinux*): Likewise.
	(bfin*-linux-uclibc*): Likewise.
	(bfin*-rtems*): New case.
	Add t-fdpbit to tmake_file.
	(bfin*-*): Add t-fdpbit to tmake_file.
	(crisv32-*-elf): Likewise.
	(cris-*-linux*): Likewise.
	(fr30-*-elf): Likewise.
	(frv-*-elf, frv-*-*linux*): Likewise.
	(h8300-*-rtems*, h8300-*-elf*): Add t-fpbit to tmake_file.
	(iq2000*-*-elf*): Add t-fdpbit to tmake_file.
	(m32r-*-elf*): Likewise.
	(m32rle-*-elf*): Likewise.
	(m32r-*-linux*): Likewise.
	(m32rle-*-linux*): Likewise.
	(mcore-*-elf): Add t-fdpbit to tmake_file.
	(microblaze*-*-*): Likewise.
	(mips-sgi-irix6.5*): Add t-tpbit to tmake_file.
	(mips*-*-netbsd*): Add mips/t-mips to tmake_file.
	(mips64*-*-linux*): Also handle mipsisa64*-*-linux*.
	Fix typo.
	Add mips/t-tpbit to tmake-file.
	(mips*-*-linux*): Fix typo.
	(mips*-sde-elf*): New case
	Add mips/t-sdemtk unless using newlib.
	(mipsisa64sr71k-*-elf*): Add t-fdpbit to tmake_file.
	(mipsisa64sb1-*-elf*): Add mips/t-mips to tmake_file.
	(mn10300-*-*): Likewise.
	(pdp11-*-*): Likewise.
	(picochip-*-*): Add t-fpbit to tmake_file.
	(powerpc-*-eabisimaltivec*): Likewise.
	(powerpc-*-eabisim*): Likewise.
	(powerpc-*-elf*): Likewise.
	(powerpc-*-eabialtivec*): Likewise.
	(powerpc-xilinx-eabi*): New case.
	Add t-fdpbit to tmake_file.
	(powerpc-*-eabi*):  Add t-fdpbit to tmake_file.
	(powerpc-*-rtems*): Likewise.
	(powerpc-*-linux*, powerpc64-*-linux*): Add rs6000/t-ppc64-fp to
	tmake_file.
	(powerpc-wrs-vxworks, powerpc-wrs-vxworksae): Add t-fdpbit to
	tmake_file.
	(powerpc-*-lynxos*): Likewise.
	(powerpcle-*-elf*): Likewise.
	(powerpcle-*-eabisim*): Likewise.
	(powerpcle-*-eabi*): Likewise.
	(rs6000-ibm-aix4.[3456789]*, powerpc-ibm-aix4.[3456789]*): Add
	t-fdpbit, rs6000/t-ppc64-fp to tmake_file.
	(rs6000-ibm-aix5.1.*, powerpc-ibm-aix5.1.*): Likewise.
	(rs6000-ibm-aix[56789].*, powerpc-ibm-aix[56789].*): Likewise.
	(rx-*-elf): Add t-fdpbit to tmake_file.
	(sh-*-elf*, sh[12346l]*-*-elf*, sh-*-linux*)
	(sh[2346lbe]*-*-linux*, sh-*-netbsdelf*, shl*-*-netbsdelf*)
	(sh5-*-netbsd*, sh5l*-*-netbsd*, sh64-*-netbsd*)
	(sh64l*-*-netbsd*): Add t-fdpbit to tmake_file except on
	sh*-*-netbsd*.
	(sh-*-rtems*): Add t-fdpbit to tmake_file.
	(sh-wrs-vxworks): Likewise.
	(sparc-*-elf*): Replace sparc/t-softfp by t-fdpbit in tmake_file.
	(sparc-*-linux*): Add t-fdpbit to tmake_file for *-leon*.
	(sparc-*-rtems*, sparc64-*-rtems*): Split off ...
	(sparc64-*-rtems*): ... new case.
	(sparc-*-rtems*): Add t-fdpbit to tmake_file.
	(spu-*-elf*): Likewise.
	Add spu/t-elf to tmake_file.
	(v850*-*-*): Add t-fdpbit to tmake_file.
	(xstormy16-*-elf): Likewise.
	(am33_2.0-*-linux*): Add t-fdpbit to tmake_file.
	(mep*-*-*): Likewise.

2011-08-05  Rainer Orth  <ro@CeBiTec.Uni-Bielefeld.DE>

	* Makefile.in (LIB2ADDEH, LIB2ADDEHSTATIC, LIB2ADDEHSHARED): New
	variables.
	(LIBUNWIND, SHLIBUNWIND_LINK, SHLIBUNWIND_INSTALL): New variables.
	(LIB2ADDEH, LIB2ADDEHSTATIC, LIB2ADDEHSHARED): Add $(srcdir)/emutls.c.
	(install-unwind_h): New target.
	(all): Depend on it.
	* config.host (unwind_header): New variable.
	(*-*-freebsd*): Set tmake_file to t-eh-dw2-dip.
	(*-*-linux*, frv-*-*linux*, *-*-kfreebsd*-gnu, *-*-knetbsd*-gnu,
	*-*-gnu*): Likewise, also for *-*-kopensolaris*-gnu.
	(*-*-solaris2*): Add t-eh-dw2-dip to tmake_file.
	(arm*-*-linux*): Add arm/t-bpabi for arm*-*-linux-*eabi.
	Set unwind_header.
	(arm*-*-uclinux*): Add arm/t-bpabi for arm*-*-uclinux*eabi.
	Set unwind_header.
	(arm*-*-eabi*, arm*-*-symbianelf*): Add arm/t-bpabi for
	arm*-*-eabi*.
	Add arm/t-symbian to tmake_file for arm*-*-symbianelf*.
	Set unwind_header.
	(ia64*-*-elf*): Add ia64/t-eh-ia64 to tmake_file.
	(ia64*-*-freebsd*): Likewise.
	(ia64*-*-linux*): Add ia64/t-glibc, ia64/t-eh-ia64, t-libunwind to
	tmake_file.
	Add t-libunwind-elf, ia64/t-glibc-libunwind unless
	$with_system_libunwind.
	(ia64*-*-hpux*): Set tmake_file.
	(ia64-hp-*vms*): Add ia64/t-eh-ia64 to tmake_file.
	(picochip-*-*): Set tmake_file.
	(rs6000-ibm-aix4.[3456789]*, powerpc-ibm-aix4.[3456789]*): Set
	md_unwind_header.
	(rs6000-ibm-aix5.1.*, powerpc-ibm-aix5.1.*): Likewise.
	(rs6000-ibm-aix[56789].*, powerpc-ibm-aix[56789].*): Likewise.
	(s390x-ibm-tpf*): Add t-eh-dw2-dip to tmake_file.
	(xtensa*-*-elf*): Set tmake_file.
	(xtensa*-*-linux*): Likewise.
	* configure.ac: Include ../config/unwind_ipinfo.m4.
	Call GCC_CHECK_UNWIND_GETIPINFO.
	Link unwind.h to $unwind_header.
	* configure: Regenerate.
	* emutls.c, unwind-c.c, unwind-compat.c, unwind-compat.h,
	unwind-dw2-fde-compat.c, unwind-dw2-fde-dip.c, unwind-dw2-fde.c,
	unwind-dw2-fde.h, unwind-dw2.c, unwind-dw2.h, unwind-generic.h,
	unwind-pe.h, unwind-sjlj.c, unwind.inc: New files.
	* config/unwind-dw2-fde-darwin.c: New file.
	* config/arm/libunwind.S, config/arm/pr-support.c,
	config/arm/t-bpabi, config/arm/t-symbian, config/arm/unwind-arm.c,
	config/arm/unwind-arm.h,: New files.
	* config/ia64/fde-glibc.c, config/ia64/fde-vms.c,
	config/ia64/t-eh-ia64, config/ia64/t-glibc,
	config/ia64/t-glibc-libunwind, config/ia64/t-hpux,
	config/ia64/t-vms, config/ia64/unwind-ia64.c,
	config/ia64/unwind-ia64.h: New files.
	* config/picochip/t-picochip: New file.
	* config/rs6000/aix-unwind.h, config/rs6000/darwin-fallback.c: New
	files.
	* config/rs6000/t-darwin (LIB2ADDEH): Set.
	* config/s390/t-tpf (LIB2ADDEH): Remove.
	* config/t-darwin (LIB2ADDEH): Set.
	* config/t-eh-dw2-dip: New file.
	* config/t-libunwind, config/t-libunwind-elf: New files.
	* config/t-sol2 (LIB2ADDEH): Remove.
	* config/xtensa/t-xtensa: New file.

2011-08-02  H.J. Lu  <hongjiu.lu@intel.com>

	* config/i386/linux-unwind.h (RT_SIGRETURN_SYSCALL): New.
	(x86_64_fallback_frame_state): Use RT_SIGRETURN_SYSCALL and
	long long to check rt_sigreturn syscall.

2011-08-02  Alan Modra  <amodra@gmail.com>

	* config/rs6000/linux-unwind.h (frob_update_context <__powerpc64__>):
	Restore for indirect call bcrtl from correct stack slot, and only
	if cfa+40 isn't valid.

2011-08-01  Julian Brown  <julian@codesourcery.com>

	* config.host (arm*-*-linux*, arm*-*-uclinux*, arm*-*-eabi*)
	(arm*-*-symbianelf*): Add t-fixedpoint-gnu-prefix makefile fragment.
	* config/arm/bpabi-lib.h (LIBGCC2_FIXEDBIT_GNU_PREFIX): Define.

2011-08-01  Julian Brown  <julian@codesourcery.com>

	* Makefile.in (LIBGCC_VER_FIXEDPOINT_GNU_PREFIX): New.
	(libgcc-std.ver.in): Use above.
	* fixed-bit.h (LIBGCC2_FIXEDBIT_GNU_PREFIX): Define, if
	LIBGCC2_GNU_PREFIX is defined.  Use instead of LIBGCC2_GNU_PREFIX
	throughout file.
	* config/t-fixedpoint-gnu-prefix: New file.
	* config/t-gnu-prefix (LIBGCC_VER_FIXEDPOINT_GNU_PREFIX): Set.
	* libgcc-std.ver.in (fixed-point routines): Use __FIXPTPFX__
	instead of __PFX__.

2011-07-28  H.J. Lu  <hongjiu.lu@intel.com>

	* config/i386/morestack.S (X86_64_SAVE_NEW_STACK_BOUNDARY): New.
	Use X86_64_SAVE_NEW_STACK_BOUNDARY to save the new stack boundary
	for x86-64.  Properly check __x86_64__ and __LP64__.

2010-07-28  H.J. Lu  <hongjiu.lu@intel.com>

	* config/i386/64/sfp-machine.h (_FP_W_TYPE): Always use _WIN64
	version.
	(_FP_WS_TYPE): Likewise.
	(_FP_I_TYPE): Likewise.

2011-07-28  Alan Modra  <amodra@gmail.com>

	* config/rs6000/linux-unwind.h (frob_update_context <__powerpc64__>):
	Leave r2 REG_UNSAVED if stopped on the instruction that saves r2
	in a plt call stub.  Do restore r2 if stopped on bctrl.

2011-07-18  Rainer Orth  <ro@CeBiTec.Uni-Bielefeld.DE>

	* config.host (i[3456x]86-*-netware*): Remove.
	* config/i386/netware-crt0.c, config/i386/t-nwld,
	config/i386/t-slibgcc-nwld: Remove.

2011-07-15  Bernd Schmidt  <bernds@codesourcery.com>

	* config.host: Handle tic6x-*-*.
	* config/c6x/c6x-abi.h: New file.

2011-07-13  Rainer Orth  <ro@CeBiTec.Uni-Bielefeld.DE>

	* config/i386/crtprec.c: New file.
	* config/i386/t-crtpc: Use $(srcdir) to refer to crtprec.c.
	* config.host (i[34567]86-*-darwin*): Add i386/t-crtpc to tmake_file.
	Add crtprec32.o, crtprec64.o, crtprec80.o to extra_parts.
	(x86_64-*-darwin*): Likewise.
	(i[34567]86-*-solaris2*: Likewise.

2011-07-13  Rainer Orth  <ro@CeBiTec.Uni-Bielefeld.DE>

	* config/alpha/crtfastmath.c: New file.
	* config/i386/crtfastmath.c: New file.
	* config/ia64/crtfastmath.c: New file.
	* config/mips/crtfastmath.c: New file.
	* config/sparc/crtfastmath.c: New file.

	* config/t-crtfm (crtfastmath.o): Use $(srcdir) to refer to
	crtfastmath.c.
	Add -frandom-seed=gcc-crtfastmath.
	* config/alpha/t-crtfm: Remove.
	* config/i386/t-crtfm: Use $(srcdir) to refer to crtfastmath.c.
	* config/ia64/t-ia64 (crtfastmath.o): Remove.

	* config.host (alpha*-*-linux*): Replace alpha/t-crtfm by t-crtfm.
	(alpha*-dec-osf5.1*): Likewise.
	(alpha*-*-freebsd*): Add t-crtfm to tmake_file.
	Add crtfastmath.o to extra_parts.
	(i[34567]86-*-darwin*): Add i386/t-crtfm to tmake_file.
	Add crtfastmath.o to extra_parts.
	(x86_64-*-darwin*): Likewise.
	(x86_64-*-mingw*): Likewise.
	(ia64*-*-elf*): Add t-crtfm to tmake_file.
	(ia64*-*-freebsd*): Likewise.
	(ia64*-*-linux*): Likewise.
	(sparc64-*-freebsd*): Add t-crtfm to tmake_file.
	Add crtfastmath.o to extra_parts.

2011-07-13  Rainer Orth  <ro@CeBiTec.Uni-Bielefeld.DE>

	* config/darwin-crt3.o: New file.
	* config/rs6000/darwin-crt2.c: New file.
	* config/t-darwin: New file.
	* config/rs6000/t-darwin (DARWIN_EXTRA_CRT_BUILD_CFLAGS): New variable.
	(crt2.o): New rule.
	* config.host (*-*-darwin*): Add crt3.o to extra_parts.
	(powerpc-*-darwin*): Add crt2.o to extra_parts.
	(powerpc64-*-darwin*): Likewise.

2011-07-13  Rainer Orth  <ro@CeBiTec.Uni-Bielefeld.DE>

	* config/i386/netware-crt0.c: New file.
	* config/i386/t-nwld: Rename to ...
	* config/i386/t-slibgcc-nwld: ... this.
	* config/i386/t-nwld: New file.
	* config.host (i[3456x]86-*-netware*): Add i386/t-slibgcc-nwld to
	tmake_file.
	Add crt0.o, libgcc.def, libc.def, libcpre.def, posixpre.def to
	extra_parts.

2011-07-11  Rainer Orth  <ro@CeBiTec.Uni-Bielefeld.DE>

	* configure.ac (i?86-*-solaris2*): Use libgcc copy of
	i386/t-crtstuff.
	* configure: Regenerate.

2011-07-11  Rainer Orth  <ro@CeBiTec.Uni-Bielefeld.DE>

	* dfp-bit.c, dfp-bit.h: New files.
	* Makefile.in (D32PBIT_FUNCS, D64PBIT_FUNCS, D128PBIT_FUNCS): New
	variables.
	($(d32pbit-o)): Use $(srcdir) to refer to dfp-bit.c
	($(d64pbit-o)): Likewise.
	($(d128pbit-o)): Likewise.
	* config/t-dfprules: New file.
	* config.host (i[34567]86-*-linux*): Add t-dfprules to tmake_file.
	(i[34567]86-*-kfreebsd*-gnu, i[34567]86-*-knetbsd*-gnu,
	i[34567]86-*-gnu*, i[34567]86-*-kopensolaris*-gnu): Likewise.
	(x86_64-*-linux*): Likewise.
	(x86_64-*-kfreebsd*-gnu, x86_64-*-knetbsd*-gnu): Likewise.
	(i[34567]86-*-cygwin*): Likewise.
	(i[34567]86-*-mingw*,  x86_64-*-mingw*): Likewise.
	(powerpc-*-linux*, powerpc64-*-linux*): Likewise.

2011-07-08  Rainer Orth  <ro@CeBiTec.Uni-Bielefeld.DE>

	* Makfile.in (LIBGCOV): New variable.
	($(libgcov-objects)): Use $(srcdir) to refer to libgcov.c.
	* libgcov.c: New file.

2011-07-08  Rainer Orth  <ro@CeBiTec.Uni-Bielefeld.DE>

	* fixed-bit.c, fixed-bit.h: New files.
	* fixed-obj.mk ($o$(objext), $(o)_s$(objext)): Use $(srcdir) to
	refer to fixed-bit.c.

2011-07-07  Joseph Myers  <joseph@codesourcery.com>

	* config.host (*local*): Remove.

2011-07-07  Rainer Orth  <ro@CeBiTec.Uni-Bielefeld.DE>

	PR target/39150
	* config.host (*-*-solaris2*): Handle x86_64-*-solaris2.1[0-9]*
	like i?86-*-solaris2.1[0-9]*.
	(i[34567]86-*-solaris2*): Also handle x86_64-*-solaris2.1[0-9]*.
	* configure.ac (i?86-*-solaris2*): Likewise.
	* configure: Regenerate.

2011-07-06  Thomas Schwinge  <thomas@schwinge.name>

	* config.host (i[34567]86-*-kfreebsd*-gnu, i[34567]86-*-knetbsd*-gnu)
	(i[34567]86-*-gnu*, i[34567]86-*-kopensolaris*-gnu): Remove
	md_unwind_header by splitting out of...
	(i[34567]86-*-linux*): ... this.
	* config.host (x86_64-*-kfreebsd*-gnu, x86_64-*-knetbsd*-gnu):
	Remove md_unwind_header by splitting out of...
	(x86_64-*-linux*): ... this.

2011-07-04  Georg-Johann Lay  <avr@gjlay.de>

	* config/avr/t-avr (intfuncs16): Add _clrsbXX2.

2011-06-28  Nick Clifton  <nickc@redhat.com>

	* config.host: Recognize all V850 variants.

2011-06-22  Uros Bizjak  <ubizjak@gmail.com>

	* enable-execute-stack-empty.c (__enable_execute_stack): Add prototype.

2011-06-21  Rainer Orth  <ro@CeBiTec.Uni-Bielefeld.DE>

	* shared-object.mk (c_flags-$o): Save c_flags.
	($(base)$(objext)): Use it.
	($(base)_s$(objext)): Likewise.

2011-06-21  Bernd Schmidt  <bernds@codesourcery.com>

	* Makefile.in (lib2funcs): Add _clrsbsi2 and _clrsbdi2.
	* libgcc-std.ver.in (GCC_4.7.0): New section.

2011-06-16  Georg-Johann Lay  <avr@gjlay.de>

	PR target/49313
	PR target/29524
	* config/avr/t-avr: Fix line endings.
	(intfuncs16): Remove _ffsXX2,  _clzXX2, _ctzXX2, _popcountXX2,
	_parityXX2.

2011-06-14  Olivier Hainque  <hainque@adacore.com>
	    Rainer Orth  <ro@CeBiTec.Uni-Bielefeld.DE>

	* config/mips/irix6-unwind.h: New file.
	* config.host (mips-sgi-irix6.5*): Set md_unwind_header.

2011-06-10  Eric Botcazou  <ebotcazou@adacore.com>

	* config/sparc/linux-unwind.h (STACK_BIAS): Define.
	(sparc64_fallback_frame_state): Use it.
	(sparc64_frob_update_context): Further adjust context.
	* config/sparc/sol2-unwind.h (sparc64_frob_update_context): Likewise.
	* config/sparc/sol2-ci.S: Add TARGET_FLAT handling.
	* config/sparc/sol2-cn.S: Likewise.

2011-06-09  Rainer Orth  <ro@CeBiTec.Uni-Bielefeld.DE>

	* enable-execute-stack-empty.c: New file.
	* enable-execute-stack-mprotect.c: New file.
	* config/i386/enable-execute-stack-mingw32.c: New file.
	* config.host (enable_execute_stack): New variable.
	Select appropriate variants.
	* configure.ac: Link enable-execute-stack.c to
	$enable_execute_stack.
	* configure: Regenerate.
	* Makefile.in (LIB2ADD): Add enable-execute-stack.c.
	(lib2funcs): Remove _enable_execute_stack.

2011-06-09  David S. Miller  <davem@davemloft.net>
	    Rainer Orth  <ro@CeBiTec.Uni-Bielefeld.DE>

	* config.host (sparc-*-linux*): Correct md_unwind_header
	filename.
	(s390x-ibm-tpf*): Fix typo.

2011-06-06  Rainer Orth  <ro@CeBiTec.Uni-Bielefeld.DE>

	* config.host (mips-sgi-irix6.5*): Add t-crtfm to tmake_file.
	Add crtfastmath.o to extra_parts.
	(mips64*-*-linux*, mips*-*-linux*): Use t-crtfm instead of
	mips/t-crtfm.
	* config/mips/t-crtfm: Remove.

2011-06-04  John David Anglin  <dave.anglin@nrc-cnrc.gc.ca>

	* config.host (hppa*-*-linux*): Correct md_unwind_header name.

2011-06-04  Kaz Kojima  <kkojima@gcc.gnu.org>

	* config.host (sh*-*-linux*): Fix typo.

2011-06-03  Rainer Orth  <ro@CeBiTec.Uni-Bielefeld.DE>

	* config/alpha/linux-unwind.h: Move from ../gcc/config/alpha.
	* config/alpha/osf5-unwind.h: Move from ../gcc/config/alpha.
	* config/alpha/vms-unwind.h: Move from ../gcc/config/alpha.
	* config/bfin/linux-unwind.h: Move from ../gcc/config/bfin.
	* config/i386/linux-unwind.h: Move from ../gcc/config/i386.
	* config/i386/sol2-unwind.h: Move from ../gcc/config/i386.
	* config/i386/w32-unwind.h: Move from ../gcc/config/i386.
	Wrap in !__MINGW64__.
	* config/ia64/linux-unwind.h: Move from ../gcc/config/ia64.
	* config/ia64/vms-unwind.h: Move from ../gcc/config/ia64.
	* config/m68k/linux-unwind.h: Move from ../gcc/config/m68k.
	* config/mips/linux-unwind.h: Move from ../gcc/config/mips.
	* config/pa/hpux-unwind.h: Move from ../gcc/config/pa.
	* config/pa/linux-unwind.h: Move from ../gcc/config/pa.
	* config/rs6000/darwin-unwind.h: Move from ../gcc/config/rs6000.
	Wrap in !__LP64__.
	* config/rs6000/linux-unwind.h: Move from ../gcc/config/rs6000.
	* config/s390/linux-unwind.h: Move from ../gcc/config/s390.
	* config/s390/tpf-unwind.h: Move from ../gcc/config/s390.
	* config/sh/linux-unwind.h: Move from ../gcc/config/sh.
	* config/sparc/linux-unwind.h: Move from ../gcc/config/sparc.
	* config/sparc/sol2-unwind.h: Move from ../gcc/config/sparc.
	* config/xtensa/linux-unwind.h: Move from ../gcc/config/xtensa.
	* config/no-unwind.h: New file.
	* config.host (md_unwind_header): Document.
	Define.
	(alpha*-*-linux*, alpha*-dec-osf5.1*, alpha64-dec-*vms*,
	alpha*-dec-*vms*, bfin*-uclinux*, bfin*-linux-uclibc*,
	hppa*-*-linux*, hppa[12]*-*-hpux10*, hppa*64*-*-hpux11*,
	hppa[12]*-*-hpux11*): Set md_unwind_header.
	(i[34567]86-*-linux*): Handle i[34567]86-*-kopensolaris*-gnu.
	Set md_unwind_header.
	(x86_64-*-linux*, i[34567]86-*-solaris2*): Set md_unwind_header.
	(i[34567]86-*-cygwin*): Split from i[34567]86-*-mingw*.
	(i[34567]86-*-mingw*, ia64*-*-linux*, ia64-hp-*vms*,
	m68k-*-uclinux*, m68k-*-linux*, mips64*-*-linux*, mips*-*-linux*,
	powerpc-*-darwin*, powerpc-*-linux*, s390-*-linux*,
	s390x-*-linux*,  s390x-ibm-tpf*, sh*-*-linux*, sparc-*-linux*,
	sparc*-*-solaris2*, sparc64-*-linux*, xtensa*-*-linux*): Set
	md_unwind_header.
	* configure.ac: Link md-unwind-support.h to $md_unwind_header.
	* configure: Regenerate.

2011-06-03  Rainer Orth  <ro@CeBiTec.Uni-Bielefeld.DE>

	* config.host (mips-sgi-irix[56]*): Restrict to mips-sgi-irix6.5*.
	Set tmake_file, extra_parts.
	* config/mips/irix-crti.S: Move from ../gcc/config/mips/irix-crti.asm.
	Remove O32 support.
	* config/mips/irix-crtn.S: Move from ../gcc/config/mips/irix-crtn.asm.
	Remove O32 support.
	* config/mips/t-irix6: New file.
	* config/mips/t-slibgcc-irix: New file.

2011-06-03  Rainer Orth  <ro@CeBiTec.Uni-Bielefeld.DE>

	* config/s390/t-tpf (LIB2ADDEHDEP): Remove.
	* config/t-sol2 (LIB2ADDEH): Use gcc_srcdir, add emutls.c.

2011-06-03  Rainer Orth  <ro@CeBiTec.Uni-Bielefeld.DE>

	* configure.ac (target_thread_file): Determine thread model.
	* configure: Regenerate.
	* config.host (alpha*-dec-osf5.1*): Set tmake_file, extra_parts.
	* config/alpha/t-alpha: New file.
	* config/alpha/t-crtfm: Use $<.
	* config/alpha/t-ieee: New file.
	* config/alpha/t-osf-pthread: New file.
	* config/alpha/t-slibgcc-osf: New file.
	* config/alpha/libgcc-osf5.ver: New file.

2011-06-01  Rainer Orth  <ro@CeBiTec.Uni-Bielefeld.DE>

	* config.host (i[34567]86-*-solaris2*): Add i386/t-crtfm to
	tmake_file.
	Add crtfastmath.o to extra_parts.

2011-06-01  Rainer Orth  <ro@CeBiTec.Uni-Bielefeld.DE>

	* config/gmon-sol2.c: Reindent.
	Cleanup comments.
	Remove, correct casts.
	Use STDERR_FILENO, NULL.
	(BASEADDRESS): Remove.
	(minbrk): Remove.
	(errno, sbrk): Remove declarations.
	(monstartup) [hp300]: Remove.
	(mcount): Remove.

2011-06-01  Rainer Orth  <ro@CeBiTec.Uni-Bielefeld.DE>

	* Makefile.in (cpu_type): Define.
	* config.host (i[34567]86-*-rtems*): Handle it.
	(i[34567]86-*-solaris2*): Move body ...
	(*-*-solaris2*): ... here.
	New case, generalize.
	(sparc-*-elf*): Handle it.
	(sparc-*-linux*, sparc64-*-linux*): Replace sparc/t-crtfm by t-crtfm.
	(sparc-*-rtems*, sparc64-*-rtems*); Handle it.
	(sparc64-*-solaris2*, sparcv9-*-solaris2*, sparc-*-solaris2*):
	Fold into ...
	(sparc*-*-solaris2*): ... this.
	New case.
	(sparc64-*-elf*): Handle it.
	* config/gmon-sol2.c: Move from ../gcc/config/sparc.
	Merge ../gcc/config/i386/gmon-sol2.c.
	* config/i386/sol2-c1.S: Move from ../gcc/config/i386/sol2-c1.asm.
	Use C comments.
	Merge ../gcc/config/i386/sol2-gc1.asm.
	* config/i386/sol2-ci.S: Move from ../gcc/config/i386/sol2-ci.asm.
	Use C comments.
	* config/i386/sol2-cn.S: Move from ../gcc/config/i386/sol2-cn.asm.
	Use C comments.
	* config/i386/t-crtfm (crtfastmath.o): Use $<.
	* config/i386/t-crtstuff: New file.
	* config/i386/t-softfp: New file.
	* config/i386/t-sol2 ($(T)gmon.o, $(T)gcrt1.o, $(T)crt1.o),
	$(T)crti.o, $(T)crtn.o): Remove.
	(gcrt1.o): New rule.
	(TARGET_LIBGCC2_CFLAGS): Remove.
	* config/sparc/sol2-c1.S: Move from ../gcc/config/sparc/sol2-c1.asm.
	* config/sparc/sol2-ci.S: Move from ../gcc/config/sparc/sol2-ci.asm.
	* config/sparc/sol2-cn.S: Move from ../gcc/config/sparc/sol2-cn.asm.
	* config/sparc/t-sol2: New file.
	* config/sparc/t-crtfm: Move to ...
	* config/t-crtfm: ... this.
	Use $(cpu_type), $<.
	* config/t-crtin: New file.
	* config/sparc/t-softfp: New file.
	* config/sparc/t-softmul: New file.
	* config/t-rtems: New file.
	* config/t-slibgcc: New file.
	* config/t-slibgcc-elf-ver: New file.
	* config/t-slibgcc-gld: New file.
	* config/t-slibgcc-sld: New file.
	* config/t-sol2: New file.
	* configure.ac: Include ../config/lib-ld.m4.
	Call AC_LIB_PROG_LD_GNU.
	Substitute cpu_type.
	* configure: Regenerate.

2011-05-27  Bernd Schmidt  <bernds@codesourcery.com>

	PR bootstrap/49173
	* config/t-slibgcc-darwin (SHLIB_MAPFILES): Look for
	libgcc-std.ver in the build directory.
	* config/s390/t-linux (SHLIB_MAPFILES): Likewise.
	* config/sh/t-linux (SHLIB_MAPFILES): Likewise.

2011-05-25  Bernd Schmidt  <bernds@codesourcery.com>

	* libgcc-std.ver.in: New file.
	* Makefile.in (LIBGCC_VER_GNU_PREFIX, LIBGCC_VER_SYMBOLS_PREFIX): New
	variables.
	(libgcc-std.ver): New rule.
	* config/t-gnu-prefix: New file.

2011-05-23  Rainer Orth  <ro@CeBiTec.Uni-Bielefeld.DE>

	* config/s390/t-tpf (LIB2ADDEH): Remove $(gcc_srcdir)/gthr-gnat.c.

2011-05-10  Joseph Myers  <joseph@codesourcery.com>

	* config/i386/darwin-lib.h: New file.

2011-05-10  Joseph Myers  <joseph@codesourcery.com>

	* config/arm/symbian-lib.h: New.

2011-05-04  Chris Demetriou  <cgd@google.com>

	* config/i386/morestack.S (__i686.get_pc_thunk.bx): Rename to...
	(__x86.get_pc_thunk.bx): ...this.
	(__morestack): Adjust for rename, remove undef of __i686.

2011-05-03  Chris Demetriou  <cgd@google.com>

	* config/i386/morestack.S (__i686.get_pc_thunk.bx): New.

2011-03-22  Joseph Myers  <joseph@codesourcery.com>

	* config.host (alpha*-*-gnu*, arc-*-elf*, arm*-*-netbsd*,
	arm-*-pe*, crx-*-elf, i[34567]86-*-netbsd*, i[34567]86-*-pe,
	m68hc11-*-*|m6811-*-*, m68hc12-*-*|m6812-*-*, mcore-*-pe*,
	powerpc64-*-gnu*, powerpc-*-gnu-gnualtivec*, powerpc-*-gnu*,
	sh-*-symbianelf* | sh[12346l]*-*-symbianelf*, vax-*-netbsd*):
	Remove cases.

2011-03-14  Andreas Tobler  <andreast@fgznet.ch>

	* config.host (cpu_type): Add FreeBSD PowerPC specific parts.
	Adjust copyright year.

2011-03-07  Ian Lance Taylor  <iant@google.com>

	* generic-morestack.c (__splitstack_find): Adjust returned stack
	pointer to include all registers pushed by __morestack.

2011-01-26  Dave Korn  <dave.korn.cygwin@gmail.com>

	PR target/40125
	* configure.ac: Call ACX_NONCANONICAL_TARGET.
	(toolexecdir): Calculate and AC_SUBST.
	(toolexeclibdir): Likewise.
	* Makefile.in (target_noncanonical): Import.
	(toolexecdir): Likewise.
	(toolexeclibdir): Likewise.
	* configure: Regenerate.

2010-12-13  Nathan Froyd  <froydnj@codesourcery.com>

	PR target/46040
	* config/arm/bpabi.h: Rename to...
	* config/arm/bpabi-lib.h: ...this.

2010-12-10  Rainer Orth  <ro@CeBiTec.Uni-Bielefeld.DE>

	* configure.ac: Use i386/t-crtstuff on i?86-*-solaris2* if
	appropriate.
	* configure: Regenerate.

2010-11-24  Nathan Froyd  <froydnj@codesourcery.com>

	* config/libbid/bid_conf.h (BID_BIG_ENDIAN): Define in terms of
	__FLOAT_WORD_ORDER__.
	* config/libbid/bid_gcc_intrinsics.h (LIBGCC2_FLOAT_WORDS_BIG_ENDIAN):
	Delete.

2010-11-20  Ralf Wildenhues  <Ralf.Wildenhues@gmx.de>

	PR other/46202
	* Makefile.in (install-strip): New phony target.

2010-11-07  Ian Lance Taylor  <iant@google.com>

	PR target/46089
	* config/i386/morestack.S (__morestack_large_model): New
	function.

2010-10-23  Nathan Froyd  <froydnj@codesourcery.com>

	* config/libbid/bid_gcc_intrinsics.h (LIBGCC2_WORDS_BIG_ENDIAN):
	Delete.
	(LIBGCC2_FLOAT_WORDS_BIG_ENDIAN): Test __BYTE_ORDER__.

2010-10-14  Nathan Froyd  <froydnj@codesourcery.com>

	* config/arm/bpabi.h: New file.
	* config/frv/frv-abi.h: New file.

2010-10-01  Ian Lance Taylor  <iant@google.com>

	* config/t-stack(LIB2ADD_ST): Set instead of LIB2ADD.
	* config/i386/t-stack-i386 (LIB2ADD_ST): Likewise.

2010-10-01  H.J. Lu  <hongjiu.lu@intel.com>

	PR target/45858
	* config.host: Add the missing `$'.

2010-09-30  Michael Eager  <eager@eagercon.com>

	* config.host: Add microblaze*-*-*.
	* config/microblaze/{divsi3.asm,divsi3_table.c,moddi3.asm,modsi3.asm,
	muldi3_hard.asm,mulsi3.asm,stack_overflow_exit.asm,t-microblaze,
	udivsi3.asm,umodsi3.asm}:  New.

2010-09-28  Ian Lance Taylor  <iant@google.com>

	* configure.ac: Adjust CFI test to test assembler directly rather
	than checking gcc preprocessor macro.
	* configure: Rebuild.

2010-09-27  Ian Lance Taylor  <iant@google.com>

	* configure.ac: Test whether assembler supports CFI directives.
	* config.host: Only add t-stack and i386/t-stack-i386 to
	tmake_file if libgcc_cv_cfi is "yes".
	* configure: Rebuild.

2010-09-27  Ian Lance Taylor  <iant@google.com>

	* generic-morestack.h: New file.
	* generic-morestack.c: New file.
	* generic-morestack-thread.c: New file.
	* config/i386/morestack.S: New file.
	* config/t-stack: New file.
	* config/i386/t-stack-i386: New file.
	* config.host (i[34567]86-*-linux* and friends): Add t-stack and
	i386/t-stack-i386 to tmake_file.

2010-09-21  Iain Sandoe  <iains@gcc.gnu.org>

	* Makefile.in (libgcc-extra-parts):  Check for static archives and
	invoke ranlib after installing them.
	(gcc-extra-parts): Likewise.
	(install-leaf): Likewise.

2010-09-14  H.J. Lu  <hongjiu.lu@intel.com>

	* configure: Regenerated.

2010-09-10  Kai Tietz  <kai.tietz@onevision.com>

	* configure: Regenerated.

2010-09-09  Gerald Pfeifer  <gerald@pfeifer.com>
	    Andrew Pinski  <pinskia@gmail.com>

	PR target/40959
	* config.host (ia64*-*-freebsd*): Set extra_parts.  Set tmake_file.

2010-09-06  H.J. Lu  <hongjiu.lu@intel.com>

	PR target/45524
	* configure: Regenerated.

2010-09-06  Andreas Schwab  <schwab@redhat.com>

	* configure: Regenerate.

2010-09-03  Uros Bizjak  <ubizjak@gmail.com>

	* config/i386/t-sol2 (__copysigntf3, __fabstf3): Disable for
	64bit targets.
	(__fixtfti, __fixunstfti, __floattitf, __floatuntitf): Enable only
	for 64bit targets.

2010-09-03  Uros Bizjak  <ubizjak@gmail.com>
	    Iain Sandoe  <iains@gcc.gnu.org>

	PR target/45476
	* Makefile.in (sifuncs, difuncs, tifuncs): Filter out
	LIB2FUNCS_EXCLUDE functions.

2010-09-03  Andreas Krebbel  <Andreas.Krebbel@de.ibm.com>

	* configure.ac: Use the GCC_AC_ENABLE_DECIMAL_FLOAT macro.
	Include dfp.m4.
	* configure: Regenerate.

2010-09-01  Uros Bizjak  <ubizjak@gmail.com>

	* config.host (i[34567]86-*-freebsd*, x86_64-*-freebsd*): Add
	i386/t-freebsd to tmake_file.
	* config/i386/t-freebsd: New file.
	* config/i386/libgcc-bsd.ver: New file.

2010-07-23  Nathan Froyd  <froydnj@codesourcery.com>

	* config.host (powerpc*-eabispe*): Set tmake_file.
	(powerpc*-eabi*): Likewise.
	* config/rs6000/t-ppccomm (EXTRA_PARTS): Add crtbegin, crtend,
	crtbeginS, crtendS, crtbeginT.

2010-06-12  Kazu Hirata  <kazu@codesourcery.com>

	* config.host (mips64*-*-linux*, mips*-*-linux*): Add mips/t-crtfm
	to tmake_file.  Add crtfastmath.o to extra_parts.
	* config/mips/t-crtfm: New.

2010-05-19  Joel Sherrill <joel.sherrill@oarcorp.com>

	* config.host (sparc64-*-rtems*): New target.

2010-05-19  Rainer Orth  <ro@CeBiTec.Uni-Bielefeld.DE>

	* config/i386/32/sfp-machine.h (FP_HANDLE_EXCEPTIONS): Support Sun
	assembler syntax.

2010-04-15  Thomas Schwinge  <tschwinge@gnu.org>

	* config.host <i[34567]86-*-gnu*>: Handle softfp as for Linux.

2010-04-12  Rainer Orth  <ro@CeBiTec.Uni-Bielefeld.DE>

	* config.host (alpha*-dec-osf[45]*): Removed alpha*-dec-osf4*,
	alpha-dec-osf5.0* support.

2010-04-01  Ralf Corsépius <ralf.corsepius@rtems.org>

	* config.host: Add lm32-*-rtems*.

2010-03-31  Rainer Orth  <ro@CeBiTec.Uni-Bielefeld.DE>
	    Uros Bizjak <ubizjak@gmail.com>

	PR target/39048
	* config.host (i[34567]86-*-solaris2): Handle 32-bit Solaris 2/x86
	like other remaining 32-bit x86 OSes.
	* config/i386/32/sfp-machine.h (FP_HANDLE_EXCEPTIONS): Support Sun
	assembler syntax.
	* config/i386/libgcc-sol2.ver: New file.
	* config/i386/t-sol2 (SHLIB_MAPFILES): Add it.

2010-03-30  Jack Howarth <howarth@bromo.med.uc.edu>

	PR c/43553
	* Makefile.in (INTERNAL_CFLAGS): Add @set_use_emutls@.
	* configure.ac: Use GCC_CHECK_EMUTLS to see if emulated TLS
	is used and substitute set_use_emutls.
	* configure: Regenerated.

2010-03-30  Tarik Graba  <tarik.graba@telecom-paristech.fr>

	* config/lm32/t-lm32: Remove misplaced MULTILIB_OPTIONS.

2010-03-22  Rainer Orth  <ro@CeBiTec.Uni-Bielefeld.DE>

	PR target/38085
	* config/i386/t-sol2 ($(T)gmon.o): Use CFLAGS instead of
	MULTILIB_CFLAGS.
	($(T)gcrt1.o): Likewise.
	($(T)crt1.o): Likewise.
	($(T)crti.o): Likewise.
	($(T)crtn.o): Likewise.

2010-03-01  Ralf Wildenhues  <Ralf.Wildenhues@gmx.de>

	PR other/42980
	* Makefile.in (install): Use $(MAKE) string in rule, for
	parallel make.

2010-02-22  Hans-Peter Nilsson  <hp@bitrange.com>

	Migrate from broken pre-libgcc legacy support to libgcc-centric rules.
	* config/mmix/t-mmix: New file.
	* config.host <mmix-knuth-mmixware> (extra_parts, tmake_file): Set.

2010-02-02  Jack Howarth  <howarth@bromo.med.uc.edu>

	PR java/41991
	* config/t-slibgcc-darwin: Add libgcc-libsystem.ver to
	SHLIB_MAPFILES.

2010-01-04  Anthony Green  <green@moxielogic.com>

	* config/moxie/crti.asm, config/moxie/crtn.asm,
	config/moxie/t-moxie-softfp, config/moxie/sfp-machine.h,
	config/moxie/t-moxie: New files.
	* config.host: Add t-moxie-softfp reference.

2009-11-18  Iain Sandoe <iain.sandoe@sandoe-acoustics.co.uk>

	PR other/39888
	* config/t-slibgcc-darwin: Fix embedded rpaths for
	--enable-version-specific-runtime-libs, build extension stub
	libs exposing features available from current libgcc_s.

2009-11-11  Jon Beniston <jon@beniston.com>

	* config.host: Add lm32 targets.
	* config/lm32: New directory.
	* config/lm32/libgcc_lm32.h: New file.
	* config/lm32/_mulsi3.c: New file.
	* config/lm32/_udivmodsi4.c: New file.
	* config/lm32/_divsi3.c: New file.
	* config/lm32/_modsi3.c: New file.
	* config/lm32/_udivsi3.c: New file.
	* config/lm32/_umodsi3.c: New file.
	* config/lm32/_lshrsi3.S: New file.
	* config/lm32/_ashrsi3.S: New file.
	* config/lm32/_ashlsi3.S: New file.
	* config/lm32/crti.S: New file.
	* config/lm32/crtn.S: New file.
	* config/lm32/t-lm32: New file.
	* config/lm32/t-elf: New file.
	* config/lm32/t-uclinux: New file.

2009-10-26  Nick Clifton  <nickc@redhat.com>

	* config.host: Add support for RX target.
	* config/rx: New directory.
	* config/rx/rx-abi-functions.c: New file. Supplementary
	functions for libgcc to support the RX ABI.
	* config/rx/rx-abi.h: New file.  Supplementary header file for
	libgcc RX ABI functions.
	* config/rx/t-rx: New file: Makefile fragment for building
	libgcc for the RX.

2009-10-09  Uros Bizjak  <ubizjak@gmail.com>

	* config/i386/32/sfp-machine.h (__FP_FRAC_SUB_4): Change operand
	constraint of y0 to "g".

2009-10-07  Andreas Krebbel  <Andreas.Krebbel@de.ibm.com>

	* config.host: Include the s390 makefile fragments.
	* config/s390/32/_fixdfdi.c: New file.
	* config/s390/32/_fixsfdi.c: New file.
	* config/s390/32/_fixtfdi.c: New file.
	* config/s390/32/_fixunsdfdi.c: New file.
	* config/s390/32/_fixunssfdi.c: New file.
	* config/s390/32/_fixunstfdi.c: New file.
	* config/s390/32/t-floattodi: New file.
	* config/s390/libgcc-glibc.ver: New file.
	* config/s390/t-crtstuff: New file.
	* config/s390/t-linux: New file.
	* config/s390/t-tpf: New file.

2009-08-24  Ralf Wildenhues  <Ralf.Wildenhues@gmx.de>

	* configure.ac (AC_PREREQ): Bump to 2.64.

2009-08-22  Kaz Kojima  <kkojima@gcc.gnu.org>

	* config/sh/t-linux (HOST_LIBGCC2_CFLAGS): Add -mieee.

2009-08-22  Ralf Wildenhues  <Ralf.Wildenhues@gmx.de>

	* configure: Regenerate.

2009-08-09  Douglas B Rupp  <rupp@gnat.com>

	* config.host (ia64-hp-*vms*): New target.
	(alpha64-dec-*vms*,alpha*-dec-*vms*): Fix for config/vms and unify
	with ia64-hp-*vms*.

2009-07-30  Ralf Wildenhues  <Ralf.Wildenhues@gmx.de>

	* configure.ac: Add snippet for maintainer-mode.
	* configure: Regenerate.
	* Makefile.in (AUTOCONF, configure_deps): New variables.
	($(srcdir)/configure)): New rule, active only with maintainer
	mode turned on.

2009-06-23  DJ Delorie  <dj@redhat.com>

	Add MeP port.
	* config.host: Add mep support.

2009-06-22  Kai Tietz  <kai.tietz@onevision.com>

	* config.host: Add i386/${host_address}/t-fprules-softfp and
	t-softfp to tmake_file for i[34567]86-*-mingw*, x86_64-*-mingw*.

	* config/i386/64/_divtc3.c: Disable usage of .symver assembly symbol
	for mingw targets.
	* config/i386/64/_multc3.c: Likewise.
	* config/i386/64/_powitf2.c: Likewise.
	* config/i386/64/eqtf2.c: Likewise.
	* config/i386/64/getf2.c: Likewise.
	* config/i386/64/letf2.c: Likewise.
	* config/i386/64/letf2.c: Likewise.
	* config/i386/64/sfp-machine.h (_FP_W_TYPE): Define as
	unsigned long long for x64 mingw targets.
	(_FP_WS_TYPE): Define as signed long long for x64 mingw target.
	(_FP_I_TYPE): Define as long long for x64 mingw target.

2009-06-10  Maciej W. Rozycki  <macro@linux-mips.org>

	* config.host (vax-*-linux*): New.

2009-05-31  Anthony Green  <green@moxielogic.com>

	* config.host: Add moxie support.
	* config/moxie/t-moxie: New file.

2009-05-29  David Billinghurst <billingd@gcc.gnu.org>

	* config.host: Add i386/${host_address}/t-fprules-softfp and
	t-softfp to tmake_file for i[34567]86-*-cygwin*.

2009-04-17  Aurelien Jarno  <aurelien@aurel32.net>

	* config.host: Add i386/${host_address}/t-fprules-softfp to
	tmake_file for i[34567]86-*-kfreebsd*-gnu, x86_64-*-kfreebsd*-gnu*.

2009-04-09  Nick Clifton  <nickc@redhat.com>

	* config/ia64/tf-signs.c: Change copyright header to refer to
	version 3 of the GNU General Public License with version 3.1
	of the GCC Runtime Library Exception and to point readers at
	the COPYING3 and COPYING3.RUNTIME files and the FSF's license
	web page.
	* config/i386/32/tf-signs.c: Likewise.
	* config/libbid/_addsub_dd.c: Likewise.
	* config/libbid/_addsub_sd.c: Likewise.
	* config/libbid/_addsub_td.c: Likewise.
	* config/libbid/_dd_to_df.c: Likewise.
	* config/libbid/_dd_to_di.c: Likewise.
	* config/libbid/_dd_to_sd.c: Likewise.
	* config/libbid/_dd_to_sf.c: Likewise.
	* config/libbid/_dd_to_si.c: Likewise.
	* config/libbid/_dd_to_td.c: Likewise.
	* config/libbid/_dd_to_tf.c: Likewise.
	* config/libbid/_dd_to_udi.c: Likewise.
	* config/libbid/_dd_to_usi.c: Likewise.
	* config/libbid/_dd_to_xf.c: Likewise.
	* config/libbid/_df_to_dd.c: Likewise.
	* config/libbid/_df_to_sd.c: Likewise.
	* config/libbid/_df_to_td.c: Likewise.
	* config/libbid/_di_to_dd.c: Likewise.
	* config/libbid/_di_to_sd.c: Likewise.
	* config/libbid/_di_to_td.c: Likewise.
	* config/libbid/_div_dd.c: Likewise.
	* config/libbid/_div_sd.c: Likewise.
	* config/libbid/_div_td.c: Likewise.
	* config/libbid/_eq_dd.c: Likewise.
	* config/libbid/_eq_sd.c: Likewise.
	* config/libbid/_eq_td.c: Likewise.
	* config/libbid/_ge_dd.c: Likewise.
	* config/libbid/_ge_sd.c: Likewise.
	* config/libbid/_ge_td.c: Likewise.
	* config/libbid/_gt_dd.c: Likewise.
	* config/libbid/_gt_sd.c: Likewise.
	* config/libbid/_gt_td.c: Likewise.
	* config/libbid/_isinfd128.c: Likewise.
	* config/libbid/_isinfd32.c: Likewise.
	* config/libbid/_isinfd64.c: Likewise.
	* config/libbid/_le_dd.c: Likewise.
	* config/libbid/_le_sd.c: Likewise.
	* config/libbid/_le_td.c: Likewise.
	* config/libbid/_lt_dd.c: Likewise.
	* config/libbid/_lt_sd.c: Likewise.
	* config/libbid/_lt_td.c: Likewise.
	* config/libbid/_mul_dd.c: Likewise.
	* config/libbid/_mul_sd.c: Likewise.
	* config/libbid/_mul_td.c: Likewise.
	* config/libbid/_ne_dd.c: Likewise.
	* config/libbid/_ne_sd.c: Likewise.
	* config/libbid/_ne_td.c: Likewise.
	* config/libbid/_sd_to_dd.c: Likewise.
	* config/libbid/_sd_to_df.c: Likewise.
	* config/libbid/_sd_to_di.c: Likewise.
	* config/libbid/_sd_to_sf.c: Likewise.
	* config/libbid/_sd_to_si.c: Likewise.
	* config/libbid/_sd_to_td.c: Likewise.
	* config/libbid/_sd_to_tf.c: Likewise.
	* config/libbid/_sd_to_udi.c: Likewise.
	* config/libbid/_sd_to_usi.c: Likewise.
	* config/libbid/_sd_to_xf.c: Likewise.
	* config/libbid/_sf_to_dd.c: Likewise.
	* config/libbid/_sf_to_sd.c: Likewise.
	* config/libbid/_sf_to_td.c: Likewise.
	* config/libbid/_si_to_dd.c: Likewise.
	* config/libbid/_si_to_sd.c: Likewise.
	* config/libbid/_si_to_td.c: Likewise.
	* config/libbid/_td_to_dd.c: Likewise.
	* config/libbid/_td_to_df.c: Likewise.
	* config/libbid/_td_to_di.c: Likewise.
	* config/libbid/_td_to_sd.c: Likewise.
	* config/libbid/_td_to_sf.c: Likewise.
	* config/libbid/_td_to_si.c: Likewise.
	* config/libbid/_td_to_tf.c: Likewise.
	* config/libbid/_td_to_udi.c: Likewise.
	* config/libbid/_td_to_usi.c: Likewise.
	* config/libbid/_td_to_xf.c: Likewise.
	* config/libbid/_tf_to_dd.c: Likewise.
	* config/libbid/_tf_to_sd.c: Likewise.
	* config/libbid/_tf_to_td.c: Likewise.
	* config/libbid/_udi_to_dd.c: Likewise.
	* config/libbid/_udi_to_sd.c: Likewise.
	* config/libbid/_udi_to_td.c: Likewise.
	* config/libbid/_unord_dd.c: Likewise.
	* config/libbid/_unord_sd.c: Likewise.
	* config/libbid/_unord_td.c: Likewise.
	* config/libbid/_usi_to_dd.c: Likewise.
	* config/libbid/_usi_to_sd.c: Likewise.
	* config/libbid/_usi_to_td.c: Likewise.
	* config/libbid/_xf_to_dd.c: Likewise.
	* config/libbid/_xf_to_sd.c: Likewise.
	* config/libbid/_xf_to_td.c: Likewise.
	* config/libbid/bid128.c: Likewise.
	* config/libbid/bid128_2_str.h: Likewise.
	* config/libbid/bid128_2_str_macros.h: Likewise.
	* config/libbid/bid128_2_str_tables.c: Likewise.
	* config/libbid/bid128_add.c: Likewise.
	* config/libbid/bid128_compare.c: Likewise.
	* config/libbid/bid128_div.c: Likewise.
	* config/libbid/bid128_fma.c: Likewise.
	* config/libbid/bid128_logb.c: Likewise.
	* config/libbid/bid128_minmax.c: Likewise.
	* config/libbid/bid128_mul.c: Likewise.
	* config/libbid/bid128_next.c: Likewise.
	* config/libbid/bid128_noncomp.c: Likewise.
	* config/libbid/bid128_quantize.c: Likewise.
	* config/libbid/bid128_rem.c: Likewise.
	* config/libbid/bid128_round_integral.c: Likewise.
	* config/libbid/bid128_scalb.c: Likewise.
	* config/libbid/bid128_sqrt.c: Likewise.
	* config/libbid/bid128_string.c: Likewise.
	* config/libbid/bid128_to_int16.c: Likewise.
	* config/libbid/bid128_to_int32.c: Likewise.
	* config/libbid/bid128_to_int64.c: Likewise.
	* config/libbid/bid128_to_int8.c: Likewise.
	* config/libbid/bid128_to_uint16.c: Likewise.
	* config/libbid/bid128_to_uint32.c: Likewise.
	* config/libbid/bid128_to_uint64.c: Likewise.
	* config/libbid/bid128_to_uint8.c: Likewise.
	* config/libbid/bid32_to_bid128.c: Likewise.
	* config/libbid/bid32_to_bid64.c: Likewise.
	* config/libbid/bid64_add.c: Likewise.
	* config/libbid/bid64_compare.c: Likewise.
	* config/libbid/bid64_div.c: Likewise.
	* config/libbid/bid64_fma.c: Likewise.
	* config/libbid/bid64_logb.c: Likewise.
	* config/libbid/bid64_minmax.c: Likewise.
	* config/libbid/bid64_mul.c: Likewise.
	* config/libbid/bid64_next.c: Likewise.
	* config/libbid/bid64_noncomp.c: Likewise.
	* config/libbid/bid64_quantize.c: Likewise.
	* config/libbid/bid64_rem.c: Likewise.
	* config/libbid/bid64_round_integral.c: Likewise.
	* config/libbid/bid64_scalb.c: Likewise.
	* config/libbid/bid64_sqrt.c: Likewise.
	* config/libbid/bid64_string.c: Likewise.
	* config/libbid/bid64_to_bid128.c: Likewise.
	* config/libbid/bid64_to_int16.c: Likewise.
	* config/libbid/bid64_to_int32.c: Likewise.
	* config/libbid/bid64_to_int64.c: Likewise.
	* config/libbid/bid64_to_int8.c: Likewise.
	* config/libbid/bid64_to_uint16.c: Likewise.
	* config/libbid/bid64_to_uint32.c: Likewise.
	* config/libbid/bid64_to_uint64.c: Likewise.
	* config/libbid/bid64_to_uint8.c: Likewise.
	* config/libbid/bid_b2d.h: Likewise.
	* config/libbid/bid_binarydecimal.c: Likewise.
	* config/libbid/bid_conf.h: Likewise.
	* config/libbid/bid_convert_data.c: Likewise.
	* config/libbid/bid_decimal_data.c: Likewise.
	* config/libbid/bid_decimal_globals.c: Likewise.
	* config/libbid/bid_div_macros.h: Likewise.
	* config/libbid/bid_dpd.c: Likewise.
	* config/libbid/bid_flag_operations.c: Likewise.
	* config/libbid/bid_from_int.c: Likewise.
	* config/libbid/bid_functions.h: Likewise.
	* config/libbid/bid_gcc_intrinsics.h: Likewise.
	* config/libbid/bid_inline_add.h: Likewise.
	* config/libbid/bid_internal.h: Likewise.
	* config/libbid/bid_round.c: Likewise.
	* config/libbid/bid_sqrt_macros.h: Likewise.

2009-04-09  Jakub Jelinek  <jakub@redhat.com>

	* Makefile.in: Change copyright header to refer to version
	3 of the GNU General Public License and to point readers at the
	COPYING3 file and the FSF's license web page.
	* config.host: Likewise.

2009-04-07  Alan Modra  <amodra@bigpond.net.au>

	* config.host: Reorder and merge to match config.gcc change.

2009-04-03  Alan Modra  <amodra@bigpond.net.au>

	* config.host (powerpc-*-linux*altivec*, powerpc-*-linux*spe): Delete.

2009-03-28  Joseph Myers  <joseph@codesourcery.com>

	* config.host (arm-*-coff*, armel-*-coff*, arm-semi-aof,
	armel-semi-aof, h8300-*-*, i[34567]86-*-aout*, i[34567]86-*-coff*,
	m68k-*-aout*, m68k-*-coff*, pdp11-*-bsd, rs6000-ibm-aix4.[12]*,
	powerpc-ibm-aix4.[12]*, sh-*-*): Remove.

2009-02-12  Uros Bizjak  <ubizjak@gmail.com>

	* config.host (ia64*-*-linux*): Add t-softfp to tmake_file.
	* config/ia64/tf-signs.c (__copysigntf3, __fabstf2): Prototype.

2009-02-12  H.J. Lu  <hongjiu.lu@intel.com>

	* config.host (ia64*-*-linux*): Add ia64/t-fprules-softfp and
	ia64/t-softfp-compat to tmake_file.

	* Makefile.in (gen-hide-list): Ignore .*_compat and .*@.*.

	* config/ia64/__divxf3.asm: New.
	* config/ia64/_fixtfdi.asm: Likewise.
	* config/ia64/_fixunstfdi.asm: Likewise.
	* config/ia64/_floatditf.asm: Likewise.
	* config/ia64/t-fprules-softfp: Likewise.
	* config/ia64/t-softfp-compat: Likewise.
	* config/ia64/tf-signs.c: Likewise.

2009-01-18  Ben Elliston  <bje@au.ibm.com>

	* config/i386/32/tf-signs.c (__copysigntf3, __fabstf2): Prototype.

2009-01-16  Ben Elliston  <bje@au.ibm.com>

	* config.host (i[34567]86-*-linux*, x86_64-*-linux*): Add t-softfp
	to tmake_file.

2009-01-13  Ben Elliston  <bje@au.ibm.com>

	* config/t-softfp: New file.
	* config.host (powerpc64-*-linux*, powerpc64-*-gnu*): Add t-softfp.
	(powerpc-*-linux*spe*, powerpc-*-linux*): Likewise.

2009-01-05  Joel Sherrill <joel.sherrill@oarcorp.com>

	* config.host: Add m32r*-*-rtems*.

2008-12-01  Joel Sherrill <joel.sherrill@oarcorp.com>

	* config.host: Add m32c*-*-rtems*.

2008-11-20  Rainer Orth  <ro@TechFak.Uni-Bielefeld.DE>

	PR bootstrap/33100
	* configure.ac (i?86-*-solaris2.1[0-9]*): Only include
	i386/t-crtstuff if linker supports ZERO terminator unwind entries.
	* configure: Regenerate.
	* config.host (i[34567]86-*-solaris2*): Move i386/t-sol2 in
	tmake_file here from gcc/config.gcc.
	Move extra_parts here from gcc/config.gcc.
	* config/i386/t-sol2: Move here from gcc/config/i386.
	Use gcc_srcdir instead of srcdir.

2008-11-18  Adam Nemet  <anemet@caviumnetworks.com>

	* config.host (mipsisa64r2-*-elf* | mipsisa64r2el-*-elf*): New
	case.

2008-11-09  Thomas Schwinge  <tschwinge@gnu.org>

	* config.host <t-tls>: Also enable for GNU/kFreeBSD and GNU/kNetBSD.

2008-10-08  Thomas Schwinge  <tschwinge@gnu.org>

	* config.host: Fold `*-*-gnu*' cases into the Linux ones.

2008-09-03  Hari Sandanagobalane  <hariharan@picochip.com>

	Add picoChip port.
	* config.host: Add picochip-*-*.

2008-08-06  Bob Wilson  <bob.wilson@acm.org>

	* config.host: Match more processor names for Xtensa.

2008-07-08  H.J. Lu  <hongjiu.lu@intel.com>

	* config/i386/64/t-softfp-compat: Update comments.

2008-07-07  H.J. Lu  <hongjiu.lu@intel.com>

	* config/i386/64/_divtc3-compat.c: Moved to ...
	* config/i386/64/_divtc3.c: Here.

	* config/i386/64/_multc3-compat.c: Moved to ...
	* config/i386/64/_multc3.c: Here.

	* config/i386/64/_powitf2-compat.c: Moved to ...
	* config/i386/64/_powitf2.c: Here.

	* config/i386/64/t-softfp-compat (libgcc2-tf-compats): Add
	.c suffix instead of -compat.c.

2008-07-05  Uros Bizjak  <ubizjak@gmail.com>

	* config/i386/32/sfp-machine.h (_FP_MUL_MEAT_S): Remove.
	(_FP_MUL_MEAT_D): Ditto.
	(_FP_DIV_MEAT_S): Ditto.
	(_FP_DIV_MEAT_D): Ditto.

2008-07-03  Richard Sandiford  <rdsandiford@googlemail.com>

	* Makefile.in: Add support for __sync_* libgcc functions.

2008-07-03  H.J. Lu  <hongjiu.lu@intel.com>

	* shared-object.mk ($(base)_s$(objext)): Remove -DSHARED.

2008-07-02  H.J. Lu  <hongjiu.lu@intel.com>

	PR boostrap/36702
	* config.host: Only include 32bit t-fprules-softfp for Darwin/x86
	and Linux/x86.  Include 64bit t-softfp-compat for Linux/x86.

	* config/i386/64/t-fprules-softfp: Moved to ...
	* config/i386/64/t-softfp-compat: This.  New.

2008-07-02  Uros Bizjak  <ubizjak@gmail.com>

	* config/i386/32/sfp-machine.h (FP_HANDLE_EXCEPTIONS) [FP_EX_INVALID]:
	Initialize f with 0.0.

2008-07-02  H.J. Lu  <hongjiu.lu@intel.com>

	PR target/36669
	* shared-object.mk ($(base)_s$(objext)): Add -DSHARED.

	* config/i386/64/_divtc3-compat.c: New.
	* config/i386/64/_multc3-compat.c: Likewise.
	* config/i386/64/_powitf2-compat.c: Likewise.
	* config/i386/64/eqtf2.c: Likewise.
	* config/i386/64/getf2.c: Likewise.
	* config/i386/64/letf2.c: Likewise.
	* config/i386/64/t-fprules-softfp: Likewise.

2008-07-02  H.J. Lu  <hongjiu.lu@intel.com>

	* config.host: Add i386/${host_address}/t-fprules-softfp to
	tmake_file for i[34567]86-*-darwin*, x86_64-*-darwin*,
	i[34567]86-*-linux*, x86_64-*-linux*.

	* configure.ac: Set host_address to 64 or 32 for x86.
	* configure: Regenerated.

	* Makefile.in (config.status): Also depend on
	$(srcdir)/config.host.

	* config/i386/32/t-fprules-softfp: New.
	* config/i386/32/tf-signs.c: Likewise.

	* config/i386/64/sfp-machine.h: New. Moved from gcc.

2008-07-02  H.J. Lu  <hongjiu.lu@intel.com>
	    Uros Bizjak  <ubizjak@gmail.com>

	* config/i386/32/sfp-machine.h: New.

2008-06-26  Nathan Froyd  <froydnj@codesourcery.com>

	* config/rs6000/t-ppccomm: Remove rules that conflict with
	auto-generated rules.

2008-06-17  Ralf Wildenhues  <Ralf.Wildenhues@gmx.de>

	* configure.ac: sinclude override.m4.
	* configure: Regenerate.

2008-06-11  Bernhard Fischer  <aldot@gcc.gnu.org>

	* configure: Regenerate.

2008-06-10  Joseph Myers  <joseph@codesourcery.com>

	* Makefile.in (DECNUMINC): Remove
	-I$(MULTIBUILDTOP)../../libdecnumber.
	* gstdint.h: New.

2008-06-07  Joseph Myers  <joseph@codesourcery.com>

	* config.host (strongarm*-*-*, ep9312*-*-*, xscale-*-*,
	parisc*-*-*, m680[012]0-*-*, *-*-linux*libc1*, *-*-linux*aout*,
	alpha*-*-unicosmk*, strongarm*-*-freebsd*, ep9312-*-elf,
	arm*-*-kaos*, cris-*-aout, parisc*64*-*-linux*, parisc*-*-linux*,
	hppa1.1-*-pro*, hppa1.1-*-osf*, hppa1.1-*-bsd*,
	i[34567]86-sequent-ptx4*, i[34567]86-sequent-sysv4*,
	i[34567]86-*-beoself*, i[34567]86-*-beos*, i[34567]86-*-sco3.2v5*,
	i[34567]86-*-sysv5*, i[34567]86-*-sysv4*, i[34567]86-*-uwin*,
	i[34567]86-*-kaos*, m68020-*-elf*, m68010-*-netbsdelf*,
	mips-wrs-windiss, mt-*-elf, powerpc-*-beos*, powerpc-*-chorusos*,
	powerpc-wrs-windiss*, powerpcle-*-sysv*, powerpc-*-kaos*,
	powerpcle-*-kaos*, sh*-*-kaos*, sparc-*-sysv4*, strongarm-*-elf*,
	strongarm-*-pe, strongarm-*-kaos*, vax-*-bsd*, vax-*-sysv*,
	vax-*-ultrix*, xscale-*-elf, xscale-*-coff): Remove.

2008-05-25  Arthur Loiret  <arthur.loiret@u-psud.fr>

	* config.host (sh2[lbe]*-*-linux*): Allow target.

2008-04-30  Nathan Froyd  <froydnj@codesourcery.com>

	* config/rs6000/t-ppccomm: Add build rules for new files.
	(LIB2ADD_ST): New variable.

2008-04-07  Andy Hutchinson  <hutchinsonandy@aim.com>

	PR target/34210
	PR target/35508
	* config.host (avr-*-*): Add avr cpu_type and avr tmake_file.
	* config/t-avr: New file. Build 16bit libgcc functions.

2008-03-02  Jakub Jelinek  <jakub@redhat.com>

	PR target/35401
	* config/t-slibgcc-darwin: Make install-leaf dependent on
	install-darwin-libgcc-stubs instead of install.

2008-01-25  Joseph Myers  <joseph@codesourcery.com>

	* config.host (tic4x-*-*, c4x-*-rtems*, tic4x-*-rtems*, c4x-*,
	tic4x-*, h8300-*-rtemscoff*, ns32k-*-netbsdelf*, ns32k-*-netbsd*,
	sh-*-rtemscoff*): Remove cases.

2007-12-27  Richard Sandiford  <rsandifo@nildram.co.uk>

	* Makefile.in (all): Use install-leaf rather than install.
	(install): Split most of the rule into...
	(install-leaf): ...this new one.

2007-12-19  Etsushi Kato  <ek.kato@gmail.com>
	    Paolo Bonzini  <bonzini@gnu.org>

	PR target/30572
	* Makefile.in: Use @shlib_slibdir@ substitution to get
	correct install name on darwin.
	* config/t-slibgcc-darwin: Use @shlib_slibdir@ for -install_name.

2007-12-15  Hans-Peter Nilsson  <hp@axis.com>

	* config.host (crisv32-*-elf, crisv32-*-none): New, same as
	cris-*-elf and cris-*-none.
	(crisv32-*-linux*): Similar, as cris-*-linux*.

2007-11-20  Rask Ingemann Lambertsen  <rask@sygehus.dk>

	* config.host (ia64*-*-elf*): Build ia64 specific libgcc parts.

2007-10-27  H.J. Lu  <hongjiu.lu@intel.com>

	PR regression/33926
	* configure.ac: Replace have_cc_tls with gcc_cv_have_cc_tls.
	* configure: Regenerated.

2007-09-27  H.J. Lu  <hongjiu.lu@intel.com>

	* Makefile.in (dfp-filenames): Replace decimal_globals,
	decimal_data, binarydecimal and convert_data with
	bid_decimal_globals, bid_decimal_data, bid_binarydecimal
	and bid_convert_data, respectively.

2007-09-17  Chao-ying Fu  <fu@mips.com>
	    Nigel Stephens  <nigel@mips.com>

	* fixed-obj.mk: New file to support fine-grain fixed-point functions.
	* Makefile.in (fixed_point): Define.
	Check if fixed_point is yes to build support functions.
	* configure.ac: Check for fixed_point support.
	* configure: Regenerated.
	* gen-fixed.sh: New file to generate lists of fixed-point labels,
	funcs, modes, from, to.

2007-09-11  Janis Johnson  <janis187@us.ibm.com

	* Makefile.in (dfp-filenames): Add bid128_noncomp.

2007-09-10  Janis Johnson  <janis187@us.ibm.com>

	* Makefile.in (dfp-filenames): Remove decUtility, add
	decDouble, decPacked, decQuad, decSingle.

2007-08-27  Hans Kester  <hans.kester@ellips.nl>

	* config.host : Add x86_64-elf target.

2007-07-06  H.J. Lu  <hongjiu.lu@intel.com>

	* configure.ac (set_have_cc_tls): Add a missing =.
	* configure: Regenerated.

2007-07-06  H.J. Lu  <hongjiu.lu@intel.com>

	* config.host (tmake_file): Add t-tls for i[34567]86-*-linux*
	and x86_64-*-linux*.

	* config/t-tls: New file.

	* Makefile.in (INTERNAL_CFLAGS): Add @set_have_cc_tls@.

	* configure.ac: Include ../config/enable.m4 and
	../config/tls.m4.  Use GCC_CHECK_CC_TLS to check if assembler
	supports TLS and substitute set_have_cc_tls.
	* configure: Regenerated.

2007-07-04  H.J. Lu  <hongjiu.lu@intel.com>

	* Makefile.in: Use libbid for DFP when BID is enabled.

2007-06-14  Danny Smith  <dannysmith@users.sourceforge.net>

	* config.host(*-cygwin* |*-mingw* ): Add crtbegin.o, crtend.o to
	extra_parts. Add config/i386/t-cygming to tmake_file.
	* config/i386/t-cygming: New file with rules for crtbegin.o, crtend.o.

2007-05-29  Zuxy Meng  <zuxy.meng@gmail.com>
	    Danny Smith  <dannysmith@users.sourceforge.net>

	PR target/29498
	* config.host (i[34567]86-*-cygwin* | i[34567]86-*-mingw*) Add
	crtfastmath.o to extra_parts.  Add i386/t-crtfm to tmake_file.
	* config/i386/t-crtfm: Compile crtfastmath.o with
	-minline-all-stringops.

2007-05-10  Richard Sandiford  <richard@codesourcery.com>

	* config.host (sparc-wrs-vxworks): New target.

2007-04-14  Kazu Hirata  <kazu@codesourcery.com>

	* config.host: Recognize fido.

2007-04-04  Janis Johnson  <janis187@us.ibm.com>

	* configure: Check host, not target, for decimal float support.

2007-04-03  Uros Bizjak  <ubizjak@gmail.com>

	* config/i386/t-crtpc: New file.
	* config.host (i[34567]86-*-linux*): Add i386/t-crtpc to tm-file.
	(x86_64-*-linux*): Ditto.

2007-02-30  Kai Tietz  <kai.tietz@onevision.com>

	* config.host (x86_64-*-mingw*): New target.

2007-03-23  Michael Meissner  <michael.meissner@amd.com>
	    H.J. Lu  <hongjiu.lu@intel.com>

	* Makefile.in (enable_decimal_float): New.
	(DECNUMINC): Add
	-I$(srcdir)/../libdecnumber/$(enable_decimal_float).
	(dec-objects): Move decimal32, decimal64 and decimal128 to ...
	(decbits-filenames): This.
	(decbits-objects): New.
	(libgcc-objects): Add $(decbits-objects).

	* configure.ac: Support * --enable-decimal-float={no,yes,bid,dpd}.
	Substitute enable_decimal_float.
	* configure: Regenerated.

2007-03-19  Hans-Peter Nilsson  <hp@axis.com>

	* config.host (cris-*-elf | cris-*-none): Set extra_parts.

2007-03-12  Brooks Moses  <brooks.moses@codesourcery.com>

	* Makefile.in (install-info): New dummy target.

2007-03-05  Bernd Schmidt  <bernd.schmidt@analog.com>

	* config.host (bfin*-linux-uclibc*): Set extra_parts.

2007-03-01  Brooks Moses  <brooks.moses@codesourcery.com>

	* Makefile.in: Add install-html and install-pdf dummy
	targets.

2007-02-05  Roger Sayle  <roger@eyesopen.com>
	    Daniel Jacobowitz  <dan@codesourcery.com>

	* Makefile.in <LIBUNWIND>: Make libgcc_s.so depend on libunwind.so.
	(libgcc_s.so): Append -B./ to CFLAGS for $(SHLIB_LINK).
	(libunwind.so): Likewise for $(SHLIBUNWIND_LINK).

2007-01-29  Janis Johnson  <janis187@us.ibm.com>

	* Makefile.in (dec-filenames): Add decExcept.

2007-01-28  Daniel Jacobowitz  <dan@codesourcery.com>

	PR bootstrap/30469
	* Makefile.in (CFLAGS): Forcibly remove -fprofile-generate and
	-fprofile-use.

2007-01-25  Daniel Jacobowitz  <dan@codesourcery.com>

	* configure.ac: Add --enable-version-specific-runtime-libs.
	Correct $slibdir default.
	* configure: Regenerated.

2007-01-23  Joseph Myers  <joseph@codesourcery.com>

	* config/rs6000/t-ldbl128: Always use -mlong-double-128.

2007-01-21  Andrew Pinski  <pinskia@gmail.com>

	PR target/30519
	* config.host (alpha*-*-linux*): Set extra_parts.

2007-01-09  Kaz Kojima  <kkojima@gcc.gnu.org>

	* config/sh/t-linux: New.
	* config.host (sh*-*-linux*): Set tmake_file.

2007-01-05  Daniel Jacobowitz  <dan@codesourcery.com>

	* Makefile.in (install): Handle multilibs.

2007-01-04  Brooks Moses  <brooks.moses@codesourcery.com>

	* Makefile.in: Added .PHONY entry for documentation targets.

2007-01-04  Brooks Moses  <brooks.moses@codesourcery.com>

	* Makefile.in: Add empty info, html, dvi, pdf targets.

2007-01-04  Mike Stump  <mrs@apple.com>

	* Makefile.in (MAKEINFO): Remove.
	(PERL): Likewise.

2007-01-04  Paolo Bonzini  <bonzini@gnu.org>

	* configure.ac: Add GCC_TOPLEV_SUBDIRS.
	* configure: Regenerate.
	* Makefile.in (host_subdir): Substitute it.
	(gcc_objdir): Use it.

2007-01-04  Daniel Jacobowitz  <dan@codesourcery.com>

	* config.host (ia64*-*-linux*): Set tmake_file.

2007-01-04  Daniel Jacobowitz  <dan@codesourcery.com>

	* Makefile.in (version): Define.

2007-01-03  Daniel Jacobowitz  <dan@codesourcery.com>
	    Paolo Bonzini  <bonzini@gnu.org>

	* Makefile.in, config/i386/t-darwin, config/i386/t-darwin64,
	config/i386/t-nwld, config/rs6000/t-darwin, config/rs6000/t-ldbl128,
	config/i386/t-crtfm, config/alpha/t-crtfm, config/ia64/t-ia64,
	config/sparc/t-crtfm, config/t-slibgcc-darwin,
	config/rs6000/t-ppccomm, config.host, configure.ac, empty.mk,
	shared-object.mk, siditi-object.mk, static-object.mk: New files.
	* configure: Generated.<|MERGE_RESOLUTION|>--- conflicted
+++ resolved
@@ -1,8 +1,3 @@
-<<<<<<< HEAD
-2014-10-30  Release Manager
-
-	* GCC 4.9.2 released.
-=======
 2015-07-16  Release Manager
 
 	* GCC 5.2.0 released.
@@ -370,7 +365,6 @@
 	rs6000/t-e500v1-fp and t-hardfp; do not use t-softfp-sfdf and
 	t-softfp-excl.  For e500v2, use t-hardfp-sfdf, rs6000/t-e500v2-fp
 	and t-hardfp; do not use t-softfp-sfdf and t-softfp-excl.
->>>>>>> 7b26e389
 
 2014-10-26  John David Anglin  <danglin@gcc.gnu.org>
 
@@ -378,13 +372,6 @@
 	(pa32_fallback_frame_state): Use pa32_read_access_ok to check if
 	memory read accesses are ok.
 
-<<<<<<< HEAD
-2014-10-22  Georg-Johann Lay  <avr@gjlay.de>
-
-	PR target/63223
-	* config/avr/lib1funcs.S (__do_global_dtors): Reverse execution
-	order to first...last.
-=======
 2014-10-25  Joseph Myers  <joseph@codesourcery.com>
 
 	* configure.ac (ppc_fp_type): Set variable on powerpc*-*-linux*.
@@ -557,18 +544,12 @@
 2014-09-18  Joseph Myers  <joseph@codesourcery.com>
 
 	* libgcc2.c (CEXT): Define using __LIBGCC_*_FUNC_EXT__.
->>>>>>> 7b26e389
 
 2014-09-18  Joseph Myers  <joseph@codesourcery.com>
 
 	* config/i386/sfp-machine.h (FP_TRAPPING_EXCEPTIONS): Treat clear
 	bits not set bits as indicating trapping exceptions.
 
-<<<<<<< HEAD
-2014-09-11  Georg-Johann Lay  <avr@gjlay.de>
-
-	Backport from 2014-09-11 trunk r215152.
-=======
 2014-09-17  Nathan sidwell  <nathan@acm.org>
 
 	* Makefile.in (LIBGCOV_INTERFACE): Add _gcov_dump from ...
@@ -608,7 +589,6 @@
 	(LIBGCC2_HAS_DF_MODE): Define using __LIBGCC_HAS_DF_MODE__.
 
 2014-09-11  Georg-Johann Lay  <avr@gjlay.de>
->>>>>>> 7b26e389
 
 	PR target/63223
 	* config/avr/libgcc.S (__tablejump2__): Rewrite to use RAMPZ, ELPM
@@ -619,8 +599,6 @@
 	Add _tablejump2.
 	(XICALL, XIJMP): New macros.
 
-<<<<<<< HEAD
-=======
 2014-09-09  Marcus Shawcroft  <marcus.shawcroft@arm.com>
 	Ramana Radhakrishnan  <ramana.radhakrishnan@arm.com>
 
@@ -820,25 +798,12 @@
 	(__gcov_reset): Adjust for changed interfaces.
 	(__gcov_fork): Remove local declaration of __gcov_flush_mx.
 
->>>>>>> 7b26e389
 2014-08-04  Rohit  <rohitarulraj@freescale.com>
 
 	PR target/60102
 	* config/rs6000/linux-unwind.h (ppc_fallback_frame_state): Update
 	based on change in SPE high register numbers and 3 HTM registers.
 
-<<<<<<< HEAD
-2014-07-16  Release Manager
-
-	* GCC 4.9.1 released.
-
-2014-05-27  Georg-Johann Lay  <avr@gjlay.de>
-
-	Backport from 2014-05-27 mainline r210322.
-
-	PR libgcc/61152
-	* config/arm/bpabi-lib.h (License): Add GCC Runtime Library Exception.
-=======
 2014-08-01  Nathan Sidwell  <nathan@acm.org>
 
 	* Makefile.in (LIBGCOV_MERGE, LIBGCOV_PROFILER,
@@ -1003,19 +968,12 @@
 	* unwind-seh.c (_Unwind_GetGR): Check for proper
 	index range.
 	(_Unwind_SetGR): Likewise.
->>>>>>> 7b26e389
 
 2014-05-22  Nick Clifton  <nickc@redhat.com>
 
 	* config/msp430/t-msp430 (HOST_LIBGCC2_CFLAGS): Add
 	-mhwmult=none.
 
-<<<<<<< HEAD
-2014-05-21  Maciej W. Rozycki  <macro@codesourcery.com>
-
-	Backport from mainline
-	2014-05-21  Maciej W. Rozycki  <macro@codesourcery.com>
-=======
 2014-05-22  Teresa Johnson  <tejohnson@google.com>
 
 	* libgcov-driver.c (gcov_error): Move declaration before gcov-io.c
@@ -1030,18 +988,11 @@
 	* config/i386/dragonfly-unwind.h: New.
 
 2014-05-21  Maciej W. Rozycki  <macro@codesourcery.com>
->>>>>>> 7b26e389
 
 	PR libgcc/60166
 	* config/arm/sfp-machine.h (_FP_NANFRAC_H, _FP_NANFRAC_S)
 	(_FP_NANFRAC_D, _FP_NANSIGN_Q): Set the quiet bit.
 
-<<<<<<< HEAD
-2014-05-15  Rainer Orth  <ro@CeBiTec.Uni-Bielefeld.DE>
-
-	Backport from mainline
-	2014-05-08  Rainer Orth  <ro@CeBiTec.Uni-Bielefeld.DE>
-=======
 2014-05-13  Bernd Edlinger  <bernd.edlinger@hotmail.de>
 
 	* unwind-seh.c (_Unwind_Backtrace): Uncommented, finished
@@ -1052,7 +1003,6 @@
 	* config/arm/bpabi-lib.h (License): Add GCC Runtime Library Exception.
 
 2014-05-08  Rainer Orth  <ro@CeBiTec.Uni-Bielefeld.DE>
->>>>>>> 7b26e389
 
 	PR libgcc/61097
 	* config/t-slibgcc-sld: Only build and install libgcc-unwind.map
@@ -1065,11 +1015,6 @@
 	__deregister_frame_info, _Jv_RegisterClasses): Compile weak default
 	functions only for 64-bit systems.
 
-<<<<<<< HEAD
-2014-04-22  Release Manager
-
-	* GCC 4.9.0 released.
-=======
 2014-04-25  Rainer Orth  <ro@CeBiTec.Uni-Bielefeld.DE>
 
 	* config/i386/crtfastmath.c [!__x86_64__ && __sun__ && __svr4__]
@@ -1085,7 +1030,6 @@
 	Solaris 9 single-threaded support.  Add call_user_handler code
 	sequences.
 	(sparc_is_sighandler): Likewise.
->>>>>>> 7b26e389
 
 2014-03-27  Andreas Krebbel  <Andreas.Krebbel@de.ibm.com>
 
