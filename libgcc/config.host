--- conflicted
+++ resolved
@@ -161,15 +161,12 @@
 	;;
 nios2*-*-*)
 	cpu_type=nios2
-<<<<<<< HEAD
 	;;
 or1k-*-*)
 	cpu_type=or1k
 	;;
 or1knd-*-*)
 	cpu_type=or1k
-=======
->>>>>>> a7aa3838
 	;;
 powerpc*-*-*)
 	cpu_type=rs6000
@@ -920,7 +917,6 @@
 	tmake_file="$tmake_file nios2/t-nios2 t-softfp-sfdf t-softfp-excl t-softfp"
 	extra_parts="$extra_parts crti.o crtn.o"
 	;;
-<<<<<<< HEAD
 or1k*-*-linux* | or1k*-*-uclinux*)
 	tmake_file="$tmake_file or1k/t-or1k or1k/t-linux or1k/t-crtstuff t-softfp-sfdf t-softfp"
 	md_unwind_header=or1k/linux-unwind.h
@@ -929,8 +925,6 @@
 	tmake_file="$tmake_file or1k/t-or1k or1k/t-linux or1k/t-crtstuff t-softfp-sfdf t-softfp"
 	extra_parts="crtbegin.o crtbeginS.o crtbeginT.o crtend.o crtendS.o crti.o crtn.o"
 	;;
-=======
->>>>>>> a7aa3838
 pdp11-*-*)
 	tmake_file="pdp11/t-pdp11 t-fdpbit"
 	;;
@@ -1047,14 +1041,10 @@
 	md_unwind_header=s390/linux-unwind.h
 	;;
 s390x-*-linux*)
-<<<<<<< HEAD
-	tmake_file="${tmake_file} s390/t-crtstuff s390/t-linux s390/32/t-floattodi"
-=======
 	tmake_file="${tmake_file} s390/t-crtstuff s390/t-linux"
 	if test "${host_address}" = 32; then
 	   tmake_file="${tmake_file} s390/32/t-floattodi"
 	fi
->>>>>>> a7aa3838
 	md_unwind_header=s390/linux-unwind.h
 	;;
 s390x-ibm-tpf*)
