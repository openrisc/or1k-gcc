--- conflicted
+++ resolved
@@ -1,10 +1,7 @@
-<<<<<<< HEAD
-=======
 2014-04-22  Release Manager
 
 	* GCC 4.9.0 released.
 
->>>>>>> a7aa3838
 2014-01-02  Richard Sandiford  <rdsandiford@googlemail.com>
 
 	Update copyright years
