LIB1ASMSRC = avr/lib1funcs.S
LIB1ASMFUNCS = \
	_mulqi3 \
	_mulhi3 \
	_mulqihi3 _umulqihi3 \
	_mulpsi3 \
	_mulsi3 \
	_udivmodqi4 \
	_divmodqi4 \
	_udivmodhi4 \
	_divmodhi4 \
	_divmodpsi4 _udivmodpsi4 \
	_udivmodsi4 \
	_divmodsi4 \
	_negsi2 \
	_exit \
	_cleanup \
	_tablejump2 \
<<<<<<< HEAD
	_load_3 _load_4 \
	_xload_1 _xload_2 _xload_3 _xload_4 \
	_movmemx \
=======
>>>>>>> 7b26e389
	_copy_data \
	_clear_bss \
	_ctors \
	_dtors \
	_ffssi2 \
	_ffshi2 \
	_loop_ffsqi2 \
	_ctzsi2 \
	_ctzhi2 \
	_clzsi2 \
	_clzhi2 \
	_paritysi2 \
	_parityhi2 \
	_popcounthi2 \
	_popcountsi2 \
	_popcountqi2 \
	_bswapsi2 \
	_fmul _fmuls _fmulsu

# The below functions either use registers that are not present
# in tiny core, or use a different register conventions (don't save
# callee saved regs, for example)
# _mulhisi3 and variations - clobber R18, R19
# All *di funcs - use regs < R16 or expect args in regs < R20
# _prologue and _epilogue save registers < R16
# _load ad _xload variations - expect lpm and elpm support
# _movmemx - expects elpm/lpm

ifneq ($(MULTIFLAGS),-mmcu=avrtiny)
LIB1ASMFUNCS += \
    _mulsqipsi3 \
	_mulhisi3 \
	_umulhisi3 \
	_usmulhisi3 \
	_muluhisi3 \
	_mulshisi3 \
    _muldi3 _muldi3_6 \
    _mulsidi3 _umulsidi3 \
	_divdi3 _udivdi3 \
	_udivmod64 \
	_negdi2 \
	_prologue \
	_epilogue \
	_load_3 _load_4 \
	_xload_1 _xload_2 _xload_3 _xload_4 \
	_movmemx \
	_clzdi2 \
	_paritydi2 \
	_popcountdi2 \
	_bswapdi2 \
	_ashldi3 _ashrdi3 _lshrdi3 _rotldi3 \
	_adddi3 _adddi3_s8 _subdi3 \
	_cmpdi2 _cmpdi2_s8
endif

# Fixed point routines in avr/lib1funcs-fixed.S
ifneq ($(MULTIFLAGS),-mmcu=avrtiny)
LIB1ASMFUNCS += \
	_fractqqsf _fractuqqsf \
	_fracthqsf _fractuhqsf _fracthasf _fractuhasf \
	_fractsasf _fractusasf _fractsqsf _fractusqsf \
	\
	_fractsfqq _fractsfuqq \
	_fractsfhq _fractsfuhq _fractsfha _fractsfuha \
	_fractsfsq _fractsfusq _fractsfsa _fractsfusa \
	_mulqq3 \
	_mulhq3 _muluhq3 \
	_mulha3 _muluha3 _muluha3_round \
	_mulsa3 _mulusa3 \
	_usmuluha3 _ssmulha3 \
	_usmulusa3 _ssmulsa3 \
	_divqq3 _udivuqq3 _divqq_helper \
	_divhq3 _udivuhq3 \
	_divha3 _udivuha3 \
	_divsa3 _udivusa3 \
	_clr_8 \
	_ssneg_2 _ssneg_4 _ssneg_8 \
	_ssabs_1 _ssabs_2 _ssabs_4 _ssabs_8 \
	_ssadd_8 _sssub_8 \
	_usadd_8 _ussub_8 \
	_mask1 _ret \
	_roundqq3 _rounduqq3 \
	_round_s2 _round_u2 _round_2_const _addmask_2 \
	_round_s4 _round_u4 _round_4_const _addmask_4 \
	_round_x8 \
	_rounddq3 _roundudq3 \
	_roundda3 _rounduda3 \
	_roundta3 _rounduta3
endif

LIB2FUNCS_EXCLUDE = \
	_moddi3 _umoddi3 \
	_clz \
	_clrsbdi2 \


# We do not have the DF type.
# Most of the C functions in libgcc2 use almost all registers,
# so use -mcall-prologues for smaller code size.
HOST_LIBGCC2_CFLAGS += -DDF=SF -Dinhibit_libc -mcall-prologues -Os

# Extra 16-bit integer functions.
intfuncs16 = _absvXX2 _addvXX3 _subvXX3 _mulvXX3 _negvXX2 _clrsbXX2

hiintfuncs16 = $(subst XX,hi,$(intfuncs16))
siintfuncs16 = $(subst XX,si,$(intfuncs16))

iter-items := $(hiintfuncs16)
iter-labels := $(siintfuncs16)
iter-sizes := $(patsubst %,2,$(siintfuncs16)) $(patsubst %,2,$(hiintfuncs16))


include $(srcdir)/empty.mk $(patsubst %,$(srcdir)/siditi-object.mk,$(iter-items))
libgcc-objects += $(patsubst %,%$(objext),$(hiintfuncs16))

ifeq ($(enable_shared),yes)
libgcc-s-objects += $(patsubst %,%_s$(objext),$(hiintfuncs16))
endif

###

conv_XY=$(conv)$(mode1)$(mode2)
func_X=$(func)$(mode)

# Compile C functions from lib2funcs.c and add them to libgcc.a.
#
# Some functions which are not performance.critical are more convenient
# to implement in C than in assembler.  Most of them serve as implementation
# for AVR-specific builtins in the case where the address of a builtin
# function is taken or if there is no insn that implements the builtin.
#
# We don't use LIB2ADD because we want to iterate over the source for
# different modes, fixed-point suffixes, etc.  See iter-labels and L_LABEL.
# iter-label will get one more underscore in order to avoid too short
# labels like -DLk and we use -DL_k instead.

# Build roundFX functions from lib2funcs.c

round_suffix :=  hr r lr uhr ur ulr  \
		 hk k    uhk uk 
round_funcs  := $(foreach func,_round,\
		$(foreach mode,$(round_suffix),$(func_X)))

iter-items  := $(round_funcs)
iter-labels := $(round_suffix)
iter-flags  := $(patsubst %,-DL_round,$(iter-items))

include $(srcdir)/empty.mk $(patsubst %,$(srcdir)/config/avr/lib2-object.mk,$(iter-items))

libgcc-objects += $(patsubst %,%$(objext),$(round_funcs))

# Build clrsbXX functions from lib2funcs.c

clrsb_modes := qi di
clrsb_funcs := $(foreach func,_clrsb,\
	       $(foreach mode,$(clrsb_modes),$(func_X)))

iter-items  := $(clrsb_funcs)
iter-labels := $(clrsb_funcs)
iter-flags  := $(patsubst %,-DL_clrsb,$(iter-items))

include $(srcdir)/empty.mk $(patsubst %,$(srcdir)/config/avr/lib2-object.mk,$(iter-items))

libgcc-objects += $(patsubst %,%$(objext),$(clrsb_funcs))

# Build signed countlsFX functions from lib2funcs.c

countls_modes := qi hi si di
countls_funcs := $(foreach func,_countls,\
		 $(foreach mode,$(countls_modes),$(func_X)))

iter-items  := $(countls_funcs)
iter-labels := $(countls_modes)
iter-flags  := $(patsubst %,-DL_countls,$(iter-items))

include $(srcdir)/empty.mk $(patsubst %,$(srcdir)/config/avr/lib2-object.mk,$(iter-items))

libgcc-objects += $(patsubst %,%$(objext),$(countls_funcs))

# Build unsigned countlsFX functions from lib2funcs.c

countlsu_modes := qi hi si di
countlsu_funcs := $(foreach func,_countlsu,\
		  $(foreach mode,$(countlsu_modes),$(func_X)))

iter-items  := $(countlsu_funcs)
iter-labels := $(countlsu_modes)
iter-flags  := $(patsubst %,-DL_countlsu,$(iter-items))

include $(srcdir)/empty.mk $(patsubst %,$(srcdir)/config/avr/lib2-object.mk,$(iter-items))

libgcc-objects += $(patsubst %,%$(objext),$(countlsu_funcs))


# Filter out supported conversions from fixed-bit.c
# Also filter out TQ and UTQ.

# Conversions supported by the compiler

convf_modes =	 QI UQI QQ UQQ \
		 HI UHI HQ UHQ HA UHA \
		 SI USI SQ USQ SA USA \
		 DI UDI DQ UDQ DA UDA \
		 TI UTI TQ UTQ TA UTA

LIB2FUNCS_EXCLUDE += \
	$(foreach conv,_fract _fractuns,\
	$(foreach mode1,$(convf_modes),\
	$(foreach mode2,$(convf_modes),$(conv_XY))))

# Conversions supported by lib1funcs-fixed.S

conv_to_sf_modes   = QQ UQQ HQ UHQ HA UHA SQ USQ SA USA
conv_from_sf_modes = QQ UQQ HQ UHQ HA UHA        SA USA

LIB2FUNCS_EXCLUDE += \
	$(foreach conv,_fract, \
	$(foreach mode1,$(conv_to_sf_modes), \
	$(foreach mode2,SF,$(conv_XY))))

LIB2FUNCS_EXCLUDE += \
	$(foreach conv,_fract,\
	$(foreach mode1,SF,\
	$(foreach mode2,$(conv_from_sf_modes),$(conv_XY))))

# Arithmetik supported by the compiler

allfix_modes = QQ UQQ HQ UHQ HA UHA SQ USQ SA USA DA UDA DQ UDQ TQ UTQ TA UTA

LIB2FUNCS_EXCLUDE += \
	$(foreach func,_add _sub,\
	$(foreach mode,$(allfix_modes),$(func_X)))

LIB2FUNCS_EXCLUDE += \
	$(foreach func,_lshr _ashl _ashr _cmp,\
	$(foreach mode,$(allfix_modes),$(func_X)))


usat_modes = UQQ UHQ UHA USQ USA UDQ UDA UTQ UTA
ssat_modes =  QQ  HQ  HA  SQ  SA  DQ  DA  TQ  TA

LIB2FUNCS_EXCLUDE += \
	$(foreach func,_ssadd _sssub _ssneg _ssabs,\
	$(foreach mode,$(ssat_modes),$(func_X)))

LIB2FUNCS_EXCLUDE += \
	$(foreach func,_usadd _ussub _usneg,\
	$(foreach mode,$(usat_modes),$(func_X)))


smul_modes =  QQ  HQ  HA  SA
umul_modes = UQQ UHQ UHA USA
sdiv_modes =  QQ  HQ  HA  SA
udiv_modes = UQQ UHQ UHA USA

LIB2FUNCS_EXCLUDE += \
	$(foreach func,_mul,\
	$(foreach mode,$(smul_modes) $(umul_modes),$(func_X)))

LIB2FUNCS_EXCLUDE += \
	$(foreach func,_div,\
	$(foreach mode,$(sdiv_modes) $(udiv_modes),$(func_X)))


ssmul_modes =  HA  SA
usmul_modes = UHA USA

LIB2FUNCS_EXCLUDE += \
	$(foreach func,_usmul,\
	$(foreach mode,$(usmul_modes),$(func_X)))

LIB2FUNCS_EXCLUDE += \
	$(foreach func,_ssmul,\
	$(foreach mode,$(ssmul_modes),$(func_X)))<|MERGE_RESOLUTION|>--- conflicted
+++ resolved
@@ -16,12 +16,6 @@
 	_exit \
 	_cleanup \
 	_tablejump2 \
-<<<<<<< HEAD
-	_load_3 _load_4 \
-	_xload_1 _xload_2 _xload_3 _xload_4 \
-	_movmemx \
-=======
->>>>>>> 7b26e389
 	_copy_data \
 	_clear_bss \
 	_ctors \
