<<<<<<< HEAD
=======
2014-04-22  Release Manager

	* GCC 4.9.0 released.

2014-04-22  Jakub Jelinek  <jakub@redhat.com>

	PR other/43620
	* configure.ac (AM_INIT_AUTOMAKE): Add no-dist.
	* Makefile.in: Regenerated.
	* include/Makefile.in: Regenerated.
	* man/Makefile.in: Regenerated.
	* testsuite/Makefile.in: Regenerated.

2014-03-12  Yufeng Zhang  <yufeng.zhang@arm.com>

	* src/aarch64/sysv.S (ffi_closure_SYSV): Use x29 as the
	main CFA reg; update cfi_rel_offset.

>>>>>>> a7aa3838
2014-02-17  Eric Botcazou  <ebotcazou@adacore.com>

	PR libffi/60073
	* src/sparc/v8.S: Assemble only if !SPARC64.
	* src/sparc/v9.S: Remove obsolete comment.
	* src/sparc/ffitarget.h (enum ffi_abi): Add FFI_COMPAT_V9.
	(V8_ABI_P): New macro.
	(V9_ABI_P): Likewise.
	(FFI_EXTRA_CIF_FIELDS): Define only if SPARC64.
	* src/sparc/ffi.c (ffi_prep_args_v8): Compile only if !SPARC64.
	(ffi_prep_args_v9): Compile only if SPARC64.
	(ffi_prep_cif_machdep_core): Use V9_ABI_P predicate.
	(ffi_prep_cif_machdep): Guard access to nfixedargs field.
	(ffi_prep_cif_machdep_var): Likewise.
	(ffi_v9_layout_struct): Compile only if SPARC64.
	(ffi_call): Deal with FFI_V8PLUS and FFI_COMPAT_V9 and fix warnings.
	(ffi_prep_closure_loc): Use V9_ABI_P and V8_ABI_P predicates.
	(ffi_closure_sparc_inner_v8): Compile only if !SPARC64.
	(ffi_closure_sparc_inner_v9): Compile only if SPARC64.  Guard access
	to nfixedargs field.

2014-02-13  Eric Botcazou  <ebotcazou@adacore.com>

	PR libffi/60073
	* src/sparc/ffitarget.h (FFI_TARGET_SPECIFIC_VARIADIC): Define.
	(FFI_EXTRA_CIF_FIELDS): Likewise.
	(FFI_NATIVE_RAW_API): Move around.
	* src/sparc/ffi.c (ffi_prep_cif_machdep_core): New function from...
	(ffi_prep_cif_machdep): ...here.  Call ffi_prep_cif_machdep_core.
	(ffi_prep_cif_machdep_var): New function.
	(ffi_closure_sparc_inner_v9): Do not pass anonymous FP arguments in
	FP registers.
	* doc/libffi.texi (Introduction): Fix inaccuracy.

2013-12-10  Alan Modra  <amodra@gmail.com>

	* src/powerpc/ffitarget.h: Import from upstream.
	* src/powerpc/ffi_powerpc.h: Likewise.
	* src/powerpc/ffi.c: Likewise.
	* src/powerpc/ffi_sysv.c: Likewise.
	* src/powerpc/ffi_linux64.c: Likewise.
	* src/powerpc/sysv.S: Likewise.
	* src/powerpc/ppc_closure.S: Likewise.
	* src/powerpc/linux64.S: Likewise.
	* src/powerpc/linux64_closure.S: Likewise.
	* src/types.c: Likewise.
	* Makefile.am (EXTRA_DIST): Add new src/powerpc files.
	(nodist_libffi_la_SOURCES <POWERPC, POWERPC_FREEBSD>): Likewise.
	* configure.ac (HAVE_LONG_DOUBLE_VARIANT): Define for powerpc.
	* include/ffi.h.in (ffi_prep_types): Declare.
	* src/prep_cif.c (ffi_prep_cif_core): Call ffi_prep_types.
	* configure: Regenerate.
	* fficonfig.h.in: Regenerate.
	* Makefile.in: Regenerate.
	* man/Makefile.in: Regenerate.
	* include/Makefile.in: Regenerate.
	* testsuite/Makefile.in: Regenerate.

2013-11-18  Alan Modra  <amodra@gmail.com>

	* src/powerpc/ppc_closure.S: Don't bl .Luint128.

	* src/powerpc/ffitarget.h: Import from upstream.
	* src/powerpc/ffi.c: Likewise.
	* src/powerpc/linux64.S: Likewise.
	* src/powerpc/linux64_closure.S: Likewise.
	* doc/libffi.texi: Likewise.
	* testsuite/libffi.call/cls_double_va.c: Likewise.
	* testsuite/libffi.call/cls_longdouble_va.c: Likewise.

2013-09-20  Alan Modra  <amodra@gmail.com>

	* configure: Regenerate.

2013-06-25  Alan Modra  <amodra@gmail.com>

	* src/powerpc/ffi.c (ffi_prep_args_SYSV): Move var declaration
	before statements.
	(ffi_prep_args64): Support little-endian.
	(ffi_closure_helper_SYSV, ffi_closure_helper_LINUX64): Likewise.
	* src/powerpc/linux64_closure.S (ffi_closure_LINUX64): Likewise.
	* src/powerpc/ppc_closure.S (ffi_closure_SYSV): Likewise.

2013-05-22  Dominique d'Humieres  <dominiq@lps.ens.fr>
	    Rainer Orth  <ro@CeBiTec.Uni-Bielefeld.DE>

	PR libffi/56033
	* testsuite/libffi.call/cls_struct_va1.c (test_fn): Cast resp to
	ffi_arg *.
	* testsuite/libffi.call/cls_uint_va.c (cls_ret_T_fn): Likewise.
	* testsuite/libffi.call/va_1.c (main): Change res to ffi_arg.
	* testsuite/libffi.call/va_struct1.c (main): Likewise.

2013-03-22  Kai Tietz  <ktietz@redhat.com>

	* src/x86/win64.S: Make use of ffi_closure_win64_inner
	symbol pc-relative.

2013-03-07  Dave Korn  <dave.korn.cygwin@gmail.com>

	* src/closures.c (is_emutramp_enabled [!FFI_MMAP_EXEC_EMUTRAMP_PAX]):
	Move default definition outside enclosing #if scope.

2013-02-06  Andreas Tobler  <andreast@fgznet.ch>

	* src/powerpc/ffi.c (ffi_prep_cif_machdep): Fix case where
	DOUBLE equal LONGDOUBLE.

2013-01-07  Thorsten Glaser <tg@mirbsd.org>

	* testsuite/libffi.call/cls_uchar_va.c,
	testsuite/libffi.call/cls_ushort_va.c,
	testsuite/libffi.call/va_1.c: Testsuite fixes.

2012-12-29  Andreas Schwab  <schwab@linux-m68k.org>

	* Makefile.am (ACLOCAL_AMFLAGS, TEXINFO_TEX, MAKEINFOFLAGS)
	(STAMP_GENINSRC, STAMP_BUILD_INFO, CLEANFILES)
	(MAINTAINERCLEANFILES): Define.
	(all-local, stamp-geninsrc, stamp-build-info): New targets.
	(doc/libffi.info): Depend on $(STAMP_BUILD_INFO)
	* configure.ac: Check for modern makeinfo.  Add support for
	--enable-generated-files-in-srcdir.
	* libffi/mdate-sh: New file.
	* testsuite/lib/libffi.exp (load_gcc_lib): Load from gcc testsuite
	lib dir.
	(libffi-init): Properly set library paths for multilibs and add
	path to libstdc++.
	* configure: Regenerate.
	* aclocal.m4: Regenerate.
	* Makefile.in: Regenerate.
	* doc/stamp-vti: Regenerate.
	* doc/version.texi: Regenerate.
	* fficonfig.h.in: Regenerate.
	* include/Makefile.in: Regenerate.
	* man/Makefile.in: Regenerate.
	* testsuite/Makefile.in: Regenerate.

2012-10-31  Alan Modra  <amodra@gmail.com>

	* src/powerpc/linux64_closure.S: Add new ABI support.
	* src/powerpc/linux64.S: Likewise.

2012-10-30  Magnus Granberg  <zorry@gentoo.org>
	    Pavel Labushev  <pavel.labushev@runbox.ru>

	* configure.ac: New options pax_emutramp
	* configure, fficonfig.h.in: Regenerated
	* src/closures.c: New function emutramp_enabled_check() and
	checks.

2012-10-30  Frederick Cheung  <frederick.cheung@gmail.com>

	* configure.ac: Enable FFI_MAP_EXEC_WRIT for Darwin 12 (mountain
	lion) and future version.
	* configure: Rebuild.

2012-10-30  James Greenhalgh  <james.greenhalgh at arm.com>
            Marcus Shawcroft  <marcus.shawcroft at arm.com>

	* README: Add details of aarch64 port.
	* src/aarch64/ffi.c: New.
	* src/aarch64/ffitarget.h: Likewise.
	* src/aarch64/sysv.S: Likewise.
	* Makefile.am: Support aarch64.
	* configure.ac: Support aarch64.
	* Makefile.in, configure: Rebuilt.

2012-10-30  James Greenhalgh  <james.greenhalgh at arm.com>
            Marcus Shawcroft  <marcus.shawcroft at arm.com>

	* testsuite/lib/libffi.exp: Add support for aarch64.
	* testsuite/libffi.call/cls_struct_va1.c: New.
	* testsuite/libffi.call/cls_uchar_va.c: Likewise.
	* testsuite/libffi.call/cls_uint_va.c: Likewise.
	* testsuite/libffi.call/cls_ulong_va.c: Likewise.
	* testsuite/libffi.call/cls_ushort_va.c: Likewise.
	* testsuite/libffi.call/nested_struct11.c: Likewise.
	* testsuite/libffi.call/uninitialized.c: Likewise.
	* testsuite/libffi.call/va_1.c: Likewise.
	* testsuite/libffi.call/va_struct1.c: Likewise.
	* testsuite/libffi.call/va_struct2.c: Likewise.
	* testsuite/libffi.call/va_struct3.c: Likewise.

2012-10-12  Walter Lee  <walt@tilera.com>

	* Makefile.am: Add TILE-Gx/TILEPro support.
	* configure.ac: Likewise.
	* Makefile.in: Regenerate.
	* configure: Likewise.
	* src/prep_cif.c (ffi_prep_cif_core): Handle TILE-Gx/TILEPro.
	* src/tile: New directory.
	* src/tile/ffi.c: New file.
	* src/tile/ffitarget.h: Ditto.
	* src/tile/tile.S: Ditto.

2012-10-12  Matthias Klose  <doko@ubuntu.com>

	* generate-osx-source-and-headers.py: Normalize whitespace.

2012-09-14  David Edelsohn  <dje.gcc@gmail.com>

	* configure: Regenerated.

2012-08-26  Andrew Pinski  <apinski@cavium.com>

	PR libffi/53014
	* src/mips/ffi.c (ffi_prep_closure_loc): Allow n32 with soft-float and n64 with
	soft-float.

2012-08-08  Uros Bizjak  <ubizjak@gmail.com>

	* src/s390/ffi.c (ffi_prep_closure_loc): Don't ASSERT ABI test,
	just return FFI_BAD_ABI when things are wrong.

2012-07-18  H.J. Lu  <hongjiu.lu@intel.com>

	PR libffi/53982
	PR libffi/53973
	* src/x86/ffitarget.h: Check __ILP32__ instead of __LP64__ for x32.
	(FFI_SIZEOF_JAVA_RAW): Defined to 4 for x32.

2012-05-16  H.J. Lu  <hongjiu.lu@intel.com>

	* configure: Regenerated.

2012-05-05  Nicolas Lelong

	* libffi.xcodeproj/project.pbxproj: Fixes.
	* README: Update for iOS builds.

2012-04-23  Alexandre Keunecke I. de Mendonca <alexandre.keunecke@gmail.com>

	* configure.ac: Add Blackfin/sysv support
	* Makefile.am: Add Blackfin/sysv support
	* src/bfin/ffi.c:  Add Blackfin/sysv support
	* src/bfin/ffitarget.h: Add Blackfin/sysv support

2012-04-11  Anthony Green  <green@moxielogic.com>

	* Makefile.am (EXTRA_DIST): Add new script.
	* Makefile.in: Rebuilt.

2012-04-11  Zachary Waldowski  <zwaldowski@gmail.com>

	* generate-ios-source-and-headers.py,
	libffi.xcodeproj/project.pbxproj: Support a Mac static library via
	Xcode. Set iOS compatibility to 4.0.  Move iOS trampoline
	generation into an Xcode "run script" phase.  Include both as
	Xcode build scripts. Don't always regenerate config files.

2012-04-10  Anthony Green  <green@moxielogic.com>

	* src/powerpc/ffi_darwin.c (ffi_prep_args): Add missing semicolon.

2012-04-06  Anthony Green  <green@moxielogic.com>

	* Makefile.am (EXTRA_DIST): Add new iOS/xcode files.
	* Makefile.in: Rebuilt.

2012-04-06  Mike Lewis  <mikelikespie@gmail.com>

	* generate-ios-source-and-headers.py: New file.
	* libffi.xcodeproj/project.pbxproj: New file.
	* README: Update instructions on building iOS binary.
	* build-ios.sh: Delete.

2012-04-06  Anthony Green  <green@moxielogic.com>

	* src/x86/ffi64.c (UINT128): Define differently for Intel and GNU
	compilers, then use it.

2012-04-06  H.J. Lu  <hongjiu.lu@intel.com>

	* m4/libtool.m4 (_LT_ENABLE_LOCK): Support x32.

2012-04-06  Anthony Green  <green@moxielogic.com>

	* testsuite/Makefile.am (EXTRA_DIST): Add missing test cases.
	* testsuite/Makefile.in: Rebuilt.

2012-04-05  Zachary Waldowski  <zwaldowski@gmail.com>

	* include/ffi.h.in: Add missing trampoline table fields.
	* src/arm/sysv.S: Fix ENTRY definition, and wrap symbol references
	in CNAME.
	* src/x86/ffi.c: Wrap Windows specific code in ifdefs.

2012-03-29  Peter Rosin  <peda@lysator.liu.se>

	* src/x86/win32.S (ffi_closure_raw_THISCALL): Unify the frame
	generation, fix the ENDP label and remove the surplus third arg
	from the 'lea' insn.

2012-03-29  Peter Rosin  <peda@lysator.liu.se>

	* src/x86/win32.S (ffi_closure_raw_SYSV): Make the 'stubraw' label
	visible outside the PROC, so that ffi_closure_raw_THISCALL can see
	it.  Also instruct the assembler to add a frame to the function.

2012-03-23  Peter Rosin  <peda@lysator.liu.se>

	* Makefile.am (AM_CPPFLAGS): Add -DFFI_BUILDING.
	* Makefile.in: Rebuilt.
	* include/ffi.h.in [MSVC]: Add __declspec(dllimport) decorations
	to all data exports, when compiling libffi clients using MSVC.

2012-03-29  Peter Rosin  <peda@lysator.liu.se>

	* src/x86/ffitarget.h (ffi_abi): Add new ABI FFI_MS_CDECL and
	make it the default for MSVC.
	(FFI_TYPE_MS_STRUCT): New structure return convention.
	* src/x86/ffi.c (ffi_prep_cif_machdep): Tweak the structure
	return convention for FFI_MS_CDECL to be FFI_TYPE_MS_STRUCT
	instead of an ordinary FFI_TYPE_STRUCT.
	(ffi_prep_args): Treat FFI_TYPE_MS_STRUCT as FFI_TYPE_STRUCT.
	(ffi_call): Likewise.
	(ffi_prep_incoming_args_SYSV): Likewise.
	(ffi_raw_call): Likewise.
	(ffi_prep_closure_loc): Treat FFI_MS_CDECL as FFI_SYSV.
	* src/x86/win32.S (ffi_closure_SYSV): For FFI_TYPE_MS_STRUCT,
	return a pointer to the result structure in eax and don't pop
	that pointer from the stack, the caller takes care of it.
	(ffi_call_win32): Treat FFI_TYPE_MS_STRUCT as FFI_TYPE_STRUCT.
	(ffi_closure_raw_SYSV): Likewise.

2012-03-22  Peter Rosin  <peda@lysator.liu.se>

	* testsuite/libffi.call/closure_stdcall.c [MSVC]: Add inline
	assembly version with Intel syntax.
	* testsuite/libffi.call/closure_thiscall.c [MSVC]: Likewise.

2012-03-23  Peter Rosin  <peda@lysator.liu.se>

	* testsuite/libffi.call/ffitest.h: Provide abstration of
	__attribute__((fastcall)) in the form of a __FASTCALL__
	define.  Define it to __fastcall for MSVC.
	* testsuite/libffi.call/fastthis1_win32.c: Use the above.
	* testsuite/libffi.call/fastthis2_win32.c: Likewise.
	* testsuite/libffi.call/fastthis3_win32.c: Likewise.
	* testsuite/libffi.call/strlen2_win32.c: Likewise.
	* testsuite/libffi.call/struct1_win32.c: Likewise.
	* testsuite/libffi.call/struct2_win32.c: Likewise.

2012-03-22  Peter Rosin  <peda@lysator.liu.se>

	* src/x86/win32.S [MSVC] (ffi_closure_THISCALL): Remove the manual
	frame on function entry, MASM adds one automatically.

2012-03-22  Peter Rosin  <peda@lysator.liu.se>

	* testsuite/libffi.call/ffitest.h [MSVC]: Add kludge for missing
	bits in the MSVC headers.

2012-03-22  Peter Rosin  <peda@lysator.liu.se>

	* testsuite/libffi.call/cls_12byte.c: Adjust to the C89 style
	with no declarations after statements.
	* testsuite/libffi.call/cls_16byte.c: Likewise.
	* testsuite/libffi.call/cls_18byte.c: Likewise.
	* testsuite/libffi.call/cls_19byte.c: Likewise.
	* testsuite/libffi.call/cls_1_1byte.c: Likewise.
	* testsuite/libffi.call/cls_20byte.c: Likewise.
	* testsuite/libffi.call/cls_20byte1.c: Likewise.
	* testsuite/libffi.call/cls_24byte.c: Likewise.
	* testsuite/libffi.call/cls_2byte.c: Likewise.
	* testsuite/libffi.call/cls_3_1byte.c: Likewise.
	* testsuite/libffi.call/cls_3byte1.c: Likewise.
	* testsuite/libffi.call/cls_3byte2.c: Likewise.
	* testsuite/libffi.call/cls_4_1byte.c: Likewise.
	* testsuite/libffi.call/cls_4byte.c: Likewise.
	* testsuite/libffi.call/cls_5_1_byte.c: Likewise.
	* testsuite/libffi.call/cls_5byte.c: Likewise.
	* testsuite/libffi.call/cls_64byte.c: Likewise.
	* testsuite/libffi.call/cls_6_1_byte.c: Likewise.
	* testsuite/libffi.call/cls_6byte.c: Likewise.
	* testsuite/libffi.call/cls_7_1_byte.c: Likewise.
	* testsuite/libffi.call/cls_7byte.c: Likewise.
	* testsuite/libffi.call/cls_8byte.c: Likewise.
	* testsuite/libffi.call/cls_9byte1.c: Likewise.
	* testsuite/libffi.call/cls_9byte2.c: Likewise.
	* testsuite/libffi.call/cls_align_double.c: Likewise.
	* testsuite/libffi.call/cls_align_float.c: Likewise.
	* testsuite/libffi.call/cls_align_longdouble.c: Likewise.
	* testsuite/libffi.call/cls_align_longdouble_split.c: Likewise.
	* testsuite/libffi.call/cls_align_longdouble_split2.c: Likewise.
	* testsuite/libffi.call/cls_align_pointer.c: Likewise.
	* testsuite/libffi.call/cls_align_sint16.c: Likewise.
	* testsuite/libffi.call/cls_align_sint32.c: Likewise.
	* testsuite/libffi.call/cls_align_sint64.c: Likewise.
	* testsuite/libffi.call/cls_align_uint16.c: Likewise.
	* testsuite/libffi.call/cls_align_uint32.c: Likewise.
	* testsuite/libffi.call/cls_align_uint64.c: Likewise.
	* testsuite/libffi.call/cls_dbls_struct.c: Likewise.
	* testsuite/libffi.call/cls_pointer_stack.c: Likewise.
	* testsuite/libffi.call/err_bad_typedef.c: Likewise.
	* testsuite/libffi.call/huge_struct.c: Likewise.
	* testsuite/libffi.call/nested_struct.c: Likewise.
	* testsuite/libffi.call/nested_struct1.c: Likewise.
	* testsuite/libffi.call/nested_struct10.c: Likewise.
	* testsuite/libffi.call/nested_struct2.c: Likewise.
	* testsuite/libffi.call/nested_struct3.c: Likewise.
	* testsuite/libffi.call/nested_struct4.c: Likewise.
	* testsuite/libffi.call/nested_struct5.c: Likewise.
	* testsuite/libffi.call/nested_struct6.c: Likewise.
	* testsuite/libffi.call/nested_struct7.c: Likewise.
	* testsuite/libffi.call/nested_struct8.c: Likewise.
	* testsuite/libffi.call/nested_struct9.c: Likewise.
	* testsuite/libffi.call/stret_large.c: Likewise.
	* testsuite/libffi.call/stret_large2.c: Likewise.
	* testsuite/libffi.call/stret_medium.c: Likewise.
	* testsuite/libffi.call/stret_medium2.c: Likewise.
	* testsuite/libffi.call/struct1.c: Likewise.
	* testsuite/libffi.call/struct1_win32.c: Likewise.
	* testsuite/libffi.call/struct2.c: Likewise.
	* testsuite/libffi.call/struct2_win32.c: Likewise.
	* testsuite/libffi.call/struct3.c: Likewise.
	* testsuite/libffi.call/struct4.c: Likewise.
	* testsuite/libffi.call/struct5.c: Likewise.
	* testsuite/libffi.call/struct6.c: Likewise.
	* testsuite/libffi.call/struct7.c: Likewise.
	* testsuite/libffi.call/struct8.c: Likewise.
	* testsuite/libffi.call/struct9.c: Likewise.
	* testsuite/libffi.call/testclosure.c: Likewise.

2012-03-21  Peter Rosin	 <peda@lysator.liu.se>

	* testsuite/libffi.call/float_va.c (float_va_fn): Use %f when
	printing doubles (%lf is for long doubles).
	(main): Likewise.

2012-03-21  Peter Rosin  <peda@lysator.liu.se>

	* testsuite/lib/target-libpath.exp [*-*-cygwin*, *-*-mingw*]
	(set_ld_library_path_env_vars): Add the library search dir to PATH
	(and save PATH for later).
	(restore_ld_library_path_env_vars): Restore PATH.

2012-03-20  Peter Rosin  <peda@lysator.liu.se>

	* testsuite/libffi.call/strlen2_win32.c (main): Remove bug.
	* src/x86/win32.S [MSVC] (ffi_closure_SYSV): Make the 'stub' label
	visible outside the PROC, so that ffi_closure_THISCALL can see it.

2012-03-20  Peter Rosin  <peda@lysator.liu.se>

	* testsuite/libffi.call/strlen2_win32.c (main): Remove bug.
	* src/x86/win32.S [MSVC] (ffi_closure_SYSV): Make the 'stub' label
	visible outside the PROC, so that ffi_closure_THISCALL can see it.

2012-03-19  Alan Hourihane  <alanh@fairlite.co.uk>

	* src/m68k/ffi.c: Add MINT support.
	* src/m68k/sysv.S: Ditto.

2012-03-19  chennam  <csit@axway.com>

	* src/powerpc/ffi_darwin.c (ffi_prep_closure_loc): Fix AIX closure
	support.

2012-03-06  Chung-Lin Tang  <cltang@codesourcery.com>

	* src/arm/ffi.c (ffi_call): Add __ARM_EABI__ guard around call to
	ffi_call_VFP().
	(ffi_prep_closure_loc): Add __ARM_EABI__ guard around use of
	ffi_closure_VFP.
	* src/arm/sysv.S: Add __ARM_EABI__ guard around VFP code.

2012-04-02  Peter Bergner  <bergner@vnet.ibm.com>

	* src/powerpc/ffi.c (ffi_prep_args_SYSV): Declare double_tmp.
	Silence casting pointer to integer of different size warning.
	Delete goto to previously deleted label.
	(ffi_call): Silence possibly undefined warning.
	(ffi_closure_helper_SYSV): Declare variable type.

2012-04-02  Peter Rosin  <peda@lysator.liu.se>

	* src/x86/win32.S (ffi_call_win32): Sign/zero extend the return
	value in the Intel version as is already done for the AT&T version.
	(ffi_closure_SYSV): Likewise.
	(ffi_closure_raw_SYSV): Likewise.
	(ffi_closure_STDCALL): Likewise.

2012-03-13  Kaz Kojima  <kkojima@gcc.gnu.org>

	* src/sh/ffi.c (ffi_prep_closure_loc): Don't ASSERT ABI test,
	just return FFI_BAD_ABI when things are wrong.
	* src/sh64/ffi.c (ffi_prep_closure_loc): Ditto.

2012-03-09  David Edelsohn  <dje.gcc@gmail.com>

	* src/powerpc/aix_closure.S (ffi_closure_ASM): Adjust for Darwin64
	change to return value of ffi_closure_helper_DARWIN and load type
	from return type.

2012-03-03  H.J. Lu  <hongjiu.lu@intel.com>

	* src/x86/ffi64.c (ffi_call): Cast the return value to unsigned
	long.
	(ffi_prep_closure_loc): Cast to 64bit address in trampoline.
	(ffi_closure_unix64_inner): Cast return pointer to unsigned long
	first.

	* src/x86/ffitarget.h (FFI_SIZEOF_ARG): Defined to 8 for x32.
	(ffi_arg): Set to unsigned long long for x32.
	(ffi_sarg): Set to long long for x32.

2012-03-03  H.J. Lu  <hongjiu.lu@intel.com>

	* src/prep_cif.c (ffi_prep_cif_core): Properly check bad ABI.

2012-03-03  Andoni Morales Alastruey  <ylatuya@gmail.com>

	* configure.ac: Add -no-undefined for both 32- and 64-bit x86
	windows-like hosts.
	* configure: Rebuilt.

2012-02-27  Mikael Pettersson  <mikpe@it.uu.se>

	PR libffi/52223
	* Makefile.am (FLAGS_TO_PASS): Define.
	* Makefile.in: Regenerate.

2012-02-23  Anthony Green  <green@moxielogic.com>

	* src/*/ffitarget.h: Ensure that users never include ffitarget.h
	directly.

2012-02-23  Kai Tietz  <ktietz@redhat.com>

	PR libffi/52221
	* src/x86/ffi.c (ffi_closure_raw_THISCALL): New
	prototype.
	(ffi_prep_raw_closure_loc): Use ffi_closure_raw_THISCALL for
	thiscall-convention.
	(ffi_raw_call): Use ffi_prep_args_raw.
	* src/x86/win32.S (ffi_closure_raw_THISCALL): Add
	implementation for stub.

2012-02-10  Kai Tietz  <ktietz@redhat.com>

	* configure.ac (AM_LTLDFLAGS): Add -no-undefine for x64
	windows target.
	* configure: Regenerated.

2012-02-08  Kai Tietz  <ktietz@redhat.com>

	* src/prep_cif.c (ffi_prep_cif): Allow for X86_WIN32
	also FFI_THISCALL.
	* src/x86/ffi.c (ffi_closure_THISCALL): Add prototype.
	(FFI_INIT_TRAMPOLINE_THISCALL): New trampoline code.
	(ffi_prep_closure_loc): Add FFI_THISCALL support.
	* src/x86/ffitarget.h (FFI_TRAMPOLINE_SIZE): Adjust size.
	* src/x86/win32.S (ffi_closure_THISCALL): New closure code
	for thiscall-calling convention.
	* testsuite/libffi.call/closure_thiscall.c: New test.

2012-01-28  Kai Tietz  <ktietz@redhat.com>

	* src/libffi/src/x86/ffi.c (ffi_call_win32): Add new
	argument to prototype for specify calling-convention.
	(ffi_call): Add support for stdcall/thiscall convention.
	(ffi_prep_args): Likewise.
	(ffi_raw_call): Likewise.
	* src/x86/ffitarget.h (ffi_abi): Add FFI_THISCALL and
	FFI_FASTCALL.
	* src/x86/win32.S (_ffi_call_win32): Add support for
	fastcall/thiscall calling-convention calls.
	* testsuite/libffi.call/fastthis1_win32.c: New test.
	* testsuite/libffi.call/fastthis2_win32.c: New test.
	* testsuite/libffi.call/fastthis3_win32.c: New test.
	* testsuite/libffi.call/strlen2_win32.c: New test.
	* testsuite/libffi.call/many2_win32.c: New test.
	* testsuite/libffi.call/struct1_win32.c: New test.
	* testsuite/libffi.call/struct2_win32.c: New test.

2012-01-23  Uros Bizjak  <ubizjak@gmail.com>

	* src/alpha/ffi.c (ffi_prep_closure_loc): Check for bad ABI.

2012-01-23  Anthony Green  <green@moxielogic.com>
	    Chris Young  <cdyoung@ntlworld.com>

	* configure.ac: Add Amiga support.
	* configure: Rebuilt.

2012-01-23  Dmitry Nadezhin  <dmitry.nadezhin@gmail.com>

	* include/ffi_common.h (LIKELY, UNLIKELY): Fix definitions.

2012-01-23  Andreas Schwab  <schwab@linux-m68k.org>

	* src/m68k/sysv.S (ffi_call_SYSV): Properly test for plain
	mc68000.  Test for __HAVE_68881__ in addition to __MC68881__.

2012-01-19  Jakub Jelinek  <jakub@redhat.com>

	PR rtl-optimization/48496
	* src/ia64/ffi.c (ffi_call): Fix up aliasing violations.

2012-01-09  Rainer Orth  <ro@CeBiTec.Uni-Bielefeld.DE>

	* configure.ac (i?86-*-*): Set TARGET to X86_64.
	* configure: Regenerate.

2011-12-07  Andrew Pinski  <apinski@cavium.com>

	PR libffi/50051
	* src/mips/n32.S: Add ".set mips4".

2011-11-21  Andreas Tobler  <andreast@fgznet.ch>

	* configure: Regenerate.

2011-11-12  David Gilbert <david.gilbert@linaro.org>

	* doc/libffi.texi, include/ffi.h.in, include/ffi_common.h,
	man/Makefile.am, man/ffi.3, man/ffi_prep_cif.3,
	man/ffi_prep_cif_var.3, src/arm/ffi.c, src/arm/ffitarget.h,
	src/cris/ffi.c, src/prep_cif.c,
	testsuite/libffi.call/cls_double_va.c,
	testsuite/libffi.call/cls_longdouble_va.c,
	testsuite/libffi.call/float_va.c: Many changes to support variadic
	function calls.

2011-11-12  Kyle Moffett <Kyle.D.Moffett@boeing.com>

	* src/powerpc/ffi.c, src/powerpc/ffitarget.h,
	src/powerpc/ppc_closure.S, src/powerpc/sysv.S: Many changes for
	softfloat powerpc variants.

2011-11-12  Petr Salinger <Petr.Salinger@seznam.cz>

	* configure.ac (FFI_EXEC_TRAMPOLINE_TABLE): Fix kfreebsd support.
	* configure: Rebuilt.

2011-11-12  Timothy Wall  <twall@users.sf.net>

	* src/arm/ffi.c (ffi_prep_args, ffi_prep_incoming_args_SYSV): Max
	alignment of 4 for wince on ARM.

2011-11-12  Kyle Moffett <Kyle.D.Moffett@boeing.com>
	    Anthony Green <green@moxielogic.com>

	* src/ppc/sysv.S, src/ppc/ffi.c: Remove use of ppc string
	instructions (not available on some cores, like the PPC440).

2011-11-12  Kimura Wataru  <kimuraw@i.nifty.jp>

	* m4/ax_enable_builddir: Change from string comparison to numeric
	comparison for wc output.
	* configure.ac: Enable FFI_MMAP_EXEC_WRIT for darwin11 aka Mac OS
	X 10.7.
	* configure: Rebuilt.

2011-11-12  Anthony Green  <green@moxielogic.com>

	* Makefile.am (AM_CCASFLAGS): Add -g option to build assembly
	files with debug info.
	* Makefile.in: Rebuilt.

2011-11-12  Jasper Lievisse Adriaanse <jasper@openbsd.org>

	* README: Update list of supported OpenBSD systems.

2011-11-12  Anthony Green  <green@moxielogic.com>

	* libtool-version: Update.
	* Makefile.am (nodist_libffi_la_SOURCES): Add src/debug.c if
	FFI_DEBUG.
	(libffi_la_SOURCES): Remove src/debug.c
	(EXTRA_DIST): Add src/debug.c
	* Makefile.in: Rebuilt.
	* README: Update for 3.0.11.

2011-11-10  Richard Henderson  <rth@redhat.com>

	* configure.ac (GCC_AS_CFI_PSEUDO_OP): Use it instead of inline check.
	* configure, aclocal.m4: Rebuild.

2011-09-04  Iain Sandoe  <iains@gcc.gnu.org>

	PR libffi/49594
	* src/powerpc/darwin_closure.S (stubs): Make the stub binding
	helper reference track the architecture pointer size.

2011-08-25  Andrew Haley  <aph@redhat.com>

	* src/arm/ffi.c (FFI_INIT_TRAMPOLINE): Remove hard-coded assembly
	instructions.
	* src/arm/sysv.S (ffi_arm_trampoline): Put them here instead.

2011-07-11  Andrew Haley  <aph@redhat.com>

	* src/arm/ffi.c (FFI_INIT_TRAMPOLINE): Clear icache.

2011-06-29  Rainer Orth  <ro@CeBiTec.Uni-Bielefeld.DE>

	* testsuite/libffi.call/cls_double_va.c: Move PR number to comment.
	* testsuite/libffi.call/cls_longdouble_va.c: Likewise.

2011-06-29  Rainer Orth  <ro@CeBiTec.Uni-Bielefeld.DE>

	PR libffi/46660
	* testsuite/libffi.call/cls_double_va.c: xfail dg-output on
	mips-sgi-irix6*.
	* testsuite/libffi.call/cls_longdouble_va.c: Likewise.

2011-06-14  Rainer Orth  <ro@CeBiTec.Uni-Bielefeld.DE>

	* testsuite/libffi.call/huge_struct.c (test_large_fn): Use PRIu8,
	PRId8 instead of %hhu, %hhd.
	* testsuite/libffi.call/ffitest.h [__alpha__ && __osf__] (PRId8,
	PRIu8): Define.
	[__sgi__] (PRId8, PRIu8): Define.

2011-04-29  Rainer Orth  <ro@CeBiTec.Uni-Bielefeld.DE>

	* src/alpha/osf.S (UA_SI, FDE_ENCODING, FDE_ENCODE, FDE_ARANGE):
	Define.
	Use them to handle ELF vs. ECOFF differences.
	[__osf__] (_GLOBAL__F_ffi_call_osf): Define.

2011-03-30  Timothy Wall  <twall@users.sf.net>

	* src/powerpc/darwin.S: Fix unknown FDE encoding.
	* src/powerpc/darwin_closure.S: ditto.

2011-02-25  Anthony Green  <green@moxielogic.com>

	* src/powerpc/ffi.c (ffi_prep_closure_loc): Allow for more
	32-bit ABIs.

2011-02-15  Anthony Green  <green@moxielogic.com>

	* m4/ax_cc_maxopt.m4: Don't -malign-double or use -ffast-math.
	* configure: Rebuilt.

2011-02-13  Ralf Wildenhues  <Ralf.Wildenhues@gmx.de>

	* configure: Regenerate.

2011-02-13  Anthony Green  <green@moxielogic.com>

	* include/ffi_common.h (UNLIKELY, LIKELY): Define.
	* src/x86/ffi64.c (UNLIKELY, LIKELY): Remove definition.
	* src/prep_cif.c (UNLIKELY, LIKELY): Remove definition.

	* src/prep_cif.c (initialize_aggregate): Convert assertion into
	FFI_BAD_TYPEDEF return.  Initialize arg size and alignment to 0.

	* src/pa/ffi.c (ffi_prep_closure_loc): Don't ASSERT ABI test,
	just return FFI_BAD_ABI when things are wrong.
	* src/arm/ffi.c (ffi_prep_closure_loc): Ditto.
	* src/powerpc/ffi.c (ffi_prep_closure_loc): Ditto.
	* src/mips/ffi.c (ffi_prep_closure_loc): Ditto.
	* src/ia64/ffi.c (ffi_prep_closure_loc): Ditto.
	* src/avr32/ffi.c (ffi_prep_closure_loc): Ditto.

2011-02-11  Anthony Green  <green@moxielogic.com>

	* src/sparc/ffi.c (ffi_prep_closure_loc): Don't ASSERT ABI test,
	just return FFI_BAD_ABI when things are wrong.

2011-02-11  Eric Botcazou  <ebotcazou@adacore.com>

	* src/sparc/v9.S (STACKFRAME): Bump to 176.

2011-02-09  Stuart Shelton  <srcshelton@gmail.com>

	http://bugs.gentoo.org/show_bug.cgi?id=286911
	* src/mips/ffitarget.h: Clean up error messages.
	* src/java_raw_api.c (ffi_java_translate_args): Cast raw arg to
	ffi_raw*.
	* include/ffi.h.in: Add pragma for SGI compiler.

2011-02-09  Anthony Green  <green@moxielogic.com>

	* configure.ac: Add powerpc64-*-darwin* support.

2011-02-09  Anthony Green <green@moxielogic.com>

	* README: Mention Interix.

2011-02-09  Jonathan Callen  <abcd@gentoo.org>

	* configure.ac: Add Interix to win32/cygwin/mingw case.
	* configure: Ditto.
	* src/closures.c: Treat Interix like Cygwin, instead of as a
	generic win32.

2011-02-09  Anthony Green <green@moxielogic.com>

	* testsuite/libffi.call/err_bad_typedef.c: Remove xfail.
	* testsuite/libffi.call/err_bad_abi.c: Remove xfail.
	* src/x86/ffi64.c (UNLIKELY, LIKELY): Define.
	(ffi_prep_closure_loc): Check for bad ABI.
	* src/prep_cif.c (UNLIKELY, LIKELY): Define.
	(initialize_aggregate): Check for bad types.

2011-02-09  Landon Fuller <landonf@plausible.coop>

	* Makefile.am (EXTRA_DIST): Add build-ios.sh, src/arm/gentramp.sh,
	src/arm/trampoline.S.
	(nodist_libffi_la_SOURCES): Add src/arc/trampoline.S.
	* configure.ac (FFI_EXEC_TRAMPOLINE_TABLE): Define.
	* src/arm/ffi.c (ffi_trampoline_table)
	(ffi_closure_trampoline_table_page, ffi_trampoline_table_entry)
	(FFI_TRAMPOLINE_CODELOC_CONFIG, FFI_TRAMPOLINE_CONFIG_PAGE_OFFSET)
	(FFI_TRAMPOLINE_COUNT, ffi_trampoline_lock, ffi_trampoline_tables)
	(ffi_trampoline_table_alloc, ffi_closure_alloc, ffi_closure_free):
	Define for FFI_EXEC_TRAMPOLINE_TABLE case (iOS).
	(ffi_prep_closure_loc): Handl FFI_EXEC_TRAMPOLINE_TABLE case
	separately.
	* src/arm/sysv.S: Handle Apple iOS host.
	* src/closures.c: Handle FFI_EXEC_TRAMPOLINE_TABLE case.
	* build-ios.sh: New file.
	* fficonfig.h.in, configure, Makefile.in: Rebuilt.
	* README: Mention ARM iOS.

2011-02-08  Oren Held  <orenhe@il.ibm.com>

	* src/dlmalloc.c (_STRUCT_MALLINFO): Define in order to avoid
	redefinition of mallinfo on HP-UX.

2011-02-08  Ginn Chen  <ginn.chen@oracle.com>

	* src/sparc/ffi.c (ffi_call): Make compatible with Solaris Studio
	aggregate return ABI.  Flush cache.
	(ffi_prep_closure_loc): Flush cache.

2011-02-11  Anthony Green  <green@moxielogic.com>

	From Tom Honermann <tom.honermann@oracle.com>:
	* src/powerpc/aix.S (ffi_call_AIX): Support for xlc toolchain on
	AIX.  Declare .ffi_prep_args.  Insert nops after branch
	instructions so that the AIX linker can insert TOC reload
	instructions.
	* src/powerpc/aix_closure.S: Declare .ffi_closure_helper_DARWIN.

2011-02-08  Ed  <ed@kdtc.net>

	* src/powerpc/asm.h: Fix grammar nit in comment.

2011-02-08  Uli Link  <ul.mcamafia@linkitup.de>

	* include/ffi.h.in (FFI_64_BIT_MAX): Define and use.

2011-02-09  Rainer Orth  <ro@CeBiTec.Uni-Bielefeld.DE>

	PR libffi/46661
	* testsuite/libffi.call/cls_pointer.c (main): Cast void * to
	uintptr_t first.
	* testsuite/libffi.call/cls_pointer_stack.c (main): Likewise.

2011-02-08  Rafael Avila de Espindola  <respindola@mozilla.com>

	* configure.ac: Fix x86 test for pc related relocs.
	* configure: Rebuilt.

2011-02-07  Joel Sherrill <joel.sherrill@oarcorp.com>

	* libffi/src/m68k/ffi.c: Add RTEMS support for cache flushing.
	Handle case when CPU variant does not have long double support.
	* libffi/src/m68k/sysv.S: Add support for mc68000, Coldfire,
	and cores with soft floating point.

2011-02-07  Joel Sherrill <joel.sherrill@oarcorp.com>

	* configure.ac: Add mips*-*-rtems* support.
	* configure: Regenerate.
	* src/mips/ffitarget.h: Ensure needed constants are available
	for targets which do not have sgidefs.h.

2011-01-26  Dave Korn  <dave.korn.cygwin@gmail.com>

	PR target/40125
	* configure.ac (AM_LTLDFLAGS): Add -bindir option for windows DLLs.
	* configure: Regenerate.

2010-12-18  Iain Sandoe  <iains@gcc.gnu.org>

	PR libffi/29152
	PR libffi/42378
	* src/powerpc/darwin_closure.S: Provide Darwin64 implementation,
	update comments.
	* src/powerpc/ffitarget.h (POWERPC_DARWIN64): New,
	(FFI_TRAMPOLINE_SIZE): Update for Darwin64.
	* src/powerpc/darwin.S: Provide Darwin64 implementation,
	update comments.
	* src/powerpc/ffi_darwin.c: Likewise.

2010-12-06  Rainer Orth  <ro@CeBiTec.Uni-Bielefeld.DE>

	* configure.ac (libffi_cv_as_ascii_pseudo_op): Use double
	backslashes.
	(libffi_cv_as_string_pseudo_op): Likewise.
	* configure: Regenerate.

2010-12-03  Chung-Lin Tang  <cltang@codesourcery.com>

	* src/arm/sysv.S (ffi_closure_SYSV): Add UNWIND to .pad directive.
	(ffi_closure_VFP): Same.
	(ffi_call_VFP): Move down to before ffi_closure_VFP. Add '.fpu vfp'
	directive.

2010-12-01  Rainer Orth  <ro@CeBiTec.Uni-Bielefeld.DE>

	* testsuite/libffi.call/ffitest.h [__sgi] (PRId64, PRIu64): Define.
	(PRIuPTR): Define.

2010-11-29  Richard Henderson  <rth@redhat.com>
	    Rainer Orth  <ro@CeBiTec.Uni-Bielefeld.DE>

	* src/x86/sysv.S (FDE_ENCODING, FDE_ENCODE): Define.
	(.eh_frame): Use FDE_ENCODING.
	(.LASFDE1, .LASFDE2, LASFDE3): Simplify with FDE_ENCODE.

2010-11-22  Jacek Caban <jacek@codeweavers.com>

	* configure.ac: Check for symbol underscores on mingw-w64.
	* configure: Rebuilt.
	* src/x86/win64.S: Correctly access extern symbols in respect to
	underscores.

2010-11-15  Rainer Orth  <ro@CeBiTec.Uni-Bielefeld.DE>

	* testsuite/lib/libffi-dg.exp: Rename ...
	* testsuite/lib/libffi.exp: ... to this.
	* libffi/testsuite/libffi.call/call.exp: Don't load libffi-dg.exp.
	* libffi/testsuite/libffi.special/special.exp: Likewise.

2010-10-28  Chung-Lin Tang  <cltang@codesourcery.com>

	* src/arm/ffi.c (ffi_prep_args): Add VFP register argument handling
	code, new parameter, and return value. Update comments.
	(ffi_prep_cif_machdep): Add case for VFP struct return values. Add
	call to layout_vfp_args().
	(ffi_call_SYSV): Update declaration.
	(ffi_call_VFP): New declaration.
	(ffi_call): Add VFP struct return conditions. Call ffi_call_VFP()
	when ABI is FFI_VFP.
	(ffi_closure_VFP): New declaration.
	(ffi_closure_SYSV_inner): Add new vfp_args parameter, update call to
	ffi_prep_incoming_args_SYSV().
	(ffi_prep_incoming_args_SYSV): Update parameters. Add VFP argument
	case handling.
	(ffi_prep_closure_loc): Pass ffi_closure_VFP to trampoline
	construction under VFP hard-float.
	(rec_vfp_type_p): New function.
	(vfp_type_p): Same.
	(place_vfp_arg): Same.
	(layout_vfp_args): Same.
	* src/arm/ffitarget.h (ffi_abi): Add FFI_VFP. Define FFI_DEFAULT_ABI
	based on __ARM_PCS_VFP.
	(FFI_EXTRA_CIF_FIELDS): Define for adding VFP hard-float specific
	fields.
	(FFI_TYPE_STRUCT_VFP_FLOAT): Define internally used type code.
	(FFI_TYPE_STRUCT_VFP_DOUBLE): Same.
	* src/arm/sysv.S (ffi_call_SYSV): Change call of ffi_prep_args() to
	direct call. Move function pointer load upwards.
	(ffi_call_VFP): New function.
	(ffi_closure_VFP): Same.

	* testsuite/lib/libffi-dg.exp (check-flags): New function.
	(dg-skip-if): New function.
	* testsuite/libffi.call/cls_double_va.c: Skip if target is arm*-*-*
	and compiler options include -mfloat-abi=hard.
	* testsuite/libffi.call/cls_longdouble_va.c: Same.

2010-10-01  Jakub Jelinek  <jakub@redhat.com>

	PR libffi/45677
	* src/x86/ffi64.c (ffi_prep_cif_machdep): Ensure cif->bytes is
	a multiple of 8.
	* testsuite/libffi.call/many2.c: New test.

2010-08-20  Mark Wielaard  <mjw@redhat.com>

	* src/closures.c (open_temp_exec_file_mnt): Check if getmntent_r
	returns NULL.

2010-08-09  Andreas Tobler  <andreast@fgznet.ch>

	* configure.ac: Add target powerpc64-*-freebsd*.
	* configure: Regenerate.
	* testsuite/libffi.call/cls_align_longdouble_split.c: Pass
	-mlong-double-128 only to linux targets.
	* testsuite/libffi.call/cls_align_longdouble_split2.c: Likewise.
	* testsuite/libffi.call/cls_longdouble.c: Likewise.
	* testsuite/libffi.call/huge_struct.c: Likewise.

2010-08-05  Dan Witte  <dwitte@mozilla.com>

	* Makefile.am: Pass FFI_DEBUG define to msvcc.sh for linking to the
	debug CRT when --enable-debug is given.
	* configure.ac: Define it.
	* msvcc.sh: Translate -g and -DFFI_DEBUG appropriately.

2010-08-04  Dan Witte  <dwitte@mozilla.com>

	* src/x86/ffitarget.h: Add X86_ANY define for all x86/x86_64
	platforms.
	* src/x86/ffi.c: Remove redundant ifdef checks.
	* src/prep_cif.c: Push stack space computation into src/x86/ffi.c
	for X86_ANY so return value space doesn't get added twice.

2010-08-03  Neil Rashbrooke <neil@parkwaycc.co.uk>

	* msvcc.sh: Don't pass -safeseh to ml64 because behavior is buggy.

2010-07-22  Dan Witte  <dwitte@mozilla.com>

	* src/*/ffitarget.h: Make FFI_LAST_ABI one past the last valid ABI.
	* src/prep_cif.c: Fix ABI assertion.
	* src/cris/ffi.c: Ditto.

2010-07-10  Evan Phoenix  <evan@fallingsnow.net>

	* src/closures.c (selinux_enabled_check): Fix strncmp usage bug.

2010-07-07  Dan Horák <dan@danny.cz>

	* include/ffi.h.in: Protect #define with #ifndef.
	* src/powerpc/ffitarget.h: Ditto.
	* src/s390/ffitarget.h: Ditto.
	* src/sparc/ffitarget.h: Ditto.

2010-07-07   Neil Roberts <neil@linux.intel.com>

	* src/x86/sysv.S (ffi_call_SYSV): Align the stack pointer to
	16-bytes.

2010-07-02  Jakub Jelinek  <jakub@redhat.com>

	* Makefile.am (AM_MAKEFLAGS): Pass also mandir to submakes.
	* Makefile.in: Regenerated.

2010-05-19  Rainer Orth  <ro@CeBiTec.Uni-Bielefeld.DE>

	* configure.ac (libffi_cv_as_x86_pcrel): Check for illegal in as
	output, too.
	(libffi_cv_as_ascii_pseudo_op): Check for .ascii.
	(libffi_cv_as_string_pseudo_op): Check for .string.
	* configure: Regenerate.
	* fficonfig.h.in: Regenerate.
	* src/x86/sysv.S (.eh_frame): Use .ascii, .string or error.

2010-05-11  Dan Witte  <dwitte@mozilla.com>

	* doc/libffi.tex: Document previous change.

2010-05-11  Makoto Kato <m_kato@ga2.so-net.ne.jp>

	* src/x86/ffi.c (ffi_call): Don't copy structs passed by value.

2010-05-05  Michael Kohler <michaelkohler@live.com>

	* src/dlmalloc.c (dlfree): Fix spelling.
	* src/ia64/ffi.c (ffi_prep_cif_machdep): Ditto.
	* configure.ac: Ditto.
	* configure: Rebuilt.

2010-04-13  Dan Witte  <dwitte@mozilla.com>

	* msvcc.sh: Build with -W3 instead of -Wall.
	* src/powerpc/ffi_darwin.c: Remove build warnings.
	* src/x86/ffi.c: Ditto.
	* src/x86/ffitarget.h: Ditto.

2010-04-12  Dan Witte  <dwitte@mozilla.com>
	    Walter Meinl <wuno@lsvw.de>

	* configure.ac: Add OS/2 support.
	* configure: Rebuilt.
	* src/closures.c: Ditto.
	* src/dlmalloc.c: Ditto.
	* src/x86/win32.S: Ditto.

2010-04-07  Jakub Jelinek  <jakub@redhat.com>

	* testsuite/libffi.call/err_bad_abi.c: Remove unused args variable.

2010-04-02  Ralf Wildenhues  <Ralf.Wildenhues@gmx.de>

	* Makefile.in: Regenerate.
	* aclocal.m4: Regenerate.
	* include/Makefile.in: Regenerate.
	* man/Makefile.in: Regenerate.
	* testsuite/Makefile.in: Regenerate.

2010-03-30  Dan Witte  <dwitte@mozilla.com>

	* msvcc.sh: Disable build warnings.
	* README (tested): Clarify windows build procedure.

2010-03-15  Rainer Orth  <ro@CeBiTec.Uni-Bielefeld.DE>

	* configure.ac (libffi_cv_as_x86_64_unwind_section_type): New test.
	* configure: Regenerate.
	* fficonfig.h.in: Regenerate.
	* libffi/src/x86/unix64.S (.eh_frame)
	[HAVE_AS_X86_64_UNWIND_SECTION_TYPE]: Use @unwind section type.

2010-03-14  Matthias Klose  <doko@ubuntu.com>

	* src/x86/ffi64.c: Fix typo in comment.
	* src/x86/ffi.c: Use /* ... */ comment style.

2010-02-24  Rainer Orth  <ro@CeBiTec.Uni-Bielefeld.DE>

	* doc/libffi.texi (The Closure API): Fix typo.
	* doc/libffi.info: Remove.

2010-02-15  Matthias Klose  <doko@ubuntu.com>

	* src/arm/sysv.S (__ARM_ARCH__): Define for processor
	__ARM_ARCH_7EM__.

2010-01-15  Anthony Green  <green@redhat.com>

	* README: Add notes on building with Microsoft Visual C++.

2010-01-15  Daniel Witte  <dwitte@mozilla.com>

	* msvcc.sh: New file.

	* src/x86/win32.S: Port assembly routines to MSVC and #ifdef.
	* src/x86/ffi.c: Tweak function declaration and remove excess
	parens.
	* include/ffi.h.in: Add __declspec(align(8)) to typedef struct
	ffi_closure.

	* src/x86/ffi.c: Merge ffi_call_SYSV and ffi_call_STDCALL into new
	function ffi_call_win32 on X86_WIN32.
	* src/x86/win32.S (ffi_call_SYSV): Rename to ffi_call_win32.
	(ffi_call_STDCALL): Remove.

	* src/prep_cif.c (ffi_prep_cif): Move stack space allocation code
	to ffi_prep_cif_machdep for x86.
	* src/x86/ffi.c (ffi_prep_cif_machdep): To here.

2010-01-15  Oliver Kiddle  <okiddle@yahoo.co.uk>

	* src/x86/ffitarget.h (ffi_abi): Check for __i386 and __amd64 for
	Sun Studio compiler compatibility.

2010-01-12  Conrad Irwin <conrad.irwin@gmail.com>

	* doc/libffi.texi: Add closure example.

2010-01-07  Rainer Orth  <ro@CeBiTec.Uni-Bielefeld.DE>

	PR libffi/40701
	* testsuite/libffi.call/ffitest.h [__alpha__ && __osf__] (PRIdLL,
	PRIuLL, PRId64, PRIu64, PRIuPTR): Define.
	* testsuite/libffi.call/cls_align_sint64.c: Add -Wno-format on
	alpha*-dec-osf*.
	* testsuite/libffi.call/cls_align_uint64.c: Likewise.
	* testsuite/libffi.call/cls_ulonglong.c: Likewise.
	* testsuite/libffi.call/return_ll1.c: Likewise.
	* testsuite/libffi.call/stret_medium2.c: Likewise.
	* testsuite/libffi.special/ffitestcxx.h (allocate_mmap): Cast
	MAP_FAILED to char *.

2010-01-06  Rainer Orth  <ro@CeBiTec.Uni-Bielefeld.DE>

	* src/mips/n32.S: Use .abicalls and .eh_frame with __GNUC__.

2009-12-31  Anthony Green  <green@redhat.com>

	* README: Update for libffi 3.0.9.

2009-12-27  Matthias Klose  <doko@ubuntu.com>

	* configure.ac (HAVE_LONG_DOUBLE): Define for mips when
	appropriate.
	* configure: Rebuilt.

2009-12-26  Anthony Green  <green@redhat.com>

	* testsuite/libffi.call/cls_longdouble_va.c: Mark as xfail for
	avr32*-*-*.
	* testsuite/libffi.call/cls_double_va.c: Ditto.

2009-12-26  Andreas Tobler  <a.tobler@schweiz.org>

	* testsuite/libffi.call/ffitest.h: Conditionally include stdint.h
	and inttypes.h.
	* testsuite/libffi.special/unwindtest.cc: Ditto.

2009-12-26  Andreas Tobler  <a.tobler@schweiz.org>

	* configure.ac: Add amd64-*-openbsd*.
	* configure: Rebuilt.
	* testsuite/lib/libffi-dg.exp (libffi_target_compile): Link
	openbsd programs with -lpthread.

2009-12-26  Anthony Green  <green@redhat.com>

	* testsuite/libffi.call/cls_double_va.c,
	testsuite/libffi.call/cls_longdouble.c,
	testsuite/libffi.call/cls_longdouble_va.c,
	testsuite/libffi.call/cls_pointer.c,
	testsuite/libffi.call/cls_pointer_stack.c: Remove xfail for
	mips*-*-* and arm*-*-*.
	* testsuite/libffi.call/cls_align_longdouble_split.c,
	testsuite/libffi.call/cls_align_longdouble_split2.c,
	testsuite/libffi.call/stret_medium2.c,
	testsuite/libffi.call/stret_medium.c,
	testsuite/libffi.call/stret_large.c,
	testsuite/libffi.call/stret_large2.c: Remove xfail for arm*-*-*.

2009-12-31  Kay Tietz  <ktietz70@googlemail.com>

	* testsuite/libffi.call/ffitest.h,
	testsuite/libffi.special/ffitestcxx.h (PRIdLL, PRuLL): Fix
	definitions.

2009-12-31  Carlo Bramini  <carlo.bramix@libero.it>

	* configure.ac (AM_LTLDFLAGS): Define for windows hosts.
	* Makefile.am (libffi_la_LDFLAGS): Add AM_LTLDFLAGS.
	* configure: Rebuilt.
	* Makefile.in: Rebuilt.

2009-12-31  Anthony Green  <green@redhat.com>
	    Blake Chaffin.

	* testsuite/libffi.call/huge_struct.c: New test case from Blake
	Chaffin @ Apple.

2009-12-28  David Edelsohn  <edelsohn@gnu.org>

	* src/powerpc/ffi_darwin.c (ffi_prep_args): Copy abi and nargs to
	local variables.
	(aix_adjust_aggregate_sizes): New function.
	(ffi_prep_cif_machdep): Call it.

2009-12-26  Andreas Tobler  <a.tobler@schweiz.org>

	* configure.ac: Define FFI_MMAP_EXEC_WRIT for the given targets.
	* configure: Regenerate.
	* fficonfig.h.in: Likewise.
	* src/closures.c: Remove the FFI_MMAP_EXEC_WRIT definition for
	Solaris/x86.

2009-12-26  Andreas Schwab  <schwab@linux-m68k.org>

	* src/powerpc/ffi.c (ffi_prep_args_SYSV): Advance intarg_count
	when a float arguments is passed in memory.
	(ffi_closure_helper_SYSV): Mark general registers as used up when
	a 64bit or soft-float long double argument is passed in memory.

2009-12-25  Matthias Klose  <doko@ubuntu.com>

	* man/ffi_call.3: Fix #include in examples.
	* doc/libffi.texi: Add dircategory.

2009-12-25  Frank Everdij <f.p.x.everdij@tudelft.nl>

	* include/ffi.h.in: Placed '__GNUC__' ifdef around
	'__attribute__((aligned(8)))' in ffi_closure, fixes compile for
	IRIX MIPSPro c99.
	* include/ffi_common.h: Added '__sgi' define to non
	'__attribute__((__mode__()))' integer typedefs.
	* src/mips/ffi.c (ffi_call, ffi_closure_mips_inner_O32,
	ffi_closure_mips_inner_N32): Added 'defined(_MIPSEB)' to BE check.
	(ffi_closure_mips_inner_O32, ffi_closure_mips_inner_N32): Added
	FFI_LONGDOUBLE support and alignment(N32 only).
	* src/mips/ffitarget.h: Corrected '#include <sgidefs.h>' for IRIX and
	fixed non '__attribute__((__mode__()))' integer typedefs.
	* src/mips/n32.S: Put '#ifdef linux' around '.abicalls' and '.eh_frame'
	since they are Linux/GNU Assembler specific.

2009-12-25  Bradley Smith  <brad@brad-smith.co.uk>

	* configure.ac, Makefile.am, src/avr32/ffi.c,
	src/avr32/ffitarget.h,
	src/avr32/sysv.S: Add AVR32 port.
	* configure, Makefile.in: Rebuilt.

2009-12-21  Andreas Tobler  <a.tobler@schweiz.org>

	* configure.ac: Make i?86 build on FreeBSD and OpenBSD.
	* configure: Regenerate.

2009-12-15  John David Anglin  <dave.anglin@nrc-cnrc.gc.ca>

	* testsuite/libffi.call/ffitest.h: Define PRIuPTR on PA HP-UX.

2009-12-13  John David Anglin  <dave.anglin@nrc-cnrc.gc.ca>

	* src/pa/ffi.c (ffi_closure_inner_pa32): Handle FFI_TYPE_LONGDOUBLE
	type on HP-UX.

2012-02-13  Kai Tietz  <ktietz@redhat.com>

	PR libffi/52221
	* src/x86/ffi.c (ffi_prep_raw_closure_loc): Add thiscall
	support for X86_WIN32.
	(FFI_INIT_TRAMPOLINE_THISCALL): Fix displacement.

2009-12-11  Eric Botcazou  <ebotcazou@adacore.com>

	* src/sparc/ffi.c (ffi_closure_sparc_inner_v9): Properly align 'long
	double' arguments.

2009-12-11  Eric Botcazou  <ebotcazou@adacore.com>

	* testsuite/libffi.call/ffitest.h: Define PRIuPTR on Solaris < 10.

2009-12-10  Rainer Orth  <ro@CeBiTec.Uni-Bielefeld.DE>

	PR libffi/40700
	* src/closures.c [X86_64 && __sun__ && __svr4__]
	(FFI_MMAP_EXEC_WRIT): Define.

2009-12-08  David Daney  <ddaney@caviumnetworks.com>

	* testsuite/libffi.call/stret_medium.c: Remove xfail for mips*-*-*
	* testsuite/libffi.call/cls_align_longdouble_split2.c: Same.
	* testsuite/libffi.call/stret_large.c: Same.
	* testsuite/libffi.call/cls_align_longdouble_split.c: Same.
	* testsuite/libffi.call/stret_large2.c: Same.
	* testsuite/libffi.call/stret_medium2.c: Same.

2009-12-07  David Edelsohn  <edelsohn@gnu.org>

	* src/powerpc/aix_closure.S (libffi_closure_ASM): Fix tablejump
	typo.

2009-12-05  David Edelsohn  <edelsohn@gnu.org>

	* src/powerpc/aix.S: Update AIX32 code to be consistent with AIX64
	code.
	* src/powerpc/aix_closure.S: Same.

2009-12-05  Ralf Wildenhues  <Ralf.Wildenhues@gmx.de>

	* Makefile.in: Regenerate.
	* configure: Regenerate.
	* include/Makefile.in: Regenerate.
	* man/Makefile.in: Regenerate.
	* testsuite/Makefile.in: Regenerate.

2009-12-04  David Edelsohn  <edelsohn@gnu.org>

	* src/powerpc/aix_closure.S: Reorganize 64-bit code to match
	linux64_closure.S.

2009-12-04  Uros Bizjak  <ubizjak@gmail.com>

	PR libffi/41908
	* src/x86/ffi64.c (classify_argument): Update from
	gcc/config/i386/i386.c.
	(ffi_closure_unix64_inner): Do not use the address of two consecutive
	SSE registers directly.
	* testsuite/libffi.call/cls_dbls_struct.c (main): Remove xfail
	for x86_64 linux targets.

2009-12-04  David Edelsohn  <edelsohn@gnu.org>

	* src/powerpc/ffi_darwin.c (ffi_closure_helper_DARWIN): Increment
	pfr for long double split between fpr13 and stack.

2009-12-03  David Edelsohn  <edelsohn@gnu.org>

	* src/powerpc/ffi_darwin.c (ffi_prep_args): Increment next_arg and
	fparg_count twice for long double.

2009-12-03  David Edelsohn  <edelsohn@gnu.org>

	PR libffi/42243
	* src/powerpc/ffi_darwin.c (ffi_prep_args): Remove extra parentheses.

2009-12-03  Uros Bizjak  <ubizjak@gmail.com>

	* testsuite/libffi.call/cls_longdouble_va.c (main): Fix format string.
	Remove xfails for x86 linux targets.

2009-12-02  David Edelsohn  <edelsohn@gnu.org>

	* src/powerpc/ffi_darwin.c (ffi_prep_args): Fix typo in INT64
	case.

2009-12-01  David Edelsohn  <edelsohn@gnu.org>

	* src/powerpc/aix.S (ffi_call_AIX): Convert to more standard
	register usage.  Call ffi_prep_args directly.  Add long double
	return value support.
	* src/powerpc/ffi_darwin.c (ffi_prep_args): Double arg increment
	applies to FFI_TYPE_DOUBLE.  Correct fpr_base increment typo.
	Separate FFI_TYPE_SINT32 and FFI_TYPE_UINT32 cases.
	(ffi_prep_cif_machdep): Only 16 byte stack alignment in 64 bit
	mode.
	(ffi_closure_helper_DARWIN): Remove nf and ng counters.  Move temp
	into case.
	* src/powerpc/aix_closure.S: Maintain 16 byte stack alignment.
	Allocate result area between params and FPRs.

2009-11-30  David Edelsohn  <edelsohn@gnu.org>

	PR target/35484
	* src/powerpc/ffitarget.h (POWERPC64): Define for PPC64 Linux and
	AIX64.
	* src/powerpc/aix.S: Implement AIX64 version.
	* src/powerpc/aix_closure.S: Implement AIX64 version.
	(ffi_closure_ASM): Use extsb, lha and displament addresses.
	* src/powerpc/ffi_darwin.c (ffi_prep_args): Implement AIX64
	support.
	(ffi_prep_cif_machdep): Same.
	(ffi_call): Same.
	(ffi_closure_helper_DARWIN): Same.

2009-11-02  Andreas Tobler  <a.tobler@schweiz.org>

	PR libffi/41908
	* testsuite/libffi.call/testclosure.c: New test.

2009-09-28  Kai Tietz  <kai.tietz@onevision.com>

	* src/x86/win64.S (_ffi_call_win64 stack): Remove for gnu
	assembly version use of ___chkstk.

2009-09-23  Matthias Klose  <doko@ubuntu.com>

	PR libffi/40242, PR libffi/41443
	* src/arm/sysv.S (__ARM_ARCH__): Define for processors
	__ARM_ARCH_6T2__, __ARM_ARCH_6M__, __ARM_ARCH_7__,
	__ARM_ARCH_7A__, __ARM_ARCH_7R__, __ARM_ARCH_7M__.
	Change the conditionals to __SOFTFP__ || __ARM_EABI__
	for -mfloat-abi=softfp to work.

2009-09-17  Loren J. Rittle  <ljrittle@acm.org>

	PR testsuite/32843 (strikes again)
	* src/x86/ffi.c (ffi_prep_cif_machdep): Add X86_FREEBSD to
	enable proper extension on char and short.

2009-09-15  David Daney  <ddaney@caviumnetworks.com>

	* src/java_raw_api.c (ffi_java_raw_to_rvalue): Remove special
	handling for FFI_TYPE_POINTER.
	* src/mips/ffitarget.h (FFI_TYPE_STRUCT_D_SOFT,
	FFI_TYPE_STRUCT_F_SOFT, FFI_TYPE_STRUCT_DD_SOFT,
	FFI_TYPE_STRUCT_FF_SOFT, FFI_TYPE_STRUCT_FD_SOFT,
	FFI_TYPE_STRUCT_DF_SOFT, FFI_TYPE_STRUCT_SOFT): New defines.
	(FFI_N32_SOFT_FLOAT, FFI_N64_SOFT_FLOAT): New ffi_abi enumerations.
	(enum ffi_abi): Set FFI_DEFAULT_ABI for soft-float.
	* src/mips/n32.S (ffi_call_N32): Add handling for soft-float
	structure and pointer returns.
	(ffi_closure_N32): Add handling for pointer returns.
	* src/mips/ffi.c (ffi_prep_args, calc_n32_struct_flags,
	calc_n32_return_struct_flags): Handle soft-float.
	(ffi_prep_cif_machdep):  Handle soft-float, fix pointer handling.
	(ffi_call_N32): Declare proper argument types.
	(ffi_call, copy_struct_N32, ffi_closure_mips_inner_N32): Handle
	soft-float.

2009-08-24  Ralf Wildenhues  <Ralf.Wildenhues@gmx.de>

	* configure.ac (AC_PREREQ): Bump to 2.64.

2009-08-22  Ralf Wildenhues  <Ralf.Wildenhues@gmx.de>

	* Makefile.am (install-html, install-pdf): Remove.
	* Makefile.in: Regenerate.

	* Makefile.in: Regenerate.
	* aclocal.m4: Regenerate.
	* configure: Regenerate.
	* fficonfig.h.in: Regenerate.
	* include/Makefile.in: Regenerate.
	* man/Makefile.in: Regenerate.
	* testsuite/Makefile.in: Regenerate.

2011-08-22  Jasper Lievisse Adriaanse <jasper@openbsd.org>

	* configure.ac: Add OpenBSD/hppa and OpenBSD/powerpc support.
	* configure: Rebuilt.

2009-07-30  Ralf Wildenhues  <Ralf.Wildenhues@gmx.de>

	* configure.ac (_AC_ARG_VAR_PRECIOUS): Use m4_rename_force.

2009-07-24  Dave Korn  <dave.korn.cygwin@gmail.com>

	PR libffi/40807
	* src/x86/ffi.c (ffi_prep_cif_machdep): Also use sign/zero-extending
	return types for X86_WIN32.
	* src/x86/win32.S (_ffi_call_SYSV): Handle omitted return types.
	(_ffi_call_STDCALL, _ffi_closure_SYSV, _ffi_closure_raw_SYSV,
	_ffi_closure_STDCALL): Likewise.

	* src/closures.c (is_selinux_enabled): Define to const 0 for Cygwin.
	(dlmmap, dlmunmap): Also use these functions on Cygwin.

2009-07-11  Richard Sandiford  <rdsandiford@googlemail.com>

	PR testsuite/40699
	PR testsuite/40707
	PR testsuite/40709
	* testsuite/lib/libffi-dg.exp: Revert 2009-07-02, 2009-07-01 and
	2009-06-30 commits.

2009-07-01  Richard Sandiford  <r.sandiford@uk.ibm.com>

	* testsuite/lib/libffi-dg.exp (libffi-init): Set ld_library_path
	to "" before adding paths.  (This reinstates an assignment that
	was removed by my 2009-06-30 commit, but changes the initial
	value from "." to "".)

2009-07-01  H.J. Lu  <hongjiu.lu@intel.com>

	PR testsuite/40601
	* testsuite/lib/libffi-dg.exp (libffi-init): Properly set
	gccdir.  Adjust ld_library_path for gcc only if gccdir isn't
	empty.

2009-06-30  Richard Sandiford  <r.sandiford@uk.ibm.com>

	* testsuite/lib/libffi-dg.exp (libffi-init): Don't add "."
	to ld_library_path.  Use add_path.  Add just find_libgcc_s
	to ld_library_path, not every libgcc multilib directory.

2009-06-16  Wim Lewis  <wiml@hhhh.org>

	* src/powerpc/ffi.c: Avoid clobbering cr3 and cr4, which are
	supposed to be callee-saved.
	* src/powerpc/sysv.S (small_struct_return_value): Fix overrun of
	return buffer for odd-size structs.

2009-06-16  Andreas Tobler  <a.tobler@schweiz.org>

	PR libffi/40444
	* testsuite/lib/libffi-dg.exp (libffi_target_compile): Add
	allow_stack_execute for Darwin.

2009-06-16  Andrew Haley  <aph@redhat.com>

	* configure.ac (TARGETDIR): Add missing blank lines.
	* configure: Regenerate.

2009-06-16  Andrew Haley  <aph@redhat.com>

	* testsuite/libffi.call/cls_align_sint64.c,
	testsuite/libffi.call/cls_align_uint64.c,
	testsuite/libffi.call/cls_longdouble_va.c,
	testsuite/libffi.call/cls_ulonglong.c,
	testsuite/libffi.call/return_ll1.c,
	testsuite/libffi.call/stret_medium2.c: Fix printf format
	specifiers.
	* testsuite/libffi.call/ffitest.h,
	testsuite/libffi.special/ffitestcxx.h (PRIdLL, PRIuLL): Define.

2009-06-15  Andrew Haley  <aph@redhat.com>

	* testsuite/libffi.call/err_bad_typedef.c: xfail everywhere.
	* testsuite/libffi.call/err_bad_abi.c: Likewise.

2009-06-12  Andrew Haley  <aph@redhat.com>

	* Makefile.am: Remove info_TEXINFOS.

2009-06-12  Andrew Haley  <aph@redhat.com>

	* ChangeLog.libffi: testsuite/libffi.call/cls_align_sint64.c,
	testsuite/libffi.call/cls_align_uint64.c,
	testsuite/libffi.call/cls_ulonglong.c,
	testsuite/libffi.call/return_ll1.c,
	testsuite/libffi.call/stret_medium2.c: Fix printf format
	specifiers.
	testsuite/libffi.special/unwindtest.cc: include stdint.h.

2009-06-11  Timothy Wall  <twall@users.sf.net>

	* Makefile.am,
	configure.ac,
	include/ffi.h.in,
	include/ffi_common.h,
	src/closures.c,
	src/dlmalloc.c,
	src/x86/ffi.c,
	src/x86/ffitarget.h,
	src/x86/win64.S (new),
	README: Added win64 support (mingw or MSVC)
	* Makefile.in,
	include/Makefile.in,
	man/Makefile.in,
	testsuite/Makefile.in,
	configure,
	aclocal.m4: Regenerated
	* ltcf-c.sh: properly escape cygwin/w32 path
	* man/ffi_call.3: Clarify size requirements for return value.
	* src/x86/ffi64.c: Fix filename in comment.
	* src/x86/win32.S: Remove unused extern.

	* testsuite/libffi.call/closure_fn0.c,
	testsuite/libffi.call/closure_fn1.c,
	testsuite/libffi.call/closure_fn2.c,
	testsuite/libffi.call/closure_fn3.c,
	testsuite/libffi.call/closure_fn4.c,
	testsuite/libffi.call/closure_fn5.c,
	testsuite/libffi.call/closure_fn6.c,
	testsuite/libffi.call/closure_stdcall.c,
	testsuite/libffi.call/cls_12byte.c,
	testsuite/libffi.call/cls_16byte.c,
	testsuite/libffi.call/cls_18byte.c,
	testsuite/libffi.call/cls_19byte.c,
	testsuite/libffi.call/cls_1_1byte.c,
	testsuite/libffi.call/cls_20byte.c,
	testsuite/libffi.call/cls_20byte1.c,
	testsuite/libffi.call/cls_24byte.c,
	testsuite/libffi.call/cls_2byte.c,
	testsuite/libffi.call/cls_3_1byte.c,
	testsuite/libffi.call/cls_3byte1.c,
	testsuite/libffi.call/cls_3byte2.c,
	testsuite/libffi.call/cls_4_1byte.c,
	testsuite/libffi.call/cls_4byte.c,
	testsuite/libffi.call/cls_5_1_byte.c,
	testsuite/libffi.call/cls_5byte.c,
	testsuite/libffi.call/cls_64byte.c,
	testsuite/libffi.call/cls_6_1_byte.c,
	testsuite/libffi.call/cls_6byte.c,
	testsuite/libffi.call/cls_7_1_byte.c,
	testsuite/libffi.call/cls_7byte.c,
	testsuite/libffi.call/cls_8byte.c,
	testsuite/libffi.call/cls_9byte1.c,
	testsuite/libffi.call/cls_9byte2.c,
	testsuite/libffi.call/cls_align_double.c,
	testsuite/libffi.call/cls_align_float.c,
	testsuite/libffi.call/cls_align_longdouble.c,
	testsuite/libffi.call/cls_align_longdouble_split.c,
	testsuite/libffi.call/cls_align_longdouble_split2.c,
	testsuite/libffi.call/cls_align_pointer.c,
	testsuite/libffi.call/cls_align_sint16.c,
	testsuite/libffi.call/cls_align_sint32.c,
	testsuite/libffi.call/cls_align_sint64.c,
	testsuite/libffi.call/cls_align_uint16.c,
	testsuite/libffi.call/cls_align_uint32.c,
	testsuite/libffi.call/cls_align_uint64.c,
	testsuite/libffi.call/cls_dbls_struct.c,
	testsuite/libffi.call/cls_double.c,
	testsuite/libffi.call/cls_double_va.c,
	testsuite/libffi.call/cls_float.c,
	testsuite/libffi.call/cls_longdouble.c,
	testsuite/libffi.call/cls_longdouble_va.c,
	testsuite/libffi.call/cls_multi_schar.c,
	testsuite/libffi.call/cls_multi_sshort.c,
	testsuite/libffi.call/cls_multi_sshortchar.c,
	testsuite/libffi.call/cls_multi_uchar.c,
	testsuite/libffi.call/cls_multi_ushort.c,
	testsuite/libffi.call/cls_multi_ushortchar.c,
	testsuite/libffi.call/cls_pointer.c,
	testsuite/libffi.call/cls_pointer_stack.c,
	testsuite/libffi.call/cls_schar.c,
	testsuite/libffi.call/cls_sint.c,
	testsuite/libffi.call/cls_sshort.c,
	testsuite/libffi.call/cls_uchar.c,
	testsuite/libffi.call/cls_uint.c,
	testsuite/libffi.call/cls_ulonglong.c,
	testsuite/libffi.call/cls_ushort.c,
	testsuite/libffi.call/err_bad_abi.c,
	testsuite/libffi.call/err_bad_typedef.c,
	testsuite/libffi.call/float2.c,
	testsuite/libffi.call/huge_struct.c,
	testsuite/libffi.call/nested_struct.c,
	testsuite/libffi.call/nested_struct1.c,
	testsuite/libffi.call/nested_struct10.c,
	testsuite/libffi.call/nested_struct2.c,
	testsuite/libffi.call/nested_struct3.c,
	testsuite/libffi.call/nested_struct4.c,
	testsuite/libffi.call/nested_struct5.c,
	testsuite/libffi.call/nested_struct6.c,
	testsuite/libffi.call/nested_struct7.c,
	testsuite/libffi.call/nested_struct8.c,
	testsuite/libffi.call/nested_struct9.c,
	testsuite/libffi.call/problem1.c,
	testsuite/libffi.call/return_ldl.c,
	testsuite/libffi.call/return_ll1.c,
	testsuite/libffi.call/stret_large.c,
	testsuite/libffi.call/stret_large2.c,
	testsuite/libffi.call/stret_medium.c,
	testsuite/libffi.call/stret_medium2.c,
	testsuite/libffi.special/unwindtest.cc: use ffi_closure_alloc instead
	of checking for MMAP.  Use intptr_t instead of long casts.

2009-06-11  Kaz Kojima  <kkojima@gcc.gnu.org>

	* testsuite/libffi.call/cls_longdouble_va.c: Add xfail sh*-*-linux-*.
	* testsuite/libffi.call/err_bad_abi.c: Add xfail sh*-*-*.
	* testsuite/libffi.call/err_bad_typedef.c: Likewise.

2009-06-09  Andrew Haley  <aph@redhat.com>

	* src/x86/freebsd.S: Add missing file.

2009-06-08  Andrew Haley  <aph@redhat.com>

	Import from libffi 3.0.8:

	* doc/libffi.texi: New file.
	* doc/libffi.info: Likewise.
	* doc/stamp-vti: Likewise.
	* man/Makefile.am: New file.
	* man/ffi_call.3: New file.

	* Makefile.am (EXTRA_DIST): Add src/x86/darwin64.S,
	src/dlmalloc.c.
	(nodist_libffi_la_SOURCES): Add X86_FREEBSD.

	* configure.ac: Bump version to 3.0.8.
	parisc*-*-linux*: Add.
	i386-*-freebsd* | i386-*-openbsd*: Add.
	powerpc-*-beos*: Add.
	AM_CONDITIONAL X86_FREEBSD: Add.
	AC_CONFIG_FILES: Add man/Makefile.

	* include/ffi.h.in (FFI_FN): Change void (*)() to void (*)(void).

2009-06-08  Andrew Haley  <aph@redhat.com>

	* README: Import from libffi 3.0.8.

2009-06-08  Andrew Haley  <aph@redhat.com>

	* testsuite/libffi.call/err_bad_abi.c: Add xfails.
	* testsuite/libffi.call/cls_longdouble_va.c: Add xfails.
	* testsuite/libffi.call/cls_dbls_struct.c: Add xfail x86_64-*-linux-*.
	* testsuite/libffi.call/err_bad_typedef.c: Add xfails.

	* testsuite/libffi.call/stret_medium2.c: Add __UNUSED__ to args.
	* testsuite/libffi.call/stret_medium.c: Likewise.
	* testsuite/libffi.call/stret_large2.c: Likewise.
	* testsuite/libffi.call/stret_large.c:  Likewise.

2008-12-26  Timothy Wall  <twall@users.sf.net>

	* testsuite/libffi.call/cls_longdouble.c,
	testsuite/libffi.call/cls_longdouble_va.c,
	testsuite/libffi.call/cls_align_longdouble.c,
	testsuite/libffi.call/cls_align_longdouble_split.c,
	testsuite/libffi.call/cls_align_longdouble_split2.c: mark expected
	failures on x86_64 cygwin/mingw.

2008-12-22  Timothy Wall  <twall@users.sf.net>

	* testsuite/libffi.call/closure_fn0.c,
	testsuite/libffi.call/closure_fn1.c,
	testsuite/libffi.call/closure_fn2.c,
	testsuite/libffi.call/closure_fn3.c,
	testsuite/libffi.call/closure_fn4.c,
	testsuite/libffi.call/closure_fn5.c,
	testsuite/libffi.call/closure_fn6.c,
	testsuite/libffi.call/closure_loc_fn0.c,
	testsuite/libffi.call/closure_stdcall.c,
	testsuite/libffi.call/cls_align_pointer.c,
	testsuite/libffi.call/cls_pointer.c,
	testsuite/libffi.call/cls_pointer_stack.c: use portable cast from
	pointer to integer (intptr_t).
	* testsuite/libffi.call/cls_longdouble.c: disable for win64.

2008-07-24  Anthony Green  <green@redhat.com>

	* testsuite/libffi.call/cls_dbls_struct.c,
	testsuite/libffi.call/cls_double_va.c,
	testsuite/libffi.call/cls_longdouble.c,
	testsuite/libffi.call/cls_longdouble_va.c,
	testsuite/libffi.call/cls_pointer.c,
	testsuite/libffi.call/cls_pointer_stack.c,
	testsuite/libffi.call/err_bad_abi.c: Clean up failures from
	compiler warnings.

2008-03-04  Anthony Green  <green@redhat.com>
	    Blake Chaffin
	    hos@tamanegi.org

	* testsuite/libffi.call/cls_align_longdouble_split2.c
	  testsuite/libffi.call/cls_align_longdouble_split.c
	  testsuite/libffi.call/cls_dbls_struct.c
	  testsuite/libffi.call/cls_double_va.c
	  testsuite/libffi.call/cls_longdouble.c
	  testsuite/libffi.call/cls_longdouble_va.c
	  testsuite/libffi.call/cls_pointer.c
	  testsuite/libffi.call/cls_pointer_stack.c
	  testsuite/libffi.call/err_bad_abi.c
	  testsuite/libffi.call/err_bad_typedef.c
	  testsuite/libffi.call/stret_large2.c
	  testsuite/libffi.call/stret_large.c
	  testsuite/libffi.call/stret_medium2.c
	  testsuite/libffi.call/stret_medium.c: New tests from Apple.

2009-06-05  Andrew Haley  <aph@redhat.com>

	* src/x86/ffitarget.h, src/x86/ffi.c: Merge stdcall changes from
	libffi.

2009-06-04  Andrew Haley  <aph@redhat.com>

	* src/x86/ffitarget.h, src/x86/win32.S, src/x86/ffi.c: Back out
	stdcall changes.

2008-02-26  Anthony Green  <green@redhat.com>
	    Thomas Heller  <theller@ctypes.org>

	* src/x86/ffi.c (ffi_closure_SYSV_inner): Change C++ comment to C
	comment.

2008-02-03  Timothy Wall  <twall@users.sf.net>

	* src/x86/ffi.c (FFI_INIT_TRAMPOLINE_STDCALL): Calculate jump return
	  offset based on code pointer, not data pointer.

2008-01-31  Timothy Wall <twall@users.sf.net>

	* testsuite/libffi.call/closure_stdcall.c: Add test for stdcall
	closures.
	* src/x86/ffitarget.h: Increase size of trampoline for stdcall
	closures.
	* src/x86/win32.S: Add assembly for stdcall closure.
	* src/x86/ffi.c: Initialize stdcall closure trampoline.

2009-06-04  Andrew Haley  <aph@redhat.com>

	* include/ffi.h.in: Change void (*)() to void (*)(void).
	* src/x86/ffi.c: Likewise.

2009-06-04  Andrew Haley  <aph@redhat.com>

	* src/powerpc/ppc_closure.S: Insert licence header.
	* src/powerpc/linux64_closure.S: Likewise.
	* src/m68k/sysv.S: Likewise.

	* src/sh64/ffi.c: Change void (*)() to void (*)(void).
	* src/powerpc/ffi.c: Likewise.
	* src/powerpc/ffi_darwin.c: Likewise.
	* src/m32r/ffi.c: Likewise.
	* src/sh64/ffi.c: Likewise.
	* src/x86/ffi64.c: Likewise.
	* src/alpha/ffi.c: Likewise.
	* src/alpha/osf.S: Likewise.
	* src/frv/ffi.c: Likewise.
	* src/s390/ffi.c: Likewise.
	* src/pa/ffi.c: Likewise.
	* src/pa/hpux32.S: Likewise.
	* src/ia64/unix.S: Likewise.
	* src/ia64/ffi.c: Likewise.
	* src/sparc/ffi.c: Likewise.
	* src/mips/ffi.c: Likewise.
	* src/sh/ffi.c: Likewise.

2008-02-15  David Daney  <ddaney@avtrex.com>

	* src/mips/ffi.c (USE__BUILTIN___CLEAR_CACHE):
	Define (conditionally), and use it to include cachectl.h.
	(ffi_prep_closure_loc): Fix cache flushing.
	* src/mips/ffitarget.h (_ABIN32, _ABI64, _ABIO32): Define.

2009-06-04  Andrew Haley  <aph@redhat.com>

	include/ffi.h.in,
	src/arm/ffitarget.h,
	src/arm/ffi.c,
	src/arm/sysv.S,
	src/powerpc/ffitarget.h,
	src/closures.c,
	src/sh64/ffitarget.h,
	src/sh64/ffi.c,
	src/sh64/sysv.S,
	src/types.c,
	src/x86/ffi64.c,
	src/x86/ffitarget.h,
	src/x86/win32.S,
	src/x86/darwin.S,
	src/x86/ffi.c,
	src/x86/sysv.S,
	src/x86/unix64.S,
	src/alpha/ffitarget.h,
	src/alpha/ffi.c,
	src/alpha/osf.S,
	src/m68k/ffitarget.h,
	src/frv/ffitarget.h,
	src/frv/ffi.c,
	src/s390/ffitarget.h,
	src/s390/sysv.S,
	src/cris/ffitarget.h,
	src/pa/linux.S,
	src/pa/ffitarget.h,
	src/pa/ffi.c,
	src/raw_api.c,
	src/ia64/ffitarget.h,
	src/ia64/unix.S,
	src/ia64/ffi.c,
	src/ia64/ia64_flags.h,
	src/java_raw_api.c,
	src/debug.c,
	src/sparc/v9.S,
	src/sparc/ffitarget.h,
	src/sparc/ffi.c,
	src/sparc/v8.S,
	src/mips/ffitarget.h,
	src/mips/n32.S,
	src/mips/o32.S,
	src/mips/ffi.c,
	src/prep_cif.c,
	src/sh/ffitarget.h,
	src/sh/ffi.c,
	src/sh/sysv.S: Update license text.

2009-05-22  Dave Korn  <dave.korn.cygwin@gmail.com>

	* src/x86/win32.S (_ffi_closure_STDCALL):  New function.
	(.eh_frame):  Add FDE for it.

2009-05-22  Dave Korn  <dave.korn.cygwin@gmail.com>

	* configure.ac:  Also check if assembler supports pc-relative
	relocs on X86_WIN32 targets.
	* configure:  Regenerate.
	* src/x86/win32.S (ffi_prep_args):  Declare extern, not global.
	(_ffi_call_SYSV):  Add missing function type symbol .def and
	add EH markup labels.
	(_ffi_call_STDCALL):  Likewise.
	(_ffi_closure_SYSV):  Likewise.
	(_ffi_closure_raw_SYSV):  Likewise.
	(.eh_frame):  Add hand-crafted EH data.

2009-04-09  Jakub Jelinek  <jakub@redhat.com>

	* testsuite/lib/libffi-dg.exp: Change copyright header to refer to
	version 3 of the GNU General Public License and to point readers
	at the COPYING3 file and the FSF's license web page.
	* testsuite/libffi.call/call.exp: Likewise.
	* testsuite/libffi.special/special.exp: Likewise.

2009-03-01  Ralf Wildenhues  <Ralf.Wildenhues@gmx.de>

	* configure: Regenerate.

2008-12-18  Rainer Orth  <ro@TechFak.Uni-Bielefeld.DE>

	PR libffi/26048
	* configure.ac (HAVE_AS_X86_PCREL): New test.
	* configure: Regenerate.
	* fficonfig.h.in: Regenerate.
	* src/x86/sysv.S [!FFI_NO_RAW_API]: Precalculate
	RAW_CLOSURE_CIF_OFFSET, RAW_CLOSURE_FUN_OFFSET,
	RAW_CLOSURE_USER_DATA_OFFSET for the Solaris 10/x86 assembler.
	(.eh_frame): Only use SYMBOL-. iff HAVE_AS_X86_PCREL.
	* src/x86/unix64.S (.Lstore_table): Move to .text section.
	(.Lload_table): Likewise.
	(.eh_frame): Only use SYMBOL-. iff HAVE_AS_X86_PCREL.

2008-12-18  Ralf Wildenhues  <Ralf.Wildenhues@gmx.de>

	* configure: Regenerate.

2008-11-21  Eric Botcazou  <ebotcazou@adacore.com>

	* src/sparc/ffi.c (ffi_prep_cif_machdep): Add support for
	signed/unsigned int8/16 return values.
	* src/sparc/v8.S (ffi_call_v8): Likewise.
	(ffi_closure_v8): Likewise.

2008-09-26  Peter O'Gorman  <pogma@thewrittenword.com>
	    Steve Ellcey  <sje@cup.hp.com>

	* configure: Regenerate for new libtool.
	* Makefile.in: Ditto.
	* include/Makefile.in: Ditto.
	* aclocal.m4: Ditto.

2008-08-25  Andreas Tobler  <a.tobler@schweiz.org>

	* src/powerpc/ffitarget.h (ffi_abi): Add FFI_LINUX and
	FFI_LINUX_SOFT_FLOAT to the POWERPC_FREEBSD enum.
	Add note about flag bits used for FFI_SYSV_TYPE_SMALL_STRUCT.
	Adjust copyright notice.
	* src/powerpc/ffi.c: Add two new flags to indicate if we have one
	register or two register to use for FFI_SYSV structs.
	(ffi_prep_cif_machdep): Pass the right register flag introduced above.
	(ffi_closure_helper_SYSV): Fix the return type for
	FFI_SYSV_TYPE_SMALL_STRUCT. Comment.
	Adjust copyright notice.

2008-07-16  Kaz Kojima  <kkojima@gcc.gnu.org>

	* src/sh/ffi.c (ffi_prep_closure_loc): Turn INSN into an unsigned
	int.

2008-06-17  Ralf Wildenhues  <Ralf.Wildenhues@gmx.de>

	* configure: Regenerate.
	* include/Makefile.in: Regenerate.
	* testsuite/Makefile.in: Regenerate.

2008-06-07  Joseph Myers  <joseph@codesourcery.com>

	* configure.ac (parisc*-*-linux*, powerpc-*-sysv*,
	powerpc-*-beos*): Remove.
	* configure: Regenerate.

2008-05-09  Julian Brown  <julian@codesourcery.com>

	* Makefile.am (LTLDFLAGS): New.
	(libffi_la_LDFLAGS): Use above.
	* Makefile.in: Regenerate.

2008-04-18  Paolo Bonzini  <bonzini@gnu.org>

	PR bootstrap/35457
	* aclocal.m4: Regenerate.
	* configure: Regenerate.

2008-03-26  Kaz Kojima  <kkojima@gcc.gnu.org>

	* src/sh/sysv.S: Add .note.GNU-stack on Linux.
	* src/sh64/sysv.S: Likewise.

2008-03-26  Daniel Jacobowitz  <dan@debian.org>

	* src/arm/sysv.S: Fix ARM comment marker.

2008-03-26  Jakub Jelinek  <jakub@redhat.com>

	* src/alpha/osf.S: Add .note.GNU-stack on Linux.
	* src/s390/sysv.S: Likewise.
	* src/powerpc/ppc_closure.S: Likewise.
	* src/powerpc/sysv.S: Likewise.
	* src/x86/unix64.S: Likewise.
	* src/x86/sysv.S: Likewise.
	* src/sparc/v8.S: Likewise.
	* src/sparc/v9.S: Likewise.
	* src/m68k/sysv.S: Likewise.
	* src/arm/sysv.S: Likewise.

2008-03-16  Ralf Wildenhues  <Ralf.Wildenhues@gmx.de>

	* aclocal.m4: Regenerate.
	* configure: Likewise.
	* Makefile.in: Likewise.
	* include/Makefile.in: Likewise.
	* testsuite/Makefile.in: Likewise.

2008-02-12  Bjoern Koenig  <bkoenig@alpha-tierchen.de>
	    Andreas Tobler  <a.tobler@schweiz.org>

	* configure.ac: Add amd64-*-freebsd* target.
	* configure: Regenerate.

2008-01-30  H.J. Lu  <hongjiu.lu@intel.com>

	PR libffi/34612
	* src/x86/sysv.S (ffi_closure_SYSV): Pop 4 byte from stack when
	returning struct.

	* testsuite/libffi.call/call.exp: Add "-O2 -fomit-frame-pointer"
	tests.

2008-01-24  David Edelsohn  <edelsohn@gnu.org>

	* configure: Regenerate.

2008-01-06  Andreas Tobler  <a.tobler@schweiz.org>

	* src/x86/ffi.c (ffi_prep_cif_machdep): Fix thinko.

2008-01-05  Andreas Tobler  <a.tobler@schweiz.org>

	PR testsuite/32843
	* src/x86/ffi.c (ffi_prep_cif_machdep): Add code for
	signed/unsigned int8/16 for X86_DARWIN.
	Updated copyright info.
	Handle one and two byte structs with special cif->flags.
	* src/x86/ffitarget.h: Add special types for one and two byte structs.
	Updated copyright info.
	* src/x86/darwin.S (ffi_call_SYSV): Rewrite to use a jump table like
	sysv.S
	Remove code to pop args from the stack after call.
	Special-case signed/unsigned for int8/16, one and two byte structs.
	(ffi_closure_raw_SYSV): Handle FFI_TYPE_UINT8,
	FFI_TYPE_SINT8, FFI_TYPE_UINT16, FFI_TYPE_SINT16, FFI_TYPE_UINT32,
	FFI_TYPE_SINT32.
	Updated copyright info.

2007-12-08  David Daney  <ddaney@avtrex.com>

	* src/mips/n32.S (ffi_call_N32):  Replace dadd with ADDU, dsub with
	SUBU, add with ADDU and use smaller code sequences.

2007-12-07  David Daney  <ddaney@avtrex.com>

	* src/mips/ffi.c (ffi_prep_cif_machdep): Handle long double return
	type.

2007-12-06  David Daney  <ddaney@avtrex.com>

	* include/ffi.h.in (FFI_SIZEOF_JAVA_RAW): Define if not	already
	defined.
	(ffi_java_raw): New typedef.
	(ffi_java_raw_call, ffi_java_ptrarray_to_raw,
	ffi_java_raw_to_ptrarray): Change parameter types from ffi_raw to
	ffi_java_raw.
	(ffi_java_raw_closure) : Same.
	(ffi_prep_java_raw_closure, ffi_prep_java_raw_closure_loc): Change
	parameter types.
	* src/java_raw_api.c (ffi_java_raw_size):  Replace FFI_SIZEOF_ARG with
	FFI_SIZEOF_JAVA_RAW.
	(ffi_java_raw_to_ptrarray): Change type of raw to ffi_java_raw.
	Replace FFI_SIZEOF_ARG with FFI_SIZEOF_JAVA_RAW. Use
	sizeof(ffi_java_raw) for alignment calculations.
	(ffi_java_ptrarray_to_raw): Same.
	(ffi_java_rvalue_to_raw): Add special handling for FFI_TYPE_POINTER
	if FFI_SIZEOF_JAVA_RAW == 4.
	(ffi_java_raw_to_rvalue): Same.
	(ffi_java_raw_call): Change type of raw to ffi_java_raw.
	(ffi_java_translate_args): Same.
	(ffi_prep_java_raw_closure_loc, ffi_prep_java_raw_closure): Change
	parameter types.
	* src/mips/ffitarget.h (FFI_SIZEOF_JAVA_RAW): Define for N32 ABI.

2007-12-06  David Daney  <ddaney@avtrex.com>

	* src/mips/n32.S (ffi_closure_N32): Use 64-bit add instruction on
	pointer values.

2007-12-01  Andreas Tobler  <a.tobler@schweiz.org>

	PR libffi/31937
	* src/powerpc/ffitarget.h: Introduce new ABI FFI_LINUX_SOFT_FLOAT.
	Add local FFI_TYPE_UINT128 to handle soft-float long-double-128.
	* src/powerpc/ffi.c: Distinguish between __NO_FPRS__ and not and
	set the NUM_FPR_ARG_REGISTERS according to.
	Add support for potential soft-float support under hard-float
	architecture.
	(ffi_prep_args_SYSV): Set NUM_FPR_ARG_REGISTERS to 0 in case of
	FFI_LINUX_SOFT_FLOAT, handle float, doubles and long-doubles according
	to the FFI_LINUX_SOFT_FLOAT ABI.
	(ffi_prep_cif_machdep): Likewise.
	(ffi_closure_helper_SYSV): Likewise.
	* src/powerpc/ppc_closure.S: Make sure not to store float/double
	on archs where __NO_FPRS__ is true.
	Add FFI_TYPE_UINT128 support.
	* src/powerpc/sysv.S: Add support for soft-float long-double-128.
	Adjust copyright notice.

2007-11-25  Andreas Tobler  <a.tobler@schweiz.org>

	* src/closures.c: Move defintion of MAYBE_UNUSED from here to ...
	* include/ffi_common.h: ... here.
	Update copyright.

2007-11-17  Andreas Tobler  <a.tobler@schweiz.org>

	* src/powerpc/sysv.S: Load correct cr to compare if we have long double.
	* src/powerpc/linux64.S: Likewise.
	* src/powerpc/ffi.c: Add a comment to show which part goes into cr6.
	* testsuite/libffi.call/return_ldl.c: New test.

2007-09-04    <aph@redhat.com>

	* src/arm/sysv.S (UNWIND): New.
	(Whole file): Conditionally compile unwinder directives.
	* src/arm/sysv.S: Add unwinder directives.

	* src/arm/ffi.c (ffi_prep_args): Align structs by at least 4 bytes.
	Only treat r0 as a struct address if we're actually returning a
	struct by address.
	Only copy the bytes that are actually within a struct.
	(ffi_prep_cif_machdep): A Composite Type not larger than 4 bytes
	is returned in r0, not passed by address.
	(ffi_call): Allocate a word-sized temporary for the case where
	a composite is returned in r0.
	(ffi_prep_incoming_args_SYSV): Align as necessary.

2007-08-05  Steven Newbury  <s_j_newbury@yahoo.co.uk>

	* src/arm/ffi.c (FFI_INIT_TRAMPOLINE): Use __clear_cache instead of
	directly using the sys_cacheflush syscall.

2007-07-27  Andrew Haley  <aph@redhat.com>

	* src/arm/sysv.S (ffi_closure_SYSV): Add soft-float.

2007-09-03  Maciej W. Rozycki  <macro@linux-mips.org>

	* Makefile.am: Unify MIPS_IRIX and MIPS_LINUX into MIPS.
	* configure.ac: Likewise.
	* Makefile.in: Regenerate.
	* include/Makefile.in: Likewise.
	* testsuite/Makefile.in: Likewise.
	* configure: Likewise.

2007-08-24  David Daney  <ddaney@avtrex.com>

	* testsuite/libffi.call/return_sl.c: New test.

2007-08-10  David Daney  <ddaney@avtrex.com>

	* testsuite/libffi.call/cls_multi_ushort.c,
	testsuite/libffi.call/cls_align_uint16.c,
	testsuite/libffi.call/nested_struct1.c,
	testsuite/libffi.call/nested_struct3.c,
	testsuite/libffi.call/cls_7_1_byte.c,
	testsuite/libffi.call/nested_struct5.c,
	testsuite/libffi.call/cls_double.c,
	testsuite/libffi.call/nested_struct7.c,
	testsuite/libffi.call/cls_sint.c,
	testsuite/libffi.call/nested_struct9.c,
	testsuite/libffi.call/cls_20byte1.c,
	testsuite/libffi.call/cls_multi_sshortchar.c,
	testsuite/libffi.call/cls_align_sint64.c,
	testsuite/libffi.call/cls_3byte2.c,
	testsuite/libffi.call/cls_multi_schar.c,
	testsuite/libffi.call/cls_multi_uchar.c,
	testsuite/libffi.call/cls_19byte.c,
	testsuite/libffi.call/cls_9byte1.c,
	testsuite/libffi.call/cls_align_float.c,
	testsuite/libffi.call/closure_fn1.c,
	testsuite/libffi.call/problem1.c,
	testsuite/libffi.call/closure_fn3.c,
	testsuite/libffi.call/cls_sshort.c,
	testsuite/libffi.call/closure_fn5.c,
	testsuite/libffi.call/cls_align_double.c,
	testsuite/libffi.call/nested_struct.c,
	testsuite/libffi.call/cls_2byte.c,
	testsuite/libffi.call/nested_struct10.c,
	testsuite/libffi.call/cls_4byte.c,
	testsuite/libffi.call/cls_6byte.c,
	testsuite/libffi.call/cls_8byte.c,
	testsuite/libffi.call/cls_multi_sshort.c,
	testsuite/libffi.call/cls_align_sint16.c,
	testsuite/libffi.call/cls_align_uint32.c,
	testsuite/libffi.call/cls_20byte.c,
	testsuite/libffi.call/cls_float.c,
	testsuite/libffi.call/nested_struct2.c,
	testsuite/libffi.call/cls_5_1_byte.c,
	testsuite/libffi.call/nested_struct4.c,
	testsuite/libffi.call/cls_24byte.c,
	testsuite/libffi.call/nested_struct6.c,
	testsuite/libffi.call/cls_64byte.c,
	testsuite/libffi.call/nested_struct8.c,
	testsuite/libffi.call/cls_uint.c,
	testsuite/libffi.call/cls_multi_ushortchar.c,
	testsuite/libffi.call/cls_schar.c,
	testsuite/libffi.call/cls_uchar.c,
	testsuite/libffi.call/cls_align_uint64.c,
	testsuite/libffi.call/cls_ulonglong.c,
	testsuite/libffi.call/cls_align_longdouble.c,
	testsuite/libffi.call/cls_1_1byte.c,
	testsuite/libffi.call/cls_12byte.c,
	testsuite/libffi.call/cls_3_1byte.c,
	testsuite/libffi.call/cls_3byte1.c,
	testsuite/libffi.call/cls_4_1byte.c,
	testsuite/libffi.call/cls_6_1_byte.c,
	testsuite/libffi.call/cls_16byte.c,
	testsuite/libffi.call/cls_18byte.c,
	testsuite/libffi.call/closure_fn0.c,
	testsuite/libffi.call/cls_9byte2.c,
	testsuite/libffi.call/closure_fn2.c,
	testsuite/libffi.call/closure_fn4.c,
	testsuite/libffi.call/cls_ushort.c,
	testsuite/libffi.call/closure_fn6.c,
	testsuite/libffi.call/cls_5byte.c,
	testsuite/libffi.call/cls_align_pointer.c,
	testsuite/libffi.call/cls_7byte.c,
	testsuite/libffi.call/cls_align_sint32.c,
	testsuite/libffi.special/unwindtest_ffi_call.cc,
	testsuite/libffi.special/unwindtest.cc: Remove xfail for mips64*-*-*.

2007-08-10  David Daney  <ddaney@avtrex.com>

	PR libffi/28313
	* configure.ac: Don't treat mips64 as a special case.
	* Makefile.am (nodist_libffi_la_SOURCES): Add n32.S.
	* configure: Regenerate
	* Makefile.in: Ditto.
	* fficonfig.h.in: Ditto.
	* src/mips/ffitarget.h (REG_L, REG_S, SUBU, ADDU, SRL, LI): Indent.
	(LA, EH_FRAME_ALIGN, FDE_ADDR_BYTES): New preprocessor macros.
	(FFI_DEFAULT_ABI): Set for n64 case.
	(FFI_CLOSURES, FFI_TRAMPOLINE_SIZE): Define for n32 and n64 cases.
	* src/mips/n32.S (ffi_call_N32): Add debug macros and labels for FDE.
	(ffi_closure_N32): New function.
	(.eh_frame): New section
	* src/mips/o32.S: Clean up comments.
	(ffi_closure_O32): Pass ffi_closure parameter in $12.
	* src/mips/ffi.c: Use FFI_MIPS_N32 instead of
	_MIPS_SIM == _ABIN32 throughout.
	(FFI_MIPS_STOP_HERE): New, use in place of
	ffi_stop_here.
	(ffi_prep_args): Use unsigned long to hold pointer values.  Rewrite
	to support n32/n64 ABIs.
	(calc_n32_struct_flags): Rewrite.
	(calc_n32_return_struct_flags): Remove unused variable.  Reverse
	position of flag bits.
	(ffi_prep_cif_machdep): Rewrite n32 portion.
	(ffi_call): Enable for n64.  Add special handling for small structure
	return values.
	(ffi_prep_closure_loc): Add n32 and n64 support.
	(ffi_closure_mips_inner_O32): Add cast to silence warning.
	(copy_struct_N32, ffi_closure_mips_inner_N32): New functions.

2007-08-08  David Daney  <ddaney@avtrex.com>

	* testsuite/libffi.call/ffitest.h (ffi_type_mylong): Remove definition.
	* testsuite/libffi.call/cls_align_uint16.c (main): Use correct type
	specifiers.
	* testsuite/libffi.call/nested_struct1.c (main): Ditto.
	* testsuite/libffi.call/cls_sint.c (main): Ditto.
	* testsuite/libffi.call/nested_struct9.c (main): Ditto.
	* testsuite/libffi.call/cls_20byte1.c (main): Ditto.
	* testsuite/libffi.call/cls_9byte1.c (main): Ditto.
	* testsuite/libffi.call/closure_fn1.c (main): Ditto.
	* testsuite/libffi.call/closure_fn3.c (main): Ditto.
	* testsuite/libffi.call/return_dbl2.c (main): Ditto.
	* testsuite/libffi.call/cls_sshort.c (main): Ditto.
	* testsuite/libffi.call/return_fl3.c (main): Ditto.
	* testsuite/libffi.call/closure_fn5.c (main): Ditto.
	* testsuite/libffi.call/nested_struct.c (main): Ditto.
	* testsuite/libffi.call/nested_struct10.c (main): Ditto.
	* testsuite/libffi.call/return_ll1.c (main): Ditto.
	* testsuite/libffi.call/cls_8byte.c (main): Ditto.
	* testsuite/libffi.call/cls_align_uint32.c (main): Ditto.
	* testsuite/libffi.call/cls_align_sint16.c (main): Ditto.
	* testsuite/libffi.call/cls_20byte.c (main): Ditto.
	* testsuite/libffi.call/nested_struct2.c (main): Ditto.
	* testsuite/libffi.call/cls_24byte.c (main): Ditto.
	* testsuite/libffi.call/nested_struct6.c (main): Ditto.
	* testsuite/libffi.call/cls_uint.c (main): Ditto.
	* testsuite/libffi.call/cls_12byte.c (main): Ditto.
	* testsuite/libffi.call/cls_16byte.c (main): Ditto.
	* testsuite/libffi.call/closure_fn0.c (main): Ditto.
	* testsuite/libffi.call/cls_9byte2.c (main): Ditto.
	* testsuite/libffi.call/closure_fn2.c (main): Ditto.
	* testsuite/libffi.call/return_dbl1.c (main): Ditto.
	* testsuite/libffi.call/closure_fn4.c (main): Ditto.
	* testsuite/libffi.call/closure_fn6.c (main): Ditto.
	* testsuite/libffi.call/cls_align_sint32.c (main): Ditto.

2007-08-07  Andrew Haley  <aph@redhat.com>

	* src/x86/sysv.S (ffi_closure_raw_SYSV): Fix typo in previous
	checkin.

2007-08-06  Andrew Haley  <aph@redhat.com>

	PR testsuite/32843
	* src/x86/sysv.S (ffi_closure_raw_SYSV): Handle FFI_TYPE_UINT8,
	FFI_TYPE_SINT8, FFI_TYPE_UINT16, FFI_TYPE_SINT16, FFI_TYPE_UINT32,
	FFI_TYPE_SINT32.

2007-08-02  David Daney  <ddaney@avtrex.com>

	* testsuite/libffi.call/return_ul.c (main): Define return type as
	ffi_arg.  Use proper printf conversion specifier.

2007-07-30  Andrew Haley  <aph@redhat.com>

	PR testsuite/32843
	* src/x86/ffi.c (ffi_prep_cif_machdep): in x86 case, add code for
	signed/unsigned int8/16.
	* src/x86/sysv.S (ffi_call_SYSV): Rewrite to:
	Use a jump table.
	Remove code to pop args from the stack after call.
	Special-case signed/unsigned int8/16.
	* testsuite/libffi.call/return_sc.c (main): Revert.

2007-07-26  Richard Guenther  <rguenther@suse.de>

	PR testsuite/32843
	* testsuite/libffi.call/return_sc.c (main): Verify call
	result as signed char, not ffi_arg.

2007-07-16  Rainer Orth  <ro@TechFak.Uni-Bielefeld.DE>

	* configure.ac (i?86-*-solaris2.1[0-9]): Set TARGET to X86_64.
	* configure: Regenerate.

2007-07-11  David Daney  <ddaney@avtrex.com>

	* src/mips/ffi.c: Don't include sys/cachectl.h.
	(ffi_prep_closure_loc): Use __builtin___clear_cache() instead of
	cacheflush().

2007-05-18  Aurelien Jarno  <aurelien@aurel32.net>

	* src/arm/ffi.c (ffi_prep_closure_loc): Renamed and ajusted
	from (ffi_prep_closure): ... this.
	(FFI_INIT_TRAMPOLINE): Adjust.

2005-12-31  Phil Blundell  <pb@reciva.com>

	* src/arm/ffi.c (ffi_prep_incoming_args_SYSV,
	ffi_closure_SYSV_inner, ffi_prep_closure): New, add closure support.
	* src/arm/sysv.S(ffi_closure_SYSV): Likewise.
	* src/arm/ffitarget.h (FFI_TRAMPOLINE_SIZE): Likewise.
	(FFI_CLOSURES): Enable closure support.

2007-07-03  Andrew Haley  <aph@hedges.billgatliff.com>

	* testsuite/libffi.call/cls_multi_ushort.c,
	testsuite/libffi.call/cls_align_uint16.c,
	testsuite/libffi.call/nested_struct1.c,
	testsuite/libffi.call/nested_struct3.c,
	testsuite/libffi.call/cls_7_1_byte.c,
	testsuite/libffi.call/cls_double.c,
	testsuite/libffi.call/nested_struct5.c,
	testsuite/libffi.call/nested_struct7.c,
	testsuite/libffi.call/cls_sint.c,
	testsuite/libffi.call/nested_struct9.c,
	testsuite/libffi.call/cls_20byte1.c,
	testsuite/libffi.call/cls_multi_sshortchar.c,
	testsuite/libffi.call/cls_align_sint64.c,
	testsuite/libffi.call/cls_3byte2.c,
	testsuite/libffi.call/cls_multi_schar.c,
	testsuite/libffi.call/cls_multi_uchar.c,
	testsuite/libffi.call/cls_19byte.c,
	testsuite/libffi.call/cls_9byte1.c,
	testsuite/libffi.call/cls_align_float.c,
	testsuite/libffi.call/closure_fn1.c,
	testsuite/libffi.call/problem1.c,
	testsuite/libffi.call/closure_fn3.c,
	testsuite/libffi.call/cls_sshort.c,
	testsuite/libffi.call/closure_fn5.c,
	testsuite/libffi.call/cls_align_double.c,
	testsuite/libffi.call/cls_2byte.c,
	testsuite/libffi.call/nested_struct.c,
	testsuite/libffi.call/nested_struct10.c,
	testsuite/libffi.call/cls_4byte.c,
	testsuite/libffi.call/cls_6byte.c,
	testsuite/libffi.call/cls_8byte.c,
	testsuite/libffi.call/cls_multi_sshort.c,
	testsuite/libffi.call/cls_align_uint32.c,
	testsuite/libffi.call/cls_align_sint16.c,
	testsuite/libffi.call/cls_float.c,
	testsuite/libffi.call/cls_20byte.c,
	testsuite/libffi.call/cls_5_1_byte.c,
	testsuite/libffi.call/nested_struct2.c,
	testsuite/libffi.call/cls_24byte.c,
	testsuite/libffi.call/nested_struct4.c,
	testsuite/libffi.call/nested_struct6.c,
	testsuite/libffi.call/cls_64byte.c,
	testsuite/libffi.call/nested_struct8.c,
	testsuite/libffi.call/cls_uint.c,
	testsuite/libffi.call/cls_multi_ushortchar.c,
	testsuite/libffi.call/cls_schar.c,
	testsuite/libffi.call/cls_uchar.c,
	testsuite/libffi.call/cls_align_uint64.c,
	testsuite/libffi.call/cls_ulonglong.c,
	testsuite/libffi.call/cls_align_longdouble.c,
	testsuite/libffi.call/cls_1_1byte.c,
	testsuite/libffi.call/cls_12byte.c,
	testsuite/libffi.call/cls_3_1byte.c,
	testsuite/libffi.call/cls_3byte1.c,
	testsuite/libffi.call/cls_4_1byte.c,
	testsuite/libffi.call/cls_6_1_byte.c,
	testsuite/libffi.call/cls_16byte.c,
	testsuite/libffi.call/cls_18byte.c,
	testsuite/libffi.call/closure_fn0.c,
	testsuite/libffi.call/cls_9byte2.c,
	testsuite/libffi.call/closure_fn2.c,
	testsuite/libffi.call/closure_fn4.c,
	testsuite/libffi.call/cls_ushort.c,
	testsuite/libffi.call/closure_fn6.c,
	testsuite/libffi.call/cls_5byte.c,
	testsuite/libffi.call/cls_align_pointer.c,
	testsuite/libffi.call/cls_7byte.c,
	testsuite/libffi.call/cls_align_sint32.c,
	testsuite/libffi.special/unwindtest_ffi_call.cc,
	testsuite/libffi.special/unwindtest.cc: Enable for ARM.

2007-07-05  H.J. Lu  <hongjiu.lu@intel.com>

	* aclocal.m4: Regenerated.

2007-06-02  Paolo Bonzini  <bonzini@gnu.org>

	* configure: Regenerate.

2007-05-23  Steve Ellcey  <sje@cup.hp.com>

	* Makefile.in: Regenerate.
	* configure: Regenerate.
	* aclocal.m4: Regenerate.
	* include/Makefile.in: Regenerate.
	* testsuite/Makefile.in: Regenerate.

2007-05-10  Roman Zippel <zippel@linux-m68k.org>

	* src/m68k/ffi.c (ffi_prep_incoming_args_SYSV,
	ffi_closure_SYSV_inner,ffi_prep_closure): New, add closure support.
	* src/m68k/sysv.S(ffi_closure_SYSV,ffi_closure_struct_SYSV): Likewise.
	* src/m68k/ffitarget.h (FFI_TRAMPOLINE_SIZE): Likewise.
	(FFI_CLOSURES): Enable closure support.

2007-05-10  Roman Zippel <zippel@linux-m68k.org>

	* configure.ac (HAVE_AS_CFI_PSEUDO_OP): New test.
	* configure: Regenerate.
	* fficonfig.h.in: Regenerate.
	* src/m68k/sysv.S (CFI_STARTPROC,CFI_ENDPROC,
	CFI_OFFSET,CFI_DEF_CFA): New macros.
	(ffi_call_SYSV): Add callframe annotation.

2007-05-10  Roman Zippel <zippel@linux-m68k.org>

	* src/m68k/ffi.c (ffi_prep_args,ffi_prep_cif_machdep): Fix
	numerous test suite failures.
	* src/m68k/sysv.S (ffi_call_SYSV): Likewise.

2007-04-11  Paolo Bonzini  <bonzini@gnu.org>

	* Makefile.am (EXTRA_DIST): Bring up to date.
	* Makefile.in: Regenerate.
	* src/frv/eabi.S: Remove RCS keyword.

2007-04-06  Richard Henderson  <rth@redhat.com>

	* configure.ac: Tidy target case.
	(HAVE_LONG_DOUBLE): Allow the target to override.
	* configure: Regenerate.
	* include/ffi.h.in: Don't define ffi_type_foo if
	LIBFFI_HIDE_BASIC_TYPES is defined.
	(ffi_type_longdouble): If not HAVE_LONG_DOUBLE, define
	to ffi_type_double.
	* types.c (LIBFFI_HIDE_BASIC_TYPES): Define.
	(FFI_TYPEDEF, ffi_type_void): Mark the data const.
	(ffi_type_longdouble): Special case for Alpha.  Don't define
	if long double == double.

	* src/alpha/ffi.c (FFI_TYPE_LONGDOUBLE): Assert unique value.
	(ffi_prep_cif_machdep): Handle it as the 128-bit type.
	(ffi_call, ffi_closure_osf_inner): Likewise.
	(ffi_closure_osf_inner): Likewise.  Mark hidden.
	(ffi_call_osf, ffi_closure_osf): Mark hidden.
	* src/alpha/ffitarget.h (FFI_LAST_ABI): Tidy definition.
	* src/alpha/osf.S (ffi_call_osf, ffi_closure_osf): Mark hidden.
	(load_table): Handle 128-bit long double.

	* testsuite/libffi.call/float4.c: Add -mieee for alpha.

2007-04-06  Tom Tromey  <tromey@redhat.com>

	PR libffi/31491:
	* README: Fixed bug in example.

2007-04-03  Jakub Jelinek  <jakub@redhat.com>

	* src/closures.c: Include sys/statfs.h.
	(_GNU_SOURCE): Define on Linux.
	(FFI_MMAP_EXEC_SELINUX): Define.
	(selinux_enabled): New variable.
	(selinux_enabled_check): New function.
	(is_selinux_enabled): Define.
	(dlmmap): Use it.

2007-03-24  Uros Bizjak  <ubizjak@gmail.com>

	* testsuite/libffi.call/return_fl2.c (return_fl): Mark as static.
	Use 'volatile float sum' to create sum of floats to avoid false
	negative due to excess precision on ix86 targets.
	(main): Ditto.

2007-03-08  Alexandre Oliva  <aoliva@redhat.com>

	* src/powerpc/ffi.c (flush_icache): Fix left-over from previous
	patch.
	(ffi_prep_closure_loc): Remove unneeded casts.  Add needed ones.

2007-03-07  Alexandre Oliva  <aoliva@redhat.com>

	* include/ffi.h.in (ffi_closure_alloc, ffi_closure_free): New.
	(ffi_prep_closure_loc): New.
	(ffi_prep_raw_closure_loc): New.
	(ffi_prep_java_raw_closure_loc): New.
	* src/closures.c: New file.
	* src/dlmalloc.c [FFI_MMAP_EXEC_WRIT] (struct malloc_segment):
	Replace sflags with exec_offset.
	[FFI_MMAP_EXEC_WRIT] (mmap_exec_offset, add_segment_exec_offset,
	sub_segment_exec_offset): New macros.
	(get_segment_flags, set_segment_flags, check_segment_merge): New
	macros.
	(is_mmapped_segment, is_extern_segment): Use get_segment_flags.
	(add_segment, sys_alloc, create_mspace, create_mspace_with_base,
	destroy_mspace): Use new macros.
	(sys_alloc): Silence warning.
	* Makefile.am (libffi_la_SOURCES): Add src/closures.c.
	* Makefile.in: Rebuilt.
	* src/prep_cif [FFI_CLOSURES] (ffi_prep_closure): Implement in
	terms of ffi_prep_closure_loc.
	* src/raw_api.c (ffi_prep_raw_closure_loc): Renamed and adjusted
	from...
	(ffi_prep_raw_closure): ... this.  Re-implement in terms of the
	renamed version.
	* src/java_raw_api (ffi_prep_java_raw_closure_loc): Renamed and
	adjusted from...
	(ffi_prep_java_raw_closure): ... this.  Re-implement in terms of
	the renamed version.
	* src/alpha/ffi.c (ffi_prep_closure_loc): Renamed from
	(ffi_prep_closure): ... this.
	* src/pa/ffi.c: Likewise.
	* src/cris/ffi.c: Likewise.  Adjust.
	* src/frv/ffi.c: Likewise.
	* src/ia64/ffi.c: Likewise.
	* src/mips/ffi.c: Likewise.
	* src/powerpc/ffi_darwin.c: Likewise.
	* src/s390/ffi.c: Likewise.
	* src/sh/ffi.c: Likewise.
	* src/sh64/ffi.c: Likewise.
	* src/sparc/ffi.c: Likewise.
	* src/x86/ffi64.c: Likewise.
	* src/x86/ffi.c: Likewise.
	(FFI_INIT_TRAMPOLINE): Adjust.
	(ffi_prep_raw_closure_loc): Renamed and adjusted from...
	(ffi_prep_raw_closure): ... this.
	* src/powerpc/ffi.c (ffi_prep_closure_loc): Renamed from
	(ffi_prep_closure): ... this.
	(flush_icache): Adjust.

2007-03-07  Alexandre Oliva  <aoliva@redhat.com>

	* src/dlmalloc.c: New file, imported version 2.8.3 of Doug
	Lea's malloc.

2007-03-01  Brooks Moses  <brooks.moses@codesourcery.com>

	* Makefile.am: Add dummy install-pdf target.
	* Makefile.in: Regenerate

2007-02-13  Andreas Krebbel  <krebbel1@de.ibm.com>

	* src/s390/ffi.c (ffi_prep_args, ffi_prep_cif_machdep,
	ffi_closure_helper_SYSV): Add long double handling.

2007-02-02  Jakub Jelinek  <jakub@redhat.com>

	* src/powerpc/linux64.S (ffi_call_LINUX64): Move restore of r2
	immediately after bctrl instruction.

2007-01-18  Alexandre Oliva  <aoliva@redhat.com>

	* Makefile.am (all-recursive, install-recursive,
	mostlyclean-recursive, clean-recursive, distclean-recursive,
	maintainer-clean-recursive): Add missing targets.
	* Makefile.in: Rebuilt.

2006-12-14  Andreas Tobler  <a.tobler@schweiz.org>

	* configure.ac: Add TARGET for x86_64-*-darwin*.
	* Makefile.am (nodist_libffi_la_SOURCES): Add rules for 64-bit sources
	for X86_DARWIN.
	* src/x86/ffitarget.h: Set trampoline size for x86_64-*-darwin*.
	* src/x86/darwin64.S: New file for x86_64-*-darwin* support.
	* configure: Regenerate.
	* Makefile.in: Regenerate.
	* include/Makefile.in: Regenerate.
	* testsuite/Makefile.in: Regenerate.
	* testsuite/libffi.special/unwindtest_ffi_call.cc: New test case for
	ffi_call only.

2006-12-13  Andreas Tobler <a.tobler@schweiz.org>

	* aclocal.m4: Regenerate with aclocal -I .. as written in the
	Makefile.am.

2006-10-31  Geoffrey Keating  <geoffk@apple.com>

	* src/powerpc/ffi_darwin.c (darwin_adjust_aggregate_sizes): New.
	(ffi_prep_cif_machdep): Call darwin_adjust_aggregate_sizes for
	Darwin.
	* testsuite/libffi.call/nested_struct4.c: Remove Darwin XFAIL.
	* testsuite/libffi.call/nested_struct6.c: Remove Darwin XFAIL.

2006-10-10  Paolo Bonzini  <bonzini@gnu.org>
	    Sandro Tolaini  <tolaini@libero.it>

	* configure.ac [i*86-*-darwin*]: Set X86_DARWIN symbol and
	conditional.
	* configure: Regenerated.
	* Makefile.am (nodist_libffi_la_SOURCES) [X86_DARWIN]: New case.
	(EXTRA_DIST): Add src/x86/darwin.S.
	* Makefile.in: Regenerated.
	* include/Makefile.in: Regenerated.
	* testsuite/Makefile.in: Regenerated.

	* src/x86/ffi.c (ffi_prep_cif_machdep) [X86_DARWIN]: Treat like
	X86_WIN32, and additionally align stack to 16 bytes.
	* src/x86/darwin.S: New, based on sysv.S.
	* src/prep_cif.c (ffi_prep_cif) [X86_DARWIN]: Align > 8-byte structs.

2006-09-12  David Daney  <ddaney@avtrex.com>

	PR libffi/23935
	* include/Makefile.am: Install both ffi.h and ffitarget.h in
	$(libdir)/gcc/$(target_alias)/$(gcc_version)/include.
	* aclocal.m4: Regenerated for automake 1.9.6.
	* Makefile.in: Regenerated.
	* include/Makefile.in: Regenerated.
	* testsuite/Makefile.in: Regenerated.

2006-08-17  Andreas Tobler  <a.tobler@schweiz.ch>

	* include/ffi_common.h (struct): Revert accidental commit.

2006-08-15  Andreas Tobler  <a.tobler@schweiz.ch>

	* include/ffi_common.h: Remove lint directives.
	* include/ffi.h.in: Likewise.

2006-07-25  Torsten Schoenfeld  <kaffeetisch@gmx.de>

	* include/ffi.h.in (ffi_type_ulong, ffi_type_slong): Define correctly
	for 32-bit architectures.
	* testsuite/libffi.call/return_ul.c: New test case.

2006-07-19  David Daney  <ddaney@avtrex.com>

	* testsuite/libffi.call/closure_fn6.c: Remove xfail for mips,
	xfail remains for mips64.

2006-05-23  Carlos O'Donell  <carlos@codesourcery.com>

	* Makefile.am: Add install-html target. Add install-html to .PHONY
	* Makefile.in: Regenerate.
	* aclocal.m4: Regenerate.
	* include/Makefile.in: Regenerate.
	* testsuite/Makefile.in: Regenerate.

2006-05-18  John David Anglin  <dave.anglin@nrc-cnrc.gc.ca>

	* pa/ffi.c (ffi_prep_args_pa32): Load floating point arguments from
	stack slot.

2006-04-22  Andreas Tobler  <a.tobler@schweiz.ch>

	* README: Remove notice about 'Crazy Comments'.
	* src/debug.c: Remove lint directives. Cleanup white spaces.
	* src/java_raw_api.c: Likewise.
	* src/prep_cif.c: Likewise.
	* src/raw_api.c: Likewise.
	* src/ffitest.c: Delete. No longer needed, all test cases migrated
	to the testsuite.
	* src/arm/ffi.c: Remove lint directives.
	* src/m32r/ffi.c: Likewise.
	* src/pa/ffi.c: Likewise.
	* src/powerpc/ffi.c: Likewise.
	* src/powerpc/ffi_darwin.c: Likewise.
	* src/sh/ffi.c: Likewise.
	* src/sh64/ffi.c: Likewise.
	* src/x86/ffi.c: Likewise.
	* testsuite/libffi.call/float2.c: Likewise.
	* testsuite/libffi.call/promotion.c: Likewise.
	* testsuite/libffi.call/struct1.c: Likewise.

2006-04-13  Andreas Tobler  <a.tobler@schweiz.ch>

	* src/pa/hpux32.S: Correct unwind offset calculation for
	ffi_closure_pa32.
	* src/pa/linux.S: Likewise.

2006-04-12  James E Wilson  <wilson@specifix.com>

	PR libgcj/26483
	* src/ia64/ffi.c (stf_spill, ldf_fill): Rewrite as macros.
	(hfa_type_load): Call stf_spill.
	(hfa_type_store): Call ldf_fill.
	(ffi_call): Adjust calls to above routines.  Add local temps for
	macro result.

2006-04-10  Matthias Klose  <doko@debian.org>

	* testsuite/lib/libffi-dg.exp (libffi-init): Recognize multilib
	directory names containing underscores.

2006-04-07  James E Wilson  <wilson@specifix.com>

	* testsuite/libffi.call/float4.c: New testcase.

2006-04-05  John David Anglin  <dave.anglin@nrc-cnrc.gc.ca>
	    Andreas Tobler  <a.tobler@schweiz.ch>

	* Makefile.am: Add PA_HPUX port.
	* Makefile.in: Regenerate.
	* include/Makefile.in: Likewise.
	* testsuite/Makefile.in: Likewise.
	* configure.ac: Add PA_HPUX rules.
	* configure: Regenerate.
	* src/pa/ffitarget.h: Rename linux target to PA_LINUX.
	Add PA_HPUX and PA64_HPUX.
	Rename FFI_LINUX ABI to FFI_PA32 ABI.
	(FFI_TRAMPOLINE_SIZE): Define for 32-bit HP-UX targets.
	(FFI_TYPE_SMALL_STRUCT2): Define.
	(FFI_TYPE_SMALL_STRUCT4): Likewise.
	(FFI_TYPE_SMALL_STRUCT8): Likewise.
	(FFI_TYPE_SMALL_STRUCT3): Redefine.
	(FFI_TYPE_SMALL_STRUCT5): Likewise.
	(FFI_TYPE_SMALL_STRUCT6): Likewise.
	(FFI_TYPE_SMALL_STRUCT7): Likewise.
	* src/pa/ffi.c (ROUND_DOWN): Delete.
	(fldw, fstw, fldd, fstd): Use '__asm__'.
	(ffi_struct_type): Add support for FFI_TYPE_SMALL_STRUCT2,
	FFI_TYPE_SMALL_STRUCT4 and FFI_TYPE_SMALL_STRUCT8.
	(ffi_prep_args_LINUX): Rename to ffi_prep_args_pa32. Update comment.
	Simplify incrementing of stack slot variable. Change type of local
	'n' to unsigned int.
	(ffi_size_stack_LINUX): Rename to ffi_size_stack_pa32. Handle long
	double on PA_HPUX.
	(ffi_prep_cif_machdep): Likewise.
	(ffi_call): Likewise.
	(ffi_closure_inner_LINUX): Rename to ffi_closure_inner_pa32. Change
	return type to ffi_status. Simplify incrementing of stack slot
	variable. Only copy floating point argument registers when PA_LINUX
	is true. Reformat debug statement.
	Add support for FFI_TYPE_SMALL_STRUCT2, FFI_TYPE_SMALL_STRUCT4 and
	FFI_TYPE_SMALL_STRUCT8.
	(ffi_closure_LINUX): Rename to ffi_closure_pa32. Add 'extern' to
	declaration.
	(ffi_prep_closure): Make linux trampoline conditional on PA_LINUX.
	Add nops to cache flush.  Add trampoline for PA_HPUX.
	* src/pa/hpux32.S: New file.
	* src/pa/linux.S (ffi_call_LINUX): Rename to ffi_call_pa32. Rename
	ffi_prep_args_LINUX to ffi_prep_args_pa32.
	Localize labels. Add support for 2, 4 and 8-byte small structs. Handle
	unaligned destinations in 3, 5, 6 and 7-byte small structs. Order
	argument type checks so that common argument types appear first.
	(ffi_closure_LINUX): Rename to ffi_closure_pa32. Rename
	ffi_closure_inner_LINUX to ffi_closure_inner_pa32.

2006-03-24  Alan Modra  <amodra@bigpond.net.au>

	* src/powerpc/ffitarget.h (enum ffi_abi): Add FFI_LINUX.  Default
	for 32-bit using IBM extended double format.  Fix FFI_LAST_ABI.
	* src/powerpc/ffi.c (ffi_prep_args_SYSV): Handle linux variant of
	FFI_TYPE_LONGDOUBLE.
	(ffi_prep_args64): Assert using IBM extended double.
	(ffi_prep_cif_machdep): Don't munge FFI_TYPE_LONGDOUBLE type.
	Handle FFI_LINUX FFI_TYPE_LONGDOUBLE return and args.
	(ffi_call): Handle FFI_LINUX.
	(ffi_closure_helper_SYSV): Non FFI_LINUX long double return needs
	gpr3 return pointer as for struct return.  Handle FFI_LINUX
	FFI_TYPE_LONGDOUBLE return and args.  Don't increment "nf"
	unnecessarily.
	* src/powerpc/ppc_closure.S (ffi_closure_SYSV): Load both f1 and f2
	for FFI_TYPE_LONGDOUBLE.  Move epilogue insns into case table.
	Don't use r6 as pointer to results, instead use sp offset.  Don't
	make a special call to load lr with case table address, instead
	use offset from previous call.
	* src/powerpc/sysv.S (ffi_call_SYSV): Save long double return.
	* src/powerpc/linux64.S (ffi_call_LINUX64): Simplify long double
	return.

2006-03-15  Kaz Kojima  <kkojima@gcc.gnu.org>

	* src/sh64/ffi.c (ffi_prep_cif_machdep): Handle float arguments
	passed with FP registers correctly.
	(ffi_closure_helper_SYSV): Likewise.
	* src/sh64/sysv.S: Likewise.

2006-03-01  Andreas Tobler  <a.tobler@schweiz.ch>

	* testsuite/libffi.special/unwindtest.cc (closure_test_fn): Mark cif,
	args and userdata unused.
	(closure_test_fn1): Mark cif and userdata unused.
	(main): Remove unused res.

2006-02-28  Andreas Tobler  <a.tobler@schweiz.ch>

	* testsuite/libffi.call/call.exp: Adjust FSF address. Add test runs for
	-O2, -O3, -Os and the warning flags -W -Wall.
	* testsuite/libffi.special/special.exp: Likewise.
	* testsuite/libffi.call/ffitest.h: Add an __UNUSED__ macro to mark
	unused parameter unused for gcc or else do nothing.
	* testsuite/libffi.special/ffitestcxx.h: Likewise.
	* testsuite/libffi.call/cls_12byte.c (cls_struct_12byte_gn): Mark cif
	and userdata unused.
	* testsuite/libffi.call/cls_16byte.c (cls_struct_16byte_gn): Likewise.
	* testsuite/libffi.call/cls_18byte.c (cls_struct_18byte_gn): Likewise.
	* testsuite/libffi.call/cls_19byte.c (cls_struct_19byte_gn): Likewise.
	* testsuite/libffi.call/cls_1_1byte.c (cls_struct_1_1byte_gn): Likewise.
	* testsuite/libffi.call/cls_20byte.c (cls_struct_20byte_gn): Likewise.
	* testsuite/libffi.call/cls_20byte1.c (cls_struct_20byte_gn): Likewise.
	* testsuite/libffi.call/cls_24byte.c (cls_struct_24byte_gn): Likewise.
	* testsuite/libffi.call/cls_2byte.c (cls_struct_2byte_gn): Likewise.
	* testsuite/libffi.call/cls_3_1byte.c (cls_struct_3_1byte_gn): Likewise.
	* testsuite/libffi.call/cls_3byte1.c (cls_struct_3byte_gn): Likewise.
	* testsuite/libffi.call/cls_3byte2.c (cls_struct_3byte_gn1): Likewise.
	* testsuite/libffi.call/cls_4_1byte.c (cls_struct_4_1byte_gn): Likewise.
	* testsuite/libffi.call/cls_4byte.c (cls_struct_4byte_gn): Likewise.
	* testsuite/libffi.call/cls_5_1_byte.c (cls_struct_5byte_gn): Likewise.
	* testsuite/libffi.call/cls_5byte.c (cls_struct_5byte_gn): Likewise.
	* testsuite/libffi.call/cls_64byte.c (cls_struct_64byte_gn): Likewise.
	* testsuite/libffi.call/cls_6_1_byte.c (cls_struct_6byte_gn): Likewise.
	* testsuite/libffi.call/cls_6byte.c (cls_struct_6byte_gn): Likewise.
	* testsuite/libffi.call/cls_7_1_byte.c (cls_struct_7byte_gn): Likewise.
	* testsuite/libffi.call/cls_7byte.c (cls_struct_7byte_gn): Likewise.
	* testsuite/libffi.call/cls_8byte.c (cls_struct_8byte_gn): Likewise.
	* testsuite/libffi.call/cls_9byte1.c (cls_struct_9byte_gn): Likewise.
	* testsuite/libffi.call/cls_9byte2.c (cls_struct_9byte_gn): Likewise.
	* testsuite/libffi.call/cls_align_double.c (cls_struct_align_gn):
	Likewise.
	* testsuite/libffi.call/cls_align_float.c (cls_struct_align_gn):
	Likewise.
	* testsuite/libffi.call/cls_align_longdouble.c (cls_struct_align_gn):
	Likewise.
	* testsuite/libffi.call/cls_align_pointer.c (cls_struct_align_fn): Cast
	void* to avoid compiler warning.
	(main): Likewise.
	(cls_struct_align_gn): Mark cif and userdata unused.
	* testsuite/libffi.call/cls_align_sint16.c (cls_struct_align_gn):
	Likewise.
	* testsuite/libffi.call/cls_align_sint32.c (cls_struct_align_gn):
	Likewise.
	* testsuite/libffi.call/cls_align_sint64.c (cls_struct_align_gn):
	Likewise.
	* testsuite/libffi.call/cls_align_uint16.c (cls_struct_align_gn):
	Likewise.
	* testsuite/libffi.call/cls_align_uint32.c (cls_struct_align_gn):
	Likewise.
	* testsuite/libffi.call/cls_double.c (cls_ret_double_fn): Likewise.
	* testsuite/libffi.call/cls_float.c (cls_ret_float_fn): Likewise.
	* testsuite/libffi.call/cls_multi_schar.c (test_func_gn): Mark cif and
	data unused.
	(main): Cast res_call to silence gcc.
	* testsuite/libffi.call/cls_multi_sshort.c (test_func_gn): Mark cif and
	data unused.
	(main): Cast res_call to silence gcc.
	* testsuite/libffi.call/cls_multi_sshortchar.c (test_func_gn): Mark cif
	and data unused.
	(main): Cast res_call to silence gcc.
	* testsuite/libffi.call/cls_multi_uchar.c (test_func_gn): Mark cif and
	data unused.
	(main): Cast res_call to silence gcc.
	* testsuite/libffi.call/cls_multi_ushort.c (test_func_gn): Mark cif and
	data unused.
	(main): Cast res_call to silence gcc.
	* testsuite/libffi.call/cls_multi_ushortchar.c (test_func_gn): Mark cif
	and data unused.
	(main): Cast res_call to silence gcc.
	* testsuite/libffi.call/cls_schar.c (cls_ret_schar_fn): Mark cif and
	userdata unused.
	(cls_ret_schar_fn): Cast printf parameter to silence gcc.
	* testsuite/libffi.call/cls_sint.c (cls_ret_sint_fn): Mark cif and
	userdata unused.
	(cls_ret_sint_fn): Cast printf parameter to silence gcc.
	* testsuite/libffi.call/cls_sshort.c (cls_ret_sshort_fn): Mark cif and
	userdata unused.
	(cls_ret_sshort_fn): Cast printf parameter to silence gcc.
	* testsuite/libffi.call/cls_uchar.c (cls_ret_uchar_fn):  Mark cif and
	userdata unused.
	(cls_ret_uchar_fn): Cast printf parameter to silence gcc.
	* testsuite/libffi.call/cls_uint.c (cls_ret_uint_fn): Mark cif and
	userdata unused.
	(cls_ret_uint_fn): Cast printf parameter to silence gcc.
	* testsuite/libffi.call/cls_ulonglong.c (cls_ret_ulonglong_fn): Mark cif
	and userdata unused.
	* testsuite/libffi.call/cls_ushort.c (cls_ret_ushort_fn): Mark cif and
	userdata unused.
	(cls_ret_ushort_fn): Cast printf parameter to silence gcc.
	* testsuite/libffi.call/float.c (floating): Remove unused parameter e.
	* testsuite/libffi.call/float1.c (main): Remove unused variable i.
	Cleanup white spaces.
	* testsuite/libffi.call/negint.c (checking): Remove unused variable i.
	* testsuite/libffi.call/nested_struct.c (cls_struct_combined_gn): Mark
	cif and userdata unused.
	* testsuite/libffi.call/nested_struct1.c (cls_struct_combined_gn):
	Likewise.
	* testsuite/libffi.call/nested_struct10.c (B_gn): Likewise.
	* testsuite/libffi.call/nested_struct2.c (B_fn): Adjust printf
	formatters to silence gcc.
	(B_gn): Mark cif and userdata unused.
	* testsuite/libffi.call/nested_struct3.c (B_gn): Mark cif and userdata
	unused.
	* testsuite/libffi.call/nested_struct4.c: Mention related PR.
	(B_gn): Mark cif and userdata unused.
	* testsuite/libffi.call/nested_struct5.c (B_gn): Mark cif and userdata
	unused.
	* testsuite/libffi.call/nested_struct6.c: Mention related PR.
	(B_gn): Mark cif and userdata unused.
	* testsuite/libffi.call/nested_struct7.c (B_gn): Mark cif and userdata
	unused.
	* testsuite/libffi.call/nested_struct8.c (B_gn): Likewise.
	* testsuite/libffi.call/nested_struct9.c (B_gn): Likewise.
	* testsuite/libffi.call/problem1.c (stub): Likewise.
	* testsuite/libffi.call/pyobjc-tc.c (main): Cast the result to silence
	gcc.
	* testsuite/libffi.call/return_fl2.c (return_fl): Add the note mentioned
	in the last commit for this test case in the test case itself.
	* testsuite/libffi.call/closure_fn0.c (closure_test_fn0): Mark cif as
	unused.
	* testsuite/libffi.call/closure_fn1.c (closure_test_fn1): Likewise.
	* testsuite/libffi.call/closure_fn2.c (closure_test_fn2): Likewise.
	* testsuite/libffi.call/closure_fn3.c (closure_test_fn3): Likewise.
	* testsuite/libffi.call/closure_fn4.c (closure_test_fn0): Likewise.
	* testsuite/libffi.call/closure_fn5.c (closure_test_fn5): Likewise.
	* testsuite/libffi.call/closure_fn6.c (closure_test_fn0): Likewise.

2006-02-22  Kaz Kojima  <kkojima@gcc.gnu.org>

	* src/sh/sysv.S: Fix register numbers in the FDE for
	ffi_closure_SYSV.

2006-02-20  Andreas Tobler  <a.tobler@schweiz.ch>

	* testsuite/libffi.call/return_fl2.c (return_fl): Remove static
	declaration to avoid a false negative on ix86. See PR323.

2006-02-18  Kaz Kojima  <kkojima@gcc.gnu.org>

	* src/sh/ffi.c (ffi_closure_helper_SYSV): Remove unused variable
	and cast integer to void * if needed.  Update the pointer to
	the FP register saved area correctly.

2006-02-17  Andreas Tobler  <a.tobler@schweiz.ch>

	* testsuite/libffi.call/nested_struct6.c: XFAIL this test until PR25630
	is fixed.
	* testsuite/libffi.call/nested_struct4.c: Likewise.

2006-02-16  Andreas Tobler  <a.tobler@schweiz.ch>

	* testsuite/libffi.call/return_dbl.c: New test case.
	* testsuite/libffi.call/return_dbl1.c: Likewise.
	* testsuite/libffi.call/return_dbl2.c: Likewise.
	* testsuite/libffi.call/return_fl.c: Likewise.
	* testsuite/libffi.call/return_fl1.c: Likewise.
	* testsuite/libffi.call/return_fl2.c: Likewise.
	* testsuite/libffi.call/return_fl3.c: Likewise.
	* testsuite/libffi.call/closure_fn6.c: Likewise.

	* testsuite/libffi.call/nested_struct2.c: Remove ffi_type_mylong
	definition.
	* testsuite/libffi.call/ffitest.h: Add ffi_type_mylong definition
	here to be used by other test cases too.

	* testsuite/libffi.call/nested_struct10.c: New test case.
	* testsuite/libffi.call/nested_struct9.c: Likewise.
	* testsuite/libffi.call/nested_struct8.c: Likewise.
	* testsuite/libffi.call/nested_struct7.c: Likewise.
	* testsuite/libffi.call/nested_struct6.c: Likewise.
	* testsuite/libffi.call/nested_struct5.c: Likewise.
	* testsuite/libffi.call/nested_struct4.c: Likewise.

2006-01-21  Andreas Tobler  <a.tobler@schweiz.ch>

	* configure.ac: Enable libffi for sparc64-*-freebsd*.
	* configure: Rebuilt.

2006-01-18  Jakub Jelinek  <jakub@redhat.com>

	* src/powerpc/sysv.S (smst_two_register): Don't call __ashldi3,
	instead do the shifting inline.
	* src/powerpc/ppc_closure.S (ffi_closure_SYSV): Don't compute %r5
	shift count unconditionally.  Simplify load sequences for 1, 2, 3, 4
	and 8 byte structs, for the remaining struct sizes don't call
	__lshrdi3, instead do the shifting inline.

2005-12-07  Thiemo Seufer  <ths@networkno.de>

	* src/mips/ffitarget.h: Remove obsolete sgidefs.h include. Add
	missing parentheses.
	* src/mips/o32.S (ffi_call_O32): Code formatting. Define
	and use A3_OFF, FP_OFF, RA_OFF. Micro-optimizations.
	(ffi_closure_O32): Likewise, but with newly defined A3_OFF2,
	A2_OFF2, A1_OFF2, A0_OFF2, RA_OFF2, FP_OFF2, S0_OFF2, GP_OFF2,
	V1_OFF2, V0_OFF2, FA_1_1_OFF2, FA_1_0_OFF2, FA_0_1_OFF2,
	FA_0_0_OFF2.
	* src/mips/ffi.c (ffi_prep_args): Code formatting. Fix
	endianness bugs.
	(ffi_prep_closure): Improve trampoline instruction scheduling.
	(ffi_closure_mips_inner_O32): Fix endianness bugs.

2005-12-03  Alan Modra  <amodra@bigpond.net.au>

	* src/powerpc/ffi.c: Formatting.
	(ffi_prep_args_SYSV): Avoid possible aliasing problems by using unions.
	(ffi_prep_args64): Likewise.

2005-09-30  Geoffrey Keating  <geoffk@apple.com>

	* testsuite/lib/libffi-dg.exp (libffi_target_compile): For
	darwin, use -shared-libgcc not -lgcc_s, and explain why.

2005-09-26  Tom Tromey  <tromey@redhat.com>

	* testsuite/libffi.call/float1.c (value_type): New typedef.
	(CANARY): New define.
	(main): Check for result buffer overflow.
	* src/powerpc/linux64.S: Handle linux64 long double returns.
	* src/powerpc/ffi.c (FLAG_RETURNS_128BITS): New constant.
	(ffi_prep_cif_machdep): Handle linux64 long double returns.

2005-08-25  Alan Modra  <amodra@bigpond.net.au>

	PR target/23404
	* src/powerpc/ffi.c (ffi_prep_args_SYSV): Correct placement of stack
	homed fp args.
	(ffi_status ffi_prep_cif_machdep): Correct stack sizing for same.

2005-08-11  Jakub Jelinek  <jakub@redhat.com>

	* configure.ac (HAVE_HIDDEN_VISIBILITY_ATTRIBUTE): New test.
	(AH_BOTTOM): Add FFI_HIDDEN definition.
	* configure: Rebuilt.
	* fficonfig.h.in: Rebuilt.
	* src/powerpc/ffi.c (hidden): Remove.
	(ffi_closure_LINUX64, ffi_prep_args64, ffi_call_LINUX64,
	ffi_closure_helper_LINUX64): Use FFI_HIDDEN instead of hidden.
	* src/powerpc/linux64_closure.S (ffi_closure_LINUX64,
	.ffi_closure_LINUX64): Use FFI_HIDDEN instead of .hidden.
	* src/x86/ffi.c (ffi_closure_SYSV, ffi_closure_raw_SYSV): Remove,
	add FFI_HIDDEN to its prototype.
	(ffi_closure_SYSV_inner): New.
	* src/x86/sysv.S (ffi_closure_SYSV, ffi_closure_raw_SYSV): New.
	* src/x86/win32.S (ffi_closure_SYSV, ffi_closure_raw_SYSV): New.

2005-08-10  Alfred M. Szmidt  <ams@gnu.org>

	PR libffi/21819:
	* configure: Rebuilt.
	* configure.ac: Handle i*86-*-gnu*.

2005-08-09  Jakub Jelinek  <jakub@redhat.com>

	* src/powerpc/ppc_closure.S (ffi_closure_SYSV): Use
	DW_CFA_offset_extended_sf rather than
	DW_CFA_GNU_negative_offset_extended.
	* src/powerpc/sysv.S (ffi_call_SYSV): Likewise.

2005-07-22  SUGIOKA Toshinobu  <sugioka@itonet.co.jp>

	* src/sh/sysv.S (ffi_call_SYSV): Stop argument popping correctly
	on sh3.
	(ffi_closure_SYSV): Change the stack layout for sh3 struct argument.
	* src/sh/ffi.c (ffi_prep_args): Fix sh3 argument copy, when it is
	partially on register.
	(ffi_closure_helper_SYSV): Likewise.
	(ffi_prep_cif_machdep): Don't set too many cif->flags.

2005-07-20  Kaz Kojima  <kkojima@gcc.gnu.org>

	* src/sh/ffi.c (ffi_call): Handle small structures correctly.
	Remove empty line.
	* src/sh64/ffi.c (simple_type): Remove.
	(return_type): Handle small structures correctly.
	(ffi_prep_args): Likewise.
	(ffi_call): Likewise.
	(ffi_closure_helper_SYSV): Likewise.
	* src/sh64/sysv.S (ffi_call_SYSV): Handle 1, 2 and 4-byte return.
	Emit position independent code if PIC and remove wrong datalabel
	prefixes from EH data.

2005-07-19  Andreas Tobler  <a.tobler@schweiz.ch>

	* Makefile.am (nodist_libffi_la_SOURCES): Add POWERPC_FREEBSD.
	* Makefile.in: Regenerate.
	* include/Makefile.in: Likewise.
	* testsuite/Makefile.in: Likewise.
	* configure.ac: Add POWERPC_FREEBSD rules.
	* configure: Regenerate.
	* src/powerpc/ffitarget.h: Add POWERPC_FREEBSD rules.
	(FFI_SYSV_TYPE_SMALL_STRUCT): Define.
	* src/powerpc/ffi.c: Add flags to handle small structure returns
	in ffi_call_SYSV.
	(ffi_prep_cif_machdep): Handle small structures for SYSV 4 ABI.
	Aka FFI_SYSV.
	(ffi_closure_helper_SYSV): Likewise.
	* src/powerpc/ppc_closure.S: Add return types for small structures.
	* src/powerpc/sysv.S: Add bits to handle small structures for
	final SYSV 4 ABI.

2005-07-10  Andreas Tobler  <a.tobler@schweiz.ch>

	* testsuite/libffi.call/cls_5_1_byte.c: New test file.
	* testsuite/libffi.call/cls_6_1_byte.c: Likewise.
	* testsuite/libffi.call/cls_7_1_byte.c: Likewise.

2005-07-05  Randolph Chung  <tausq@debian.org>

	* src/pa/ffi.c (ffi_struct_type): Rename FFI_TYPE_SMALL_STRUCT1
	as FFI_TYPE_SMALL_STRUCT3.  Break out handling for 5-7 byte
	structures.  Kill compilation warnings.
	(ffi_closure_inner_LINUX): Print return values as hex in debug
	message.  Rename FFI_TYPE_SMALL_STRUCT1 as FFI_TYPE_SMALL_STRUCT3.
	Properly handle 5-7 byte structure returns.
	* src/pa/ffitarget.h (FFI_TYPE_SMALL_STRUCT1)
	(FFI_TYPE_SMALL_STRUCT2): Remove.
	(FFI_TYPE_SMALL_STRUCT3, FFI_TYPE_SMALL_STRUCT5)
	(FFI_TYPE_SMALL_STRUCT6, FFI_TYPE_SMALL_STRUCT7): Define.
	* src/pa/linux.S: Mark source file as using PA1.1 assembly.
	(checksmst1, checksmst2): Remove.
	(checksmst3): Optimize handling of 3-byte struct returns.
	(checksmst567): Properly handle 5-7 byte struct returns.

2005-06-15  Rainer Orth  <ro@TechFak.Uni-Bielefeld.DE>

	PR libgcj/21943
	* src/mips/n32.S: Enforce PIC code.
	* src/mips/o32.S: Likewise.

2005-06-15  Rainer Orth  <ro@TechFak.Uni-Bielefeld.DE>

	* configure.ac: Treat i*86-*-solaris2.10 and up as X86_64.
	* configure: Regenerate.

2005-06-01  Alan Modra  <amodra@bigpond.net.au>

	* src/powerpc/ppc_closure.S (ffi_closure_SYSV): Don't use JUMPTARGET
	to call ffi_closure_helper_SYSV.  Append @local instead.
	* src/powerpc/sysv.S (ffi_call_SYSV): Likewise for ffi_prep_args_SYSV.

2005-05-17  Kelley Cook  <kcook@gcc.gnu.org>

	* configure.ac: Use AC_C_BIGENDIAN instead of AC_C_BIGENDIAN_CROSS.
	Use AC_CHECK_SIZEOF instead of AC_COMPILE_CHECK_SIZEOF.
	* Makefile.am (ACLOCAL_AMFLAGS): Remove -I ../config.
	* aclocal.m4, configure, fficonfig.h.in, Makefile.in,
	include/Makefile.in, testsuite/Makefile.in: Regenerate.

2005-05-09  Mike Stump  <mrs@apple.com>

	* configure: Regenerate.

2005-05-08  Richard Henderson  <rth@redhat.com>

	PR libffi/21285
	* src/alpha/osf.S: Update unwind into to match code.

2005-05-04  Andreas Degert <ad@papyrus-gmbh.de>
	    Richard Henderson  <rth@redhat.com>

	* src/x86/ffi64.c (ffi_prep_cif_machdep): Save sse-used flag in
	bit 11 of flags.
	(ffi_call): Mask return type field.  Pass ssecount to ffi_call_unix64.
	(ffi_prep_closure): Set carry bit if sse-used flag set.
	* src/x86/unix64.S (ffi_call_unix64): Add ssecount argument.
	Only load sse registers if ssecount non-zero.
	(ffi_closure_unix64): Only save sse registers if carry set on entry.

2005-04-29  Ralf Corsepius  <ralf.corsepius@rtems.org>

	* configure.ac: Add i*86-*-rtems*, sparc*-*-rtems*,
	powerpc-*rtems*, arm*-*-rtems*, sh-*-rtems*.
	* configure: Regenerate.

2005-04-20  Hans-Peter Nilsson  <hp@axis.com>

	* testsuite/lib/libffi-dg.exp (libffi-dg-test-1): In regsub use,
	have Tcl8.3-compatible intermediate variable.

2005-04-18  Simon Posnjak <simon.posnjak@siol.net>
	    Hans-Peter Nilsson  <hp@axis.com>

	* Makefile.am: Add CRIS support.
	* configure.ac: Likewise.
	* Makefile.in, configure, testsuite/Makefile.in,
	include/Makefile.in: Regenerate.
	* src/cris: New directory.
	* src/cris/ffi.c, src/cris/sysv.S, src/cris/ffitarget.h: New files.
	* src/prep_cif.c (ffi_prep_cif): Wrap in #ifndef __CRIS__.

	* testsuite/lib/libffi-dg.exp (libffi-dg-test-1): Replace \n with
	\r?\n in output tests.

2005-04-12  Mike Stump  <mrs@apple.com>

	* configure: Regenerate.

2005-03-30  Hans Boehm  <Hans.Boehm@hp.com>

	* src/ia64/ffitarget.h (ffi_arg): Use long long instead of DI.

2005-03-30  Steve Ellcey  <sje@cup.hp.com>

	* src/ia64/ffitarget.h (ffi_arg) ADD DI attribute.
	(ffi_sarg) Ditto.
	* src/ia64/unix.S (ffi_closure_unix): Extend gp
	to 64 bits in ILP32 mode.
	Load 64 bits even for short data.

2005-03-23  Mike Stump  <mrs@apple.com>

	* src/powerpc/darwin.S: Update for -m64 multilib.
	* src/powerpc/darwin_closure.S: Likewise.

2005-03-21  Zack Weinberg  <zack@codesourcery.com>

	* configure.ac: Do not invoke TL_AC_GCC_VERSION.
	Do not set tool_include_dir.
	* aclocal.m4, configure, Makefile.in, testsuite/Makefile.in:
	Regenerate.
	* include/Makefile.am: Set gcc_version and toollibffidir.
	* include/Makefile.in: Regenerate.

2005-02-22  Andrew Haley  <aph@redhat.com>

	* src/powerpc/ffi.c (ffi_prep_cif_machdep): Bump alignment to
	odd-numbered register pairs for 64-bit integer types.

2005-02-23  Andreas Tobler  <a.tobler@schweiz.ch>

	PR libffi/20104
	* testsuite/libffi.call/return_ll1.c: New test case.

2005-02-11  Janis Johnson  <janis187@us.ibm.com>

	* testsuite/libffi.call/cls_align_longdouble.c: Remove dg-options.
	* testsuite/libffi.call/float.c: Ditto.
	* testsuite/libffi.call/float2.c: Ditto.
	* testsuite/libffi.call/float3.c: Ditto.

2005-02-08  Andreas Tobler  <a.tobler@schweiz.ch>

	* src/frv/ffitarget.h: Remove PPC stuff which does not belong to frv.

2005-01-12  Eric Botcazou  <ebotcazou@libertysurf.fr>

	* testsuite/libffi.special/special.exp (cxx_options): Add
	-shared-libgcc.

2004-12-31  Richard Henderson  <rth@redhat.com>

	* src/types.c (FFI_AGGREGATE_TYPEDEF): Remove.
	(FFI_TYPEDEF): Rename from FFI_INTEGRAL_TYPEDEF.  Replace size and
	offset parameters with a type parameter; deduce size and structure
	alignment.  Update all users.

2004-12-31  Richard Henderson  <rth@redhat.com>

	* src/types.c (FFI_TYPE_POINTER): Define with sizeof.
	(FFI_TYPE_LONGDOUBLE): Fix for ia64.
	* src/ia64/ffitarget.h (struct ffi_ia64_trampoline_struct): Move
	into ffi_prep_closure.
	* src/ia64/ia64_flags.h, src/ia64/ffi.c, src/ia64/unix.S: Rewrite
	from scratch.

2004-12-27  Richard Henderson  <rth@redhat.com>

	* src/x86/unix64.S: Fix typo in unwind info.

2004-12-25  Richard Henderson  <rth@redhat.com>

	* src/x86/ffi64.c (struct register_args): Rename from stackLayout.
	(enum x86_64_reg_class): Add X86_64_COMPLEX_X87_CLASS.
	(merge_classes): Check for it.
	(SSE_CLASS_P): New.
	(classify_argument): Pass byte_offset by value; perform all updates
	inside struct case.
	(examine_argument): Add classes argument; handle
	X86_64_COMPLEX_X87_CLASS.
	(ffi_prep_args): Merge into ...
	(ffi_call): ... here.  Share stack frame with ffi_call_unix64.
	(ffi_prep_cif_machdep): Setup cif->flags for proper structure return.
	(ffi_fill_return_value): Remove.
	(ffi_prep_closure): Remove dead assert.
	(ffi_closure_unix64_inner): Rename from ffi_closure_UNIX64_inner.
	Rewrite to use struct register_args instead of va_list.  Create
	flags for handling structure returns.
	* src/x86/unix64.S: Remove dead strings.
	(ffi_call_unix64): Rename from ffi_call_UNIX64.  Rewrite to share
	stack frame with ffi_call.  Handle structure returns properly.
	(float2sse, floatfloat2sse, double2sse): Remove.
	(sse2float, sse2double, sse2floatfloat): Remove.
	(ffi_closure_unix64): Rename from ffi_closure_UNIX64.  Rewrite
	to handle structure returns properly.

2004-12-08  David Edelsohn  <edelsohn@gnu.org>

	* Makefile.am (AM_MAKEFLAGS): Remove duplicate LIBCFLAGS and
	PICFLAG.
	* Makefile.in: Regenerated.

2004-12-02  Richard Sandiford  <rsandifo@redhat.com>

	* configure.ac: Use TL_AC_GCC_VERSION to set gcc_version.
	* configure, aclocal.m4, Makefile.in: Regenerate.
	* include/Makefile.in, testsuite/Makefile.in: Regenerate.

2004-11-29  Kelley Cook  <kcook@gcc.gnu.org>

	* configure: Regenerate for libtool change.

2004-11-25  Kelley Cook  <kcook@gcc.gnu.org>

	* configure: Regenerate for libtool reversion.

2004-11-24  Kelley Cook  <kcook@gcc.gnu.org>

	* configure: Regenerate for libtool change.

2004-11-23  John David Anglin  <dave.anglin@nrc-cnrc.gc.ca>

	* testsuite/lib/libffi-dg.exp: Use new procs in target-libpath.exp.

2004-11-23  Richard Sandiford  <rsandifo@redhat.com>

	* src/mips/o32.S (ffi_call_O32, ffi_closure_O32): Use jalr instead
	of jal.  Use an absolute encoding for the frame information.

2004-11-23  Kelley Cook  <kcook@gcc.gnu.org>

	* Makefile.am: Remove no-dependencies.  Add ACLOCAL_AMFLAGS.
	* acinclude.m4: Delete logic for sincludes.
	* aclocal.m4, Makefile.in, configure: Regenerate.
	* include/Makefile: Likewise.
	* testsuite/Makefile: Likewise.

2004-11-22  Eric Botcazou  <ebotcazou@libertysurf.fr>

	* src/sparc/ffi.c (ffi_prep_closure): Align doubles and 64-bit integers
	on a 8-byte boundary.
	* src/sparc/v8.S (ffi_closure_v8): Reserve frame space for arguments.

2004-10-27  Richard Earnshaw  <rearnsha@arm.com>

	* src/arm/ffi.c (ffi_prep_cif_machdep): Handle functions that return
	long long values.  Round stack allocation to a multiple of 8 bytes
	for ATPCS compatibility.
	* src/arm/sysv.S (ffi_call_SYSV): Rework to avoid use of APCS register
	names.  Handle returning long long types.  Add Thumb and interworking
	support.  Improve soft-float code.

2004-10-27  Richard Earnshaw  <rearnsha@arm.com>

	* testsuite/lib/libffi-db.exp (load_gcc_lib): New function.
	(libffi_exit): New function.
	(libffi_init): Build the testglue wrapper if needed.

2004-10-25  Eric Botcazou  <ebotcazou@libertysurf.fr>

	PR other/18138
	* testsuite/lib/libffi-dg.exp: Accept more than one multilib libgcc.

2004-10-25  Kazuhiro Inaoka <inaoka.kazuhiro@renesas.com>

	* src/m32r/libffitarget.h (FFI_CLOSURES): Set to 0.

2004-10-20  Kaz Kojima  <kkojima@gcc.gnu.org>

	* src/sh/sysv.S (ffi_call_SYSV): Don't align for double data.
	* testsuite/libffi.call/float3.c: New test case.

2004-10-18  Kaz Kojima  <kkojima@gcc.gnu.org>

	* src/sh/ffi.c (ffi_prep_closure): Set T bit in trampoline for
	the function returning a structure pointed with R2.
	* src/sh/sysv.S (ffi_closure_SYSV): Use R2 as the pointer to
	the structure return value if T bit set.  Emit position
	independent code and EH data if PIC.

2004-10-13  Kazuhiro Inaoka  <inaoka.kazuhiro@renesas.com>

	* Makefile.am: Add m32r support.
	* configure.ac: Likewise.
	* Makefile.in: Regenerate.
	* confiugre: Regenerate.
	* src/types.c: Add m32r port to FFI_INTERNAL_TYPEDEF
	(uint64, sint64, double, longdouble)
	* src/m32r: New directory.
	* src/m32r/ffi.c: New file.
	* src/m32r/sysv.S: Likewise.
	* src/m32r/ffitarget.h: Likewise.

2004-10-02  Kaz Kojima  <kkojima@gcc.gnu.org>

	* testsuite/libffi.call/negint.c: New test case.

2004-09-14  H.J. Lu  <hongjiu.lu@intel.com>

	PR libgcj/17465
	* testsuite/lib/libffi-dg.exp: Don't use global ld_library_path.
	Set up LD_LIBRARY_PATH, SHLIB_PATH, LD_LIBRARYN32_PATH,
	LD_LIBRARY64_PATH, LD_LIBRARY_PATH_32, LD_LIBRARY_PATH_64 and
	DYLD_LIBRARY_PATH.

2004-09-05  Andreas Tobler  <a.tobler@schweiz.ch>

	* testsuite/libffi.call/many_win32.c: Remove whitespaces.
	* testsuite/libffi.call/promotion.c: Likewise.
	* testsuite/libffi.call/return_ll.c: Remove unused var. Cleanup
	whitespaces.
	* testsuite/libffi.call/return_sc.c: Likewise.
	* testsuite/libffi.call/return_uc.c: Likewise.

2004-09-05  Andreas Tobler  <a.tobler@schweiz.ch>

	* src/powerpc/darwin.S: Fix comments and identation.
	* src/powerpc/darwin_closure.S: Likewise.

2004-09-02  Andreas Tobler  <a.tobler@schweiz.ch>

	* src/powerpc/ffi_darwin.c: Add flag for longdouble return values.
	(ffi_prep_args): Handle longdouble arguments.
	(ffi_prep_cif_machdep): Set flags for longdouble. Calculate space for
	longdouble.
	(ffi_closure_helper_DARWIN): Add closure handling for longdouble.
	* src/powerpc/darwin.S (_ffi_call_DARWIN): Add handling of longdouble
	values.
	* src/powerpc/darwin_closure.S (_ffi_closure_ASM): Likewise.
	* src/types.c: Defined longdouble size and alignment for darwin.

2004-09-02  Andreas Tobler  <a.tobler@schweiz.ch>

	* src/powerpc/aix.S: Remove whitespaces.
	* src/powerpc/aix_closure.S: Likewise.
	* src/powerpc/asm.h: Likewise.
	* src/powerpc/ffi.c: Likewise.
	* src/powerpc/ffitarget.h: Likewise.
	* src/powerpc/linux64.S: Likewise.
	* src/powerpc/linux64_closure.S: Likewise.
	* src/powerpc/ppc_closure.S: Likewise.
	* src/powerpc/sysv.S: Likewise.

2004-08-30  Anthony Green  <green@redhat.com>

	* Makefile.am: Add frv support.
	* Makefile.in, testsuite/Makefile.in: Rebuilt.
	* configure.ac: Read configure.host.
	* configure.in: Read configure.host.
	* configure.host: New file.  frv-elf needs libgloss.
	* include/ffi.h.in: Force ffi_closure to have a nice big (8)
	alignment.  This is needed to frv and shouldn't harm the others.
	* include/ffi_common.h (ALIGN_DOWN): New macro.
	* src/frv/ffi.c, src/frv/ffitarget.h, src/frv/eabi.S: New files.

2004-08-24  David Daney  <daney@avtrex.com>

	* testsuite/libffi.call/closure_fn0.c: Xfail mips64* instead of mips*.
	* testsuite/libffi.call/closure_fn1.c: Likewise.
	* testsuite/libffi.call/closure_fn2.c  Likewise.
	* testsuite/libffi.call/closure_fn3.c: Likewise.
	* testsuite/libffi.call/closure_fn4.c: Likewise.
	* testsuite/libffi.call/closure_fn5.c: Likewise.
	* testsuite/libffi.call/cls_18byte.c: Likewise.
	* testsuite/libffi.call/cls_19byte.c: Likewise.
	* testsuite/libffi.call/cls_1_1byte.c: Likewise.
	* testsuite/libffi.call/cls_20byte.c: Likewise.
	* testsuite/libffi.call/cls_20byte1.c: Likewise.
	* testsuite/libffi.call/cls_24byte.c: Likewise.
	* testsuite/libffi.call/cls_2byte.c: Likewise.
	* testsuite/libffi.call/cls_3_1byte.c: Likewise.
	* testsuite/libffi.call/cls_3byte1.c: Likewise.
	* testsuite/libffi.call/cls_3byte2.c: Likewise.
	* testsuite/libffi.call/cls_4_1byte.c: Likewise.
	* testsuite/libffi.call/cls_4byte.c: Likewise.
	* testsuite/libffi.call/cls_64byte.c: Likewise.
	* testsuite/libffi.call/cls_6byte.c: Likewise.
	* testsuite/libffi.call/cls_7byte.c: Likewise.
	* testsuite/libffi.call/cls_8byte.c: Likewise.
	* testsuite/libffi.call/cls_9byte1.c: Likewise.
	* testsuite/libffi.call/cls_9byte2.c: Likewise.
	* testsuite/libffi.call/cls_align_double.c: Likewise.
	* testsuite/libffi.call/cls_align_float.c: Likewise.
	* testsuite/libffi.call/cls_align_longdouble.c: Likewise.
	* testsuite/libffi.call/cls_align_pointer.c: Likewise.
	* testsuite/libffi.call/cls_align_sint16.c: Likewise.
	* testsuite/libffi.call/cls_align_sint32.c: Likewise.
	* testsuite/libffi.call/cls_align_sint64.c: Likewise.
	* testsuite/libffi.call/cls_align_uint16.c: Likewise.
	* testsuite/libffi.call/cls_align_uint32.c: Likewise.
	* testsuite/libffi.call/cls_align_uint64.c: Likewise.
	* testsuite/libffi.call/cls_double.c: Likewise.
	* testsuite/libffi.call/cls_float.c: Likewise.
	* testsuite/libffi.call/cls_multi_schar.c: Likewise.
	* testsuite/libffi.call/cls_multi_sshort.c: Likewise.
	* testsuite/libffi.call/cls_multi_sshortchar.c: Likewise.
	* testsuite/libffi.call/cls_multi_uchar.c: Likewise.
	* testsuite/libffi.call/cls_multi_ushort.c: Likewise.
	* testsuite/libffi.call/cls_multi_ushortchar.c: Likewise.
	* testsuite/libffi.call/cls_schar.c: Likewise.
	* testsuite/libffi.call/cls_sint.c: Likewise.
	* testsuite/libffi.call/cls_sshort.c: Likewise.
	* testsuite/libffi.call/cls_uchar.c: Likewise.
	* testsuite/libffi.call/cls_uint.c: Likewise.
	* testsuite/libffi.call/cls_ulonglong.c: Likewise.
	* testsuite/libffi.call/cls_ushort.c: Likewise.
	* testsuite/libffi.call/nested_struct.c: Likewise.
	* testsuite/libffi.call/nested_struct1.c: Likewise.
	* testsuite/libffi.call/nested_struct2.c: Likewise.
	* testsuite/libffi.call/nested_struct3.c: Likewise.
	* testsuite/libffi.call/problem1.c: Likewise.
	* testsuite/libffi.special/unwindtest.cc: Likewise.
	* testsuite/libffi.call/cls_12byte.c: Likewise and set return value
	to zero.
	* testsuite/libffi.call/cls_16byte.c: Likewise.
	* testsuite/libffi.call/cls_5byte.c: Likewise.

2004-08-23  David Daney <daney@avtrex.com>

	PR libgcj/13141
	* src/mips/ffitarget.h (FFI_O32_SOFT_FLOAT): New ABI.
	* src/mips/ffi.c (ffi_prep_args): Fix alignment calculation.
	(ffi_prep_cif_machdep): Handle FFI_O32_SOFT_FLOAT floating point
	parameters and return types.
	(ffi_call): Handle FFI_O32_SOFT_FLOAT ABI.
	(ffi_prep_closure): Ditto.
	(ffi_closure_mips_inner_O32): Handle FFI_O32_SOFT_FLOAT ABI, fix
	alignment calculations.
	* src/mips/o32.S (ffi_closure_O32): Don't use floating point
	instructions if FFI_O32_SOFT_FLOAT, make stack frame ABI compliant.

2004-08-14  Casey Marshall <csm@gnu.org>

	* src/mips/ffi.c (ffi_pref_cif_machdep): set `cif->flags' to
	contain `FFI_TYPE_UINT64' as return type for any 64-bit
	integer (O32 ABI only).
	(ffi_prep_closure): new function.
	(ffi_closure_mips_inner_O32): new function.
	* src/mips/ffitarget.h: Define `FFI_CLOSURES' and
	`FFI_TRAMPOLINE_SIZE' appropriately if the ABI is o32.
	* src/mips/o32.S (ffi_call_O32): add labels for .eh_frame. Return
	64 bit integers correctly.
	(ffi_closure_O32): new function.
	Added DWARF-2 unwind info for both functions.

2004-08-10  Andrew Haley  <aph@redhat.com>

	* src/x86/ffi64.c (ffi_prep_args ): 8-align all stack arguments.

2004-08-01  Robert Millan  <robertmh@gnu.org>

	* configure.ac: Detect knetbsd-gnu and kfreebsd-gnu.
	* configure: Regenerate.

2004-07-30  Maciej W. Rozycki  <macro@linux-mips.org>

	* acinclude.m4 (AC_FUNC_MMAP_BLACKLIST): Check for <sys/mman.h>
	and mmap() explicitly instead of relying on preset autoconf cache
	variables.
	* aclocal.m4: Regenerate.
	* configure: Regenerate.

2004-07-11  Ulrich Weigand  <uweigand@de.ibm.com>

	* src/s390/ffi.c (ffi_prep_args): Fix C aliasing violation.
	(ffi_check_float_struct): Remove unused prototype.

2004-06-30  Geoffrey Keating  <geoffk@apple.com>

	* src/powerpc/ffi_darwin.c (flush_icache): ';' is a comment
	character on Darwin, use '\n\t' instead.

2004-06-26  Matthias Klose  <doko@debian.org>

	* libtool-version: Fix typo in revision/age.

2004-06-17  Matthias Klose  <doko@debian.org>

	* libtool-version: New.
	* Makefile.am (libffi_la_LDFLAGS): Use -version-info for soname.
	* Makefile.in: Regenerate.

2004-06-15  Paolo Bonzini  <bonzini@gnu.org>

	* Makefile.am: Remove useless multilib rules.
	* Makefile.in: Regenerate.
	* aclocal.m4: Regenerate with automake 1.8.5.
	* configure.ac: Remove useless multilib configury.
	* configure: Regenerate.

2004-06-15  Paolo Bonzini  <bonzini@gnu.org>

	* .cvsignore: New file.

2004-06-10  Jakub Jelinek  <jakub@redhat.com>

	* src/ia64/unix.S (ffi_call_unix): Insert group barrier break
	fp_done.
	(ffi_closure_UNIX): Fix f14/f15 adjustment if FLOAT_SZ is ever
	changed from 8.

2004-06-06  Sean McNeil  <sean@mcneil.com>

	* configure.ac: Add x86_64-*-freebsd* support.
	* configure: Regenerate.

2004-04-26  Joe Buck <jbuck@welsh-buck.org>

	Bug 15093
	* configure.ac: Test for existence of mmap and sys/mman.h before
	checking blacklist.  Fix suggested by Jim Wilson.
	* configure: Regenerate.

2004-04-26  Matt Austern  <austern@apple.com>

	* src/powerpc/darwin.S: Go through a non-lazy pointer for initial
	FDE location.
	* src/powerpc/darwin_closure.S: Likewise.

2004-04-24  Andreas Tobler  <a.tobler@schweiz.ch>

	* testsuite/libffi.call/cls_multi_schar.c (main): Fix initialization
	error. Reported by Thomas Heller <theller@python.net>.
	* testsuite/libffi.call/cls_multi_sshort.c (main): Likewise.
	* testsuite/libffi.call/cls_multi_ushort.c (main): Likewise.

2004-03-20  Matthias Klose  <doko@debian.org>

	* src/pa/linux.S: Fix typo.

2004-03-19  Matthias Klose  <doko@debian.org>

	* Makefile.am: Update.
	* Makefile.in: Regenerate.
	* src/pa/ffi.h.in: Remove.
	* src/pa/ffitarget.h: New file.

2004-02-10  Randolph Chung  <tausq@debian.org>

	* Makefile.am: Add PA support.
	* Makefile.in: Regenerate.
	* include/Makefile.in: Regenerate.
	* configure.ac: Add PA target.
	* configure: Regenerate.
	* src/pa/ffi.c: New file.
	* src/pa/ffi.h.in: Add PA support.
	* src/pa/linux.S: New file.
	* prep_cif.c: Add PA support.

2004-03-16  Hosaka Yuji  <hos@tamanegi.org>

	* src/types.c: Fix alignment size of X86_WIN32 case int64 and
	double.
	* src/x86/ffi.c (ffi_prep_args): Replace ecif->cif->rtype->type
	with ecif->cif->flags.
	(ffi_call, ffi_prep_incoming_args_SYSV): Replace cif->rtype->type
	with cif->flags.
	(ffi_prep_cif_machdep): Add X86_WIN32 struct case.
	(ffi_closure_SYSV): Add 1 or 2-bytes struct case for X86_WIN32.
	* src/x86/win32.S (retstruct1b, retstruct2b, sc_retstruct1b,
	sc_retstruct2b): Add for 1 or 2-bytes struct case.

2004-03-15 Kelley Cook <kcook@gcc.gnu.org>

	* configure.in: Rename file to ...
	* configure.ac: ... this.
	* fficonfig.h.in: Regenerate.
	* Makefile.in: Regenerate.
	* include/Makefile.in: Regenerate.
	* testsuite/Makefile.in: Regenerate.

2004-03-12  Matt Austern  <austern@apple.com>

	* src/powerpc/darwin.S: Fix EH information so it corresponds to
	changes in EH format resulting from addition of linkonce support.
	* src/powerpc/darwin_closure.S: Likewise.

2004-03-11  Andreas Tobler  <a.tobler@schweiz.ch>
	    Paolo Bonzini  <bonzini@gnu.org>

	* Makefile.am (AUTOMAKE_OPTIONS): Set them.
	Remove VPATH. Remove rules for object files. Remove multilib support.
	(AM_CCASFLAGS): Add.
	* configure.in (AC_CONFIG_HEADERS): Relace AM_CONFIG_HEADER.
	(AC_PREREQ): Bump version to 2.59.
	(AC_INIT): Fill with version info and bug address.
	(ORIGINAL_LD_FOR_MULTILIBS): Remove.
	(AM_ENABLE_MULTILIB): Use this instead of AC_ARG_ENABLE.
	De-precious CC so that the right flags are passed down to multilibs.
	(AC_MSG_ERROR): Replace obsolete macro AC_ERROR.
	(AC_CONFIG_FILES): Replace obsolete macro AC_LINK_FILES.
	(AC_OUTPUT): Reorganize the output with AC_CONFIG_COMMANDS.
	* configure: Rebuilt.
	* aclocal.m4: Likewise.
	* Makefile.in, include/Makefile.in, testsuite/Makefile.in: Likewise.
	* fficonfig.h.in: Likewise.

2004-03-11  Andreas Schwab  <schwab@suse.de>

	* src/ia64/ffi.c (ffi_prep_incoming_args_UNIX): Get floating point
	arguments from fp registers only for the first 8 parameter slots.
	Don't convert a float parameter when passed in memory.

2004-03-09  Hans-Peter Nilsson  <hp@axis.com>

	* configure: Regenerate for config/accross.m4 correction.

2004-02-25  Matt Kraai  <kraai@alumni.cmu.edu>

	* src/powerpc/ffi.c (ffi_prep_args_SYSV): Change
	ecif->cif->bytes to bytes.
	(ffi_prep_cif_machdep): Add braces around nested if statement.

2004-02-09  Alan Modra  <amodra@bigpond.net.au>

	* src/types.c (pointer): POWERPC64 has 8 byte pointers.

	* src/powerpc/ffi.c (ffi_prep_args64): Correct long double handling.
	(ffi_closure_helper_LINUX64): Fix typo.
	* testsuite/libffi.call/cls_align_longdouble.c: Pass -mlong-double-128
	for powerpc64-*-*.
	* testsuite/libffi.call/float.c: Likewise.
	* testsuite/libffi.call/float2.c: Likewise.

2004-02-08  Alan Modra  <amodra@bigpond.net.au>

	* src/powerpc/ffi.c (ffi_prep_cif_machdep <FFI_LINUX64>): Correct
	long double function return and long double arg handling.
	(ffi_closure_helper_LINUX64): Formatting.  Delete unused "ng" var.
	Use "end_pfr" instead of "nf".  Correct long double handling.
	Localise "temp".
	* src/powerpc/linux64.S (ffi_call_LINUX64): Save f2 long double
	return value.
	* src/powerpc/linux64_closure.S (ffi_closure_LINUX64): Allocate
	space for long double return value.  Adjust stack frame and offsets.
	Load f2 long double return.

2004-02-07  Alan Modra  <amodra@bigpond.net.au>

	* src/types.c: Use 16 byte long double for POWERPC64.

2004-01-25  Eric Botcazou  <ebotcazou@libertysurf.fr>

	* src/sparc/ffi.c (ffi_prep_args_v9): Shift the parameter array
	when the structure return address is passed in %o0.
	(ffi_V9_return_struct): Rename into ffi_v9_layout_struct.
	(ffi_v9_layout_struct): Align the field following a nested structure
	on a word boundary.  Use memmove instead of memcpy.
	(ffi_call): Update call to ffi_V9_return_struct.
	(ffi_prep_closure): Define 'ctx' only for V8.
	(ffi_closure_sparc_inner): Clone into ffi_closure_sparc_inner_v8
	and ffi_closure_sparc_inner_v9.
	(ffi_closure_sparc_inner_v8): Return long doubles by reference.
	Always skip the structure return address.  For structures and long
	doubles, copy the argument directly.
	(ffi_closure_sparc_inner_v9): Skip the structure return address only
	if required.  Shift the maximum floating-point slot accordingly.  For
	big structures, copy the argument directly; otherwise, left-justify the
	argument and call ffi_v9_layout_struct to lay out the structure on
	the stack.
	* src/sparc/v8.S: Undef STACKFRAME before defining it.
	(ffi_closure_v8): Pass the structure return address.  Update call to
	ffi_closure_sparc_inner_v8.  Short-circuit FFI_TYPE_INT handling.
	Skip the 'unimp' insn when returning long doubles and structures.
	* src/sparc/v9.S: Undef STACKFRAME before defining it.
	(ffi_closure_v9): Increase the frame size by 2 words.  Short-circuit
	FFI_TYPE_INT handling.  Load structures both in integers and
	floating-point registers on return.
	* README: Update status of the SPARC port.

2004-01-24  Andreas Tobler  <a.tobler@schweiz.ch>

	* testsuite/libffi.call/pyobjc-tc.c (main): Treat result value
	as of type ffi_arg.
	* testsuite/libffi.call/struct3.c (main): Fix CHECK.

2004-01-22  Ulrich Weigand  <uweigand@de.ibm.com>

	* testsuite/libffi.call/cls_uint.c (cls_ret_uint_fn): Treat result
	value as of type ffi_arg, not unsigned int.

2004-01-21  Michael Ritzert  <ritzert@t-online.de>

	* ffi64.c (ffi_prep_args): Cast the RHS of an assignment instead
	of the LHS.

2004-01-12  Andreas Tobler  <a.tobler@schweiz.ch>

	* testsuite/lib/libffi-dg.exp: Set LD_LIBRARY_PATH_32 for
	Solaris.

2004-01-08  Rainer Orth  <ro@TechFak.Uni-Bielefeld.DE>

	* testsuite/libffi.call/ffitest.h (allocate_mmap): Cast MAP_FAILED
	to void *.

2003-12-10  Richard Henderson  <rth@redhat.com>

	* testsuite/libffi.call/cls_align_pointer.c: Cast pointers to
	size_t instead of int.

2003-12-04  Hosaka Yuji  <hos@tamanegi.org>

	* testsuite/libffi.call/many_win32.c: Include <float.h>.
	* testsuite/libffi.call/many_win32.c (main): Replace variable
	int i with unsigned long ul.

	* testsuite/libffi.call/cls_align_uint64.c: New test case.
	* testsuite/libffi.call/cls_align_sint64.c: Likewise.
	* testsuite/libffi.call/cls_align_uint32.c: Likewise.
	* testsuite/libffi.call/cls_align_sint32.c: Likewise.
	* testsuite/libffi.call/cls_align_uint16.c: Likewise.
	* testsuite/libffi.call/cls_align_sint16.c: Likewise.
	* testsuite/libffi.call/cls_align_float.c: Likewise.
	* testsuite/libffi.call/cls_align_double.c: Likewise.
	* testsuite/libffi.call/cls_align_longdouble.c: Likewise.
	* testsuite/libffi.call/cls_align_pointer.c: Likewise.

2003-12-02  Hosaka Yuji  <hos@tamanegi.org>

	PR other/13221
	* src/x86/ffi.c (ffi_prep_args, ffi_prep_incoming_args_SYSV):
	Align arguments to 32 bits.

2003-12-01  Andreas Tobler  <a.tobler@schweiz.ch>

	PR other/13221
	* testsuite/libffi.call/cls_multi_sshort.c: New test case.
	* testsuite/libffi.call/cls_multi_sshortchar.c: Likewise.
	* testsuite/libffi.call/cls_multi_uchar.c: Likewise.
	* testsuite/libffi.call/cls_multi_schar.c: Likewise.
	* testsuite/libffi.call/cls_multi_ushortchar.c: Likewise.
	* testsuite/libffi.call/cls_multi_ushort.c: Likewise.

	* testsuite/libffi.special/unwindtest.cc: Cosmetics.

2003-11-26  Kaveh R. Ghazi  <ghazi@caip.rutgers.edu>

	* testsuite/libffi.call/ffitest.h: Include <fcntl.h>.
	* testsuite/libffi.special/ffitestcxx.h: Likewise.

2003-11-22  Andreas Tobler  <a.tobler@schweiz.ch>

	* Makefile.in: Rebuilt.
	* configure: Likewise.
	* testsuite/libffi.special/unwindtest.cc: Convert the mmap to
	the right type.

2003-11-21  Andreas Jaeger  <aj@suse.de>
	    Andreas Tobler  <a.tobler@schweiz.ch>

	* acinclude.m4: Add AC_FUNC_MMAP_BLACKLIST.
	* configure.in: Call AC_FUNC_MMAP_BLACKLIST.
	* Makefile.in: Rebuilt.
	* aclocal.m4: Likewise.
	* configure: Likewise.
	* fficonfig.h.in: Likewise.
	* testsuite/lib/libffi-dg.exp: Add include dir.
	* testsuite/libffi.call/ffitest.h: Add MMAP definitions.
	* testsuite/libffi.special/ffitestcxx.h: Likewise.
	* testsuite/libffi.call/closure_fn0.c: Use MMAP functionality
	for ffi_closure if available.
	* testsuite/libffi.call/closure_fn1.c: Likewise.
	* testsuite/libffi.call/closure_fn2.c: Likewise.
	* testsuite/libffi.call/closure_fn3.c: Likewise.
	* testsuite/libffi.call/closure_fn4.c: Likewise.
	* testsuite/libffi.call/closure_fn5.c: Likewise.
	* testsuite/libffi.call/cls_12byte.c: Likewise.
	* testsuite/libffi.call/cls_16byte.c: Likewise.
	* testsuite/libffi.call/cls_18byte.c: Likewise.
	* testsuite/libffi.call/cls_19byte.c: Likewise.
	* testsuite/libffi.call/cls_1_1byte.c: Likewise.
	* testsuite/libffi.call/cls_20byte.c: Likewise.
	* testsuite/libffi.call/cls_20byte1.c: Likewise.
	* testsuite/libffi.call/cls_24byte.c: Likewise.
	* testsuite/libffi.call/cls_2byte.c: Likewise.
	* testsuite/libffi.call/cls_3_1byte.c: Likewise.
	* testsuite/libffi.call/cls_3byte1.c: Likewise.
	* testsuite/libffi.call/cls_3byte2.c: Likewise.
	* testsuite/libffi.call/cls_4_1byte.c: Likewise.
	* testsuite/libffi.call/cls_4byte.c: Likewise.
	* testsuite/libffi.call/cls_5byte.c: Likewise.
	* testsuite/libffi.call/cls_64byte.c: Likewise.
	* testsuite/libffi.call/cls_6byte.c: Likewise.
	* testsuite/libffi.call/cls_7byte.c: Likewise.
	* testsuite/libffi.call/cls_8byte.c: Likewise.
	* testsuite/libffi.call/cls_9byte1.c: Likewise.
	* testsuite/libffi.call/cls_9byte2.c: Likewise.
	* testsuite/libffi.call/cls_double.c: Likewise.
	* testsuite/libffi.call/cls_float.c: Likewise.
	* testsuite/libffi.call/cls_schar.c: Likewise.
	* testsuite/libffi.call/cls_sint.c: Likewise.
	* testsuite/libffi.call/cls_sshort.c: Likewise.
	* testsuite/libffi.call/cls_uchar.c: Likewise.
	* testsuite/libffi.call/cls_uint.c: Likewise.
	* testsuite/libffi.call/cls_ulonglong.c: Likewise.
	* testsuite/libffi.call/cls_ushort.c: Likewise.
	* testsuite/libffi.call/nested_struct.c: Likewise.
	* testsuite/libffi.call/nested_struct1.c: Likewise.
	* testsuite/libffi.call/nested_struct2.c: Likewise.
	* testsuite/libffi.call/nested_struct3.c: Likewise.
	* testsuite/libffi.call/problem1.c: Likewise.
	* testsuite/libffi.special/unwindtest.cc: Likewise.

2003-11-20  Andreas Tobler  <a.tobler@schweiz.ch>

	* testsuite/lib/libffi-dg.exp: Make the -lgcc_s conditional.

2003-11-19  Andreas Tobler  <a.tobler@schweiz.ch>

	* testsuite/lib/libffi-dg.exp: Add DYLD_LIBRARY_PATH for darwin.
	Add -lgcc_s to additional flags.

2003-11-12  Andreas Tobler  <a.tobler@schweiz.ch>

	* configure.in, include/Makefile.am: PR libgcj/11147, install
	the ffitarget.h header file in a gcc versioned and target
	dependent place.
	* configure: Regenerated.
	* Makefile.in, include/Makefile.in: Likewise.
	* testsuite/Makefile.in: Likewise.

2003-11-09  Andreas Tobler  <a.tobler@schweiz.ch>

	* testsuite/libffi.call/closure_fn0.c: Print result and check
	with dg-output to make debugging easier.
	* testsuite/libffi.call/closure_fn1.c: Likewise.
	* testsuite/libffi.call/closure_fn2.c: Likewise.
	* testsuite/libffi.call/closure_fn3.c: Likewise.
	* testsuite/libffi.call/closure_fn4.c: Likewise.
	* testsuite/libffi.call/closure_fn5.c: Likewise.
	* testsuite/libffi.call/cls_12byte.c: Likewise.
	* testsuite/libffi.call/cls_16byte.c: Likewise.
	* testsuite/libffi.call/cls_18byte.c: Likewise.
	* testsuite/libffi.call/cls_19byte.c: Likewise.
	* testsuite/libffi.call/cls_1_1byte.c: Likewise.
	* testsuite/libffi.call/cls_20byte.c: Likewise.
	* testsuite/libffi.call/cls_20byte1.c: Likewise.
	* testsuite/libffi.call/cls_24byte.c: Likewise.
	* testsuite/libffi.call/cls_2byte.c: Likewise.
	* testsuite/libffi.call/cls_3_1byte.c: Likewise.
	* testsuite/libffi.call/cls_3byte1.c: Likewise.
	* testsuite/libffi.call/cls_3byte2.c: Likewise.
	* testsuite/libffi.call/cls_4_1byte.c: Likewise.
	* testsuite/libffi.call/cls_4byte.c: Likewise.
	* testsuite/libffi.call/cls_5byte.c: Likewise.
	* testsuite/libffi.call/cls_64byte.c: Likewise.
	* testsuite/libffi.call/cls_6byte.c: Likewise.
	* testsuite/libffi.call/cls_7byte.c: Likewise.
	* testsuite/libffi.call/cls_8byte.c: Likewise.
	* testsuite/libffi.call/cls_9byte1.c: Likewise.
	* testsuite/libffi.call/cls_9byte2.c: Likewise.
	* testsuite/libffi.call/cls_double.c: Likewise.
	* testsuite/libffi.call/cls_float.c: Likewise.
	* testsuite/libffi.call/cls_schar.c: Likewise.
	* testsuite/libffi.call/cls_sint.c: Likewise.
	* testsuite/libffi.call/cls_sshort.c: Likewise.
	* testsuite/libffi.call/cls_uchar.c: Likewise.
	* testsuite/libffi.call/cls_uint.c: Likewise.
	* testsuite/libffi.call/cls_ulonglong.c: Likewise.
	* testsuite/libffi.call/cls_ushort.c: Likewise.
	* testsuite/libffi.call/problem1.c: Likewise.

	* testsuite/libffi.special/unwindtest.cc: Make ffi_closure
	static.

2003-11-08  Andreas Tobler  <a.tobler@schweiz.ch>

	* testsuite/libffi.call/cls_9byte2.c: New test case.
	* testsuite/libffi.call/cls_9byte1.c: Likewise.
	* testsuite/libffi.call/cls_64byte.c: Likewise.
	* testsuite/libffi.call/cls_20byte1.c: Likewise.
	* testsuite/libffi.call/cls_19byte.c: Likewise.
	* testsuite/libffi.call/cls_18byte.c: Likewise.
	* testsuite/libffi.call/closure_fn4.c: Likewise.
	* testsuite/libffi.call/closure_fn5.c: Likewise.
	* testsuite/libffi.call/cls_schar.c: Likewise.
	* testsuite/libffi.call/cls_sint.c: Likewise.
	* testsuite/libffi.call/cls_sshort.c: Likewise.
	* testsuite/libffi.call/nested_struct2.c: Likewise.
	* testsuite/libffi.call/nested_struct3.c: Likewise.

2003-11-08  Andreas Tobler  <a.tobler@schweiz.ch>

	* testsuite/libffi.call/cls_double.c: Do a check on the result.
	* testsuite/libffi.call/cls_uchar.c: Likewise.
	* testsuite/libffi.call/cls_uint.c: Likewise.
	* testsuite/libffi.call/cls_ulonglong.c: Likewise.
	* testsuite/libffi.call/cls_ushort.c: Likewise.
	* testsuite/libffi.call/return_sc.c: Cleanup whitespaces.

2003-11-06  Andreas Tobler  <a.tobler@schweiz.ch>

	* src/prep_cif.c (ffi_prep_cif): Move the validity check after
	the initialization.

2003-10-23  Andreas Tobler  <a.tobler@schweiz.ch>

	* src/java_raw_api.c (ffi_java_ptrarray_to_raw): Replace
	FFI_ASSERT(FALSE) with FFI_ASSERT(0).

2003-10-22  David Daney  <ddaney@avtrex.com>

	* src/mips/ffitarget.h: Replace undefined UINT32 and friends with
	__attribute__((__mode__(__SI__))) and friends.

2003-10-22  Andreas Schwab  <schwab@suse.de>

	* src/ia64/ffi.c: Replace FALSE/TRUE with false/true.

2003-10-21  Andreas Tobler  <a.tobler@schweiz.ch>

	* configure.in: AC_LINK_FILES(ffitarget.h).
	* configure: Regenerate.
	* Makefile.in: Likewise.
	* include/Makefile.in: Likewise.
	* testsuite/Makefile.in: Likewise.
	* fficonfig.h.in: Likewise.

2003-10-21  Paolo Bonzini  <bonzini@gnu.org>
	    Richard Henderson  <rth@redhat.com>

	Avoid that ffi.h includes fficonfig.h.

	* Makefile.am (EXTRA_DIST): Include ffitarget.h files
	(TARGET_SRC_MIPS_GCC): Renamed to TARGET_SRC_MIPS_IRIX.
	(TARGET_SRC_MIPS_SGI): Removed.
	(MIPS_GCC): Renamed to TARGET_SRC_MIPS_IRIX.
	(MIPS_SGI): Removed.
	(CLEANFILES): Removed.
	(mostlyclean-am, clean-am, mostlyclean-sub, clean-sub): New
	targets.
	* acconfig.h: Removed.
	* configure.in: Compute sizeofs only for double and long double.
	Use them to define and subst HAVE_LONG_DOUBLE.  Include comments
	into AC_DEFINE instead of using acconfig.h.  Create
	include/ffitarget.h instead of include/fficonfig.h.  Rename
	MIPS_GCC to MIPS_IRIX, drop MIPS_SGI since we are in gcc's tree.
	AC_DEFINE EH_FRAME_FLAGS.
	* include/Makefile.am (DISTCLEANFILES): New automake macro.
	(hack_DATA): Add ffitarget.h.
	* include/ffi.h.in: Remove all system specific definitions.
	Declare raw API even if it is not installed, why bother?
	Use limits.h instead of SIZEOF_* to define ffi_type_*.  Do
	not define EH_FRAME_FLAGS, it is in fficonfig.h now.  Include
	ffitarget.h instead of fficonfig.h.  Remove ALIGN macro.
	(UINT_ARG, INT_ARG): Removed, use ffi_arg and ffi_sarg instead.
	* include/ffi_common.h (bool): Do not define.
	(ffi_assert): Accept failed assertion.
	(ffi_type_test): Return void and accept file/line.
	(FFI_ASSERT): Pass stringized failed assertion.
	(FFI_ASSERT_AT): New macro.
	(FFI_ASSERT_VALID_TYPE): New macro.
	(UINT8, SINT8, UINT16, SINT16, UINT32, SINT32,
	UINT64, SINT64): Define here with gcc's __attribute__ macro
	instead of in ffi.h
	(FLOAT32, ALIGN): Define here instead of in ffi.h
	* include/ffi-mips.h: Removed.  Its content moved to
	src/mips/ffitarget.h after separating assembly and C sections.
	* src/alpha/ffi.c, src/alpha/ffi.c, src/java_raw_api.c
	src/prep_cif.c, src/raw_api.c, src/ia64/ffi.c,
	src/mips/ffi.c, src/mips/n32.S, src/mips/o32.S,
	src/mips/ffitarget.h, src/sparc/ffi.c, src/x86/ffi64.c:
	SIZEOF_ARG -> FFI_SIZEOF_ARG.
	* src/ia64/ffi.c: Include stdbool.h (provided by GCC 2.95+).
	* src/debug.c (ffi_assert): Accept stringized failed assertion.
	(ffi_type_test): Rewritten.
	* src/prep-cif.c (initialize_aggregate, ffi_prep_cif): Call
	FFI_ASSERT_VALID_TYPE.
	* src/alpha/ffitarget.h, src/arm/ffitarget.h,
	src/ia64/ffitarget.h, src/m68k/ffitarget.h,
	src/mips/ffitarget.h, src/powerpc/ffitarget.h,
	src/s390/ffitarget.h, src/sh/ffitarget.h,
	src/sh64/ffitarget.h, src/sparc/ffitarget.h,
	src/x86/ffitarget.h: New files.
	* src/alpha/osf.S, src/arm/sysv.S, src/ia64/unix.S,
	src/m68k/sysv.S, src/mips/n32.S, src/mips/o32.S,
	src/powerpc/aix.S, src/powerpc/darwin.S,
	src/powerpc/ffi_darwin.c, src/powerpc/linux64.S,
	src/powerpc/linux64_closure.S, src/powerpc/ppc_closure.S,
	src/powerpc/sysv.S, src/s390/sysv.S, src/sh/sysv.S,
	src/sh64/sysv.S, src/sparc/v8.S, src/sparc/v9.S,
	src/x86/sysv.S, src/x86/unix64.S, src/x86/win32.S:
	include fficonfig.h

2003-10-20  Rainer Orth  <ro@TechFak.Uni-Bielefeld.DE>

	* src/mips/ffi.c: Use _ABIN32, _ABIO32 instead of external
	_MIPS_SIM_NABI32, _MIPS_SIM_ABI32.

2003-10-19  Andreas Tobler  <a.tobler@schweiz.ch>

	* src/powerpc/ffi_darwin.c (ffi_prep_args): Declare bytes again.
	Used when FFI_DEBUG = 1.

2003-10-14  Alan Modra  <amodra@bigpond.net.au>

	* src/types.c (double, longdouble): Default POWERPC64 to 8 byte size
	and align.

2003-10-06  Rainer Orth  <ro@TechFak.Uni-Bielefeld.DE>

	* include/ffi_mips.h: Define FFI_MIPS_N32 for N32/N64 ABIs,
	FFI_MIPS_O32 for O32 ABI.

2003-10-01  Andreas Tobler  <a.tobler@schweiz.ch>

	* testsuite/lib/libffi-dg.exp: Set LD_LIBRARY_PATH_64 for
	SPARC64. Cleanup whitespaces.

2003-09-19  Andreas Tobler  <a.tobler@schweiz.ch>

	* testsuite/libffi.call/closure_fn0.c: Xfail mips, arm,
	strongarm, xscale. Cleanup whitespaces.
	* testsuite/libffi.call/closure_fn1.c: Likewise.
	* testsuite/libffi.call/closure_fn2.c: Likewise.
	* testsuite/libffi.call/closure_fn3.c: Likewise.
	* testsuite/libffi.call/cls_12byte.c: Likewise.
	* testsuite/libffi.call/cls_16byte.c: Likewise.
	* testsuite/libffi.call/cls_1_1byte.c: Likewise.
	* testsuite/libffi.call/cls_20byte.c: Likewise.
	* testsuite/libffi.call/cls_24byte.c: Likewise.
	* testsuite/libffi.call/cls_2byte.c: Likewise.
	* testsuite/libffi.call/cls_3_1byte.c: Likewise.
	* testsuite/libffi.call/cls_3byte1.c: Likewise.
	* testsuite/libffi.call/cls_3byte2.c: Likewise.
	* testsuite/libffi.call/cls_4_1byte.c: Likewise.
	* testsuite/libffi.call/cls_4byte.c: Likewise.
	* testsuite/libffi.call/cls_5byte.c: Likewise.
	* testsuite/libffi.call/cls_6byte.c: Likewise.
	* testsuite/libffi.call/cls_7byte.c: Likewise.
	* testsuite/libffi.call/cls_8byte.c: Likewise.
	* testsuite/libffi.call/cls_double.c: Likewise.
	* testsuite/libffi.call/cls_float.c: Likewise.
	* testsuite/libffi.call/cls_uchar.c: Likewise.
	* testsuite/libffi.call/cls_uint.c: Likewise.
	* testsuite/libffi.call/cls_ulonglong.c: Likewise.
	* testsuite/libffi.call/cls_ushort.c: Likewise.
	* testsuite/libffi.call/nested_struct.c: Likewise.
	* testsuite/libffi.call/nested_struct1.c: Likewise.
	* testsuite/libffi.call/problem1.c: Likewise.
	* testsuite/libffi.special/unwindtest.cc: Likewise.
	* testsuite/libffi.call/pyobjc-tc.c: Cleanup whitespaces.

2003-09-18  David Edelsohn  <edelsohn@gnu.org>

	* src/powerpc/aix.S: Cleanup whitespaces.
	* src/powerpc/aix_closure.S: Likewise.

2003-09-18  Andreas Tobler  <a.tobler@schweiz.ch>

	* src/powerpc/darwin.S: Cleanup whitespaces, comment formatting.
	* src/powerpc/darwin_closure.S: Likewise.
	* src/powerpc/ffi_darwin.c: Likewise.

2003-09-18  Andreas Tobler  <a.tobler@schweiz.ch>
	    David Edelsohn  <edelsohn@gnu.org>

	* src/types.c (double): Add AIX and Darwin to the right TYPEDEF.
	* src/powerpc/aix_closure.S: Remove the pointer to the outgoing
	parameter stack.
	* src/powerpc/darwin_closure.S: Likewise.
	* src/powerpc/ffi_darwin.c (ffi_prep_args): Handle structures
	according to the Darwin/AIX ABI.
	(ffi_prep_cif_machdep): Likewise.
	(ffi_closure_helper_DARWIN): Likewise.
	Remove the outgoing parameter stack logic. Simplify the evaluation
	of the different CASE types.
	(ffi_prep_clousure): Avoid the casts on lvalues. Change the branch
	statement in the trampoline code.

2003-09-18  Kaz Kojima  <kkojima@gcc.gnu.org>

	* src/sh/ffi.c (ffi_prep_args): Take account into the alignement
	for the register size.
	(ffi_closure_helper_SYSV): Handle the structure return value
	address correctly.
	(ffi_closure_helper_SYSV): Return the appropriate type when
	the registers are used for the structure return value.
	* src/sh/sysv.S (ffi_closure_SYSV): Fix the stack layout for
	the 64-bit return value.  Update copyright years.

2003-09-17  Rainer Orth  <ro@TechFak.Uni-Bielefeld.DE>

	* testsuite/lib/libffi-dg.exp (libffi_target_compile): Search in
	srcdir for ffi_mips.h.

2003-09-12  Alan Modra  <amodra@bigpond.net.au>

	* src/prep_cif.c (initialize_aggregate): Include tail padding in
	structure size.
	* src/powerpc/linux64_closure.S (ffi_closure_LINUX64): Correct
	placement of float result.
	* testsuite/libffi.special/unwindtest.cc (closure_test_fn1): Correct
	cast of "resp" for big-endian 64 bit machines.

2003-09-11  Alan Modra  <amodra@bigpond.net.au>

	* src/types.c (double, longdouble): Merge identical SH and ARM
	typedefs, and add POWERPC64.
	* src/powerpc/ffi.c (ffi_prep_args64): Correct next_arg calc for
	struct split over gpr and rest.
	(ffi_prep_cif_machdep): Correct intarg_count for structures.
	* src/powerpc/linux64.S (ffi_call_LINUX64): Fix gpr offsets.

2003-09-09  Andreas Tobler  <a.tobler@schweiz.ch>

	* src/powerpc/ffi.c (ffi_closure_helper_SYSV) Handle struct
	passing correctly.

2003-09-09  Alan Modra  <amodra@bigpond.net.au>

	* configure: Regenerate.

2003-09-04  Andreas Tobler  <a.tobler@schweiz.ch>

	* Makefile.am: Remove build rules for ffitest.
	* Makefile.in: Rebuilt.

2003-09-04  Andreas Tobler  <a.tobler@schweiz.ch>

	* src/java_raw_api.c: Include <stdlib.h> to fix compiler warning
	about implicit declaration of abort().

2003-09-04  Andreas Tobler  <a.tobler@schweiz.ch>

	* Makefile.am: Add dejagnu test framework. Fixes PR other/11411.
	* Makefile.in: Rebuilt.
	* configure.in: Add dejagnu test framework.
	* configure: Rebuilt.

	* testsuite/Makefile.am: New file.
	* testsuite/Makefile.in: Built
	* testsuite/lib/libffi-dg.exp: New file.
	* testsuite/config/default.exp: Likewise.
	* testsuite/libffi.call/call.exp: Likewise.
	* testsuite/libffi.call/ffitest.h: Likewise.
	* testsuite/libffi.call/closure_fn0.c: Likewise.
	* testsuite/libffi.call/closure_fn1.c: Likewise.
	* testsuite/libffi.call/closure_fn2.c: Likewise.
	* testsuite/libffi.call/closure_fn3.c: Likewise.
	* testsuite/libffi.call/cls_1_1byte.c: Likewise.
	* testsuite/libffi.call/cls_3_1byte.c: Likewise.
	* testsuite/libffi.call/cls_4_1byte.c: Likewise.
	* testsuite/libffi.call/cls_2byte.c: Likewise.
	* testsuite/libffi.call/cls_3byte1.c: Likewise.
	* testsuite/libffi.call/cls_3byte2.c: Likewise.
	* testsuite/libffi.call/cls_4byte.c: Likewise.
	* testsuite/libffi.call/cls_5byte.c: Likewise.
	* testsuite/libffi.call/cls_6byte.c: Likewise.
	* testsuite/libffi.call/cls_7byte.c: Likewise.
	* testsuite/libffi.call/cls_8byte.c: Likewise.
	* testsuite/libffi.call/cls_12byte.c: Likewise.
	* testsuite/libffi.call/cls_16byte.c: Likewise.
	* testsuite/libffi.call/cls_20byte.c: Likewise.
	* testsuite/libffi.call/cls_24byte.c: Likewise.
	* testsuite/libffi.call/cls_double.c: Likewise.
	* testsuite/libffi.call/cls_float.c: Likewise.
	* testsuite/libffi.call/cls_uchar.c: Likewise.
	* testsuite/libffi.call/cls_uint.c: Likewise.
	* testsuite/libffi.call/cls_ulonglong.c: Likewise.
	* testsuite/libffi.call/cls_ushort.c: Likewise.
	* testsuite/libffi.call/float.c: Likewise.
	* testsuite/libffi.call/float1.c: Likewise.
	* testsuite/libffi.call/float2.c: Likewise.
	* testsuite/libffi.call/many.c: Likewise.
	* testsuite/libffi.call/many_win32.c: Likewise.
	* testsuite/libffi.call/nested_struct.c: Likewise.
	* testsuite/libffi.call/nested_struct1.c: Likewise.
	* testsuite/libffi.call/pyobjc-tc.c: Likewise.
	* testsuite/libffi.call/problem1.c: Likewise.
	* testsuite/libffi.call/promotion.c: Likewise.
	* testsuite/libffi.call/return_ll.c: Likewise.
	* testsuite/libffi.call/return_sc.c: Likewise.
	* testsuite/libffi.call/return_uc.c: Likewise.
	* testsuite/libffi.call/strlen.c: Likewise.
	* testsuite/libffi.call/strlen_win32.c: Likewise.
	* testsuite/libffi.call/struct1.c: Likewise.
	* testsuite/libffi.call/struct2.c: Likewise.
	* testsuite/libffi.call/struct3.c: Likewise.
	* testsuite/libffi.call/struct4.c: Likewise.
	* testsuite/libffi.call/struct5.c: Likewise.
	* testsuite/libffi.call/struct6.c: Likewise.
	* testsuite/libffi.call/struct7.c: Likewise.
	* testsuite/libffi.call/struct8.c: Likewise.
	* testsuite/libffi.call/struct9.c: Likewise.
	* testsuite/libffi.special/special.exp: New file.
	* testsuite/libffi.special/ffitestcxx.h: Likewise.
	* testsuite/libffi.special/unwindtest.cc: Likewise.


2003-08-13  Kaz Kojima  <kkojima@gcc.gnu.org>

	* src/sh/ffi.c (OFS_INT16): Set 0 for little endian case.  Update
	copyright years.

2003-08-02  Alan Modra  <amodra@bigpond.net.au>

	* src/powerpc/ffi.c (ffi_prep_args64): Modify for changed gcc
	structure passing.
	(ffi_closure_helper_LINUX64): Likewise.
	* src/powerpc/linux64.S: Remove code writing to parm save area.
	* src/powerpc/linux64_closure.S (ffi_closure_LINUX64): Use return
	address in lr from ffi_closure_helper_LINUX64 call to calculate
	table address.  Optimize function tail.

2003-07-28  Andreas Tobler  <a.tobler@schweiz.ch>

	* src/sparc/ffi.c: Handle all floating point registers.
	* src/sparc/v9.S: Likewise. Fixes second part of PR target/11410.

2003-07-11  Gerald Pfeifer  <pfeifer@dbai.tuwien.ac.at>

	* README: Note that libffi is not part of GCC.  Update the project
	URL and status.

2003-06-19  Franz Sirl  <Franz.Sirl-kernel@lauterbach.com>

	* src/powerpc/ppc_closure.S: Include ffi.h.

2003-06-13  Rainer Orth  <ro@TechFak.Uni-Bielefeld.DE>

	* src/x86/sysv.S: Avoid gas-only .uleb128/.sleb128 directives.
	Use C style comments.

2003-06-13  Kaz Kojima  <kkojima@rr.iij4u.or.jp>

	* Makefile.am: Add SHmedia support.  Fix a typo of SH support.
	* Makefile.in: Regenerate.
	* configure.in (sh64-*-linux*, sh5*-*-linux*): Add target.
	* configure: Regenerate.
	* include/ffi.h.in: Add SHmedia support.
	* src/sh64/ffi.c: New file.
	* src/sh64/sysv.S: New file.

2003-05-16  Jakub Jelinek  <jakub@redhat.com>

	* configure.in (HAVE_RO_EH_FRAME): Check whether .eh_frame section
	should be read-only.
	* configure: Rebuilt.
	* fficonfig.h.in: Rebuilt.
	* include/ffi.h.in (EH_FRAME_FLAGS): Define.
	* src/alpha/osf.S: Use EH_FRAME_FLAGS.
	* src/powerpc/linux64.S: Likewise.
	* src/powerpc/linux64_closure.S: Likewise.  Include ffi.h.
	* src/powerpc/sysv.S: Use EH_FRAME_FLAGS.  Use pcrel encoding
	if -fpic/-fPIC/-mrelocatable.
	* src/powerpc/powerpc_closure.S: Likewise.
	* src/sparc/v8.S: If HAVE_RO_EH_FRAME is defined, don't include
	#write in .eh_frame flags.
	* src/sparc/v9.S: Likewise.
	* src/x86/unix64.S: Use EH_FRAME_FLAGS.
	* src/x86/sysv.S: Likewise.  Use pcrel encoding if -fpic/-fPIC.
	* src/s390/sysv.S: Use EH_FRAME_FLAGS.  Include ffi.h.

2003-05-07  Jeff Sturm  <jsturm@one-point.com>

	Fixes PR bootstrap/10656
	* configure.in (HAVE_AS_REGISTER_PSEUDO_OP): Test assembler
	support for .register pseudo-op.
	* src/sparc/v8.S: Use it.
	* fficonfig.h.in: Rebuilt.
	* configure: Rebuilt.

2003-04-18  Jakub Jelinek  <jakub@redhat.com>

	* include/ffi.h.in (POWERPC64): Define if 64-bit.
	(enum ffi_abi): Add FFI_LINUX64 on POWERPC.
	Make it the default on POWERPC64.
	(FFI_TRAMPOLINE_SIZE): Define to 24 on POWERPC64.
	* configure.in: Change powerpc-*-linux* into powerpc*-*-linux*.
	* configure: Rebuilt.
	* src/powerpc/ffi.c (hidden): Define.
	(ffi_prep_args_SYSV): Renamed from
	ffi_prep_args.  Cast pointers to unsigned long to shut up warnings.
	(NUM_GPR_ARG_REGISTERS64, NUM_FPR_ARG_REGISTERS64,
	ASM_NEEDS_REGISTERS64): New.
	(ffi_prep_args64): New function.
	(ffi_prep_cif_machdep): Handle FFI_LINUX64 ABI.
	(ffi_call): Likewise.
	(ffi_prep_closure): Likewise.
	(flush_icache): Surround by #ifndef POWERPC64.
	(ffi_dblfl): New union type.
	(ffi_closure_helper_SYSV): Use it to avoid aliasing problems.
	(ffi_closure_helper_LINUX64): New function.
	* src/powerpc/ppc_closure.S: Surround whole file by #ifndef
	__powerpc64__.
	* src/powerpc/sysv.S: Likewise.
	(ffi_call_SYSV): Rename ffi_prep_args to ffi_prep_args_SYSV.
	* src/powerpc/linux64.S: New file.
	* src/powerpc/linux64_closure.S: New file.
	* Makefile.am (EXTRA_DIST): Add src/powerpc/linux64.S and
	src/powerpc/linux64_closure.S.
	(TARGET_SRC_POWERPC): Likewise.

	* src/ffitest.c (closure_test_fn, closure_test_fn1, closure_test_fn2,
	closure_test_fn3): Fix result printing on big-endian 64-bit
	machines.
	(main): Print tst2_arg instead of uninitialized tst2_result.

	* src/ffitest.c (main): Hide what closure pointer really points to
	from the compiler.

2003-04-16  Richard Earnshaw  <rearnsha@arm.com>

	* configure.in (arm-*-netbsdelf*): Add configuration.
	(configure): Regenerated.

2003-04-04  Loren J. Rittle  <ljrittle@acm.org>

	* include/Makefile.in: Regenerate.

2003-03-21  Zdenek Dvorak  <rakdver@atrey.karlin.mff.cuni.cz>

	* libffi/include/ffi.h.in: Define X86 instead of X86_64 in 32
	bit mode.
	* libffi/src/x86/ffi.c (ffi_closure_SYSV, ffi_closure_raw_SYSV):
	Receive closure pointer through parameter, read args using
	__builtin_dwarf_cfa.
	(FFI_INIT_TRAMPOLINE): Send closure reference through eax.

2003-03-12  Andreas Schwab  <schwab@suse.de>

	* configure.in: Avoid trailing /. in toolexeclibdir.
	* configure: Rebuilt.

2003-03-03  Andreas Tobler <a.tobler@schweiz.ch>

	* src/powerpc/darwin_closure.S: Recode to fit dynamic libraries.

2003-02-06  Andreas Tobler <a.tobler@schweiz.ch>

	* libffi/src/powerpc/darwin_closure.S:
	Fix alignement bug, allocate 8 bytes for the result.
	* libffi/src/powerpc/aix_closure.S:
	Likewise.
	* libffi/src/powerpc/ffi_darwin.c:
	Update stackframe description for aix/darwin_closure.S.

2003-02-06  Jakub Jelinek  <jakub@redhat.com>

	* src/s390/ffi.c (ffi_closure_helper_SYSV): Add hidden visibility
	attribute.

2003-01-31  Christian Cornelssen  <ccorn@cs.tu-berlin.de>,
	    Andreas Schwab  <schwab@suse.de>

	* configure.in: Adjust command to source config-ml.in to account
	for changes to the libffi_basedir definition.
	(libffi_basedir): Remove ${srcdir} from value and include trailing
	slash if nonempty.

	* configure: Regenerate.

2003-01-29  Franz Sirl  <Franz.Sirl-kernel@lauterbach.com>

	* src/powerpc/ppc_closure.S: Recode to fit shared libs.

2003-01-28  Andrew Haley  <aph@redhat.com>

	* include/ffi.h.in: Enable FFI_CLOSURES for x86_64.
	* src/x86/ffi64.c (ffi_prep_closure): New.
	(ffi_closure_UNIX64_inner): New.
	* src/x86/unix64.S (ffi_closure_UNIX64): New.

2003-01-27  Alexandre Oliva  <aoliva@redhat.com>

	* configure.in (toolexecdir, toolexeclibdir): Set and AC_SUBST.
	Remove USE_LIBDIR conditional.
	* Makefile.am (toolexecdir, toolexeclibdir): Don't override.
	* Makefile.in, configure: Rebuilt.

2003-01027  David Edelsohn  <edelsohn@gnu.org>

	* Makefile.am (TARGET_SRC_POWERPC_AIX): Fix typo.
	* Makefile.in: Regenerate.

2003-01-22  Andrew Haley  <aph@redhat.com>

	* src/powerpc/darwin.S (_ffi_call_AIX): Add Augmentation size to
	unwind info.

2003-01-21  Andreas Tobler  <a.tobler@schweiz.ch>

	* src/powerpc/darwin.S: Add unwind info.
	* src/powerpc/darwin_closure.S: Likewise.

2003-01-14  Andrew Haley  <aph@redhat.com>

	* src/x86/ffi64.c (ffi_prep_args): Check for void retval.
	(ffi_prep_cif_machdep): Likewise.
	* src/x86/unix64.S: Add unwind info.

2003-01-14  Andreas Jaeger  <aj@suse.de>

	* src/ffitest.c (main): Only use ffi_closures if those are
	supported.

2003-01-13 Andreas Tobler <a.tobler@schweiz.ch>

	* libffi/src/ffitest.c
	 add closure testcases

2003-01-13 Kevin B. Hendricks <khendricks@ivey.uwo.ca>

	* libffi/src/powerpc/ffi.c
	 fix alignment bug for float (4 byte aligned iso 8 byte)

2003-01-09  Geoffrey Keating  <geoffk@apple.com>

	* src/powerpc/ffi_darwin.c: Remove RCS version string.
	* src/powerpc/darwin.S: Remove RCS version string.

2003-01-03  Jeff Sturm  <jsturm@one-point.com>

	* include/ffi.h.in: Add closure defines for SPARC, SPARC64.
	* src/ffitest.c (main): Use static storage for closure.
	* src/sparc/ffi.c (ffi_prep_closure, ffi_closure_sparc_inner): New.
	* src/sparc/v8.S (ffi_closure_v8): New.
	* src/sparc/v9.S (ffi_closure_v9): New.

2002-11-10  Ranjit Mathew <rmathew@hotmail.com>

	* include/ffi.h.in: Added FFI_STDCALL ffi_type
	  enumeration for X86_WIN32.
	* src/x86/win32.S: Added ffi_call_STDCALL function
	  definition.
	* src/x86/ffi.c (ffi_call/ffi_raw_call): Added
	  switch cases for recognising FFI_STDCALL and
	  calling ffi_call_STDCALL if target is X86_WIN32.
	* src/ffitest.c (my_stdcall_strlen/stdcall_many):
	  stdcall versions of the "my_strlen" and "many"
	  test functions (for X86_WIN32).
	  Added test cases to test stdcall invocation using
	  these functions.

2002-12-02  Kaz Kojima  <kkojima@gcc.gnu.org>

	* src/sh/sysv.S: Add DWARF2 unwind info.

2002-11-27  Ulrich Weigand  <uweigand@de.ibm.com>

	* src/s390/sysv.S (.eh_frame section): Make section read-only.

2002-11-26  Jim Wilson  <wilson@redhat.com>

	* src/types.c (FFI_TYPE_POINTER): Has size 8 on IA64.

2002-11-23  H.J. Lu <hjl@gnu.org>

	* acinclude.m4: Add dummy AM_PROG_LIBTOOL.
	Include ../config/accross.m4.
	* aclocal.m4; Rebuild.
	* configure: Likewise.

2002-11-15  Ulrich Weigand  <uweigand@de.ibm.com>

	* src/s390/sysv.S (.eh_frame section): Adapt to pcrel FDE encoding.

2002-11-11  DJ Delorie  <dj@redhat.com>

	* configure.in: Look for common files in the right place.

2002-10-08  Ulrich Weigand  <uweigand@de.ibm.com>

	* src/java_raw_api.c (ffi_java_raw_to_ptrarray): Interpret
	raw data as _Jv_word values, not ffi_raw.
	(ffi_java_ptrarray_to_raw): Likewise.
	(ffi_java_rvalue_to_raw): New function.
	(ffi_java_raw_call): Call it.
	(ffi_java_raw_to_rvalue): New function.
	(ffi_java_translate_args): Call it.
	* src/ffitest.c (closure_test_fn): Interpret return value
	as ffi_arg, not int.
	* src/s390/ffi.c (ffi_prep_cif_machdep): Add missing
	FFI_TYPE_POINTER case.
	(ffi_closure_helper_SYSV): Likewise.  Also, assume return
	values extended to word size.

2002-10-02  Andreas Jaeger  <aj@suse.de>

	* src/x86/ffi64.c (ffi_prep_cif_machdep): Remove debug output.

2002-10-01  Bo Thorsen  <bo@smetana.suse.de>

	* include/ffi.h.in: Fix i386 win32 compilation.

2002-09-30  Ulrich Weigand  <uweigand@de.ibm.com>

	* configure.in: Add s390x-*-linux-* target.
	* configure: Regenerate.
	* include/ffi.h.in: Define S390X for s390x targets.
	(FFI_CLOSURES): Define for s390/s390x.
	(FFI_TRAMPOLINE_SIZE): Likewise.
	(FFI_NATIVE_RAW_API): Likewise.
	* src/prep_cif.c (ffi_prep_cif): Do not compute stack space for s390.
	* src/types.c (FFI_TYPE_POINTER): Use 8-byte pointers on s390x.
	* src/s390/ffi.c: Major rework of existing code.  Add support for
	s390x targets.  Add closure support.
	* src/s390/sysv.S: Likewise.

2002-09-29  Richard Earnshaw  <rearnsha@arm.com>

	* src/arm/sysv.S: Fix typo.

2002-09-28  Richard Earnshaw  <rearnsha@arm.com>

	* src/arm/sysv.S: If we don't have machine/asm.h and the pre-processor
	has defined __USER_LABEL_PREFIX__, then use it in CNAME.
	(ffi_call_SYSV): Handle soft-float.

2002-09-27  Bo Thorsen  <bo@suse.de>

	* include/ffi.h.in: Fix multilib x86-64 support.

2002-09-22  Kaveh R. Ghazi  <ghazi@caip.rutgers.edu>

	* Makefile.am (all-multi): Fix multilib parallel build.

2002-07-19  Kaz Kojima  <kkojima@gcc.gnu.org>

	* configure.in (sh[34]*-*-linux*): Add brackets.
	* configure: Regenerate.

2002-07-18  Kaz Kojima  <kkojima@gcc.gnu.org>

	* Makefile.am: Add SH support.
	* Makefile.in: Regenerate.
	* configure.in (sh-*-linux*, sh[34]*-*-linux*): Add target.
	* configure: Regenerate.
	* include/ffi.h.in: Add SH support.
	* src/sh/ffi.c: New file.
	* src/sh/sysv.S: New file.
	* src/types.c: Add SH support.

2002-07-16  Bo Thorsen  <bo@suse.de>

	* src/x86/ffi64.c: New file that adds x86-64 support.
	* src/x86/unix64.S: New file that handles argument setup for
	x86-64.
	* src/x86/sysv.S: Don't use this on x86-64.
	* src/x86/ffi.c: Don't use this on x86-64.
	Remove unused vars.
	* src/prep_cif.c (ffi_prep_cif): Don't do stack size calculation
	for x86-64.
	* src/ffitest.c (struct6): New test that tests a special case in
	the x86-64 ABI.
	(struct7): Likewise.
	(struct8): Likewise.
	(struct9): Likewise.
	(closure_test_fn): Silence warning about this when it's not used.
	(main): Add the new tests.
	(main): Fix a couple of wrong casts and silence some compiler warnings.
	* include/ffi.h.in: Add x86-64 ABI definition.
	* fficonfig.h.in: Regenerate.
	* Makefile.am: Add x86-64 support.
	* configure.in: Likewise.
	* Makefile.in: Regenerate.
	* configure: Likewise.

2002-06-24  Bo Thorsen  <bo@suse.de>

	* src/types.c: Merge settings for similar architectures.
	Add x86-64 sizes and alignments.

2002-06-23  Bo Thorsen  <bo@suse.de>

	* src/arm/ffi.c (ffi_prep_args): Remove unused vars.
	* src/sparc/ffi.c (ffi_prep_args_v8): Likewise.
	* src/mips/ffi.c (ffi_prep_args): Likewise.
	* src/m68k/ffi.c (ffi_prep_args): Likewise.

2002-07-18  H.J. Lu  (hjl@gnu.org)

	* Makefile.am (TARGET_SRC_MIPS_LINUX): New.
	(libffi_la_SOURCES): Support MIPS_LINUX.
	(libffi_convenience_la_SOURCES): Likewise.
	* Makefile.in: Regenerated.

	* configure.in (mips64*-*): Skip.
	(mips*-*-linux*): New.
	* configure: Regenerated.

	* src/mips/ffi.c: Include <sgidefs.h>.

2002-06-06  Ulrich Weigand  <uweigand@de.ibm.com>

	* src/s390/sysv.S: Save/restore %r6.  Add DWARF-2 unwind info.

2002-05-27  Roger Sayle  <roger@eyesopen.com>

	* src/x86/ffi.c (ffi_prep_args): Remove reference to avn.

2002-05-27  Bo Thorsen  <bo@suse.de>

	* src/x86/ffi.c (ffi_prep_args): Remove unused variable and
	fix formatting.

2002-05-13  Andreas Tobler  <a.tobler@schweiz.ch>

	* src/powerpc/ffi_darwin.c (ffi_prep_closure): Declare fd at
	beginning of function (for older apple cc).

2002-05-08  Alexandre Oliva  <aoliva@redhat.com>

	* configure.in (ORIGINAL_LD_FOR_MULTILIBS): Preserve LD at
	script entry, and set LD to it when configuring multilibs.
	* configure: Rebuilt.

2002-05-05  Jason Thorpe  <thorpej@wasabisystems.com>

	* configure.in (sparc64-*-netbsd*): Add target.
	(sparc-*-netbsdelf*): Likewise.
	* configure: Regenerate.

2002-04-28  David S. Miller  <davem@redhat.com>

	* configure.in, configure: Fix SPARC test in previous change.

2002-04-29  Gerhard Tonn  <GerhardTonn@swol.de>

	* Makefile.am: Add Linux for S/390 support.
	* Makefile.in: Regenerate.
	* configure.in: Add Linux for S/390 support.
	* configure: Regenerate.
	* include/ffi.h.in: Add Linux for S/390 support.
	* src/s390/ffi.c: New file from libffi CVS tree.
	* src/s390/sysv.S: New file from libffi CVS tree.

2002-04-28  Jakub Jelinek  <jakub@redhat.com>

	* configure.in (HAVE_AS_SPARC_UA_PCREL): Check for working
	%r_disp32().
	* src/sparc/v8.S: Use it.
	* src/sparc/v9.S: Likewise.
	* fficonfig.h.in: Rebuilt.
	* configure: Rebuilt.

2002-04-08  Hans Boehm  <Hans_Boehm@hp.com>

	* src/java_raw_api.c (ffi_java_raw_size): Handle FFI_TYPE_DOUBLE
	correctly.
	* src/ia64/unix.S: Add unwind information. Fix comments.
	Save sp in a way that's compatible with unwind info.
	(ffi_call_unix): Correctly restore sp in all cases.
	* src/ia64/ffi.c: Add, fix comments.

2002-04-08  Jakub Jelinek  <jakub@redhat.com>

	* src/sparc/v8.S: Make .eh_frame dependent on target word size.

2002-04-06  Jason Thorpe  <thorpej@wasabisystems.com>

	* configure.in (alpha*-*-netbsd*): Add target.
	* configure: Regenerate.

2002-04-04  Jeff Sturm  <jsturm@one-point.com>

	* src/sparc/v8.S: Add unwind info.
	* src/sparc/v9.S: Likewise.

2002-03-30  Krister Walfridsson  <cato@df.lth.se>

	* configure.in: Enable i*86-*-netbsdelf*.
	* configure: Rebuilt.

2002-03-29  David Billinghurst <David.Billinghurst@riotinto.com>

	PR other/2620
	* src/mips/n32.s: Delete
	* src/mips/o32.s: Delete

2002-03-21  Loren J. Rittle  <ljrittle@acm.org>

	* configure.in: Enable alpha*-*-freebsd*.
	* configure: Rebuilt.

2002-03-17  Bryce McKinlay  <bryce@waitaki.otago.ac.nz>

	* Makefile.am: libfficonvenience -> libffi_convenience.
	* Makefile.in: Rebuilt.

	* Makefile.am: Define ffitest_OBJECTS.
	* Makefile.in: Rebuilt.

2002-03-07  Andreas Tobler  <toa@pop.agri.ch>
	    David Edelsohn  <edelsohn@gnu.org>

	* Makefile.am (EXTRA_DIST): Add Darwin and AIX closure files.
	(TARGET_SRC_POWERPC_AIX): Add aix_closure.S.
	(TARGET_SRC_POWERPC_DARWIN): Add darwin_closure.S.
	* Makefile.in: Regenerate.
	* include/ffi.h.in: Add AIX and Darwin closure definitions.
	* src/powerpc/ffi_darwin.c (ffi_prep_closure): New function.
	(flush_icache, flush_range): New functions.
	(ffi_closure_helper_DARWIN): New function.
	* src/powerpc/aix_closure.S: New file.
	* src/powerpc/darwin_closure.S: New file.

2002-02-24  Jeff Sturm  <jsturm@one-point.com>

	* include/ffi.h.in: Add typedef for ffi_arg.
	* src/ffitest.c (main): Declare rint with ffi_arg.

2002-02-21  Andreas Tobler  <toa@pop.agri.ch>

	* src/powerpc/ffi_darwin.c (ffi_prep_args): Skip appropriate
	number of GPRs for floating-point arguments.

2002-01-31  Anthony Green  <green@redhat.com>

	* configure: Rebuilt.
	* configure.in: Replace CHECK_SIZEOF and endian tests with
	cross-compiler friendly macros.
	* aclocal.m4 (AC_COMPILE_CHECK_SIZEOF, AC_C_BIGENDIAN_CROSS): New
	macros.

2002-01-18  David Edelsohn  <edelsohn@gnu.org>

	* src/powerpc/darwin.S (_ffi_call_AIX): New.
	* src/powerpc/aix.S (ffi_call_DARWIN): New.

2002-01-17  David Edelsohn  <edelsohn@gnu.org>

	* Makefile.am (EXTRA_DIST): Add Darwin and AIX files.
	(TARGET_SRC_POWERPC_AIX): New.
	(POWERPC_AIX): New stanza.
	* Makefile.in: Regenerate.
	* configure.in: Add AIX case.
	* configure: Regenerate.
	* include/ffi.h.in (ffi_abi): Add FFI_AIX.
	* src/powerpc/ffi_darwin.c (ffi_status): Use "long" to scale frame
	size.  Fix "long double" support.
	(ffi_call): Add FFI_AIX case.
	* src/powerpc/aix.S: New.

2001-10-09  John Hornkvist  <john@toastedmarshmallow.com>

	Implement Darwin PowerPC ABI.
	* configure.in: Handle powerpc-*-darwin*.
	* Makefile.am: Set source files for POWERPC_DARWIN.
	* configure: Rebuilt.
	* Makefile.in: Rebuilt.
	* include/ffi.h.in: Define FFI_DARWIN and FFI_DEFAULT_ABI for
	POWERPC_DARWIN.
	* src/powerpc/darwin.S: New file.
	* src/powerpc/ffi_darwin.c: New file.

2001-10-07  Joseph S. Myers  <jsm28@cam.ac.uk>

	* src/x86/ffi.c: Fix spelling error of "separate" as "seperate".

2001-07-16  Rainer Orth  <ro@TechFak.Uni-Bielefeld.DE>

	* src/x86/sysv.S: Avoid gas-only .balign directive.
	Use C style comments.

2001-07-16  Rainer Orth  <ro@TechFak.Uni-Bielefeld.DE>

	* src/alpha/ffi.c (ffi_prep_closure): Avoid gas-only mnemonic.
	Fixes PR bootstrap/3563.

2001-06-26  Rainer Orth  <ro@TechFak.Uni-Bielefeld.DE>

	* src/alpha/osf.S (ffi_closure_osf): Use .rdata for ECOFF.

2001-06-25  Rainer Orth  <ro@TechFak.Uni-Bielefeld.DE>

	* configure.in: Recognize sparc*-sun-* host.
	* configure: Regenerate.

2001-06-06  Andrew Haley  <aph@redhat.com>

	* src/alpha/osf.S (__FRAME_BEGIN__): Conditionalize for ELF.

2001-06-03  Andrew Haley  <aph@redhat.com>

	* src/alpha/osf.S: Add unwind info.
	* src/powerpc/sysv.S: Add unwind info.
	* src/powerpc/ppc_closure.S: Likewise.

2000-05-31  Jeff Sturm  <jsturm@one-point.com>

	* configure.in: Fix AC_ARG_ENABLE usage.
	* configure: Rebuilt.

2001-05-06  Bryce McKinlay  <bryce@waitaki.otago.ac.nz>

	* configure.in: Remove warning about beta code.
	* configure: Rebuilt.

2001-04-25  Hans Boehm <Hans_Boehm@hp.com>

	* src/ia64/unix.S: Restore stack pointer when returning from
	ffi_closure_UNIX.
	* src/ia64/ffi.c: Fix typo in comment.

2001-04-18  Jim Wilson  <wilson@redhat.com>

	* src/ia64/unix.S: Delete unnecessary increment and decrement of loc2
	to eliminate RAW DV.

2001-04-12  Bryce McKinlay  <bryce@albatross.co.nz>

	* Makefile.am: Make a libtool convenience library.
	* Makefile.in: Rebuilt.

2001-03-29  Bryce McKinlay  <bryce@albatross.co.nz>

	* configure.in: Use different syntax for subdirectory creation.
	* configure: Rebuilt.

2001-03-27  Jon Beniston  <jon@beniston.com>

	* configure.in: Added X86_WIN32 target (Win32, CygWin, MingW).
	* configure: Rebuilt.
	* Makefile.am: Added X86_WIN32 target support.
	* Makefile.in: Rebuilt.

	* include/ffi.h.in: Added X86_WIN32 target support.

	* src/ffitest.c: Doesn't run structure tests for X86_WIN32 targets.
	* src/types.c: Added X86_WIN32 target support.

	* src/x86/win32.S: New file. Based on sysv.S, but with EH
	stuff removed and made to work with CygWin's gas.

2001-03-26  Bryce McKinlay  <bryce@albatross.co.nz>

	* configure.in: Make target subdirectory in build dir.
	* Makefile.am: Override suffix based rules to specify correct output
	subdirectory.
	* Makefile.in: Rebuilt.
	* configure: Rebuilt.

2001-03-23  Kevin B Hendricks  <khendricks@ivey.uwo.ca>

	* src/powerpc/ppc_closure.S: New file.
	* src/powerpc/ffi.c (ffi_prep_args): Fixed ABI compatibility bug
	involving long long and register pairs.
	(ffi_prep_closure): New function.
	(flush_icache): Likewise.
	(ffi_closure_helper_SYSV): Likewise.
	* include/ffi.h.in (FFI_CLOSURES): Define on PPC.
	(FFI_TRAMPOLINE_SIZE): Likewise.
	(FFI_NATIVE_RAW_API): Likewise.
	* Makefile.in: Rebuilt.
	* Makefile.am (EXTRA_DIST): Added src/powerpc/ppc_closure.S.
	(TARGET_SRC_POWERPC): Likewise.

2001-03-19  Tom Tromey  <tromey@redhat.com>

	* Makefile.in: Rebuilt.
	* Makefile.am (ffitest_LDFLAGS): New macro.

2001-03-02  Nick Clifton  <nickc@redhat.com>

	* include/ffi.h.in: Remove RCS ident string.
	* include/ffi_mips.h: Remove RCS ident string.
	* src/debug.c: Remove RCS ident string.
	* src/ffitest.c: Remove RCS ident string.
	* src/prep_cif.c: Remove RCS ident string.
	* src/types.c: Remove RCS ident string.
	* src/alpha/ffi.c: Remove RCS ident string.
	* src/alpha/osf.S: Remove RCS ident string.
	* src/arm/ffi.c: Remove RCS ident string.
	* src/arm/sysv.S: Remove RCS ident string.
	* src/mips/ffi.c: Remove RCS ident string.
	* src/mips/n32.S: Remove RCS ident string.
	* src/mips/o32.S: Remove RCS ident string.
	* src/sparc/ffi.c: Remove RCS ident string.
	* src/sparc/v8.S: Remove RCS ident string.
	* src/sparc/v9.S: Remove RCS ident string.
	* src/x86/ffi.c: Remove RCS ident string.
	* src/x86/sysv.S: Remove RCS ident string.

2001-02-08  Joseph S. Myers  <jsm28@cam.ac.uk>

	* include/ffi.h.in: Change sourceware.cygnus.com references to
	gcc.gnu.org.

2000-12-09  Richard Henderson  <rth@redhat.com>

	* src/alpha/ffi.c (ffi_call): Simplify struct return test.
	(ffi_closure_osf_inner): Index rather than increment avalue
	and arg_types.  Give ffi_closure_osf the raw return value type.
	* src/alpha/osf.S (ffi_closure_osf): Handle return value type
	promotion.

2000-12-07  Richard Henderson  <rth@redhat.com>

	* src/raw_api.c (ffi_translate_args): Fix typo.
	(ffi_prep_closure): Likewise.

	* include/ffi.h.in [ALPHA]: Define FFI_CLOSURES and
	FFI_TRAMPOLINE_SIZE.
	* src/alpha/ffi.c (ffi_prep_cif_machdep): Adjust minimal
	cif->bytes for new ffi_call_osf implementation.
	(ffi_prep_args): Absorb into ...
	(ffi_call): ... here.  Do all stack allocation here and
	avoid a callback function.
	(ffi_prep_closure, ffi_closure_osf_inner): New.
	* src/alpha/osf.S (ffi_call_osf): Reimplement with no callback.
	(ffi_closure_osf): New.

2000-09-10  Alexandre Oliva  <aoliva@redhat.com>

	* config.guess, config.sub, install-sh: Removed.
	* ltconfig, ltmain.sh, missing, mkinstalldirs: Likewise.
	* Makefile.in: Rebuilt.

	* acinclude.m4: Include libtool macros from the top level.
	* aclocal.m4, configure: Rebuilt.

2000-08-22  Alexandre Oliva  <aoliva@redhat.com>

	* configure.in [i*86-*-freebsd*] (TARGET, TARGETDIR): Set.
	* configure: Rebuilt.

2000-05-11  Scott Bambrough  <scottb@netwinder.org>

	* libffi/src/arm/sysv.S (ffi_call_SYSV): Doubles are not saved to
	memory correctly.  Use conditional instructions, not branches where
	possible.

2000-05-04  Tom Tromey  <tromey@cygnus.com>

	* configure: Rebuilt.
	* configure.in: Match `arm*-*-linux-*'.
	From Chris Dornan <cdornan@arm.com>.

2000-04-28  Jakub Jelinek  <jakub@redhat.com>

	* Makefile.am (SUBDIRS): Define.
	(AM_MAKEFLAGS): Likewise.
	(Multilib support.): Add section.
	* Makefile.in: Rebuilt.
	* ltconfig (extra_compiler_flags, extra_compiler_flags_value):
	New variables. Set for gcc using -print-multi-lib. Export them
	to libtool.
	(sparc64-*-linux-gnu*): Use libsuff 64 for search paths.
	* ltmain.sh (B|b|V): Don't throw away gcc's -B, -b and -V options
	for -shared links.
	(extra_compiler_flags_value, extra_compiler_flags): Check these
	for extra compiler options which need to be passed down in
	compiler_flags.

2000-04-16  Anthony Green  <green@redhat.com>

	* configure: Rebuilt.
	* configure.in: Change i*86-pc-linux* to i*86-*-linux*.

2000-04-14  Jakub Jelinek  <jakub@redhat.com>

	* include/ffi.h.in (SPARC64): Define for 64bit SPARC builds.
	Set SPARC FFI_DEFAULT_ABI based on SPARC64 define.
	* src/sparc/ffi.c (ffi_prep_args_v8): Renamed from ffi_prep_args.
	Replace all void * sizeofs with sizeof(int).
	Only compare type with FFI_TYPE_LONGDOUBLE if LONGDOUBLE is
	different than DOUBLE.
	Remove FFI_TYPE_SINT32 and FFI_TYPE_UINT32 cases (handled elsewhere).
	(ffi_prep_args_v9): New function.
	(ffi_prep_cif_machdep): Handle V9 ABI and long long on V8.
	(ffi_V9_return_struct): New function.
	(ffi_call): Handle FFI_V9 ABI from 64bit code and FFI_V8 ABI from
	32bit code (not yet cross-arch calls).
	* src/sparc/v8.S: Add struct return delay nop.
	Handle long long.
	* src/sparc/v9.S: New file.
	* src/prep_cif.c (ffi_prep_cif): Return structure pointer
	is used on sparc64 only for structures larger than 32 bytes.
	Pass by reference for structures is done for structure arguments
	larger than 16 bytes.
	* src/ffitest.c (main): Use 64bit rint on sparc64.
	Run long long tests on sparc.
	* src/types.c (FFI_TYPE_POINTER): Pointer is 64bit on alpha and
	sparc64.
	(FFI_TYPE_LONGDOUBLE): long double is 128 bit aligned to 128 bits
	on sparc64.
	* configure.in (sparc-*-linux*): New supported target.
	(sparc64-*-linux*): Likewise.
	* configure: Rebuilt.
	* Makefile.am: Add v9.S to SPARC files.
	* Makefile.in: Likewise.
	(LINK): Surround $(CCLD) into double quotes, so that multilib
	compiles work correctly.

2000-04-04  Alexandre Petit-Bianco  <apbianco@cygnus.com>

	* configure: Rebuilt.
	* configure.in: (i*86-*-solaris*): New libffi target. Patch
	proposed by Bryce McKinlay.

2000-03-20  Tom Tromey  <tromey@cygnus.com>

	* Makefile.in: Hand edit for java_raw_api.lo.

2000-03-08  Bryce McKinlay  <bryce@albatross.co.nz>

	* config.guess, config.sub: Update from the gcc tree.
	Fix for PR libgcj/168.

2000-03-03  Tom Tromey  <tromey@cygnus.com>

	* Makefile.in: Fixed ia64 by hand.

	* configure: Rebuilt.
	* configure.in (--enable-multilib): New option.
	(libffi_basedir): New subst.
	(AC_OUTPUT): Added multilib code.

2000-03-02  Tom Tromey  <tromey@cygnus.com>

	* Makefile.in: Rebuilt.
	* Makefile.am (TARGET_SRC_IA64): Use `ia64', not `alpha', as
	directory name.

2000-02-25  Hans Boehm <boehm@acm.org>

	* src/ia64/ffi.c, src/ia64/ia64_flags.h, src/ia64/unix.S: New
	files.
	* src/raw_api.c (ffi_translate_args): Fixed typo in argument
	list.
	(ffi_prep_raw_closure): Use ffi_translate_args, not
	ffi_closure_translate.
	* src/java_raw_api.c: New file.
	* src/ffitest.c (closure_test_fn): New function.
	(main): Define `rint' as long long on IA64.  Added new test when
	FFI_CLOSURES is defined.
	* include/ffi.h.in (ALIGN): Use size_t, not unsigned.
	(ffi_abi): Recognize IA64.
	(ffi_raw): Added `flt' field.
	Added "Java raw API" code.
	* configure.in: Recognize ia64.
	* Makefile.am (TARGET_SRC_IA64): New macro.
	(libffi_la_common_SOURCES): Added java_raw_api.c.
	(libffi_la_SOURCES): Define in IA64 case.

2000-01-04  Tom Tromey  <tromey@cygnus.com>

	* Makefile.in: Rebuilt with newer automake.

1999-12-31  Tom Tromey  <tromey@cygnus.com>

	* Makefile.am (INCLUDES): Added -I$(top_srcdir)/src.

1999-09-01  Tom Tromey  <tromey@cygnus.com>

	* include/ffi.h.in: Removed PACKAGE and VERSION defines and
	undefs.
	* fficonfig.h.in: Rebuilt.
	* configure: Rebuilt.
	* configure.in: Pass 3rd argument to AM_INIT_AUTOMAKE.
	Use AM_PROG_LIBTOOL (automake 1.4 compatibility).
	* acconfig.h: Don't #undef PACKAGE or VERSION.

1999-08-09  Anthony Green  <green@cygnus.com>

	* include/ffi.h.in: Try to work around messy header problem
	with PACKAGE and VERSION.

	* configure: Rebuilt.
	* configure.in: Change version to 2.00-beta.

	* fficonfig.h.in: Rebuilt.
	* acconfig.h (FFI_NO_STRUCTS, FFI_NO_RAW_API): Define.

	* src/x86/ffi.c (ffi_raw_call): Rename.

1999-08-02  Kresten Krab Thorup  <krab@dominiq.is.s.u-tokyo.ac.jp>

	* src/x86/ffi.c (ffi_closure_SYSV): New function.
	(ffi_prep_incoming_args_SYSV): Ditto.
	(ffi_prep_closure): Ditto.
	(ffi_closure_raw_SYSV): Ditto.
	(ffi_prep_raw_closure): More ditto.
	(ffi_call_raw): Final ditto.

	* include/ffi.h.in: Add definitions for closure and raw API.

	* src/x86/ffi.c (ffi_prep_cif_machdep): Added case for
	FFI_TYPE_UINT64.

	* Makefile.am (libffi_la_common_SOURCES): Added raw_api.c

	* src/raw_api.c: New file.

	* include/ffi.h.in (ffi_raw): New type.
	(UINT_ARG, SINT_ARG): New defines.
	(ffi_closure, ffi_raw_closure): New types.
	(ffi_prep_closure, ffi_prep_raw_closure): New declarations.

	* configure.in: Add check for endianness and sizeof void*.

	* src/x86/sysv.S (ffi_call_SYSV): Call fixup routine via argument,
	instead of directly.

	* configure: Rebuilt.

Thu Jul  8 14:28:42 1999  Anthony Green  <green@cygnus.com>

	* configure.in: Add x86 and powerpc BeOS configurations.
	From Makoto Kato <m_kato@ga2.so-net.ne.jp>.

1999-05-09  Anthony Green  <green@cygnus.com>

	* configure.in: Add warning about this being beta code.
	Remove src/Makefile.am from the picture.
	* configure: Rebuilt.

	* Makefile.am: Move logic from src/Makefile.am.  Add changes
	to support libffi as a target library.
	* Makefile.in: Rebuilt.

	* aclocal.m4, config.guess, config.sub, ltconfig, ltmain.sh:
	Upgraded to new autoconf, automake, libtool.

	* README: Tweaks.

	* LICENSE: Update copyright date.

	* src/Makefile.am, src/Makefile.in: Removed.

1998-11-29  Anthony Green  <green@cygnus.com>

	* include/ChangeLog: Removed.
	* src/ChangeLog: Removed.
	* src/mips/ChangeLog: Removed.
	* src/sparc/ChangeLog: Remboved.
	* src/x86/ChangeLog: Removed.

	* ChangeLog.v1: Created.<|MERGE_RESOLUTION|>--- conflicted
+++ resolved
@@ -1,5 +1,3 @@
-<<<<<<< HEAD
-=======
 2014-04-22  Release Manager
 
 	* GCC 4.9.0 released.
@@ -18,7 +16,6 @@
 	* src/aarch64/sysv.S (ffi_closure_SYSV): Use x29 as the
 	main CFA reg; update cfi_rel_offset.
 
->>>>>>> a7aa3838
 2014-02-17  Eric Botcazou  <ebotcazou@adacore.com>
 
 	PR libffi/60073
