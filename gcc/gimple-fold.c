/* Statement simplification on GIMPLE.
   Copyright (C) 2010-2015 Free Software Foundation, Inc.
   Split out from tree-ssa-ccp.c.

This file is part of GCC.

GCC is free software; you can redistribute it and/or modify it
under the terms of the GNU General Public License as published by the
Free Software Foundation; either version 3, or (at your option) any
later version.

GCC is distributed in the hope that it will be useful, but WITHOUT
ANY WARRANTY; without even the implied warranty of MERCHANTABILITY or
FITNESS FOR A PARTICULAR PURPOSE.  See the GNU General Public License
for more details.

You should have received a copy of the GNU General Public License
along with GCC; see the file COPYING3.  If not see
<http://www.gnu.org/licenses/>.  */

#include "config.h"
#include "system.h"
#include "coretypes.h"
#include "tm.h"
#include "hash-set.h"
#include "machmode.h"
#include "vec.h"
#include "double-int.h"
#include "input.h"
#include "alias.h"
#include "symtab.h"
#include "wide-int.h"
#include "inchash.h"
#include "tree.h"
#include "fold-const.h"
#include "stringpool.h"
#include "hashtab.h"
#include "hard-reg-set.h"
#include "function.h"
#include "rtl.h"
#include "flags.h"
#include "statistics.h"
#include "real.h"
#include "fixed-value.h"
#include "insn-config.h"
#include "expmed.h"
#include "dojump.h"
#include "explow.h"
#include "calls.h"
#include "emit-rtl.h"
#include "varasm.h"
#include "stmt.h"
#include "expr.h"
#include "stor-layout.h"
#include "dumpfile.h"
#include "bitmap.h"
#include "predict.h"
#include "dominance.h"
#include "basic-block.h"
#include "tree-ssa-alias.h"
#include "internal-fn.h"
#include "gimple-fold.h"
#include "gimple-expr.h"
#include "is-a.h"
#include "gimple.h"
#include "gimplify.h"
#include "gimple-iterator.h"
#include "gimple-ssa.h"
#include "tree-ssanames.h"
#include "tree-into-ssa.h"
#include "tree-dfa.h"
#include "tree-ssa.h"
#include "tree-ssa-propagate.h"
#include "target.h"
#include "hash-map.h"
#include "plugin-api.h"
#include "ipa-ref.h"
#include "cgraph.h"
#include "ipa-utils.h"
#include "gimple-pretty-print.h"
#include "tree-ssa-address.h"
#include "langhooks.h"
#include "gimplify-me.h"
#include "dbgcnt.h"
#include "builtins.h"
#include "output.h"
#include "tree-eh.h"
#include "gimple-match.h"
#include "tree-phinodes.h"
#include "ssa-iterators.h"

/* Return true when DECL can be referenced from current unit.
   FROM_DECL (if non-null) specify constructor of variable DECL was taken from.
   We can get declarations that are not possible to reference for various
   reasons:

     1) When analyzing C++ virtual tables.
	C++ virtual tables do have known constructors even
	when they are keyed to other compilation unit.
	Those tables can contain pointers to methods and vars
	in other units.  Those methods have both STATIC and EXTERNAL
	set.
     2) In WHOPR mode devirtualization might lead to reference
	to method that was partitioned elsehwere.
	In this case we have static VAR_DECL or FUNCTION_DECL
	that has no corresponding callgraph/varpool node
	declaring the body.  
     3) COMDAT functions referred by external vtables that
        we devirtualize only during final compilation stage.
        At this time we already decided that we will not output
        the function body and thus we can't reference the symbol
        directly.  */

static bool
can_refer_decl_in_current_unit_p (tree decl, tree from_decl)
{
  varpool_node *vnode;
  struct cgraph_node *node;
  symtab_node *snode;

  if (DECL_ABSTRACT_P (decl))
    return false;

  /* We are concerned only about static/external vars and functions.  */
  if ((!TREE_STATIC (decl) && !DECL_EXTERNAL (decl))
      || (TREE_CODE (decl) != VAR_DECL && TREE_CODE (decl) != FUNCTION_DECL))
    return true;

  /* Static objects can be referred only if they was not optimized out yet.  */
  if (!TREE_PUBLIC (decl) && !DECL_EXTERNAL (decl))
    {
      /* Before we start optimizing unreachable code we can be sure all
	 static objects are defined.  */
      if (symtab->function_flags_ready)
	return true;
      snode = symtab_node::get (decl);
      if (!snode || !snode->definition)
	return false;
      node = dyn_cast <cgraph_node *> (snode);
      return !node || !node->global.inlined_to;
    }

  /* We will later output the initializer, so we can refer to it.
     So we are concerned only when DECL comes from initializer of
     external var or var that has been optimized out.  */
  if (!from_decl
      || TREE_CODE (from_decl) != VAR_DECL
      || (!DECL_EXTERNAL (from_decl)
	  && (vnode = varpool_node::get (from_decl)) != NULL
	  && vnode->definition)
      || (flag_ltrans
	  && (vnode = varpool_node::get (from_decl)) != NULL
	  && vnode->in_other_partition))
    return true;
  /* We are folding reference from external vtable.  The vtable may reffer
     to a symbol keyed to other compilation unit.  The other compilation
     unit may be in separate DSO and the symbol may be hidden.  */
  if (DECL_VISIBILITY_SPECIFIED (decl)
      && DECL_EXTERNAL (decl)
      && DECL_VISIBILITY (decl) != VISIBILITY_DEFAULT
      && (!(snode = symtab_node::get (decl)) || !snode->in_other_partition))
    return false;
  /* When function is public, we always can introduce new reference.
     Exception are the COMDAT functions where introducing a direct
     reference imply need to include function body in the curren tunit.  */
  if (TREE_PUBLIC (decl) && !DECL_COMDAT (decl))
    return true;
  /* We have COMDAT.  We are going to check if we still have definition
     or if the definition is going to be output in other partition.
     Bypass this when gimplifying; all needed functions will be produced.

     As observed in PR20991 for already optimized out comdat virtual functions
     it may be tempting to not necessarily give up because the copy will be
     output elsewhere when corresponding vtable is output.  
     This is however not possible - ABI specify that COMDATs are output in
     units where they are used and when the other unit was compiled with LTO
     it is possible that vtable was kept public while the function itself
     was privatized. */
  if (!symtab->function_flags_ready)
    return true;

<<<<<<< HEAD
  /* OK we are seeing either COMDAT or static variable.  In this case we must
     check that the definition is still around so we can refer it.  */
  if (TREE_CODE (decl) == FUNCTION_DECL)
    {
      node = cgraph_get_node (decl);
      /* Check that we still have function body and that we didn't took
         the decision to eliminate offline copy of the function yet.
         The second is important when devirtualization happens during final
         compilation stage when making a new reference no longer makes callee
         to be compiled.  */
      if (!node || !node->definition
	  || DECL_EXTERNAL (decl) || node->global.inlined_to)
	{
	  gcc_checking_assert (!TREE_ASM_WRITTEN (decl));
	  return false;
	}
    }
  else if (TREE_CODE (decl) == VAR_DECL)
    {
      vnode = varpool_get_node (decl);
      if (!vnode || !vnode->definition)
	{
	  gcc_checking_assert (!TREE_ASM_WRITTEN (decl));
	  return false;
	}
    }
  return true;
=======
  snode = symtab_node::get (decl);
  if (!snode
      || ((!snode->definition || DECL_EXTERNAL (decl))
	  && (!snode->in_other_partition
	      || (!snode->forced_by_abi && !snode->force_output))))
    return false;
  node = dyn_cast <cgraph_node *> (snode);
  return !node || !node->global.inlined_to;
>>>>>>> 7b26e389
}

/* CVAL is value taken from DECL_INITIAL of variable.  Try to transform it into
   acceptable form for is_gimple_min_invariant.
   FROM_DECL (if non-NULL) specify variable whose constructor contains CVAL.  */

tree
canonicalize_constructor_val (tree cval, tree from_decl)
{
  tree orig_cval = cval;
  STRIP_NOPS (cval);
  if (TREE_CODE (cval) == POINTER_PLUS_EXPR
      && TREE_CODE (TREE_OPERAND (cval, 1)) == INTEGER_CST)
    {
      tree ptr = TREE_OPERAND (cval, 0);
      if (is_gimple_min_invariant (ptr))
	cval = build1_loc (EXPR_LOCATION (cval),
			   ADDR_EXPR, TREE_TYPE (ptr),
			   fold_build2 (MEM_REF, TREE_TYPE (TREE_TYPE (ptr)),
					ptr,
					fold_convert (ptr_type_node,
						      TREE_OPERAND (cval, 1))));
    }
  if (TREE_CODE (cval) == ADDR_EXPR)
    {
      tree base = NULL_TREE;
      if (TREE_CODE (TREE_OPERAND (cval, 0)) == COMPOUND_LITERAL_EXPR)
	{
	  base = COMPOUND_LITERAL_EXPR_DECL (TREE_OPERAND (cval, 0));
	  if (base)
	    TREE_OPERAND (cval, 0) = base;
	}
      else
	base = get_base_address (TREE_OPERAND (cval, 0));
      if (!base)
	return NULL_TREE;

      if ((TREE_CODE (base) == VAR_DECL
	   || TREE_CODE (base) == FUNCTION_DECL)
	  && !can_refer_decl_in_current_unit_p (base, from_decl))
	return NULL_TREE;
      if (TREE_CODE (base) == VAR_DECL)
	TREE_ADDRESSABLE (base) = 1;
      else if (TREE_CODE (base) == FUNCTION_DECL)
	{
	  /* Make sure we create a cgraph node for functions we'll reference.
	     They can be non-existent if the reference comes from an entry
	     of an external vtable for example.  */
	  cgraph_node::get_create (base);
	}
      /* Fixup types in global initializers.  */
      if (TREE_TYPE (TREE_TYPE (cval)) != TREE_TYPE (TREE_OPERAND (cval, 0)))
	cval = build_fold_addr_expr (TREE_OPERAND (cval, 0));

      if (!useless_type_conversion_p (TREE_TYPE (orig_cval), TREE_TYPE (cval)))
	cval = fold_convert (TREE_TYPE (orig_cval), cval);
      return cval;
    }
  if (TREE_OVERFLOW_P (cval))
    return drop_tree_overflow (cval);
  return orig_cval;
}

/* If SYM is a constant variable with known value, return the value.
   NULL_TREE is returned otherwise.  */

tree
get_symbol_constant_value (tree sym)
{
  tree val = ctor_for_folding (sym);
  if (val != error_mark_node)
    {
      if (val)
	{
	  val = canonicalize_constructor_val (unshare_expr (val), sym);
	  if (val && is_gimple_min_invariant (val))
	    return val;
	  else
	    return NULL_TREE;
	}
      /* Variables declared 'const' without an initializer
	 have zero as the initializer if they may not be
	 overridden at link or run time.  */
      if (!val
          && is_gimple_reg_type (TREE_TYPE (sym)))
	return build_zero_cst (TREE_TYPE (sym));
    }

  return NULL_TREE;
}



/* Subroutine of fold_stmt.  We perform several simplifications of the
   memory reference tree EXPR and make sure to re-gimplify them properly
   after propagation of constant addresses.  IS_LHS is true if the
   reference is supposed to be an lvalue.  */

static tree
maybe_fold_reference (tree expr, bool is_lhs)
{
  tree result;

  if ((TREE_CODE (expr) == VIEW_CONVERT_EXPR
       || TREE_CODE (expr) == REALPART_EXPR
       || TREE_CODE (expr) == IMAGPART_EXPR)
      && CONSTANT_CLASS_P (TREE_OPERAND (expr, 0)))
    return fold_unary_loc (EXPR_LOCATION (expr),
			   TREE_CODE (expr),
			   TREE_TYPE (expr),
			   TREE_OPERAND (expr, 0));
  else if (TREE_CODE (expr) == BIT_FIELD_REF
	   && CONSTANT_CLASS_P (TREE_OPERAND (expr, 0)))
    return fold_ternary_loc (EXPR_LOCATION (expr),
			     TREE_CODE (expr),
			     TREE_TYPE (expr),
			     TREE_OPERAND (expr, 0),
			     TREE_OPERAND (expr, 1),
			     TREE_OPERAND (expr, 2));

  if (!is_lhs
      && (result = fold_const_aggregate_ref (expr))
      && is_gimple_min_invariant (result))
    return result;

  return NULL_TREE;
}


/* Attempt to fold an assignment statement pointed-to by SI.  Returns a
   replacement rhs for the statement or NULL_TREE if no simplification
   could be made.  It is assumed that the operands have been previously
   folded.  */

static tree
fold_gimple_assign (gimple_stmt_iterator *si)
{
  gimple stmt = gsi_stmt (*si);
  enum tree_code subcode = gimple_assign_rhs_code (stmt);
  location_t loc = gimple_location (stmt);

  tree result = NULL_TREE;

  switch (get_gimple_rhs_class (subcode))
    {
    case GIMPLE_SINGLE_RHS:
      {
        tree rhs = gimple_assign_rhs1 (stmt);

	if (TREE_CLOBBER_P (rhs))
	  return NULL_TREE;

	if (REFERENCE_CLASS_P (rhs))
	  return maybe_fold_reference (rhs, false);

	else if (TREE_CODE (rhs) == OBJ_TYPE_REF)
	  {
	    tree val = OBJ_TYPE_REF_EXPR (rhs);
	    if (is_gimple_min_invariant (val))
	      return val;
	    else if (flag_devirtualize && virtual_method_call_p (rhs))
	      {
		bool final;
		vec <cgraph_node *>targets
		  = possible_polymorphic_call_targets (rhs, stmt, &final);
		if (final && targets.length () <= 1 && dbg_cnt (devirt))
		  {
		    if (dump_enabled_p ())
		      {
			location_t loc = gimple_location_safe (stmt);
			dump_printf_loc (MSG_OPTIMIZED_LOCATIONS, loc,
					 "resolving virtual function address "
					 "reference to function %s\n",
					 targets.length () == 1
					 ? targets[0]->name ()
					 : "NULL");
		      }
		    if (targets.length () == 1)
		      {
			val = fold_convert (TREE_TYPE (val),
					    build_fold_addr_expr_loc
					      (loc, targets[0]->decl));
			STRIP_USELESS_TYPE_CONVERSION (val);
		      }
		    else
		      /* We can not use __builtin_unreachable here because it
			 can not have address taken.  */
		      val = build_int_cst (TREE_TYPE (val), 0);
		    return val;
		  }
	      }

	  }
	else if (TREE_CODE (rhs) == ADDR_EXPR)
	  {
	    tree ref = TREE_OPERAND (rhs, 0);
	    tree tem = maybe_fold_reference (ref, true);
	    if (tem
		&& TREE_CODE (tem) == MEM_REF
		&& integer_zerop (TREE_OPERAND (tem, 1)))
	      result = fold_convert (TREE_TYPE (rhs), TREE_OPERAND (tem, 0));
	    else if (tem)
	      result = fold_convert (TREE_TYPE (rhs),
				     build_fold_addr_expr_loc (loc, tem));
	    else if (TREE_CODE (ref) == MEM_REF
		     && integer_zerop (TREE_OPERAND (ref, 1)))
	      result = fold_convert (TREE_TYPE (rhs), TREE_OPERAND (ref, 0));
	  }

	else if (TREE_CODE (rhs) == CONSTRUCTOR
		 && TREE_CODE (TREE_TYPE (rhs)) == VECTOR_TYPE
		 && (CONSTRUCTOR_NELTS (rhs)
		     == TYPE_VECTOR_SUBPARTS (TREE_TYPE (rhs))))
	  {
	    /* Fold a constant vector CONSTRUCTOR to VECTOR_CST.  */
	    unsigned i;
	    tree val;

	    FOR_EACH_CONSTRUCTOR_VALUE (CONSTRUCTOR_ELTS (rhs), i, val)
	      if (TREE_CODE (val) != INTEGER_CST
		  && TREE_CODE (val) != REAL_CST
		  && TREE_CODE (val) != FIXED_CST)
		return NULL_TREE;

	    return build_vector_from_ctor (TREE_TYPE (rhs),
					   CONSTRUCTOR_ELTS (rhs));
	  }

	else if (DECL_P (rhs))
	  return get_symbol_constant_value (rhs);

        /* If we couldn't fold the RHS, hand over to the generic
           fold routines.  */
        if (result == NULL_TREE)
          result = fold (rhs);

        /* Strip away useless type conversions.  Both the NON_LVALUE_EXPR
           that may have been added by fold, and "useless" type
           conversions that might now be apparent due to propagation.  */
        STRIP_USELESS_TYPE_CONVERSION (result);

        if (result != rhs && valid_gimple_rhs_p (result))
	  return result;

	return NULL_TREE;
      }
      break;

    case GIMPLE_UNARY_RHS:
      break;

    case GIMPLE_BINARY_RHS:
      /* Try to canonicalize for boolean-typed X the comparisons
	 X == 0, X == 1, X != 0, and X != 1.  */
      if (gimple_assign_rhs_code (stmt) == EQ_EXPR
	  || gimple_assign_rhs_code (stmt) == NE_EXPR)
        {
	  tree lhs = gimple_assign_lhs (stmt);
	  tree op1 = gimple_assign_rhs1 (stmt);
	  tree op2 = gimple_assign_rhs2 (stmt);
	  tree type = TREE_TYPE (op1);

	  /* Check whether the comparison operands are of the same boolean
	     type as the result type is.
	     Check that second operand is an integer-constant with value
	     one or zero.  */
	  if (TREE_CODE (op2) == INTEGER_CST
	      && (integer_zerop (op2) || integer_onep (op2))
	      && useless_type_conversion_p (TREE_TYPE (lhs), type))
	    {
	      enum tree_code cmp_code = gimple_assign_rhs_code (stmt);
	      bool is_logical_not = false;

	      /* X == 0 and X != 1 is a logical-not.of X
	         X == 1 and X != 0 is X  */
	      if ((cmp_code == EQ_EXPR && integer_zerop (op2))
	          || (cmp_code == NE_EXPR && integer_onep (op2)))
	        is_logical_not = true;

	      if (is_logical_not == false)
	        result = op1;
	      /* Only for one-bit precision typed X the transformation
	         !X -> ~X is valied.  */
	      else if (TYPE_PRECISION (type) == 1)
		result = build1_loc (gimple_location (stmt), BIT_NOT_EXPR,
				     type, op1);
	      /* Otherwise we use !X -> X ^ 1.  */
	      else
	        result = build2_loc (gimple_location (stmt), BIT_XOR_EXPR,
				     type, op1, build_int_cst (type, 1));
	     
	    }
	}

      if (!result)
        result = fold_binary_loc (loc, subcode,
				  TREE_TYPE (gimple_assign_lhs (stmt)),
				  gimple_assign_rhs1 (stmt),
				  gimple_assign_rhs2 (stmt));

      if (result)
        {
          STRIP_USELESS_TYPE_CONVERSION (result);
          if (valid_gimple_rhs_p (result))
	    return result;
        }
      break;

    case GIMPLE_TERNARY_RHS:
      /* Try to fold a conditional expression.  */
      if (gimple_assign_rhs_code (stmt) == COND_EXPR)
	{
	  tree op0 = gimple_assign_rhs1 (stmt);
	  tree tem;
	  bool set = false;
	  location_t cond_loc = gimple_location (stmt);

	  if (COMPARISON_CLASS_P (op0))
	    {
	      fold_defer_overflow_warnings ();
	      tem = fold_binary_loc (cond_loc,
				     TREE_CODE (op0), TREE_TYPE (op0),
				     TREE_OPERAND (op0, 0),
				     TREE_OPERAND (op0, 1));
	      /* This is actually a conditional expression, not a GIMPLE
		 conditional statement, however, the valid_gimple_rhs_p
		 test still applies.  */
	      set = (tem && is_gimple_condexpr (tem)
		     && valid_gimple_rhs_p (tem));
	      fold_undefer_overflow_warnings (set, stmt, 0);
	    }
	  else if (is_gimple_min_invariant (op0))
	    {
	      tem = op0;
	      set = true;
	    }
	  else
	    return NULL_TREE;

	  if (set)
	    result = fold_build3_loc (cond_loc, COND_EXPR,
				      TREE_TYPE (gimple_assign_lhs (stmt)), tem,
				      gimple_assign_rhs2 (stmt),
				      gimple_assign_rhs3 (stmt));
	}

      if (!result)
	result = fold_ternary_loc (loc, subcode,
				   TREE_TYPE (gimple_assign_lhs (stmt)),
				   gimple_assign_rhs1 (stmt),
				   gimple_assign_rhs2 (stmt),
				   gimple_assign_rhs3 (stmt));

      if (result)
        {
          STRIP_USELESS_TYPE_CONVERSION (result);
          if (valid_gimple_rhs_p (result))
	    return result;
        }
      break;

    case GIMPLE_INVALID_RHS:
      gcc_unreachable ();
    }

  return NULL_TREE;
}

/* Attempt to fold a conditional statement. Return true if any changes were
   made. We only attempt to fold the condition expression, and do not perform
   any transformation that would require alteration of the cfg.  It is
   assumed that the operands have been previously folded.  */

static bool
fold_gimple_cond (gcond *stmt)
{
  tree result = fold_binary_loc (gimple_location (stmt),
			     gimple_cond_code (stmt),
                             boolean_type_node,
                             gimple_cond_lhs (stmt),
                             gimple_cond_rhs (stmt));

  if (result)
    {
      STRIP_USELESS_TYPE_CONVERSION (result);
      if (is_gimple_condexpr (result) && valid_gimple_rhs_p (result))
        {
          gimple_cond_set_condition_from_tree (stmt, result);
          return true;
        }
    }

  return false;
}


/* Replace a statement at *SI_P with a sequence of statements in STMTS,
   adjusting the replacement stmts location and virtual operands.
   If the statement has a lhs the last stmt in the sequence is expected
   to assign to that lhs.  */

static void
gsi_replace_with_seq_vops (gimple_stmt_iterator *si_p, gimple_seq stmts)
{
  gimple stmt = gsi_stmt (*si_p);

  if (gimple_has_location (stmt))
    annotate_all_with_location (stmts, gimple_location (stmt));

  /* First iterate over the replacement statements backward, assigning
     virtual operands to their defining statements.  */
  gimple laststore = NULL;
  for (gimple_stmt_iterator i = gsi_last (stmts);
       !gsi_end_p (i); gsi_prev (&i))
    {
      gimple new_stmt = gsi_stmt (i);
      if ((gimple_assign_single_p (new_stmt)
	   && !is_gimple_reg (gimple_assign_lhs (new_stmt)))
	  || (is_gimple_call (new_stmt)
	      && (gimple_call_flags (new_stmt)
		  & (ECF_NOVOPS | ECF_PURE | ECF_CONST | ECF_NORETURN)) == 0))
	{
	  tree vdef;
	  if (!laststore)
	    vdef = gimple_vdef (stmt);
	  else
	    vdef = make_ssa_name (gimple_vop (cfun), new_stmt);
	  gimple_set_vdef (new_stmt, vdef);
	  if (vdef && TREE_CODE (vdef) == SSA_NAME)
	    SSA_NAME_DEF_STMT (vdef) = new_stmt;
	  laststore = new_stmt;
	}
    }

  /* Second iterate over the statements forward, assigning virtual
     operands to their uses.  */
  tree reaching_vuse = gimple_vuse (stmt);
  for (gimple_stmt_iterator i = gsi_start (stmts);
       !gsi_end_p (i); gsi_next (&i))
    {
      gimple new_stmt = gsi_stmt (i);
      /* If the new statement possibly has a VUSE, update it with exact SSA
	 name we know will reach this one.  */
      if (gimple_has_mem_ops (new_stmt))
	gimple_set_vuse (new_stmt, reaching_vuse);
      gimple_set_modified (new_stmt, true);
      if (gimple_vdef (new_stmt))
	reaching_vuse = gimple_vdef (new_stmt);
    }

  /* If the new sequence does not do a store release the virtual
     definition of the original statement.  */
  if (reaching_vuse
      && reaching_vuse == gimple_vuse (stmt))
    {
      tree vdef = gimple_vdef (stmt);
      if (vdef
	  && TREE_CODE (vdef) == SSA_NAME)
	{
	  unlink_stmt_vdef (stmt);
	  release_ssa_name (vdef);
	}
    }

  /* Finally replace the original statement with the sequence.  */
  gsi_replace_with_seq (si_p, stmts, false);
}

/* Convert EXPR into a GIMPLE value suitable for substitution on the
   RHS of an assignment.  Insert the necessary statements before
   iterator *SI_P.  The statement at *SI_P, which must be a GIMPLE_CALL
   is replaced.  If the call is expected to produces a result, then it
   is replaced by an assignment of the new RHS to the result variable.
   If the result is to be ignored, then the call is replaced by a
   GIMPLE_NOP.  A proper VDEF chain is retained by making the first
   VUSE and the last VDEF of the whole sequence be the same as the replaced
   statement and using new SSA names for stores in between.  */

void
gimplify_and_update_call_from_tree (gimple_stmt_iterator *si_p, tree expr)
{
  tree lhs;
  gimple stmt, new_stmt;
  gimple_stmt_iterator i;
  gimple_seq stmts = NULL;

  stmt = gsi_stmt (*si_p);

  gcc_assert (is_gimple_call (stmt));

  push_gimplify_context (gimple_in_ssa_p (cfun));

  lhs = gimple_call_lhs (stmt);
  if (lhs == NULL_TREE)
    {
      gimplify_and_add (expr, &stmts);
      /* We can end up with folding a memcpy of an empty class assignment
	 which gets optimized away by C++ gimplification.  */
      if (gimple_seq_empty_p (stmts))
	{
	  pop_gimplify_context (NULL);
	  if (gimple_in_ssa_p (cfun))
	    {
	      unlink_stmt_vdef (stmt);
	      release_defs (stmt);
	    }
	  gsi_replace (si_p, gimple_build_nop (), true);
	  return;
	}
    }
  else
    {
      tree tmp = get_initialized_tmp_var (expr, &stmts, NULL);
      new_stmt = gimple_build_assign (lhs, tmp);
      i = gsi_last (stmts);
      gsi_insert_after_without_update (&i, new_stmt,
				       GSI_CONTINUE_LINKING);
    }

  pop_gimplify_context (NULL);

  gsi_replace_with_seq_vops (si_p, stmts);
}


/* Replace the call at *GSI with the gimple value VAL.  */

static void
replace_call_with_value (gimple_stmt_iterator *gsi, tree val)
{
  gimple stmt = gsi_stmt (*gsi);
  tree lhs = gimple_call_lhs (stmt);
  gimple repl;
  if (lhs)
    {
      if (!useless_type_conversion_p (TREE_TYPE (lhs), TREE_TYPE (val)))
	val = fold_convert (TREE_TYPE (lhs), val);
      repl = gimple_build_assign (lhs, val);
    }
  else
    repl = gimple_build_nop ();
  tree vdef = gimple_vdef (stmt);
  if (vdef && TREE_CODE (vdef) == SSA_NAME)
    {
      unlink_stmt_vdef (stmt);
      release_ssa_name (vdef);
    }
  gsi_replace (gsi, repl, true);
}

/* Replace the call at *GSI with the new call REPL and fold that
   again.  */

static void
replace_call_with_call_and_fold (gimple_stmt_iterator *gsi, gimple repl)
{
  gimple stmt = gsi_stmt (*gsi);
  gimple_call_set_lhs (repl, gimple_call_lhs (stmt));
  gimple_set_location (repl, gimple_location (stmt));
  if (gimple_vdef (stmt)
      && TREE_CODE (gimple_vdef (stmt)) == SSA_NAME)
    {
      gimple_set_vdef (repl, gimple_vdef (stmt));
      gimple_set_vuse (repl, gimple_vuse (stmt));
      SSA_NAME_DEF_STMT (gimple_vdef (repl)) = repl;
    }
  gsi_replace (gsi, repl, true);
  fold_stmt (gsi);
}

/* Return true if VAR is a VAR_DECL or a component thereof.  */

static bool
var_decl_component_p (tree var)
{
  tree inner = var;
  while (handled_component_p (inner))
    inner = TREE_OPERAND (inner, 0);
  return SSA_VAR_P (inner);
}

/* Fold function call to builtin mem{{,p}cpy,move}.  Return
   false if no simplification can be made.
   If ENDP is 0, return DEST (like memcpy).
   If ENDP is 1, return DEST+LEN (like mempcpy).
   If ENDP is 2, return DEST+LEN-1 (like stpcpy).
   If ENDP is 3, return DEST, additionally *SRC and *DEST may overlap
   (memmove).   */

static bool
gimple_fold_builtin_memory_op (gimple_stmt_iterator *gsi,
			       tree dest, tree src, int endp)
{
  gimple stmt = gsi_stmt (*gsi);
  tree lhs = gimple_call_lhs (stmt);
  tree len = gimple_call_arg (stmt, 2);
  tree destvar, srcvar;
  location_t loc = gimple_location (stmt);

  /* If the LEN parameter is zero, return DEST.  */
  if (integer_zerop (len))
    {
      gimple repl;
      if (gimple_call_lhs (stmt))
	repl = gimple_build_assign (gimple_call_lhs (stmt), dest);
      else
	repl = gimple_build_nop ();
      tree vdef = gimple_vdef (stmt);
      if (vdef && TREE_CODE (vdef) == SSA_NAME)
	{
	  unlink_stmt_vdef (stmt);
	  release_ssa_name (vdef);
	}
      gsi_replace (gsi, repl, true);
      return true;
    }

  /* If SRC and DEST are the same (and not volatile), return
     DEST{,+LEN,+LEN-1}.  */
  if (operand_equal_p (src, dest, 0))
    {
      unlink_stmt_vdef (stmt);
      if (gimple_vdef (stmt) && TREE_CODE (gimple_vdef (stmt)) == SSA_NAME)
	release_ssa_name (gimple_vdef (stmt));
      if (!lhs)
	{
	  gsi_replace (gsi, gimple_build_nop (), true);
	  return true;
	}
      goto done;
    }
  else
    {
      tree srctype, desttype;
      unsigned int src_align, dest_align;
      tree off0;

      /* Build accesses at offset zero with a ref-all character type.  */
      off0 = build_int_cst (build_pointer_type_for_mode (char_type_node,
							 ptr_mode, true), 0);

      /* If we can perform the copy efficiently with first doing all loads
         and then all stores inline it that way.  Currently efficiently
	 means that we can load all the memory into a single integer
	 register which is what MOVE_MAX gives us.  */
      src_align = get_pointer_alignment (src);
      dest_align = get_pointer_alignment (dest);
      if (tree_fits_uhwi_p (len)
	  && compare_tree_int (len, MOVE_MAX) <= 0
	  /* ???  Don't transform copies from strings with known length this
	     confuses the tree-ssa-strlen.c.  This doesn't handle
	     the case in gcc.dg/strlenopt-8.c which is XFAILed for that
	     reason.  */
	  && !c_strlen (src, 2))
	{
	  unsigned ilen = tree_to_uhwi (len);
	  if (exact_log2 (ilen) != -1)
	    {
	      tree type = lang_hooks.types.type_for_size (ilen * 8, 1);
	      if (type
		  && TYPE_MODE (type) != BLKmode
		  && (GET_MODE_SIZE (TYPE_MODE (type)) * BITS_PER_UNIT
		      == ilen * 8)
		  /* If the destination pointer is not aligned we must be able
		     to emit an unaligned store.  */
		  && (dest_align >= GET_MODE_ALIGNMENT (TYPE_MODE (type))
		      || !SLOW_UNALIGNED_ACCESS (TYPE_MODE (type), dest_align)))
		{
		  tree srctype = type;
		  tree desttype = type;
		  if (src_align < GET_MODE_ALIGNMENT (TYPE_MODE (type)))
		    srctype = build_aligned_type (type, src_align);
		  tree srcmem = fold_build2 (MEM_REF, srctype, src, off0);
		  tree tem = fold_const_aggregate_ref (srcmem);
		  if (tem)
		    srcmem = tem;
		  else if (src_align < GET_MODE_ALIGNMENT (TYPE_MODE (type))
			   && SLOW_UNALIGNED_ACCESS (TYPE_MODE (type),
						     src_align))
		    srcmem = NULL_TREE;
		  if (srcmem)
		    {
		      gimple new_stmt;
		      if (is_gimple_reg_type (TREE_TYPE (srcmem)))
			{
			  new_stmt = gimple_build_assign (NULL_TREE, srcmem);
			  if (gimple_in_ssa_p (cfun))
			    srcmem = make_ssa_name (TREE_TYPE (srcmem),
						    new_stmt);
			  else
			    srcmem = create_tmp_reg (TREE_TYPE (srcmem));
			  gimple_assign_set_lhs (new_stmt, srcmem);
			  gimple_set_vuse (new_stmt, gimple_vuse (stmt));
			  gsi_insert_before (gsi, new_stmt, GSI_SAME_STMT);
			}
		      if (dest_align < GET_MODE_ALIGNMENT (TYPE_MODE (type)))
			desttype = build_aligned_type (type, dest_align);
		      new_stmt
			= gimple_build_assign (fold_build2 (MEM_REF, desttype,
							    dest, off0),
					       srcmem);
		      gimple_set_vuse (new_stmt, gimple_vuse (stmt));
		      gimple_set_vdef (new_stmt, gimple_vdef (stmt));
		      if (gimple_vdef (new_stmt)
			  && TREE_CODE (gimple_vdef (new_stmt)) == SSA_NAME)
			SSA_NAME_DEF_STMT (gimple_vdef (new_stmt)) = new_stmt;
		      if (!lhs)
			{
			  gsi_replace (gsi, new_stmt, true);
			  return true;
			}
		      gsi_insert_before (gsi, new_stmt, GSI_SAME_STMT);
		      goto done;
		    }
		}
	    }
	}

      if (endp == 3)
	{
	  /* Both DEST and SRC must be pointer types.
	     ??? This is what old code did.  Is the testing for pointer types
	     really mandatory?

	     If either SRC is readonly or length is 1, we can use memcpy.  */
	  if (!dest_align || !src_align)
	    return false;
	  if (readonly_data_expr (src)
	      || (tree_fits_uhwi_p (len)
		  && (MIN (src_align, dest_align) / BITS_PER_UNIT
		      >= tree_to_uhwi (len))))
	    {
	      tree fn = builtin_decl_implicit (BUILT_IN_MEMCPY);
	      if (!fn)
		return false;
	      gimple_call_set_fndecl (stmt, fn);
	      gimple_call_set_arg (stmt, 0, dest);
	      gimple_call_set_arg (stmt, 1, src);
	      fold_stmt (gsi);
	      return true;
	    }

	  /* If *src and *dest can't overlap, optimize into memcpy as well.  */
	  if (TREE_CODE (src) == ADDR_EXPR
	      && TREE_CODE (dest) == ADDR_EXPR)
	    {
	      tree src_base, dest_base, fn;
	      HOST_WIDE_INT src_offset = 0, dest_offset = 0;
	      HOST_WIDE_INT size = -1;
	      HOST_WIDE_INT maxsize = -1;

	      srcvar = TREE_OPERAND (src, 0);
	      src_base = get_ref_base_and_extent (srcvar, &src_offset,
						  &size, &maxsize);
	      destvar = TREE_OPERAND (dest, 0);
	      dest_base = get_ref_base_and_extent (destvar, &dest_offset,
						   &size, &maxsize);
	      if (tree_fits_uhwi_p (len))
		maxsize = tree_to_uhwi (len);
	      else
		maxsize = -1;
	      src_offset /= BITS_PER_UNIT;
	      dest_offset /= BITS_PER_UNIT;
	      if (SSA_VAR_P (src_base)
		  && SSA_VAR_P (dest_base))
		{
		  if (operand_equal_p (src_base, dest_base, 0)
		      && ranges_overlap_p (src_offset, maxsize,
					   dest_offset, maxsize))
		    return false;
		}
	      else if (TREE_CODE (src_base) == MEM_REF
		       && TREE_CODE (dest_base) == MEM_REF)
		{
		  if (! operand_equal_p (TREE_OPERAND (src_base, 0),
					 TREE_OPERAND (dest_base, 0), 0))
		    return false;
		  offset_int off = mem_ref_offset (src_base) + src_offset;
		  if (!wi::fits_shwi_p (off))
		    return false;
		  src_offset = off.to_shwi ();

		  off = mem_ref_offset (dest_base) + dest_offset;
		  if (!wi::fits_shwi_p (off))
		    return false;
		  dest_offset = off.to_shwi ();
		  if (ranges_overlap_p (src_offset, maxsize,
					dest_offset, maxsize))
		    return false;
		}
	      else
		return false;

	      fn = builtin_decl_implicit (BUILT_IN_MEMCPY);
	      if (!fn)
		return false;
	      gimple_call_set_fndecl (stmt, fn);
	      gimple_call_set_arg (stmt, 0, dest);
	      gimple_call_set_arg (stmt, 1, src);
	      fold_stmt (gsi);
	      return true;
	    }

	  /* If the destination and source do not alias optimize into
	     memcpy as well.  */
	  if ((is_gimple_min_invariant (dest)
	       || TREE_CODE (dest) == SSA_NAME)
	      && (is_gimple_min_invariant (src)
		  || TREE_CODE (src) == SSA_NAME))
	    {
	      ao_ref destr, srcr;
	      ao_ref_init_from_ptr_and_size (&destr, dest, len);
	      ao_ref_init_from_ptr_and_size (&srcr, src, len);
	      if (!refs_may_alias_p_1 (&destr, &srcr, false))
		{
		  tree fn;
		  fn = builtin_decl_implicit (BUILT_IN_MEMCPY);
		  if (!fn)
		    return false;
		  gimple_call_set_fndecl (stmt, fn);
		  gimple_call_set_arg (stmt, 0, dest);
		  gimple_call_set_arg (stmt, 1, src);
		  fold_stmt (gsi);
		  return true;
		}
	    }

	  return false;
	}

      if (!tree_fits_shwi_p (len))
	return false;
      /* FIXME:
         This logic lose for arguments like (type *)malloc (sizeof (type)),
         since we strip the casts of up to VOID return value from malloc.
	 Perhaps we ought to inherit type from non-VOID argument here?  */
      STRIP_NOPS (src);
      STRIP_NOPS (dest);
      if (!POINTER_TYPE_P (TREE_TYPE (src))
	  || !POINTER_TYPE_P (TREE_TYPE (dest)))
	return false;
      /* In the following try to find a type that is most natural to be
	 used for the memcpy source and destination and that allows
	 the most optimization when memcpy is turned into a plain assignment
	 using that type.  In theory we could always use a char[len] type
	 but that only gains us that the destination and source possibly
	 no longer will have their address taken.  */
      /* As we fold (void *)(p + CST) to (void *)p + CST undo this here.  */
      if (TREE_CODE (src) == POINTER_PLUS_EXPR)
	{
	  tree tem = TREE_OPERAND (src, 0);
	  STRIP_NOPS (tem);
	  if (tem != TREE_OPERAND (src, 0))
	    src = build1 (NOP_EXPR, TREE_TYPE (tem), src);
	}
      if (TREE_CODE (dest) == POINTER_PLUS_EXPR)
	{
	  tree tem = TREE_OPERAND (dest, 0);
	  STRIP_NOPS (tem);
	  if (tem != TREE_OPERAND (dest, 0))
	    dest = build1 (NOP_EXPR, TREE_TYPE (tem), dest);
	}
      srctype = TREE_TYPE (TREE_TYPE (src));
      if (TREE_CODE (srctype) == ARRAY_TYPE
	  && !tree_int_cst_equal (TYPE_SIZE_UNIT (srctype), len))
	{
	  srctype = TREE_TYPE (srctype);
	  STRIP_NOPS (src);
	  src = build1 (NOP_EXPR, build_pointer_type (srctype), src);
	}
      desttype = TREE_TYPE (TREE_TYPE (dest));
      if (TREE_CODE (desttype) == ARRAY_TYPE
	  && !tree_int_cst_equal (TYPE_SIZE_UNIT (desttype), len))
	{
	  desttype = TREE_TYPE (desttype);
	  STRIP_NOPS (dest);
	  dest = build1 (NOP_EXPR, build_pointer_type (desttype), dest);
	}
      if (TREE_ADDRESSABLE (srctype)
	  || TREE_ADDRESSABLE (desttype))
	return false;

      /* Make sure we are not copying using a floating-point mode or
         a type whose size possibly does not match its precision.  */
      if (FLOAT_MODE_P (TYPE_MODE (desttype))
	  || TREE_CODE (desttype) == BOOLEAN_TYPE
	  || TREE_CODE (desttype) == ENUMERAL_TYPE)
	desttype = bitwise_type_for_mode (TYPE_MODE (desttype));
      if (FLOAT_MODE_P (TYPE_MODE (srctype))
	  || TREE_CODE (srctype) == BOOLEAN_TYPE
	  || TREE_CODE (srctype) == ENUMERAL_TYPE)
	srctype = bitwise_type_for_mode (TYPE_MODE (srctype));
      if (!srctype)
	srctype = desttype;
      if (!desttype)
	desttype = srctype;
      if (!srctype)
	return false;

      src_align = get_pointer_alignment (src);
      dest_align = get_pointer_alignment (dest);
      if (dest_align < TYPE_ALIGN (desttype)
	  || src_align < TYPE_ALIGN (srctype))
	return false;

      destvar = dest;
      STRIP_NOPS (destvar);
      if (TREE_CODE (destvar) == ADDR_EXPR
	  && var_decl_component_p (TREE_OPERAND (destvar, 0))
	  && tree_int_cst_equal (TYPE_SIZE_UNIT (desttype), len))
	destvar = fold_build2 (MEM_REF, desttype, destvar, off0);
      else
	destvar = NULL_TREE;

      srcvar = src;
      STRIP_NOPS (srcvar);
      if (TREE_CODE (srcvar) == ADDR_EXPR
	  && var_decl_component_p (TREE_OPERAND (srcvar, 0))
	  && tree_int_cst_equal (TYPE_SIZE_UNIT (srctype), len))
	{
	  if (!destvar
	      || src_align >= TYPE_ALIGN (desttype))
	    srcvar = fold_build2 (MEM_REF, destvar ? desttype : srctype,
				  srcvar, off0);
	  else if (!STRICT_ALIGNMENT)
	    {
	      srctype = build_aligned_type (TYPE_MAIN_VARIANT (desttype),
					    src_align);
	      srcvar = fold_build2 (MEM_REF, srctype, srcvar, off0);
	    }
	  else
	    srcvar = NULL_TREE;
	}
      else
	srcvar = NULL_TREE;

      if (srcvar == NULL_TREE && destvar == NULL_TREE)
	return false;

      if (srcvar == NULL_TREE)
	{
	  STRIP_NOPS (src);
	  if (src_align >= TYPE_ALIGN (desttype))
	    srcvar = fold_build2 (MEM_REF, desttype, src, off0);
	  else
	    {
	      if (STRICT_ALIGNMENT)
		return false;
	      srctype = build_aligned_type (TYPE_MAIN_VARIANT (desttype),
					    src_align);
	      srcvar = fold_build2 (MEM_REF, srctype, src, off0);
	    }
	}
      else if (destvar == NULL_TREE)
	{
	  STRIP_NOPS (dest);
	  if (dest_align >= TYPE_ALIGN (srctype))
	    destvar = fold_build2 (MEM_REF, srctype, dest, off0);
	  else
	    {
	      if (STRICT_ALIGNMENT)
		return false;
	      desttype = build_aligned_type (TYPE_MAIN_VARIANT (srctype),
					     dest_align);
	      destvar = fold_build2 (MEM_REF, desttype, dest, off0);
	    }
	}

      gimple new_stmt;
      if (is_gimple_reg_type (TREE_TYPE (srcvar)))
	{
	  new_stmt = gimple_build_assign (NULL_TREE, srcvar);
	  if (gimple_in_ssa_p (cfun))
	    srcvar = make_ssa_name (TREE_TYPE (srcvar), new_stmt);
	  else
	    srcvar = create_tmp_reg (TREE_TYPE (srcvar));
	  gimple_assign_set_lhs (new_stmt, srcvar);
	  gimple_set_vuse (new_stmt, gimple_vuse (stmt));
	  gsi_insert_before (gsi, new_stmt, GSI_SAME_STMT);
	}
      new_stmt = gimple_build_assign (destvar, srcvar);
      gimple_set_vuse (new_stmt, gimple_vuse (stmt));
      gimple_set_vdef (new_stmt, gimple_vdef (stmt));
      if (gimple_vdef (new_stmt)
	  && TREE_CODE (gimple_vdef (new_stmt)) == SSA_NAME)
	SSA_NAME_DEF_STMT (gimple_vdef (new_stmt)) = new_stmt;
      if (!lhs)
	{
	  gsi_replace (gsi, new_stmt, true);
	  return true;
	}
      gsi_insert_before (gsi, new_stmt, GSI_SAME_STMT);
    }

done:
  if (endp == 0 || endp == 3)
    len = NULL_TREE;
  else if (endp == 2)
    len = fold_build2_loc (loc, MINUS_EXPR, TREE_TYPE (len), len,
			   ssize_int (1));
  if (endp == 2 || endp == 1)
    dest = fold_build_pointer_plus_loc (loc, dest, len);

  dest = force_gimple_operand_gsi (gsi, dest, false, NULL_TREE, true,
				   GSI_SAME_STMT);
  gimple repl = gimple_build_assign (lhs, dest);
  gsi_replace (gsi, repl, true);
  return true;
}

/* Fold function call to builtin memset or bzero at *GSI setting the
   memory of size LEN to VAL.  Return whether a simplification was made.  */

static bool
gimple_fold_builtin_memset (gimple_stmt_iterator *gsi, tree c, tree len)
{
  gimple stmt = gsi_stmt (*gsi);
  tree etype;
  unsigned HOST_WIDE_INT length, cval;

  /* If the LEN parameter is zero, return DEST.  */
  if (integer_zerop (len))
    {
      replace_call_with_value (gsi, gimple_call_arg (stmt, 0));
      return true;
    }

  if (! tree_fits_uhwi_p (len))
    return false;

  if (TREE_CODE (c) != INTEGER_CST)
    return false;

  tree dest = gimple_call_arg (stmt, 0);
  tree var = dest;
  if (TREE_CODE (var) != ADDR_EXPR)
    return false;

  var = TREE_OPERAND (var, 0);
  if (TREE_THIS_VOLATILE (var))
    return false;

  etype = TREE_TYPE (var);
  if (TREE_CODE (etype) == ARRAY_TYPE)
    etype = TREE_TYPE (etype);

  if (!INTEGRAL_TYPE_P (etype)
      && !POINTER_TYPE_P (etype))
    return NULL_TREE;

  if (! var_decl_component_p (var))
    return NULL_TREE;

  length = tree_to_uhwi (len);
  if (GET_MODE_SIZE (TYPE_MODE (etype)) != length
      || get_pointer_alignment (dest) / BITS_PER_UNIT < length)
    return NULL_TREE;

  if (length > HOST_BITS_PER_WIDE_INT / BITS_PER_UNIT)
    return NULL_TREE;

  if (integer_zerop (c))
    cval = 0;
  else
    {
      if (CHAR_BIT != 8 || BITS_PER_UNIT != 8 || HOST_BITS_PER_WIDE_INT > 64)
	return NULL_TREE;

      cval = TREE_INT_CST_LOW (c);
      cval &= 0xff;
      cval |= cval << 8;
      cval |= cval << 16;
      cval |= (cval << 31) << 1;
    }

  var = fold_build2 (MEM_REF, etype, dest, build_int_cst (ptr_type_node, 0));
  gimple store = gimple_build_assign (var, build_int_cst_type (etype, cval));
  gimple_set_vuse (store, gimple_vuse (stmt));
  tree vdef = gimple_vdef (stmt);
  if (vdef && TREE_CODE (vdef) == SSA_NAME)
    {
      gimple_set_vdef (store, gimple_vdef (stmt));
      SSA_NAME_DEF_STMT (gimple_vdef (stmt)) = store;
    }
  gsi_insert_before (gsi, store, GSI_SAME_STMT);
  if (gimple_call_lhs (stmt))
    {
      gimple asgn = gimple_build_assign (gimple_call_lhs (stmt), dest);
      gsi_replace (gsi, asgn, true);
    }
  else
    {
      gimple_stmt_iterator gsi2 = *gsi;
      gsi_prev (gsi);
      gsi_remove (&gsi2, true);
    }

  return true;
}


/* Return the string length, maximum string length or maximum value of
   ARG in LENGTH.
   If ARG is an SSA name variable, follow its use-def chains.  If LENGTH
   is not NULL and, for TYPE == 0, its value is not equal to the length
   we determine or if we are unable to determine the length or value,
   return false.  VISITED is a bitmap of visited variables.
   TYPE is 0 if string length should be returned, 1 for maximum string
   length and 2 for maximum value ARG can have.  */

static bool
get_maxval_strlen (tree arg, tree *length, bitmap *visited, int type)
{
  tree var, val;
  gimple def_stmt;

  if (TREE_CODE (arg) != SSA_NAME)
    {
      /* We can end up with &(*iftmp_1)[0] here as well, so handle it.  */
      if (TREE_CODE (arg) == ADDR_EXPR
	  && TREE_CODE (TREE_OPERAND (arg, 0)) == ARRAY_REF
	  && integer_zerop (TREE_OPERAND (TREE_OPERAND (arg, 0), 1)))
	{
	  tree aop0 = TREE_OPERAND (TREE_OPERAND (arg, 0), 0);
	  if (TREE_CODE (aop0) == INDIRECT_REF
	      && TREE_CODE (TREE_OPERAND (aop0, 0)) == SSA_NAME)
	    return get_maxval_strlen (TREE_OPERAND (aop0, 0),
				      length, visited, type);
	}

      if (type == 2)
	{
	  val = arg;
	  if (TREE_CODE (val) != INTEGER_CST
	      || tree_int_cst_sgn (val) < 0)
	    return false;
	}
      else
	val = c_strlen (arg, 1);
      if (!val)
	return false;

      if (*length)
	{
	  if (type > 0)
	    {
	      if (TREE_CODE (*length) != INTEGER_CST
		  || TREE_CODE (val) != INTEGER_CST)
		return false;

	      if (tree_int_cst_lt (*length, val))
		*length = val;
	      return true;
	    }
	  else if (simple_cst_equal (val, *length) != 1)
	    return false;
	}

      *length = val;
      return true;
    }

  /* If ARG is registered for SSA update we cannot look at its defining
     statement.  */
  if (name_registered_for_update_p (arg))
    return false;

  /* If we were already here, break the infinite cycle.  */
  if (!*visited)
    *visited = BITMAP_ALLOC (NULL);
  if (!bitmap_set_bit (*visited, SSA_NAME_VERSION (arg)))
    return true;

  var = arg;
  def_stmt = SSA_NAME_DEF_STMT (var);

  switch (gimple_code (def_stmt))
    {
      case GIMPLE_ASSIGN:
        /* The RHS of the statement defining VAR must either have a
           constant length or come from another SSA_NAME with a constant
           length.  */
        if (gimple_assign_single_p (def_stmt)
            || gimple_assign_unary_nop_p (def_stmt))
          {
            tree rhs = gimple_assign_rhs1 (def_stmt);
            return get_maxval_strlen (rhs, length, visited, type);
          }
	else if (gimple_assign_rhs_code (def_stmt) == COND_EXPR)
	  {
	    tree op2 = gimple_assign_rhs2 (def_stmt);
	    tree op3 = gimple_assign_rhs3 (def_stmt);
	    return get_maxval_strlen (op2, length, visited, type)
		   && get_maxval_strlen (op3, length, visited, type);
          }
        return false;

      case GIMPLE_PHI:
	{
	  /* All the arguments of the PHI node must have the same constant
	     length.  */
	  unsigned i;

	  for (i = 0; i < gimple_phi_num_args (def_stmt); i++)
          {
            tree arg = gimple_phi_arg (def_stmt, i)->def;

            /* If this PHI has itself as an argument, we cannot
               determine the string length of this argument.  However,
               if we can find a constant string length for the other
               PHI args then we can still be sure that this is a
               constant string length.  So be optimistic and just
               continue with the next argument.  */
            if (arg == gimple_phi_result (def_stmt))
              continue;

            if (!get_maxval_strlen (arg, length, visited, type))
              return false;
          }
        }
        return true;

      default:
        return false;
    }
}

tree
get_maxval_strlen (tree arg, int type)
{
  bitmap visited = NULL;
  tree len = NULL_TREE;
  if (!get_maxval_strlen (arg, &len, &visited, type))
    len = NULL_TREE;
  if (visited)
    BITMAP_FREE (visited);

  return len;
}


/* Fold function call to builtin strcpy with arguments DEST and SRC.
   If LEN is not NULL, it represents the length of the string to be
   copied.  Return NULL_TREE if no simplification can be made.  */

static bool
gimple_fold_builtin_strcpy (gimple_stmt_iterator *gsi,
			    tree dest, tree src)
{
  location_t loc = gimple_location (gsi_stmt (*gsi));
  tree fn;

  /* If SRC and DEST are the same (and not volatile), return DEST.  */
  if (operand_equal_p (src, dest, 0))
    {
      replace_call_with_value (gsi, dest);
      return true;
    }

  if (optimize_function_for_size_p (cfun))
    return false;

  fn = builtin_decl_implicit (BUILT_IN_MEMCPY);
  if (!fn)
    return false;

  tree len = get_maxval_strlen (src, 0);
  if (!len)
    return false;

  len = fold_convert_loc (loc, size_type_node, len);
  len = size_binop_loc (loc, PLUS_EXPR, len, build_int_cst (size_type_node, 1));
  len = force_gimple_operand_gsi (gsi, len, true,
				  NULL_TREE, true, GSI_SAME_STMT);
  gimple repl = gimple_build_call (fn, 3, dest, src, len);
  replace_call_with_call_and_fold (gsi, repl);
  return true;
}

/* Fold function call to builtin strncpy with arguments DEST, SRC, and LEN.
   If SLEN is not NULL, it represents the length of the source string.
   Return NULL_TREE if no simplification can be made.  */

static bool
gimple_fold_builtin_strncpy (gimple_stmt_iterator *gsi,
			     tree dest, tree src, tree len)
{
  location_t loc = gimple_location (gsi_stmt (*gsi));
  tree fn;

  /* If the LEN parameter is zero, return DEST.  */
  if (integer_zerop (len))
    {
      replace_call_with_value (gsi, dest);
      return true;
    }

  /* We can't compare slen with len as constants below if len is not a
     constant.  */
  if (TREE_CODE (len) != INTEGER_CST)
    return false;

  /* Now, we must be passed a constant src ptr parameter.  */
  tree slen = get_maxval_strlen (src, 0);
  if (!slen || TREE_CODE (slen) != INTEGER_CST)
    return false;

  slen = size_binop_loc (loc, PLUS_EXPR, slen, ssize_int (1));

  /* We do not support simplification of this case, though we do
     support it when expanding trees into RTL.  */
  /* FIXME: generate a call to __builtin_memset.  */
  if (tree_int_cst_lt (slen, len))
    return false;

  /* OK transform into builtin memcpy.  */
  fn = builtin_decl_implicit (BUILT_IN_MEMCPY);
  if (!fn)
    return false;

  len = fold_convert_loc (loc, size_type_node, len);
  len = force_gimple_operand_gsi (gsi, len, true,
				  NULL_TREE, true, GSI_SAME_STMT);
  gimple repl = gimple_build_call (fn, 3, dest, src, len);
  replace_call_with_call_and_fold (gsi, repl);
  return true;
}

/* Simplify a call to the strcat builtin.  DST and SRC are the arguments
   to the call.

   Return NULL_TREE if no simplification was possible, otherwise return the
   simplified form of the call as a tree.

   The simplified form may be a constant or other expression which
   computes the same value, but in a more efficient manner (including
   calls to other builtin functions).

   The call may contain arguments which need to be evaluated, but
   which are not useful to determine the result of the call.  In
   this case we return a chain of COMPOUND_EXPRs.  The LHS of each
   COMPOUND_EXPR will be an argument which must be evaluated.
   COMPOUND_EXPRs are chained through their RHS.  The RHS of the last
   COMPOUND_EXPR in the chain will contain the tree for the simplified
   form of the builtin function call.  */

static bool
gimple_fold_builtin_strcat (gimple_stmt_iterator *gsi, tree dst, tree src)
{
  gimple stmt = gsi_stmt (*gsi);
  location_t loc = gimple_location (stmt);

  const char *p = c_getstr (src);

  /* If the string length is zero, return the dst parameter.  */
  if (p && *p == '\0')
    {
      replace_call_with_value (gsi, dst);
      return true;
    }

  if (!optimize_bb_for_speed_p (gimple_bb (stmt)))
    return false;

  /* See if we can store by pieces into (dst + strlen(dst)).  */
  tree newdst;
  tree strlen_fn = builtin_decl_implicit (BUILT_IN_STRLEN);
  tree memcpy_fn = builtin_decl_implicit (BUILT_IN_MEMCPY);

  if (!strlen_fn || !memcpy_fn)
    return false;

  /* If the length of the source string isn't computable don't
     split strcat into strlen and memcpy.  */
  tree len = get_maxval_strlen (src, 0);
  if (! len)
    return false;

  /* Create strlen (dst).  */
  gimple_seq stmts = NULL, stmts2;
  gimple repl = gimple_build_call (strlen_fn, 1, dst);
  gimple_set_location (repl, loc);
  if (gimple_in_ssa_p (cfun))
    newdst = make_ssa_name (size_type_node);
  else
    newdst = create_tmp_reg (size_type_node);
  gimple_call_set_lhs (repl, newdst);
  gimple_seq_add_stmt_without_update (&stmts, repl);

  /* Create (dst p+ strlen (dst)).  */
  newdst = fold_build_pointer_plus_loc (loc, dst, newdst);
  newdst = force_gimple_operand (newdst, &stmts2, true, NULL_TREE);
  gimple_seq_add_seq_without_update (&stmts, stmts2);

  len = fold_convert_loc (loc, size_type_node, len);
  len = size_binop_loc (loc, PLUS_EXPR, len,
			build_int_cst (size_type_node, 1));
  len = force_gimple_operand (len, &stmts2, true, NULL_TREE);
  gimple_seq_add_seq_without_update (&stmts, stmts2);

  repl = gimple_build_call (memcpy_fn, 3, newdst, src, len);
  gimple_seq_add_stmt_without_update (&stmts, repl);
  if (gimple_call_lhs (stmt))
    {
      repl = gimple_build_assign (gimple_call_lhs (stmt), dst);
      gimple_seq_add_stmt_without_update (&stmts, repl);
      gsi_replace_with_seq_vops (gsi, stmts);
      /* gsi now points at the assignment to the lhs, get a
         stmt iterator to the memcpy call.
	 ???  We can't use gsi_for_stmt as that doesn't work when the
	 CFG isn't built yet.  */
      gimple_stmt_iterator gsi2 = *gsi;
      gsi_prev (&gsi2);
      fold_stmt (&gsi2);
    }
  else
    {
      gsi_replace_with_seq_vops (gsi, stmts);
      fold_stmt (gsi);
    }
  return true;
}

/* Fold a call to the __strcat_chk builtin FNDECL.  DEST, SRC, and SIZE
   are the arguments to the call.  */

static bool
gimple_fold_builtin_strcat_chk (gimple_stmt_iterator *gsi)
{
  gimple stmt = gsi_stmt (*gsi);
  tree dest = gimple_call_arg (stmt, 0);
  tree src = gimple_call_arg (stmt, 1);
  tree size = gimple_call_arg (stmt, 2);
  tree fn;
  const char *p;


  p = c_getstr (src);
  /* If the SRC parameter is "", return DEST.  */
  if (p && *p == '\0')
    {
      replace_call_with_value (gsi, dest);
      return true;
    }

  if (! tree_fits_uhwi_p (size) || ! integer_all_onesp (size))
    return false;

  /* If __builtin_strcat_chk is used, assume strcat is available.  */
  fn = builtin_decl_explicit (BUILT_IN_STRCAT);
  if (!fn)
    return false;

  gimple repl = gimple_build_call (fn, 2, dest, src);
  replace_call_with_call_and_fold (gsi, repl);
  return true;
}

/* Simplify a call to the strncat builtin.  */

static bool
gimple_fold_builtin_strncat (gimple_stmt_iterator *gsi)
{
  gcall *stmt = as_a <gcall *> (gsi_stmt (*gsi));
  tree dst = gimple_call_arg (stmt, 0);
  tree src = gimple_call_arg (stmt, 1);
  tree len = gimple_call_arg (stmt, 2);

  const char *p = c_getstr (src);

  /* If the requested length is zero, or the src parameter string
     length is zero, return the dst parameter.  */
  if (integer_zerop (len) || (p && *p == '\0'))
    {
      replace_call_with_value (gsi, dst);
      return true;
    }

  /* If the requested len is greater than or equal to the string
     length, call strcat.  */
  if (TREE_CODE (len) == INTEGER_CST && p
      && compare_tree_int (len, strlen (p)) >= 0)
    {
      tree fn = builtin_decl_implicit (BUILT_IN_STRCAT);

      /* If the replacement _DECL isn't initialized, don't do the
	 transformation.  */
      if (!fn)
	return false;

      gcall *repl = gimple_build_call (fn, 2, dst, src);
      replace_call_with_call_and_fold (gsi, repl);
      return true;
    }

  return false;
}

/* Fold a call to the __strncat_chk builtin with arguments DEST, SRC,
   LEN, and SIZE.  */

static bool 
gimple_fold_builtin_strncat_chk (gimple_stmt_iterator *gsi)
{
  gimple stmt = gsi_stmt (*gsi);
  tree dest = gimple_call_arg (stmt, 0);
  tree src = gimple_call_arg (stmt, 1);
  tree len = gimple_call_arg (stmt, 2);
  tree size = gimple_call_arg (stmt, 3);
  tree fn;
  const char *p;

  p = c_getstr (src);
  /* If the SRC parameter is "" or if LEN is 0, return DEST.  */
  if ((p && *p == '\0')
      || integer_zerop (len))
    {
      replace_call_with_value (gsi, dest);
      return true;
    }

  if (! tree_fits_uhwi_p (size))
    return false;

  if (! integer_all_onesp (size))
    {
      tree src_len = c_strlen (src, 1);
      if (src_len
	  && tree_fits_uhwi_p (src_len)
	  && tree_fits_uhwi_p (len)
	  && ! tree_int_cst_lt (len, src_len))
	{
	  /* If LEN >= strlen (SRC), optimize into __strcat_chk.  */
	  fn = builtin_decl_explicit (BUILT_IN_STRCAT_CHK);
	  if (!fn)
	    return false;

	  gimple repl = gimple_build_call (fn, 3, dest, src, size);
	  replace_call_with_call_and_fold (gsi, repl);
	  return true;
	}
      return false;
    }

  /* If __builtin_strncat_chk is used, assume strncat is available.  */
  fn = builtin_decl_explicit (BUILT_IN_STRNCAT);
  if (!fn)
    return false;

  gimple repl = gimple_build_call (fn, 3, dest, src, len);
  replace_call_with_call_and_fold (gsi, repl);
  return true;
}

/* Fold a call to the fputs builtin.  ARG0 and ARG1 are the arguments
   to the call.  IGNORE is true if the value returned
   by the builtin will be ignored.  UNLOCKED is true is true if this
   actually a call to fputs_unlocked.  If LEN in non-NULL, it represents
   the known length of the string.  Return NULL_TREE if no simplification
   was possible.  */

static bool
gimple_fold_builtin_fputs (gimple_stmt_iterator *gsi,
			   tree arg0, tree arg1,
			   bool unlocked)
{
  gimple stmt = gsi_stmt (*gsi);

  /* If we're using an unlocked function, assume the other unlocked
     functions exist explicitly.  */
  tree const fn_fputc = (unlocked
			 ? builtin_decl_explicit (BUILT_IN_FPUTC_UNLOCKED)
			 : builtin_decl_implicit (BUILT_IN_FPUTC));
  tree const fn_fwrite = (unlocked
			  ? builtin_decl_explicit (BUILT_IN_FWRITE_UNLOCKED)
			  : builtin_decl_implicit (BUILT_IN_FWRITE));

  /* If the return value is used, don't do the transformation.  */
  if (gimple_call_lhs (stmt))
    return false;

  /* Get the length of the string passed to fputs.  If the length
     can't be determined, punt.  */
  tree len = get_maxval_strlen (arg0, 0);
  if (!len
      || TREE_CODE (len) != INTEGER_CST)
    return false;

  switch (compare_tree_int (len, 1))
    {
    case -1: /* length is 0, delete the call entirely .  */
      replace_call_with_value (gsi, integer_zero_node);
      return true;

    case 0: /* length is 1, call fputc.  */
      {
	const char *p = c_getstr (arg0);
	if (p != NULL)
	  {
	    if (!fn_fputc)
	      return false;

	    gimple repl = gimple_build_call (fn_fputc, 2,
					     build_int_cst
					     (integer_type_node, p[0]), arg1);
	    replace_call_with_call_and_fold (gsi, repl);
	    return true;
	  }
      }
      /* FALLTHROUGH */
    case 1: /* length is greater than 1, call fwrite.  */
      {
	/* If optimizing for size keep fputs.  */
	if (optimize_function_for_size_p (cfun))
	  return false;
	/* New argument list transforming fputs(string, stream) to
	   fwrite(string, 1, len, stream).  */
	if (!fn_fwrite)
	  return false;

	gimple repl = gimple_build_call (fn_fwrite, 4, arg0,
					 size_one_node, len, arg1);
	replace_call_with_call_and_fold (gsi, repl);
	return true;
      }
    default:
      gcc_unreachable ();
    }
  return false;
}

/* Fold a call to the __mem{cpy,pcpy,move,set}_chk builtin.
   DEST, SRC, LEN, and SIZE are the arguments to the call.
   IGNORE is true, if return value can be ignored.  FCODE is the BUILT_IN_*
   code of the builtin.  If MAXLEN is not NULL, it is maximum length
   passed as third argument.  */

static bool
gimple_fold_builtin_memory_chk (gimple_stmt_iterator *gsi,
				tree dest, tree src, tree len, tree size,
				enum built_in_function fcode)
{
  gimple stmt = gsi_stmt (*gsi);
  location_t loc = gimple_location (stmt);
  bool ignore = gimple_call_lhs (stmt) == NULL_TREE;
  tree fn;

  /* If SRC and DEST are the same (and not volatile), return DEST
     (resp. DEST+LEN for __mempcpy_chk).  */
  if (fcode != BUILT_IN_MEMSET_CHK && operand_equal_p (src, dest, 0))
    {
      if (fcode != BUILT_IN_MEMPCPY_CHK)
	{
	  replace_call_with_value (gsi, dest);
	  return true;
	}
      else
	{
	  tree temp = fold_build_pointer_plus_loc (loc, dest, len);
	  temp = force_gimple_operand_gsi (gsi, temp,
					   false, NULL_TREE, true,
					   GSI_SAME_STMT);
	  replace_call_with_value (gsi, temp);
	  return true;
	}
    }

  if (! tree_fits_uhwi_p (size))
    return false;

  tree maxlen = get_maxval_strlen (len, 2);
  if (! integer_all_onesp (size))
    {
      if (! tree_fits_uhwi_p (len))
	{
	  /* If LEN is not constant, try MAXLEN too.
	     For MAXLEN only allow optimizing into non-_ocs function
	     if SIZE is >= MAXLEN, never convert to __ocs_fail ().  */
	  if (maxlen == NULL_TREE || ! tree_fits_uhwi_p (maxlen))
	    {
	      if (fcode == BUILT_IN_MEMPCPY_CHK && ignore)
		{
		  /* (void) __mempcpy_chk () can be optimized into
		     (void) __memcpy_chk ().  */
		  fn = builtin_decl_explicit (BUILT_IN_MEMCPY_CHK);
		  if (!fn)
		    return false;

		  gimple repl = gimple_build_call (fn, 4, dest, src, len, size);
		  replace_call_with_call_and_fold (gsi, repl);
		  return true;
		}
	      return false;
	    }
	}
      else
	maxlen = len;

      if (tree_int_cst_lt (size, maxlen))
	return false;
    }

  fn = NULL_TREE;
  /* If __builtin_mem{cpy,pcpy,move,set}_chk is used, assume
     mem{cpy,pcpy,move,set} is available.  */
  switch (fcode)
    {
    case BUILT_IN_MEMCPY_CHK:
      fn = builtin_decl_explicit (BUILT_IN_MEMCPY);
      break;
    case BUILT_IN_MEMPCPY_CHK:
      fn = builtin_decl_explicit (BUILT_IN_MEMPCPY);
      break;
    case BUILT_IN_MEMMOVE_CHK:
      fn = builtin_decl_explicit (BUILT_IN_MEMMOVE);
      break;
    case BUILT_IN_MEMSET_CHK:
      fn = builtin_decl_explicit (BUILT_IN_MEMSET);
      break;
    default:
      break;
    }

  if (!fn)
    return false;

  gimple repl = gimple_build_call (fn, 3, dest, src, len);
  replace_call_with_call_and_fold (gsi, repl);
  return true;
}

/* Fold a call to the __st[rp]cpy_chk builtin.
   DEST, SRC, and SIZE are the arguments to the call.
   IGNORE is true if return value can be ignored.  FCODE is the BUILT_IN_*
   code of the builtin.  If MAXLEN is not NULL, it is maximum length of
   strings passed as second argument.  */

static bool
gimple_fold_builtin_stxcpy_chk (gimple_stmt_iterator *gsi,
				tree dest,
				tree src, tree size,
				enum built_in_function fcode)
{
  gimple stmt = gsi_stmt (*gsi);
  location_t loc = gimple_location (stmt);
  bool ignore = gimple_call_lhs (stmt) == NULL_TREE;
  tree len, fn;

  /* If SRC and DEST are the same (and not volatile), return DEST.  */
  if (fcode == BUILT_IN_STRCPY_CHK && operand_equal_p (src, dest, 0))
    {
      replace_call_with_value (gsi, dest);
      return true;
    }

  if (! tree_fits_uhwi_p (size))
    return false;

  tree maxlen = get_maxval_strlen (src, 1);
  if (! integer_all_onesp (size))
    {
      len = c_strlen (src, 1);
      if (! len || ! tree_fits_uhwi_p (len))
	{
	  /* If LEN is not constant, try MAXLEN too.
	     For MAXLEN only allow optimizing into non-_ocs function
	     if SIZE is >= MAXLEN, never convert to __ocs_fail ().  */
	  if (maxlen == NULL_TREE || ! tree_fits_uhwi_p (maxlen))
	    {
	      if (fcode == BUILT_IN_STPCPY_CHK)
		{
		  if (! ignore)
		    return false;

		  /* If return value of __stpcpy_chk is ignored,
		     optimize into __strcpy_chk.  */
		  fn = builtin_decl_explicit (BUILT_IN_STRCPY_CHK);
		  if (!fn)
		    return false;

		  gimple repl = gimple_build_call (fn, 3, dest, src, size);
		  replace_call_with_call_and_fold (gsi, repl);
		  return true;
		}

	      if (! len || TREE_SIDE_EFFECTS (len))
		return false;

	      /* If c_strlen returned something, but not a constant,
		 transform __strcpy_chk into __memcpy_chk.  */
	      fn = builtin_decl_explicit (BUILT_IN_MEMCPY_CHK);
	      if (!fn)
		return false;

	      len = fold_convert_loc (loc, size_type_node, len);
	      len = size_binop_loc (loc, PLUS_EXPR, len,
				    build_int_cst (size_type_node, 1));
	      len = force_gimple_operand_gsi (gsi, len, true, NULL_TREE,
					      true, GSI_SAME_STMT);
	      gimple repl = gimple_build_call (fn, 4, dest, src, len, size);
	      replace_call_with_call_and_fold (gsi, repl);
	      return true;
	    }
	}
      else
	maxlen = len;

      if (! tree_int_cst_lt (maxlen, size))
	return false;
    }

  /* If __builtin_st{r,p}cpy_chk is used, assume st{r,p}cpy is available.  */
  fn = builtin_decl_explicit (fcode == BUILT_IN_STPCPY_CHK
			      ? BUILT_IN_STPCPY : BUILT_IN_STRCPY);
  if (!fn)
    return false;

  gimple repl = gimple_build_call (fn, 2, dest, src);
  replace_call_with_call_and_fold (gsi, repl);
  return true;
}

/* Fold a call to the __st{r,p}ncpy_chk builtin.  DEST, SRC, LEN, and SIZE
   are the arguments to the call.  If MAXLEN is not NULL, it is maximum
   length passed as third argument. IGNORE is true if return value can be
   ignored. FCODE is the BUILT_IN_* code of the builtin. */

static bool
gimple_fold_builtin_stxncpy_chk (gimple_stmt_iterator *gsi,
				 tree dest, tree src,
				 tree len, tree size,
				 enum built_in_function fcode)
{
  gimple stmt = gsi_stmt (*gsi);
  bool ignore = gimple_call_lhs (stmt) == NULL_TREE;
  tree fn;

  if (fcode == BUILT_IN_STPNCPY_CHK && ignore)
    {
       /* If return value of __stpncpy_chk is ignored,
          optimize into __strncpy_chk.  */
       fn = builtin_decl_explicit (BUILT_IN_STRNCPY_CHK);
       if (fn)
	 {
	   gimple repl = gimple_build_call (fn, 4, dest, src, len, size);
	   replace_call_with_call_and_fold (gsi, repl);
	   return true;
	 }
    }

  if (! tree_fits_uhwi_p (size))
    return false;

  tree maxlen = get_maxval_strlen (len, 2);
  if (! integer_all_onesp (size))
    {
      if (! tree_fits_uhwi_p (len))
	{
	  /* If LEN is not constant, try MAXLEN too.
	     For MAXLEN only allow optimizing into non-_ocs function
	     if SIZE is >= MAXLEN, never convert to __ocs_fail ().  */
	  if (maxlen == NULL_TREE || ! tree_fits_uhwi_p (maxlen))
	    return false;
	}
      else
	maxlen = len;

      if (tree_int_cst_lt (size, maxlen))
	return false;
    }

  /* If __builtin_st{r,p}ncpy_chk is used, assume st{r,p}ncpy is available.  */
  fn = builtin_decl_explicit (fcode == BUILT_IN_STPNCPY_CHK
			      ? BUILT_IN_STPNCPY : BUILT_IN_STRNCPY);
  if (!fn)
    return false;

  gimple repl = gimple_build_call (fn, 3, dest, src, len);
  replace_call_with_call_and_fold (gsi, repl);
  return true;
}

/* Fold function call to builtin stpcpy with arguments DEST and SRC.
   Return NULL_TREE if no simplification can be made.  */

static bool
gimple_fold_builtin_stpcpy (gimple_stmt_iterator *gsi)
{
  gcall *stmt = as_a <gcall *> (gsi_stmt (*gsi));
  location_t loc = gimple_location (stmt);
  tree dest = gimple_call_arg (stmt, 0);
  tree src = gimple_call_arg (stmt, 1);
  tree fn, len, lenp1;

  /* If the result is unused, replace stpcpy with strcpy.  */
  if (gimple_call_lhs (stmt) == NULL_TREE)
    {
      tree fn = builtin_decl_implicit (BUILT_IN_STRCPY);
      if (!fn)
	return false;
      gimple_call_set_fndecl (stmt, fn);
      fold_stmt (gsi);
      return true;
    }

  len = c_strlen (src, 1);
  if (!len
      || TREE_CODE (len) != INTEGER_CST)
    return false;

  if (optimize_function_for_size_p (cfun)
      /* If length is zero it's small enough.  */
      && !integer_zerop (len))
    return false;

  /* If the source has a known length replace stpcpy with memcpy.  */
  fn = builtin_decl_implicit (BUILT_IN_MEMCPY);
  if (!fn)
    return false;

  gimple_seq stmts = NULL;
  tree tem = gimple_convert (&stmts, loc, size_type_node, len);
  lenp1 = gimple_build (&stmts, loc, PLUS_EXPR, size_type_node,
			tem, build_int_cst (size_type_node, 1));
  gsi_insert_seq_before (gsi, stmts, GSI_SAME_STMT);
  gcall *repl = gimple_build_call (fn, 3, dest, src, lenp1);
  gimple_set_vuse (repl, gimple_vuse (stmt));
  gimple_set_vdef (repl, gimple_vdef (stmt));
  if (gimple_vdef (repl)
      && TREE_CODE (gimple_vdef (repl)) == SSA_NAME)
    SSA_NAME_DEF_STMT (gimple_vdef (repl)) = repl;
  gsi_insert_before (gsi, repl, GSI_SAME_STMT);
  /* Replace the result with dest + len.  */
  stmts = NULL;
  tem = gimple_convert (&stmts, loc, sizetype, len);
  gsi_insert_seq_before (gsi, stmts, GSI_SAME_STMT);
  gassign *ret = gimple_build_assign (gimple_call_lhs (stmt),
				      POINTER_PLUS_EXPR, dest, tem);
  gsi_replace (gsi, ret, true);
  /* Finally fold the memcpy call.  */
  gimple_stmt_iterator gsi2 = *gsi;
  gsi_prev (&gsi2);
  fold_stmt (&gsi2);
  return true;
}

/* Fold a call EXP to {,v}snprintf having NARGS passed as ARGS.  Return
   NULL_TREE if a normal call should be emitted rather than expanding
   the function inline.  FCODE is either BUILT_IN_SNPRINTF_CHK or
   BUILT_IN_VSNPRINTF_CHK.  If MAXLEN is not NULL, it is maximum length
   passed as second argument.  */

static bool
gimple_fold_builtin_snprintf_chk (gimple_stmt_iterator *gsi,
				  enum built_in_function fcode)
{
  gcall *stmt = as_a <gcall *> (gsi_stmt (*gsi));
  tree dest, size, len, fn, fmt, flag;
  const char *fmt_str;

  /* Verify the required arguments in the original call.  */
  if (gimple_call_num_args (stmt) < 5)
    return false;

  dest = gimple_call_arg (stmt, 0);
  len = gimple_call_arg (stmt, 1);
  flag = gimple_call_arg (stmt, 2);
  size = gimple_call_arg (stmt, 3);
  fmt = gimple_call_arg (stmt, 4);

  if (! tree_fits_uhwi_p (size))
    return false;

  if (! integer_all_onesp (size))
    {
      tree maxlen = get_maxval_strlen (len, 2);
      if (! tree_fits_uhwi_p (len))
	{
	  /* If LEN is not constant, try MAXLEN too.
	     For MAXLEN only allow optimizing into non-_ocs function
	     if SIZE is >= MAXLEN, never convert to __ocs_fail ().  */
	  if (maxlen == NULL_TREE || ! tree_fits_uhwi_p (maxlen))
	    return false;
	}
      else
	maxlen = len;

      if (tree_int_cst_lt (size, maxlen))
	return false;
    }

  if (!init_target_chars ())
    return false;

  /* Only convert __{,v}snprintf_chk to {,v}snprintf if flag is 0
     or if format doesn't contain % chars or is "%s".  */
  if (! integer_zerop (flag))
    {
      fmt_str = c_getstr (fmt);
      if (fmt_str == NULL)
	return false;
      if (strchr (fmt_str, target_percent) != NULL
	  && strcmp (fmt_str, target_percent_s))
	return false;
    }

  /* If __builtin_{,v}snprintf_chk is used, assume {,v}snprintf is
     available.  */
  fn = builtin_decl_explicit (fcode == BUILT_IN_VSNPRINTF_CHK
			      ? BUILT_IN_VSNPRINTF : BUILT_IN_SNPRINTF);
  if (!fn)
    return false;

  /* Replace the called function and the first 5 argument by 3 retaining
     trailing varargs.  */
  gimple_call_set_fndecl (stmt, fn);
  gimple_call_set_fntype (stmt, TREE_TYPE (fn));
  gimple_call_set_arg (stmt, 0, dest);
  gimple_call_set_arg (stmt, 1, len);
  gimple_call_set_arg (stmt, 2, fmt);
  for (unsigned i = 3; i < gimple_call_num_args (stmt) - 2; ++i)
    gimple_call_set_arg (stmt, i, gimple_call_arg (stmt, i + 2));
  gimple_set_num_ops (stmt, gimple_num_ops (stmt) - 2);
  fold_stmt (gsi);
  return true;
}

/* Fold a call EXP to __{,v}sprintf_chk having NARGS passed as ARGS.
   Return NULL_TREE if a normal call should be emitted rather than
   expanding the function inline.  FCODE is either BUILT_IN_SPRINTF_CHK
   or BUILT_IN_VSPRINTF_CHK.  */

static bool
gimple_fold_builtin_sprintf_chk (gimple_stmt_iterator *gsi,
				 enum built_in_function fcode)
{
  gcall *stmt = as_a <gcall *> (gsi_stmt (*gsi));
  tree dest, size, len, fn, fmt, flag;
  const char *fmt_str;
  unsigned nargs = gimple_call_num_args (stmt);

  /* Verify the required arguments in the original call.  */
  if (nargs < 4)
    return false;
  dest = gimple_call_arg (stmt, 0);
  flag = gimple_call_arg (stmt, 1);
  size = gimple_call_arg (stmt, 2);
  fmt = gimple_call_arg (stmt, 3);

  if (! tree_fits_uhwi_p (size))
    return false;

  len = NULL_TREE;

  if (!init_target_chars ())
    return false;

  /* Check whether the format is a literal string constant.  */
  fmt_str = c_getstr (fmt);
  if (fmt_str != NULL)
    {
      /* If the format doesn't contain % args or %%, we know the size.  */
      if (strchr (fmt_str, target_percent) == 0)
	{
	  if (fcode != BUILT_IN_SPRINTF_CHK || nargs == 4)
	    len = build_int_cstu (size_type_node, strlen (fmt_str));
	}
      /* If the format is "%s" and first ... argument is a string literal,
	 we know the size too.  */
      else if (fcode == BUILT_IN_SPRINTF_CHK
	       && strcmp (fmt_str, target_percent_s) == 0)
	{
	  tree arg;

	  if (nargs == 5)
	    {
	      arg = gimple_call_arg (stmt, 4);
	      if (POINTER_TYPE_P (TREE_TYPE (arg)))
		{
		  len = c_strlen (arg, 1);
		  if (! len || ! tree_fits_uhwi_p (len))
		    len = NULL_TREE;
		}
	    }
	}
    }

  if (! integer_all_onesp (size))
    {
      if (! len || ! tree_int_cst_lt (len, size))
	return false;
    }

  /* Only convert __{,v}sprintf_chk to {,v}sprintf if flag is 0
     or if format doesn't contain % chars or is "%s".  */
  if (! integer_zerop (flag))
    {
      if (fmt_str == NULL)
	return false;
      if (strchr (fmt_str, target_percent) != NULL
	  && strcmp (fmt_str, target_percent_s))
	return false;
    }

  /* If __builtin_{,v}sprintf_chk is used, assume {,v}sprintf is available.  */
  fn = builtin_decl_explicit (fcode == BUILT_IN_VSPRINTF_CHK
			      ? BUILT_IN_VSPRINTF : BUILT_IN_SPRINTF);
  if (!fn)
    return false;

  /* Replace the called function and the first 4 argument by 2 retaining
     trailing varargs.  */
  gimple_call_set_fndecl (stmt, fn);
  gimple_call_set_fntype (stmt, TREE_TYPE (fn));
  gimple_call_set_arg (stmt, 0, dest);
  gimple_call_set_arg (stmt, 1, fmt);
  for (unsigned i = 2; i < gimple_call_num_args (stmt) - 2; ++i)
    gimple_call_set_arg (stmt, i, gimple_call_arg (stmt, i + 2));
  gimple_set_num_ops (stmt, gimple_num_ops (stmt) - 2);
  fold_stmt (gsi);
  return true;
}

/* Simplify a call to the sprintf builtin with arguments DEST, FMT, and ORIG.
   ORIG may be null if this is a 2-argument call.  We don't attempt to
   simplify calls with more than 3 arguments.

   Return NULL_TREE if no simplification was possible, otherwise return the
   simplified form of the call as a tree.  If IGNORED is true, it means that
   the caller does not use the returned value of the function.  */

static bool
gimple_fold_builtin_sprintf (gimple_stmt_iterator *gsi)
{
  gimple stmt = gsi_stmt (*gsi);
  tree dest = gimple_call_arg (stmt, 0);
  tree fmt = gimple_call_arg (stmt, 1);
  tree orig = NULL_TREE;
  const char *fmt_str = NULL;

  /* Verify the required arguments in the original call.  We deal with two
     types of sprintf() calls: 'sprintf (str, fmt)' and
     'sprintf (dest, "%s", orig)'.  */
  if (gimple_call_num_args (stmt) > 3)
    return false;

  if (gimple_call_num_args (stmt) == 3)
    orig = gimple_call_arg (stmt, 2);

  /* Check whether the format is a literal string constant.  */
  fmt_str = c_getstr (fmt);
  if (fmt_str == NULL)
    return false;

  if (!init_target_chars ())
    return false;

  /* If the format doesn't contain % args or %%, use strcpy.  */
  if (strchr (fmt_str, target_percent) == NULL)
    {
      tree fn = builtin_decl_implicit (BUILT_IN_STRCPY);

      if (!fn)
	return false;

      /* Don't optimize sprintf (buf, "abc", ptr++).  */
      if (orig)
	return false;

      /* Convert sprintf (str, fmt) into strcpy (str, fmt) when
	 'format' is known to contain no % formats.  */
      gimple_seq stmts = NULL;
      gimple repl = gimple_build_call (fn, 2, dest, fmt);
      gimple_seq_add_stmt_without_update (&stmts, repl);
      if (gimple_call_lhs (stmt))
	{
	  repl = gimple_build_assign (gimple_call_lhs (stmt),
				      build_int_cst (integer_type_node,
						     strlen (fmt_str)));
	  gimple_seq_add_stmt_without_update (&stmts, repl);
	  gsi_replace_with_seq_vops (gsi, stmts);
	  /* gsi now points at the assignment to the lhs, get a
	     stmt iterator to the memcpy call.
	     ???  We can't use gsi_for_stmt as that doesn't work when the
	     CFG isn't built yet.  */
	  gimple_stmt_iterator gsi2 = *gsi;
	  gsi_prev (&gsi2);
	  fold_stmt (&gsi2);
	}
      else
	{
	  gsi_replace_with_seq_vops (gsi, stmts);
	  fold_stmt (gsi);
	}
      return true;
    }

  /* If the format is "%s", use strcpy if the result isn't used.  */
  else if (fmt_str && strcmp (fmt_str, target_percent_s) == 0)
    {
      tree fn;
      fn = builtin_decl_implicit (BUILT_IN_STRCPY);

      if (!fn)
	return false;

      /* Don't crash on sprintf (str1, "%s").  */
      if (!orig)
	return false;

      tree orig_len = NULL_TREE;
      if (gimple_call_lhs (stmt))
	{
	  orig_len = get_maxval_strlen (orig, 0);
	  if (!orig_len)
	    return false;
	}

      /* Convert sprintf (str1, "%s", str2) into strcpy (str1, str2).  */
      gimple_seq stmts = NULL;
      gimple repl = gimple_build_call (fn, 2, dest, orig);
      gimple_seq_add_stmt_without_update (&stmts, repl);
      if (gimple_call_lhs (stmt))
	{
	  if (!useless_type_conversion_p (integer_type_node,
					  TREE_TYPE (orig_len)))
	    orig_len = fold_convert (integer_type_node, orig_len);
	  repl = gimple_build_assign (gimple_call_lhs (stmt), orig_len);
	  gimple_seq_add_stmt_without_update (&stmts, repl);
	  gsi_replace_with_seq_vops (gsi, stmts);
	  /* gsi now points at the assignment to the lhs, get a
	     stmt iterator to the memcpy call.
	     ???  We can't use gsi_for_stmt as that doesn't work when the
	     CFG isn't built yet.  */
	  gimple_stmt_iterator gsi2 = *gsi;
	  gsi_prev (&gsi2);
	  fold_stmt (&gsi2);
	}
      else
	{
	  gsi_replace_with_seq_vops (gsi, stmts);
	  fold_stmt (gsi);
	}
      return true;
    }
  return false;
}

/* Simplify a call to the snprintf builtin with arguments DEST, DESTSIZE,
   FMT, and ORIG.  ORIG may be null if this is a 3-argument call.  We don't
   attempt to simplify calls with more than 4 arguments.

   Return NULL_TREE if no simplification was possible, otherwise return the
   simplified form of the call as a tree.  If IGNORED is true, it means that
   the caller does not use the returned value of the function.  */

static bool
gimple_fold_builtin_snprintf (gimple_stmt_iterator *gsi)
{
  gcall *stmt = as_a <gcall *> (gsi_stmt (*gsi));
  tree dest = gimple_call_arg (stmt, 0);
  tree destsize = gimple_call_arg (stmt, 1);
  tree fmt = gimple_call_arg (stmt, 2);
  tree orig = NULL_TREE;
  const char *fmt_str = NULL;

  if (gimple_call_num_args (stmt) > 4)
    return false;

  if (gimple_call_num_args (stmt) == 4)
    orig = gimple_call_arg (stmt, 3);

  if (!tree_fits_uhwi_p (destsize))
    return false;
  unsigned HOST_WIDE_INT destlen = tree_to_uhwi (destsize);

  /* Check whether the format is a literal string constant.  */
  fmt_str = c_getstr (fmt);
  if (fmt_str == NULL)
    return false;

  if (!init_target_chars ())
    return false;

  /* If the format doesn't contain % args or %%, use strcpy.  */
  if (strchr (fmt_str, target_percent) == NULL)
    {
      tree fn = builtin_decl_implicit (BUILT_IN_STRCPY);
      if (!fn)
	return false;

      /* Don't optimize snprintf (buf, 4, "abc", ptr++).  */
      if (orig)
	return false;

      /* We could expand this as
	 memcpy (str, fmt, cst - 1); str[cst - 1] = '\0';
	 or to
	 memcpy (str, fmt_with_nul_at_cstm1, cst);
	 but in the former case that might increase code size
	 and in the latter case grow .rodata section too much.
	 So punt for now.  */
      size_t len = strlen (fmt_str);
      if (len >= destlen)
	return false;

      gimple_seq stmts = NULL;
      gimple repl = gimple_build_call (fn, 2, dest, fmt);
      gimple_seq_add_stmt_without_update (&stmts, repl);
      if (gimple_call_lhs (stmt))
	{
	  repl = gimple_build_assign (gimple_call_lhs (stmt),
				      build_int_cst (integer_type_node, len));
	  gimple_seq_add_stmt_without_update (&stmts, repl);
	  gsi_replace_with_seq_vops (gsi, stmts);
	  /* gsi now points at the assignment to the lhs, get a
	     stmt iterator to the memcpy call.
	     ???  We can't use gsi_for_stmt as that doesn't work when the
	     CFG isn't built yet.  */
	  gimple_stmt_iterator gsi2 = *gsi;
	  gsi_prev (&gsi2);
	  fold_stmt (&gsi2);
	}
      else
	{
	  gsi_replace_with_seq_vops (gsi, stmts);
	  fold_stmt (gsi);
	}
      return true;
    }

  /* If the format is "%s", use strcpy if the result isn't used.  */
  else if (fmt_str && strcmp (fmt_str, target_percent_s) == 0)
    {
      tree fn = builtin_decl_implicit (BUILT_IN_STRCPY);
      if (!fn)
	return false;

      /* Don't crash on snprintf (str1, cst, "%s").  */
      if (!orig)
	return false;

      tree orig_len = get_maxval_strlen (orig, 0);
      if (!orig_len || TREE_CODE (orig_len) != INTEGER_CST)
	return false;

      /* We could expand this as
	 memcpy (str1, str2, cst - 1); str1[cst - 1] = '\0';
	 or to
	 memcpy (str1, str2_with_nul_at_cstm1, cst);
	 but in the former case that might increase code size
	 and in the latter case grow .rodata section too much.
	 So punt for now.  */
      if (compare_tree_int (orig_len, destlen) >= 0)
	return false;

      /* Convert snprintf (str1, cst, "%s", str2) into
	 strcpy (str1, str2) if strlen (str2) < cst.  */
      gimple_seq stmts = NULL;
      gimple repl = gimple_build_call (fn, 2, dest, orig);
      gimple_seq_add_stmt_without_update (&stmts, repl);
      if (gimple_call_lhs (stmt))
	{
	  if (!useless_type_conversion_p (integer_type_node,
					  TREE_TYPE (orig_len)))
	    orig_len = fold_convert (integer_type_node, orig_len);
	  repl = gimple_build_assign (gimple_call_lhs (stmt), orig_len);
	  gimple_seq_add_stmt_without_update (&stmts, repl);
	  gsi_replace_with_seq_vops (gsi, stmts);
	  /* gsi now points at the assignment to the lhs, get a
	     stmt iterator to the memcpy call.
	     ???  We can't use gsi_for_stmt as that doesn't work when the
	     CFG isn't built yet.  */
	  gimple_stmt_iterator gsi2 = *gsi;
	  gsi_prev (&gsi2);
	  fold_stmt (&gsi2);
	}
      else
	{
	  gsi_replace_with_seq_vops (gsi, stmts);
	  fold_stmt (gsi);
	}
      return true;
    }
  return false;
}

/* Fold a call to the {,v}fprintf{,_unlocked} and __{,v}printf_chk builtins.
   FP, FMT, and ARG are the arguments to the call.  We don't fold calls with
   more than 3 arguments, and ARG may be null in the 2-argument case.

   Return NULL_TREE if no simplification was possible, otherwise return the
   simplified form of the call as a tree.  FCODE is the BUILT_IN_*
   code of the function to be simplified.  */

static bool 
gimple_fold_builtin_fprintf (gimple_stmt_iterator *gsi,
			     tree fp, tree fmt, tree arg,
			     enum built_in_function fcode)
{
  gcall *stmt = as_a <gcall *> (gsi_stmt (*gsi));
  tree fn_fputc, fn_fputs;
  const char *fmt_str = NULL;

  /* If the return value is used, don't do the transformation.  */
  if (gimple_call_lhs (stmt) != NULL_TREE)
    return false;

  /* Check whether the format is a literal string constant.  */
  fmt_str = c_getstr (fmt);
  if (fmt_str == NULL)
    return false;

  if (fcode == BUILT_IN_FPRINTF_UNLOCKED)
    {
      /* If we're using an unlocked function, assume the other
	 unlocked functions exist explicitly.  */
      fn_fputc = builtin_decl_explicit (BUILT_IN_FPUTC_UNLOCKED);
      fn_fputs = builtin_decl_explicit (BUILT_IN_FPUTS_UNLOCKED);
    }
  else
    {
      fn_fputc = builtin_decl_implicit (BUILT_IN_FPUTC);
      fn_fputs = builtin_decl_implicit (BUILT_IN_FPUTS);
    }

  if (!init_target_chars ())
    return false;

  /* If the format doesn't contain % args or %%, use strcpy.  */
  if (strchr (fmt_str, target_percent) == NULL)
    {
      if (fcode != BUILT_IN_VFPRINTF && fcode != BUILT_IN_VFPRINTF_CHK
	  && arg)
	return false;

      /* If the format specifier was "", fprintf does nothing.  */
      if (fmt_str[0] == '\0')
	{
	  replace_call_with_value (gsi, NULL_TREE);
	  return true;
	}

      /* When "string" doesn't contain %, replace all cases of
	 fprintf (fp, string) with fputs (string, fp).  The fputs
	 builtin will take care of special cases like length == 1.  */
      if (fn_fputs)
	{
	  gcall *repl = gimple_build_call (fn_fputs, 2, fmt, fp);
	  replace_call_with_call_and_fold (gsi, repl);
	  return true;
	}
    }

  /* The other optimizations can be done only on the non-va_list variants.  */
  else if (fcode == BUILT_IN_VFPRINTF || fcode == BUILT_IN_VFPRINTF_CHK)
    return false;

  /* If the format specifier was "%s", call __builtin_fputs (arg, fp).  */
  else if (strcmp (fmt_str, target_percent_s) == 0)
    {
      if (!arg || ! POINTER_TYPE_P (TREE_TYPE (arg)))
	return false;
      if (fn_fputs)
	{
	  gcall *repl = gimple_build_call (fn_fputs, 2, arg, fp);
	  replace_call_with_call_and_fold (gsi, repl);
	  return true;
	}
    }

  /* If the format specifier was "%c", call __builtin_fputc (arg, fp).  */
  else if (strcmp (fmt_str, target_percent_c) == 0)
    {
      if (!arg
	  || ! useless_type_conversion_p (integer_type_node, TREE_TYPE (arg)))
	return false;
      if (fn_fputc)
	{
	  gcall *repl = gimple_build_call (fn_fputc, 2, arg, fp);
	  replace_call_with_call_and_fold (gsi, repl);
	  return true;
	}
    }

  return false;
}

/* Fold a call to the {,v}printf{,_unlocked} and __{,v}printf_chk builtins.
   FMT and ARG are the arguments to the call; we don't fold cases with
   more than 2 arguments, and ARG may be null if this is a 1-argument case.

   Return NULL_TREE if no simplification was possible, otherwise return the
   simplified form of the call as a tree.  FCODE is the BUILT_IN_*
   code of the function to be simplified.  */

static bool
gimple_fold_builtin_printf (gimple_stmt_iterator *gsi, tree fmt,
			    tree arg, enum built_in_function fcode)
{
  gcall *stmt = as_a <gcall *> (gsi_stmt (*gsi));
  tree fn_putchar, fn_puts, newarg;
  const char *fmt_str = NULL;

  /* If the return value is used, don't do the transformation.  */
  if (gimple_call_lhs (stmt) != NULL_TREE)
    return false;

  /* Check whether the format is a literal string constant.  */
  fmt_str = c_getstr (fmt);
  if (fmt_str == NULL)
    return false;

  if (fcode == BUILT_IN_PRINTF_UNLOCKED)
    {
      /* If we're using an unlocked function, assume the other
	 unlocked functions exist explicitly.  */
      fn_putchar = builtin_decl_explicit (BUILT_IN_PUTCHAR_UNLOCKED);
      fn_puts = builtin_decl_explicit (BUILT_IN_PUTS_UNLOCKED);
    }
  else
    {
      fn_putchar = builtin_decl_implicit (BUILT_IN_PUTCHAR);
      fn_puts = builtin_decl_implicit (BUILT_IN_PUTS);
    }

  if (!init_target_chars ())
    return false;

  if (strcmp (fmt_str, target_percent_s) == 0
      || strchr (fmt_str, target_percent) == NULL)
    {
      const char *str;

      if (strcmp (fmt_str, target_percent_s) == 0)
	{
	  if (fcode == BUILT_IN_VPRINTF || fcode == BUILT_IN_VPRINTF_CHK)
	    return false;

	  if (!arg || ! POINTER_TYPE_P (TREE_TYPE (arg)))
	    return false;

	  str = c_getstr (arg);
	  if (str == NULL)
	    return false;
	}
      else
	{
	  /* The format specifier doesn't contain any '%' characters.  */
	  if (fcode != BUILT_IN_VPRINTF && fcode != BUILT_IN_VPRINTF_CHK
	      && arg)
	    return false;
	  str = fmt_str;
	}

      /* If the string was "", printf does nothing.  */
      if (str[0] == '\0')
	{
	  replace_call_with_value (gsi, NULL_TREE);
	  return true;
	}

      /* If the string has length of 1, call putchar.  */
      if (str[1] == '\0')
	{
	  /* Given printf("c"), (where c is any one character,)
	     convert "c"[0] to an int and pass that to the replacement
	     function.  */
	  newarg = build_int_cst (integer_type_node, str[0]);
	  if (fn_putchar)
	    {
	      gcall *repl = gimple_build_call (fn_putchar, 1, newarg);
	      replace_call_with_call_and_fold (gsi, repl);
	      return true;
	    }
	}
      else
	{
	  /* If the string was "string\n", call puts("string").  */
	  size_t len = strlen (str);
	  if ((unsigned char)str[len - 1] == target_newline
	      && (size_t) (int) len == len
	      && (int) len > 0)
	    {
	      char *newstr;
	      tree offset_node, string_cst;

	      /* Create a NUL-terminated string that's one char shorter
		 than the original, stripping off the trailing '\n'.  */
	      newarg = build_string_literal (len, str);
	      string_cst = string_constant (newarg, &offset_node);
	      gcc_checking_assert (string_cst
				   && (TREE_STRING_LENGTH (string_cst)
				       == (int) len)
				   && integer_zerop (offset_node)
				   && (unsigned char)
				      TREE_STRING_POINTER (string_cst)[len - 1]
				      == target_newline);
	      /* build_string_literal creates a new STRING_CST,
		 modify it in place to avoid double copying.  */
	      newstr = CONST_CAST (char *, TREE_STRING_POINTER (string_cst));
	      newstr[len - 1] = '\0';
	      if (fn_puts)
		{
		  gcall *repl = gimple_build_call (fn_puts, 1, newarg);
		  replace_call_with_call_and_fold (gsi, repl);
		  return true;
		}
	    }
	  else
	    /* We'd like to arrange to call fputs(string,stdout) here,
	       but we need stdout and don't have a way to get it yet.  */
	    return false;
	}
    }

  /* The other optimizations can be done only on the non-va_list variants.  */
  else if (fcode == BUILT_IN_VPRINTF || fcode == BUILT_IN_VPRINTF_CHK)
    return false;

  /* If the format specifier was "%s\n", call __builtin_puts(arg).  */
  else if (strcmp (fmt_str, target_percent_s_newline) == 0)
    {
      if (!arg || ! POINTER_TYPE_P (TREE_TYPE (arg)))
	return false;
      if (fn_puts)
	{
	  gcall *repl = gimple_build_call (fn_puts, 1, arg);
	  replace_call_with_call_and_fold (gsi, repl);
	  return true;
	}
    }

  /* If the format specifier was "%c", call __builtin_putchar(arg).  */
  else if (strcmp (fmt_str, target_percent_c) == 0)
    {
      if (!arg || ! useless_type_conversion_p (integer_type_node,
					       TREE_TYPE (arg)))
	return false;
      if (fn_putchar)
	{
	  gcall *repl = gimple_build_call (fn_putchar, 1, arg);
	  replace_call_with_call_and_fold (gsi, repl);
	  return true;
	}
    }

  return false;
}



/* Fold a call to __builtin_strlen with known length LEN.  */

static bool
gimple_fold_builtin_strlen (gimple_stmt_iterator *gsi)
{
  gimple stmt = gsi_stmt (*gsi);
  tree len = get_maxval_strlen (gimple_call_arg (stmt, 0), 0);
  if (!len)
    return false;
  len = force_gimple_operand_gsi (gsi, len, true, NULL, true, GSI_SAME_STMT);
  replace_call_with_value (gsi, len);
  return true;
}


/* Fold the non-target builtin at *GSI and return whether any simplification
   was made.  */

static bool
gimple_fold_builtin (gimple_stmt_iterator *gsi)
{
  gcall *stmt = as_a <gcall *>(gsi_stmt (*gsi));
  tree callee = gimple_call_fndecl (stmt);

  /* Give up for always_inline inline builtins until they are
     inlined.  */
  if (avoid_folding_inline_builtin (callee))
    return false;

  unsigned n = gimple_call_num_args (stmt);
  enum built_in_function fcode = DECL_FUNCTION_CODE (callee);
  switch (fcode)
    {
    case BUILT_IN_BZERO:
      return gimple_fold_builtin_memset (gsi, integer_zero_node,
					 gimple_call_arg (stmt, 1));
    case BUILT_IN_MEMSET:
      return gimple_fold_builtin_memset (gsi,
					 gimple_call_arg (stmt, 1),
					 gimple_call_arg (stmt, 2));
    case BUILT_IN_BCOPY:
      return gimple_fold_builtin_memory_op (gsi, gimple_call_arg (stmt, 1),
					    gimple_call_arg (stmt, 0), 3);
    case BUILT_IN_MEMCPY:
      return gimple_fold_builtin_memory_op (gsi, gimple_call_arg (stmt, 0),
					    gimple_call_arg (stmt, 1), 0);
    case BUILT_IN_MEMPCPY:
      return gimple_fold_builtin_memory_op (gsi, gimple_call_arg (stmt, 0),
					    gimple_call_arg (stmt, 1), 1);
    case BUILT_IN_MEMMOVE:
      return gimple_fold_builtin_memory_op (gsi, gimple_call_arg (stmt, 0),
					    gimple_call_arg (stmt, 1), 3);
    case BUILT_IN_SPRINTF_CHK:
    case BUILT_IN_VSPRINTF_CHK:
      return gimple_fold_builtin_sprintf_chk (gsi, fcode);
    case BUILT_IN_STRCAT_CHK:
      return gimple_fold_builtin_strcat_chk (gsi);
    case BUILT_IN_STRNCAT_CHK:
      return gimple_fold_builtin_strncat_chk (gsi);
    case BUILT_IN_STRLEN:
      return gimple_fold_builtin_strlen (gsi);
    case BUILT_IN_STRCPY:
      return gimple_fold_builtin_strcpy (gsi,
					 gimple_call_arg (stmt, 0),
					 gimple_call_arg (stmt, 1));
    case BUILT_IN_STRNCPY:
      return gimple_fold_builtin_strncpy (gsi,
					  gimple_call_arg (stmt, 0),
					  gimple_call_arg (stmt, 1),
					  gimple_call_arg (stmt, 2));
    case BUILT_IN_STRCAT:
      return gimple_fold_builtin_strcat (gsi, gimple_call_arg (stmt, 0),
					 gimple_call_arg (stmt, 1));
    case BUILT_IN_STRNCAT:
      return gimple_fold_builtin_strncat (gsi);
    case BUILT_IN_FPUTS:
      return gimple_fold_builtin_fputs (gsi, gimple_call_arg (stmt, 0),
					gimple_call_arg (stmt, 1), false);
    case BUILT_IN_FPUTS_UNLOCKED:
      return gimple_fold_builtin_fputs (gsi, gimple_call_arg (stmt, 0),
					gimple_call_arg (stmt, 1), true);
    case BUILT_IN_MEMCPY_CHK:
    case BUILT_IN_MEMPCPY_CHK:
    case BUILT_IN_MEMMOVE_CHK:
    case BUILT_IN_MEMSET_CHK:
      return gimple_fold_builtin_memory_chk (gsi,
					     gimple_call_arg (stmt, 0),
					     gimple_call_arg (stmt, 1),
					     gimple_call_arg (stmt, 2),
					     gimple_call_arg (stmt, 3),
					     fcode);
    case BUILT_IN_STPCPY:
      return gimple_fold_builtin_stpcpy (gsi);
    case BUILT_IN_STRCPY_CHK:
    case BUILT_IN_STPCPY_CHK:
      return gimple_fold_builtin_stxcpy_chk (gsi,
					     gimple_call_arg (stmt, 0),
					     gimple_call_arg (stmt, 1),
					     gimple_call_arg (stmt, 2),
					     fcode);
    case BUILT_IN_STRNCPY_CHK:
    case BUILT_IN_STPNCPY_CHK:
      return gimple_fold_builtin_stxncpy_chk (gsi,
					      gimple_call_arg (stmt, 0),
					      gimple_call_arg (stmt, 1),
					      gimple_call_arg (stmt, 2),
					      gimple_call_arg (stmt, 3),
					      fcode);
    case BUILT_IN_SNPRINTF_CHK:
    case BUILT_IN_VSNPRINTF_CHK:
      return gimple_fold_builtin_snprintf_chk (gsi, fcode);
    case BUILT_IN_SNPRINTF:
      return gimple_fold_builtin_snprintf (gsi);
    case BUILT_IN_SPRINTF:
      return gimple_fold_builtin_sprintf (gsi);
    case BUILT_IN_FPRINTF:
    case BUILT_IN_FPRINTF_UNLOCKED:
    case BUILT_IN_VFPRINTF:
      if (n == 2 || n == 3)
	return gimple_fold_builtin_fprintf (gsi,
					    gimple_call_arg (stmt, 0),
					    gimple_call_arg (stmt, 1),
					    n == 3
					    ? gimple_call_arg (stmt, 2)
					    : NULL_TREE,
					    fcode);
      break;
    case BUILT_IN_FPRINTF_CHK:
    case BUILT_IN_VFPRINTF_CHK:
      if (n == 3 || n == 4)
	return gimple_fold_builtin_fprintf (gsi,
					    gimple_call_arg (stmt, 0),
					    gimple_call_arg (stmt, 2),
					    n == 4
					    ? gimple_call_arg (stmt, 3)
					    : NULL_TREE,
					    fcode);
      break;
    case BUILT_IN_PRINTF:
    case BUILT_IN_PRINTF_UNLOCKED:
    case BUILT_IN_VPRINTF:
      if (n == 1 || n == 2)
	return gimple_fold_builtin_printf (gsi, gimple_call_arg (stmt, 0),
					   n == 2
					   ? gimple_call_arg (stmt, 1)
					   : NULL_TREE, fcode);
      break;
    case BUILT_IN_PRINTF_CHK:
    case BUILT_IN_VPRINTF_CHK:
      if (n == 2 || n == 3)
	return gimple_fold_builtin_printf (gsi, gimple_call_arg (stmt, 1),
					   n == 3
					   ? gimple_call_arg (stmt, 2)
					   : NULL_TREE, fcode);
    default:;
    }

  /* Try the generic builtin folder.  */
  bool ignore = (gimple_call_lhs (stmt) == NULL);
  tree result = fold_call_stmt (stmt, ignore);
  if (result)
    {
      if (ignore)
	STRIP_NOPS (result);
      else
	result = fold_convert (gimple_call_return_type (stmt), result);
      if (!update_call_from_tree (gsi, result))
	gimplify_and_update_call_from_tree (gsi, result);
      return true;
    }

  return false;
}

/* Return true if ARG0 CODE ARG1 in infinite signed precision operation
   doesn't fit into TYPE.  The test for overflow should be regardless of
   -fwrapv, and even for unsigned types.  */

bool
arith_overflowed_p (enum tree_code code, const_tree type,
		    const_tree arg0, const_tree arg1)
{
  typedef FIXED_WIDE_INT (WIDE_INT_MAX_PRECISION * 2) widest2_int;
  typedef generic_wide_int <wi::extended_tree <WIDE_INT_MAX_PRECISION * 2> >
    widest2_int_cst;
  widest2_int warg0 = widest2_int_cst (arg0);
  widest2_int warg1 = widest2_int_cst (arg1);
  widest2_int wres;
  switch (code)
    {
    case PLUS_EXPR: wres = wi::add (warg0, warg1); break;
    case MINUS_EXPR: wres = wi::sub (warg0, warg1); break;
    case MULT_EXPR: wres = wi::mul (warg0, warg1); break;
    default: gcc_unreachable ();
    }
  signop sign = TYPE_SIGN (type);
  if (sign == UNSIGNED && wi::neg_p (wres))
    return true;
  return wi::min_precision (wres, sign) > TYPE_PRECISION (type);
}

/* Attempt to fold a call statement referenced by the statement iterator GSI.
   The statement may be replaced by another statement, e.g., if the call
   simplifies to a constant value. Return true if any changes were made.
   It is assumed that the operands have been previously folded.  */

static bool
gimple_fold_call (gimple_stmt_iterator *gsi, bool inplace)
{
  gcall *stmt = as_a <gcall *> (gsi_stmt (*gsi));
  tree callee;
  bool changed = false;
  unsigned i;

  /* Fold *& in call arguments.  */
  for (i = 0; i < gimple_call_num_args (stmt); ++i)
    if (REFERENCE_CLASS_P (gimple_call_arg (stmt, i)))
      {
	tree tmp = maybe_fold_reference (gimple_call_arg (stmt, i), false);
	if (tmp)
	  {
	    gimple_call_set_arg (stmt, i, tmp);
	    changed = true;
	  }
      }

  /* Check for virtual calls that became direct calls.  */
  callee = gimple_call_fn (stmt);
  if (callee && TREE_CODE (callee) == OBJ_TYPE_REF)
    {
      if (gimple_call_addr_fndecl (OBJ_TYPE_REF_EXPR (callee)) != NULL_TREE)
	{
          if (dump_file && virtual_method_call_p (callee)
	      && !possible_polymorphic_call_target_p
		    (callee, stmt, cgraph_node::get (gimple_call_addr_fndecl
						     (OBJ_TYPE_REF_EXPR (callee)))))
	    {
	      fprintf (dump_file,
		       "Type inheritance inconsistent devirtualization of ");
	      print_gimple_stmt (dump_file, stmt, 0, TDF_SLIM);
	      fprintf (dump_file, " to ");
	      print_generic_expr (dump_file, callee, TDF_SLIM);
	      fprintf (dump_file, "\n");
	    }

	  gimple_call_set_fn (stmt, OBJ_TYPE_REF_EXPR (callee));
	  changed = true;
	}
      else if (flag_devirtualize && !inplace && virtual_method_call_p (callee))
	{
	  bool final;
	  vec <cgraph_node *>targets
	    = possible_polymorphic_call_targets (callee, stmt, &final);
	  if (final && targets.length () <= 1 && dbg_cnt (devirt))
	    {
	      tree lhs = gimple_call_lhs (stmt);
	      if (dump_enabled_p ())
		{
		  location_t loc = gimple_location_safe (stmt);
		  dump_printf_loc (MSG_OPTIMIZED_LOCATIONS, loc,
				   "folding virtual function call to %s\n",
		 		   targets.length () == 1
		  		   ? targets[0]->name ()
		  		   : "__builtin_unreachable");
		}
	      if (targets.length () == 1)
		{
		  gimple_call_set_fndecl (stmt, targets[0]->decl);
		  changed = true;
		  /* If the call becomes noreturn, remove the lhs.  */
		  if (lhs && (gimple_call_flags (stmt) & ECF_NORETURN))
		    {
		      if (TREE_CODE (lhs) == SSA_NAME)
			{
			  tree var = create_tmp_var (TREE_TYPE (lhs));
			  tree def = get_or_create_ssa_default_def (cfun, var);
			  gimple new_stmt = gimple_build_assign (lhs, def);
			  gsi_insert_before (gsi, new_stmt, GSI_SAME_STMT);
			}
		      gimple_call_set_lhs (stmt, NULL_TREE);
		    }
		  maybe_remove_unused_call_args (cfun, stmt);
		}
	      else
		{
		  tree fndecl = builtin_decl_implicit (BUILT_IN_UNREACHABLE);
		  gimple new_stmt = gimple_build_call (fndecl, 0);
		  gimple_set_location (new_stmt, gimple_location (stmt));
		  if (lhs && TREE_CODE (lhs) == SSA_NAME)
		    {
		      tree var = create_tmp_var (TREE_TYPE (lhs));
		      tree def = get_or_create_ssa_default_def (cfun, var);

		      /* To satisfy condition for
			 cgraph_update_edges_for_call_stmt_node,
			 we need to preserve GIMPLE_CALL statement
			 at position of GSI iterator.  */
		      update_call_from_tree (gsi, def);
		      gsi_insert_before (gsi, new_stmt, GSI_NEW_STMT);
		    }
		  else
		    {
		      gimple_set_vuse (new_stmt, gimple_vuse (stmt));
		      gimple_set_vdef (new_stmt, gimple_vdef (stmt));
		      gsi_replace (gsi, new_stmt, false);
		    }
		  return true;
		}
	    }
	}
    }

  /* Check for indirect calls that became direct calls, and then
     no longer require a static chain.  */
  if (gimple_call_chain (stmt))
    {
      tree fn = gimple_call_fndecl (stmt);
      if (fn && !DECL_STATIC_CHAIN (fn))
	{
	  gimple_call_set_chain (stmt, NULL);
	  changed = true;
	}
      else
	{
	  tree tmp = maybe_fold_reference (gimple_call_chain (stmt), false);
	  if (tmp)
	    {
	      gimple_call_set_chain (stmt, tmp);
	      changed = true;
	    }
	}
    }

  if (inplace)
    return changed;

  /* Check for builtins that CCP can handle using information not
     available in the generic fold routines.  */
  if (gimple_call_builtin_p (stmt, BUILT_IN_NORMAL))
    {
      if (gimple_fold_builtin (gsi))
        changed = true;
    }
  else if (gimple_call_builtin_p (stmt, BUILT_IN_MD))
    {
	changed |= targetm.gimple_fold_builtin (gsi);
    }
  else if (gimple_call_internal_p (stmt))
    {
      enum tree_code subcode = ERROR_MARK;
      tree result = NULL_TREE;
      bool cplx_result = false;
      tree overflow = NULL_TREE;
      switch (gimple_call_internal_fn (stmt))
	{
	case IFN_BUILTIN_EXPECT:
	  result = fold_builtin_expect (gimple_location (stmt),
					gimple_call_arg (stmt, 0),
					gimple_call_arg (stmt, 1),
					gimple_call_arg (stmt, 2));
	  break;
	case IFN_UBSAN_OBJECT_SIZE:
	  if (integer_all_onesp (gimple_call_arg (stmt, 2))
	      || (TREE_CODE (gimple_call_arg (stmt, 1)) == INTEGER_CST
		  && TREE_CODE (gimple_call_arg (stmt, 2)) == INTEGER_CST
		  && tree_int_cst_le (gimple_call_arg (stmt, 1),
				      gimple_call_arg (stmt, 2))))
	    {
	      gsi_replace (gsi, gimple_build_nop (), true);
	      unlink_stmt_vdef (stmt);
	      release_defs (stmt);
	      return true;
	    }
	  break;
	case IFN_UBSAN_CHECK_ADD:
	  subcode = PLUS_EXPR;
	  break;
	case IFN_UBSAN_CHECK_SUB:
	  subcode = MINUS_EXPR;
	  break;
	case IFN_UBSAN_CHECK_MUL:
	  subcode = MULT_EXPR;
	  break;
	case IFN_ADD_OVERFLOW:
	  subcode = PLUS_EXPR;
	  cplx_result = true;
	  break;
	case IFN_SUB_OVERFLOW:
	  subcode = MINUS_EXPR;
	  cplx_result = true;
	  break;
	case IFN_MUL_OVERFLOW:
	  subcode = MULT_EXPR;
	  cplx_result = true;
	  break;
	default:
	  break;
	}
      if (subcode != ERROR_MARK)
	{
	  tree arg0 = gimple_call_arg (stmt, 0);
	  tree arg1 = gimple_call_arg (stmt, 1);
	  tree type = TREE_TYPE (arg0);
	  if (cplx_result)
	    {
	      tree lhs = gimple_call_lhs (stmt);
	      if (lhs == NULL_TREE)
		type = NULL_TREE;
	      else
		type = TREE_TYPE (TREE_TYPE (lhs));
	    }
	  if (type == NULL_TREE)
	    ;
	  /* x = y + 0; x = y - 0; x = y * 0; */
	  else if (integer_zerop (arg1))
	    result = subcode == MULT_EXPR ? integer_zero_node : arg0;
	  /* x = 0 + y; x = 0 * y; */
	  else if (subcode != MINUS_EXPR && integer_zerop (arg0))
	    result = subcode == MULT_EXPR ? integer_zero_node : arg1;
	  /* x = y - y; */
	  else if (subcode == MINUS_EXPR && operand_equal_p (arg0, arg1, 0))
	    result = integer_zero_node;
	  /* x = y * 1; x = 1 * y; */
	  else if (subcode == MULT_EXPR && integer_onep (arg1))
	    result = arg0;
	  else if (subcode == MULT_EXPR && integer_onep (arg0))
	    result = arg1;
	  else if (TREE_CODE (arg0) == INTEGER_CST
		   && TREE_CODE (arg1) == INTEGER_CST)
	    {
	      if (cplx_result)
		result = int_const_binop (subcode, fold_convert (type, arg0),
					  fold_convert (type, arg1));
	      else
		result = int_const_binop (subcode, arg0, arg1);
	      if (result && arith_overflowed_p (subcode, type, arg0, arg1))
		{
		  if (cplx_result)
		    overflow = build_one_cst (type);
		  else
		    result = NULL_TREE;
		}
	    }
	  if (result)
	    {
	      if (result == integer_zero_node)
		result = build_zero_cst (type);
	      else if (cplx_result && TREE_TYPE (result) != type)
		{
		  if (TREE_CODE (result) == INTEGER_CST)
		    {
		      if (arith_overflowed_p (PLUS_EXPR, type, result,
					      integer_zero_node))
			overflow = build_one_cst (type);
		    }
		  else if ((!TYPE_UNSIGNED (TREE_TYPE (result))
			    && TYPE_UNSIGNED (type))
			   || (TYPE_PRECISION (type)
			       < (TYPE_PRECISION (TREE_TYPE (result))
				  + (TYPE_UNSIGNED (TREE_TYPE (result))
				     && !TYPE_UNSIGNED (type)))))
		    result = NULL_TREE;
		  if (result)
		    result = fold_convert (type, result);
		}
	    }
	}

      if (result)
	{
	  if (TREE_CODE (result) == INTEGER_CST && TREE_OVERFLOW (result))
	    result = drop_tree_overflow (result);
	  if (cplx_result)
	    {
	      if (overflow == NULL_TREE)
		overflow = build_zero_cst (TREE_TYPE (result));
	      tree ctype = build_complex_type (TREE_TYPE (result));
	      if (TREE_CODE (result) == INTEGER_CST
		  && TREE_CODE (overflow) == INTEGER_CST)
		result = build_complex (ctype, result, overflow);
	      else
		result = build2_loc (gimple_location (stmt), COMPLEX_EXPR,
				     ctype, result, overflow);
	    }
	  if (!update_call_from_tree (gsi, result))
	    gimplify_and_update_call_from_tree (gsi, result);
	  changed = true;
	}
    }

  return changed;
}


/* Worker for fold_stmt_1 dispatch to pattern based folding with
   gimple_simplify.

   Replaces *GSI with the simplification result in RCODE and OPS
   and the associated statements in *SEQ.  Does the replacement
   according to INPLACE and returns true if the operation succeeded.  */

static bool
replace_stmt_with_simplification (gimple_stmt_iterator *gsi,
				  code_helper rcode, tree *ops,
				  gimple_seq *seq, bool inplace)
{
  gimple stmt = gsi_stmt (*gsi);

  /* Play safe and do not allow abnormals to be mentioned in
     newly created statements.  See also maybe_push_res_to_seq.  */
  if ((TREE_CODE (ops[0]) == SSA_NAME
       && SSA_NAME_OCCURS_IN_ABNORMAL_PHI (ops[0]))
      || (ops[1]
	  && TREE_CODE (ops[1]) == SSA_NAME
	  && SSA_NAME_OCCURS_IN_ABNORMAL_PHI (ops[1]))
      || (ops[2]
	  && TREE_CODE (ops[2]) == SSA_NAME
	  && SSA_NAME_OCCURS_IN_ABNORMAL_PHI (ops[2])))
    return false;

  if (gcond *cond_stmt = dyn_cast <gcond *> (stmt))
    {
      gcc_assert (rcode.is_tree_code ());
      if (TREE_CODE_CLASS ((enum tree_code)rcode) == tcc_comparison
	  /* GIMPLE_CONDs condition may not throw.  */
	  && (!flag_exceptions
	      || !cfun->can_throw_non_call_exceptions
	      || !operation_could_trap_p (rcode,
					  FLOAT_TYPE_P (TREE_TYPE (ops[0])),
					  false, NULL_TREE)))
	gimple_cond_set_condition (cond_stmt, rcode, ops[0], ops[1]);
      else if (rcode == SSA_NAME)
	gimple_cond_set_condition (cond_stmt, NE_EXPR, ops[0],
				   build_zero_cst (TREE_TYPE (ops[0])));
      else if (rcode == INTEGER_CST)
	{
	  if (integer_zerop (ops[0]))
	    gimple_cond_make_false (cond_stmt);
	  else
	    gimple_cond_make_true (cond_stmt);
	}
      else if (!inplace)
	{
	  tree res = maybe_push_res_to_seq (rcode, boolean_type_node,
					    ops, seq);
	  if (!res)
	    return false;
	  gimple_cond_set_condition (cond_stmt, NE_EXPR, res,
				     build_zero_cst (TREE_TYPE (res)));
	}
      else
	return false;
      if (dump_file && (dump_flags & TDF_DETAILS))
	{
	  fprintf (dump_file, "gimple_simplified to ");
	  if (!gimple_seq_empty_p (*seq))
	    print_gimple_seq (dump_file, *seq, 0, TDF_SLIM);
	  print_gimple_stmt (dump_file, gsi_stmt (*gsi),
			     0, TDF_SLIM);
	}
      gsi_insert_seq_before (gsi, *seq, GSI_SAME_STMT);
      return true;
    }
  else if (is_gimple_assign (stmt)
	   && rcode.is_tree_code ())
    {
      if (!inplace
	  || gimple_num_ops (stmt) > get_gimple_rhs_num_ops (rcode))
	{
	  maybe_build_generic_op (rcode,
				  TREE_TYPE (gimple_assign_lhs (stmt)),
				  &ops[0], ops[1], ops[2]);
	  gimple_assign_set_rhs_with_ops (gsi, rcode, ops[0], ops[1], ops[2]);
	  if (dump_file && (dump_flags & TDF_DETAILS))
	    {
	      fprintf (dump_file, "gimple_simplified to ");
	      if (!gimple_seq_empty_p (*seq))
		print_gimple_seq (dump_file, *seq, 0, TDF_SLIM);
	      print_gimple_stmt (dump_file, gsi_stmt (*gsi),
				 0, TDF_SLIM);
	    }
	  gsi_insert_seq_before (gsi, *seq, GSI_SAME_STMT);
	  return true;
	}
    }
  else if (!inplace)
    {
      if (gimple_has_lhs (stmt))
	{
	  tree lhs = gimple_get_lhs (stmt);
	  if (!maybe_push_res_to_seq (rcode, TREE_TYPE (lhs),
				      ops, seq, lhs))
	    return false;
	  if (dump_file && (dump_flags & TDF_DETAILS))
	    {
	      fprintf (dump_file, "gimple_simplified to ");
	      print_gimple_seq (dump_file, *seq, 0, TDF_SLIM);
	    }
	  gsi_replace_with_seq_vops (gsi, *seq);
	  return true;
	}
      else
	gcc_unreachable ();
    }

  return false;
}

/* Canonicalize MEM_REFs invariant address operand after propagation.  */

static bool
maybe_canonicalize_mem_ref_addr (tree *t)
{
  bool res = false;

  if (TREE_CODE (*t) == ADDR_EXPR)
    t = &TREE_OPERAND (*t, 0);

  while (handled_component_p (*t))
    t = &TREE_OPERAND (*t, 0);

  /* Canonicalize MEM [&foo.bar, 0] which appears after propagating
     of invariant addresses into a SSA name MEM_REF address.  */
  if (TREE_CODE (*t) == MEM_REF
      || TREE_CODE (*t) == TARGET_MEM_REF)
    {
      tree addr = TREE_OPERAND (*t, 0);
      if (TREE_CODE (addr) == ADDR_EXPR
	  && (TREE_CODE (TREE_OPERAND (addr, 0)) == MEM_REF
	      || handled_component_p (TREE_OPERAND (addr, 0))))
	{
	  tree base;
	  HOST_WIDE_INT coffset;
	  base = get_addr_base_and_unit_offset (TREE_OPERAND (addr, 0),
						&coffset);
	  if (!base)
	    gcc_unreachable ();

	  TREE_OPERAND (*t, 0) = build_fold_addr_expr (base);
	  TREE_OPERAND (*t, 1) = int_const_binop (PLUS_EXPR,
						  TREE_OPERAND (*t, 1),
						  size_int (coffset));
	  res = true;
	}
      gcc_checking_assert (TREE_CODE (TREE_OPERAND (*t, 0)) == DEBUG_EXPR_DECL
			   || is_gimple_mem_ref_addr (TREE_OPERAND (*t, 0)));
    }

  /* Canonicalize back MEM_REFs to plain reference trees if the object
     accessed is a decl that has the same access semantics as the MEM_REF.  */
  if (TREE_CODE (*t) == MEM_REF
      && TREE_CODE (TREE_OPERAND (*t, 0)) == ADDR_EXPR
      && integer_zerop (TREE_OPERAND (*t, 1))
      && MR_DEPENDENCE_CLIQUE (*t) == 0)
    {
      tree decl = TREE_OPERAND (TREE_OPERAND (*t, 0), 0);
      tree alias_type = TREE_TYPE (TREE_OPERAND (*t, 1));
      if (/* Same volatile qualification.  */
	  TREE_THIS_VOLATILE (*t) == TREE_THIS_VOLATILE (decl)
	  /* Same TBAA behavior with -fstrict-aliasing.  */
	  && !TYPE_REF_CAN_ALIAS_ALL (alias_type)
	  && (TYPE_MAIN_VARIANT (TREE_TYPE (decl))
	      == TYPE_MAIN_VARIANT (TREE_TYPE (alias_type)))
	  /* Same alignment.  */
	  && TYPE_ALIGN (TREE_TYPE (decl)) == TYPE_ALIGN (TREE_TYPE (*t))
	  /* We have to look out here to not drop a required conversion
	     from the rhs to the lhs if *t appears on the lhs or vice-versa
	     if it appears on the rhs.  Thus require strict type
	     compatibility.  */
	  && types_compatible_p (TREE_TYPE (*t), TREE_TYPE (decl)))
	{
	  *t = TREE_OPERAND (TREE_OPERAND (*t, 0), 0);
	  res = true;
	}
    }

  /* Canonicalize TARGET_MEM_REF in particular with respect to
     the indexes becoming constant.  */
  else if (TREE_CODE (*t) == TARGET_MEM_REF)
    {
      tree tem = maybe_fold_tmr (*t);
      if (tem)
	{
	  *t = tem;
	  res = true;
	}
    }

  return res;
}

/* Worker for both fold_stmt and fold_stmt_inplace.  The INPLACE argument
   distinguishes both cases.  */

static bool
fold_stmt_1 (gimple_stmt_iterator *gsi, bool inplace, tree (*valueize) (tree))
{
  bool changed = false;
  gimple stmt = gsi_stmt (*gsi);
  unsigned i;

  /* First do required canonicalization of [TARGET_]MEM_REF addresses
     after propagation.
     ???  This shouldn't be done in generic folding but in the
     propagation helpers which also know whether an address was
     propagated.  */
  switch (gimple_code (stmt))
    {
    case GIMPLE_ASSIGN:
      if (gimple_assign_rhs_class (stmt) == GIMPLE_SINGLE_RHS)
	{
	  tree *rhs = gimple_assign_rhs1_ptr (stmt);
	  if ((REFERENCE_CLASS_P (*rhs)
	       || TREE_CODE (*rhs) == ADDR_EXPR)
	      && maybe_canonicalize_mem_ref_addr (rhs))
	    changed = true;
	  tree *lhs = gimple_assign_lhs_ptr (stmt);
	  if (REFERENCE_CLASS_P (*lhs)
	      && maybe_canonicalize_mem_ref_addr (lhs))
	    changed = true;
	}
      break;
    case GIMPLE_CALL:
      {
	for (i = 0; i < gimple_call_num_args (stmt); ++i)
	  {
	    tree *arg = gimple_call_arg_ptr (stmt, i);
	    if (REFERENCE_CLASS_P (*arg)
		&& maybe_canonicalize_mem_ref_addr (arg))
	      changed = true;
	  }
	tree *lhs = gimple_call_lhs_ptr (stmt);
	if (*lhs
	    && REFERENCE_CLASS_P (*lhs)
	    && maybe_canonicalize_mem_ref_addr (lhs))
	  changed = true;
	break;
      }
    case GIMPLE_ASM:
      {
	gasm *asm_stmt = as_a <gasm *> (stmt);
	for (i = 0; i < gimple_asm_noutputs (asm_stmt); ++i)
	  {
	    tree link = gimple_asm_output_op (asm_stmt, i);
	    tree op = TREE_VALUE (link);
	    if (REFERENCE_CLASS_P (op)
		&& maybe_canonicalize_mem_ref_addr (&TREE_VALUE (link)))
	      changed = true;
	  }
	for (i = 0; i < gimple_asm_ninputs (asm_stmt); ++i)
	  {
	    tree link = gimple_asm_input_op (asm_stmt, i);
	    tree op = TREE_VALUE (link);
	    if ((REFERENCE_CLASS_P (op)
		 || TREE_CODE (op) == ADDR_EXPR)
		&& maybe_canonicalize_mem_ref_addr (&TREE_VALUE (link)))
	      changed = true;
	  }
      }
      break;
    case GIMPLE_DEBUG:
      if (gimple_debug_bind_p (stmt))
	{
	  tree *val = gimple_debug_bind_get_value_ptr (stmt);
	  if (*val
	      && (REFERENCE_CLASS_P (*val)
		  || TREE_CODE (*val) == ADDR_EXPR)
	      && maybe_canonicalize_mem_ref_addr (val))
	    changed = true;
	}
      break;
    default:;
    }

  /* Dispatch to pattern-based folding.  */
  if (!inplace
      || is_gimple_assign (stmt)
      || gimple_code (stmt) == GIMPLE_COND)
    {
      gimple_seq seq = NULL;
      code_helper rcode;
      tree ops[3] = {};
      if (gimple_simplify (stmt, &rcode, ops, inplace ? NULL : &seq, valueize))
	{
	  if (replace_stmt_with_simplification (gsi, rcode, ops, &seq, inplace))
	    changed = true;
	  else
	    gimple_seq_discard (seq);
	}
    }

  stmt = gsi_stmt (*gsi);

  /* Fold the main computation performed by the statement.  */
  switch (gimple_code (stmt))
    {
    case GIMPLE_ASSIGN:
      {
	unsigned old_num_ops = gimple_num_ops (stmt);
	enum tree_code subcode = gimple_assign_rhs_code (stmt);
	tree lhs = gimple_assign_lhs (stmt);
	tree new_rhs;
	/* First canonicalize operand order.  This avoids building new
	   trees if this is the only thing fold would later do.  */
	if ((commutative_tree_code (subcode)
	     || commutative_ternary_tree_code (subcode))
	    && tree_swap_operands_p (gimple_assign_rhs1 (stmt),
				     gimple_assign_rhs2 (stmt), false))
	  {
	    tree tem = gimple_assign_rhs1 (stmt);
	    gimple_assign_set_rhs1 (stmt, gimple_assign_rhs2 (stmt));
	    gimple_assign_set_rhs2 (stmt, tem);
	    changed = true;
	  }
	new_rhs = fold_gimple_assign (gsi);
	if (new_rhs
	    && !useless_type_conversion_p (TREE_TYPE (lhs),
					   TREE_TYPE (new_rhs)))
	  new_rhs = fold_convert (TREE_TYPE (lhs), new_rhs);
	if (new_rhs
	    && (!inplace
		|| get_gimple_rhs_num_ops (TREE_CODE (new_rhs)) < old_num_ops))
	  {
	    gimple_assign_set_rhs_from_tree (gsi, new_rhs);
	    changed = true;
	  }
	break;
      }

    case GIMPLE_COND:
      changed |= fold_gimple_cond (as_a <gcond *> (stmt));
      break;

    case GIMPLE_CALL:
      changed |= gimple_fold_call (gsi, inplace);
      break;

    case GIMPLE_ASM:
      /* Fold *& in asm operands.  */
      {
	gasm *asm_stmt = as_a <gasm *> (stmt);
	size_t noutputs;
	const char **oconstraints;
	const char *constraint;
	bool allows_mem, allows_reg;

	noutputs = gimple_asm_noutputs (asm_stmt);
	oconstraints = XALLOCAVEC (const char *, noutputs);

	for (i = 0; i < gimple_asm_noutputs (asm_stmt); ++i)
	  {
	    tree link = gimple_asm_output_op (asm_stmt, i);
	    tree op = TREE_VALUE (link);
	    oconstraints[i]
	      = TREE_STRING_POINTER (TREE_VALUE (TREE_PURPOSE (link)));
	    if (REFERENCE_CLASS_P (op)
		&& (op = maybe_fold_reference (op, true)) != NULL_TREE)
	      {
		TREE_VALUE (link) = op;
		changed = true;
	      }
	  }
	for (i = 0; i < gimple_asm_ninputs (asm_stmt); ++i)
	  {
	    tree link = gimple_asm_input_op (asm_stmt, i);
	    tree op = TREE_VALUE (link);
	    constraint
	      = TREE_STRING_POINTER (TREE_VALUE (TREE_PURPOSE (link)));
	    parse_input_constraint (&constraint, 0, 0, noutputs, 0,
				    oconstraints, &allows_mem, &allows_reg);
	    if (REFERENCE_CLASS_P (op)
		&& (op = maybe_fold_reference (op, !allows_reg && allows_mem))
		   != NULL_TREE)
	      {
		TREE_VALUE (link) = op;
		changed = true;
	      }
	  }
      }
      break;

    case GIMPLE_DEBUG:
      if (gimple_debug_bind_p (stmt))
	{
	  tree val = gimple_debug_bind_get_value (stmt);
	  if (val
	      && REFERENCE_CLASS_P (val))
	    {
	      tree tem = maybe_fold_reference (val, false);
	      if (tem)
		{
		  gimple_debug_bind_set_value (stmt, tem);
		  changed = true;
		}
	    }
	  else if (val
		   && TREE_CODE (val) == ADDR_EXPR)
	    {
	      tree ref = TREE_OPERAND (val, 0);
	      tree tem = maybe_fold_reference (ref, false);
	      if (tem)
		{
		  tem = build_fold_addr_expr_with_type (tem, TREE_TYPE (val));
		  gimple_debug_bind_set_value (stmt, tem);
		  changed = true;
		}
	    }
	}
      break;

    default:;
    }

  stmt = gsi_stmt (*gsi);

  /* Fold *& on the lhs.  */
  if (gimple_has_lhs (stmt))
    {
      tree lhs = gimple_get_lhs (stmt);
      if (lhs && REFERENCE_CLASS_P (lhs))
	{
	  tree new_lhs = maybe_fold_reference (lhs, true);
	  if (new_lhs)
	    {
	      gimple_set_lhs (stmt, new_lhs);
	      changed = true;
	    }
	}
    }

  return changed;
}

/* Valueziation callback that ends up not following SSA edges.  */

tree
no_follow_ssa_edges (tree)
{
  return NULL_TREE;
}

/* Valueization callback that ends up following single-use SSA edges only.  */

tree
follow_single_use_edges (tree val)
{
  if (TREE_CODE (val) == SSA_NAME
      && !has_single_use (val))
    return NULL_TREE;
  return val;
}

/* Fold the statement pointed to by GSI.  In some cases, this function may
   replace the whole statement with a new one.  Returns true iff folding
   makes any changes.
   The statement pointed to by GSI should be in valid gimple form but may
   be in unfolded state as resulting from for example constant propagation
   which can produce *&x = 0.  */

bool
fold_stmt (gimple_stmt_iterator *gsi)
{
  return fold_stmt_1 (gsi, false, no_follow_ssa_edges);
}

bool
fold_stmt (gimple_stmt_iterator *gsi, tree (*valueize) (tree))
{
  return fold_stmt_1 (gsi, false, valueize);
}

/* Perform the minimal folding on statement *GSI.  Only operations like
   *&x created by constant propagation are handled.  The statement cannot
   be replaced with a new one.  Return true if the statement was
   changed, false otherwise.
   The statement *GSI should be in valid gimple form but may
   be in unfolded state as resulting from for example constant propagation
   which can produce *&x = 0.  */

bool
fold_stmt_inplace (gimple_stmt_iterator *gsi)
{
  gimple stmt = gsi_stmt (*gsi);
  bool changed = fold_stmt_1 (gsi, true, no_follow_ssa_edges);
  gcc_assert (gsi_stmt (*gsi) == stmt);
  return changed;
}

/* Canonicalize and possibly invert the boolean EXPR; return NULL_TREE 
   if EXPR is null or we don't know how.
   If non-null, the result always has boolean type.  */

static tree
canonicalize_bool (tree expr, bool invert)
{
  if (!expr)
    return NULL_TREE;
  else if (invert)
    {
      if (integer_nonzerop (expr))
	return boolean_false_node;
      else if (integer_zerop (expr))
	return boolean_true_node;
      else if (TREE_CODE (expr) == SSA_NAME)
	return fold_build2 (EQ_EXPR, boolean_type_node, expr,
			    build_int_cst (TREE_TYPE (expr), 0));
      else if (TREE_CODE_CLASS (TREE_CODE (expr)) == tcc_comparison)
	return fold_build2 (invert_tree_comparison (TREE_CODE (expr), false),
			    boolean_type_node,
			    TREE_OPERAND (expr, 0),
			    TREE_OPERAND (expr, 1));
      else
	return NULL_TREE;
    }
  else
    {
      if (TREE_CODE (TREE_TYPE (expr)) == BOOLEAN_TYPE)
	return expr;
      if (integer_nonzerop (expr))
	return boolean_true_node;
      else if (integer_zerop (expr))
	return boolean_false_node;
      else if (TREE_CODE (expr) == SSA_NAME)
	return fold_build2 (NE_EXPR, boolean_type_node, expr,
			    build_int_cst (TREE_TYPE (expr), 0));
      else if (TREE_CODE_CLASS (TREE_CODE (expr)) == tcc_comparison)
	return fold_build2 (TREE_CODE (expr),
			    boolean_type_node,
			    TREE_OPERAND (expr, 0),
			    TREE_OPERAND (expr, 1));
      else
	return NULL_TREE;
    }
}

/* Check to see if a boolean expression EXPR is logically equivalent to the
   comparison (OP1 CODE OP2).  Check for various identities involving
   SSA_NAMEs.  */

static bool
same_bool_comparison_p (const_tree expr, enum tree_code code,
			const_tree op1, const_tree op2)
{
  gimple s;

  /* The obvious case.  */
  if (TREE_CODE (expr) == code
      && operand_equal_p (TREE_OPERAND (expr, 0), op1, 0)
      && operand_equal_p (TREE_OPERAND (expr, 1), op2, 0))
    return true;

  /* Check for comparing (name, name != 0) and the case where expr
     is an SSA_NAME with a definition matching the comparison.  */
  if (TREE_CODE (expr) == SSA_NAME
      && TREE_CODE (TREE_TYPE (expr)) == BOOLEAN_TYPE)
    {
      if (operand_equal_p (expr, op1, 0))
	return ((code == NE_EXPR && integer_zerop (op2))
		|| (code == EQ_EXPR && integer_nonzerop (op2)));
      s = SSA_NAME_DEF_STMT (expr);
      if (is_gimple_assign (s)
	  && gimple_assign_rhs_code (s) == code
	  && operand_equal_p (gimple_assign_rhs1 (s), op1, 0)
	  && operand_equal_p (gimple_assign_rhs2 (s), op2, 0))
	return true;
    }

  /* If op1 is of the form (name != 0) or (name == 0), and the definition
     of name is a comparison, recurse.  */
  if (TREE_CODE (op1) == SSA_NAME
      && TREE_CODE (TREE_TYPE (op1)) == BOOLEAN_TYPE)
    {
      s = SSA_NAME_DEF_STMT (op1);
      if (is_gimple_assign (s)
	  && TREE_CODE_CLASS (gimple_assign_rhs_code (s)) == tcc_comparison)
	{
	  enum tree_code c = gimple_assign_rhs_code (s);
	  if ((c == NE_EXPR && integer_zerop (op2))
	      || (c == EQ_EXPR && integer_nonzerop (op2)))
	    return same_bool_comparison_p (expr, c,
					   gimple_assign_rhs1 (s),
					   gimple_assign_rhs2 (s));
	  if ((c == EQ_EXPR && integer_zerop (op2))
	      || (c == NE_EXPR && integer_nonzerop (op2)))
	    return same_bool_comparison_p (expr,
					   invert_tree_comparison (c, false),
					   gimple_assign_rhs1 (s),
					   gimple_assign_rhs2 (s));
	}
    }
  return false;
}

/* Check to see if two boolean expressions OP1 and OP2 are logically
   equivalent.  */

static bool
same_bool_result_p (const_tree op1, const_tree op2)
{
  /* Simple cases first.  */
  if (operand_equal_p (op1, op2, 0))
    return true;

  /* Check the cases where at least one of the operands is a comparison.
     These are a bit smarter than operand_equal_p in that they apply some
     identifies on SSA_NAMEs.  */
  if (TREE_CODE_CLASS (TREE_CODE (op2)) == tcc_comparison
      && same_bool_comparison_p (op1, TREE_CODE (op2),
				 TREE_OPERAND (op2, 0),
				 TREE_OPERAND (op2, 1)))
    return true;
  if (TREE_CODE_CLASS (TREE_CODE (op1)) == tcc_comparison
      && same_bool_comparison_p (op2, TREE_CODE (op1),
				 TREE_OPERAND (op1, 0),
				 TREE_OPERAND (op1, 1)))
    return true;

  /* Default case.  */
  return false;
}

/* Forward declarations for some mutually recursive functions.  */

static tree
and_comparisons_1 (enum tree_code code1, tree op1a, tree op1b,
		   enum tree_code code2, tree op2a, tree op2b);
static tree
and_var_with_comparison (tree var, bool invert,
			 enum tree_code code2, tree op2a, tree op2b);
static tree
and_var_with_comparison_1 (gimple stmt, 
			   enum tree_code code2, tree op2a, tree op2b);
static tree
or_comparisons_1 (enum tree_code code1, tree op1a, tree op1b,
		  enum tree_code code2, tree op2a, tree op2b);
static tree
or_var_with_comparison (tree var, bool invert,
			enum tree_code code2, tree op2a, tree op2b);
static tree
or_var_with_comparison_1 (gimple stmt, 
			  enum tree_code code2, tree op2a, tree op2b);

/* Helper function for and_comparisons_1:  try to simplify the AND of the
   ssa variable VAR with the comparison specified by (OP2A CODE2 OP2B).
   If INVERT is true, invert the value of the VAR before doing the AND.
   Return NULL_EXPR if we can't simplify this to a single expression.  */

static tree
and_var_with_comparison (tree var, bool invert,
			 enum tree_code code2, tree op2a, tree op2b)
{
  tree t;
  gimple stmt = SSA_NAME_DEF_STMT (var);

  /* We can only deal with variables whose definitions are assignments.  */
  if (!is_gimple_assign (stmt))
    return NULL_TREE;
  
  /* If we have an inverted comparison, apply DeMorgan's law and rewrite
     !var AND (op2a code2 op2b) => !(var OR !(op2a code2 op2b))
     Then we only have to consider the simpler non-inverted cases.  */
  if (invert)
    t = or_var_with_comparison_1 (stmt, 
				  invert_tree_comparison (code2, false),
				  op2a, op2b);
  else
    t = and_var_with_comparison_1 (stmt, code2, op2a, op2b);
  return canonicalize_bool (t, invert);
}

/* Try to simplify the AND of the ssa variable defined by the assignment
   STMT with the comparison specified by (OP2A CODE2 OP2B).
   Return NULL_EXPR if we can't simplify this to a single expression.  */

static tree
and_var_with_comparison_1 (gimple stmt,
			   enum tree_code code2, tree op2a, tree op2b)
{
  tree var = gimple_assign_lhs (stmt);
  tree true_test_var = NULL_TREE;
  tree false_test_var = NULL_TREE;
  enum tree_code innercode = gimple_assign_rhs_code (stmt);

  /* Check for identities like (var AND (var == 0)) => false.  */
  if (TREE_CODE (op2a) == SSA_NAME
      && TREE_CODE (TREE_TYPE (var)) == BOOLEAN_TYPE)
    {
      if ((code2 == NE_EXPR && integer_zerop (op2b))
	  || (code2 == EQ_EXPR && integer_nonzerop (op2b)))
	{
	  true_test_var = op2a;
	  if (var == true_test_var)
	    return var;
	}
      else if ((code2 == EQ_EXPR && integer_zerop (op2b))
	       || (code2 == NE_EXPR && integer_nonzerop (op2b)))
	{
	  false_test_var = op2a;
	  if (var == false_test_var)
	    return boolean_false_node;
	}
    }

  /* If the definition is a comparison, recurse on it.  */
  if (TREE_CODE_CLASS (innercode) == tcc_comparison)
    {
      tree t = and_comparisons_1 (innercode,
				  gimple_assign_rhs1 (stmt),
				  gimple_assign_rhs2 (stmt),
				  code2,
				  op2a,
				  op2b);
      if (t)
	return t;
    }

  /* If the definition is an AND or OR expression, we may be able to
     simplify by reassociating.  */
  if (TREE_CODE (TREE_TYPE (var)) == BOOLEAN_TYPE
      && (innercode == BIT_AND_EXPR || innercode == BIT_IOR_EXPR))
    {
      tree inner1 = gimple_assign_rhs1 (stmt);
      tree inner2 = gimple_assign_rhs2 (stmt);
      gimple s;
      tree t;
      tree partial = NULL_TREE;
      bool is_and = (innercode == BIT_AND_EXPR);
      
      /* Check for boolean identities that don't require recursive examination
	 of inner1/inner2:
	 inner1 AND (inner1 AND inner2) => inner1 AND inner2 => var
	 inner1 AND (inner1 OR inner2) => inner1
	 !inner1 AND (inner1 AND inner2) => false
	 !inner1 AND (inner1 OR inner2) => !inner1 AND inner2
         Likewise for similar cases involving inner2.  */
      if (inner1 == true_test_var)
	return (is_and ? var : inner1);
      else if (inner2 == true_test_var)
	return (is_and ? var : inner2);
      else if (inner1 == false_test_var)
	return (is_and
		? boolean_false_node
		: and_var_with_comparison (inner2, false, code2, op2a, op2b));
      else if (inner2 == false_test_var)
	return (is_and
		? boolean_false_node
		: and_var_with_comparison (inner1, false, code2, op2a, op2b));

      /* Next, redistribute/reassociate the AND across the inner tests.
	 Compute the first partial result, (inner1 AND (op2a code op2b))  */
      if (TREE_CODE (inner1) == SSA_NAME
	  && is_gimple_assign (s = SSA_NAME_DEF_STMT (inner1))
	  && TREE_CODE_CLASS (gimple_assign_rhs_code (s)) == tcc_comparison
	  && (t = maybe_fold_and_comparisons (gimple_assign_rhs_code (s),
					      gimple_assign_rhs1 (s),
					      gimple_assign_rhs2 (s),
					      code2, op2a, op2b)))
	{
	  /* Handle the AND case, where we are reassociating:
	     (inner1 AND inner2) AND (op2a code2 op2b)
	     => (t AND inner2)
	     If the partial result t is a constant, we win.  Otherwise
	     continue on to try reassociating with the other inner test.  */
	  if (is_and)
	    {
	      if (integer_onep (t))
		return inner2;
	      else if (integer_zerop (t))
		return boolean_false_node;
	    }

	  /* Handle the OR case, where we are redistributing:
	     (inner1 OR inner2) AND (op2a code2 op2b)
	     => (t OR (inner2 AND (op2a code2 op2b)))  */
	  else if (integer_onep (t))
	    return boolean_true_node;

	  /* Save partial result for later.  */
	  partial = t;
	}
      
      /* Compute the second partial result, (inner2 AND (op2a code op2b)) */
      if (TREE_CODE (inner2) == SSA_NAME
	  && is_gimple_assign (s = SSA_NAME_DEF_STMT (inner2))
	  && TREE_CODE_CLASS (gimple_assign_rhs_code (s)) == tcc_comparison
	  && (t = maybe_fold_and_comparisons (gimple_assign_rhs_code (s),
					      gimple_assign_rhs1 (s),
					      gimple_assign_rhs2 (s),
					      code2, op2a, op2b)))
	{
	  /* Handle the AND case, where we are reassociating:
	     (inner1 AND inner2) AND (op2a code2 op2b)
	     => (inner1 AND t)  */
	  if (is_and)
	    {
	      if (integer_onep (t))
		return inner1;
	      else if (integer_zerop (t))
		return boolean_false_node;
	      /* If both are the same, we can apply the identity
		 (x AND x) == x.  */
	      else if (partial && same_bool_result_p (t, partial))
		return t;
	    }

	  /* Handle the OR case. where we are redistributing:
	     (inner1 OR inner2) AND (op2a code2 op2b)
	     => (t OR (inner1 AND (op2a code2 op2b)))
	     => (t OR partial)  */
	  else
	    {
	      if (integer_onep (t))
		return boolean_true_node;
	      else if (partial)
		{
		  /* We already got a simplification for the other
		     operand to the redistributed OR expression.  The
		     interesting case is when at least one is false.
		     Or, if both are the same, we can apply the identity
		     (x OR x) == x.  */
		  if (integer_zerop (partial))
		    return t;
		  else if (integer_zerop (t))
		    return partial;
		  else if (same_bool_result_p (t, partial))
		    return t;
		}
	    }
	}
    }
  return NULL_TREE;
}

/* Try to simplify the AND of two comparisons defined by
   (OP1A CODE1 OP1B) and (OP2A CODE2 OP2B), respectively.
   If this can be done without constructing an intermediate value,
   return the resulting tree; otherwise NULL_TREE is returned.
   This function is deliberately asymmetric as it recurses on SSA_DEFs
   in the first comparison but not the second.  */

static tree
and_comparisons_1 (enum tree_code code1, tree op1a, tree op1b,
		   enum tree_code code2, tree op2a, tree op2b)
{
  tree truth_type = truth_type_for (TREE_TYPE (op1a));

  /* First check for ((x CODE1 y) AND (x CODE2 y)).  */
  if (operand_equal_p (op1a, op2a, 0)
      && operand_equal_p (op1b, op2b, 0))
    {
      /* Result will be either NULL_TREE, or a combined comparison.  */
      tree t = combine_comparisons (UNKNOWN_LOCATION,
				    TRUTH_ANDIF_EXPR, code1, code2,
				    truth_type, op1a, op1b);
      if (t)
	return t;
    }

  /* Likewise the swapped case of the above.  */
  if (operand_equal_p (op1a, op2b, 0)
      && operand_equal_p (op1b, op2a, 0))
    {
      /* Result will be either NULL_TREE, or a combined comparison.  */
      tree t = combine_comparisons (UNKNOWN_LOCATION,
				    TRUTH_ANDIF_EXPR, code1,
				    swap_tree_comparison (code2),
				    truth_type, op1a, op1b);
      if (t)
	return t;
    }

  /* If both comparisons are of the same value against constants, we might
     be able to merge them.  */
  if (operand_equal_p (op1a, op2a, 0)
      && TREE_CODE (op1b) == INTEGER_CST
      && TREE_CODE (op2b) == INTEGER_CST)
    {
      int cmp = tree_int_cst_compare (op1b, op2b);

      /* If we have (op1a == op1b), we should either be able to
	 return that or FALSE, depending on whether the constant op1b
	 also satisfies the other comparison against op2b.  */
      if (code1 == EQ_EXPR)
	{
	  bool done = true;
	  bool val;
	  switch (code2)
	    {
	    case EQ_EXPR: val = (cmp == 0); break;
	    case NE_EXPR: val = (cmp != 0); break;
	    case LT_EXPR: val = (cmp < 0); break;
	    case GT_EXPR: val = (cmp > 0); break;
	    case LE_EXPR: val = (cmp <= 0); break;
	    case GE_EXPR: val = (cmp >= 0); break;
	    default: done = false;
	    }
	  if (done)
	    {
	      if (val)
		return fold_build2 (code1, boolean_type_node, op1a, op1b);
	      else
		return boolean_false_node;
	    }
	}
      /* Likewise if the second comparison is an == comparison.  */
      else if (code2 == EQ_EXPR)
	{
	  bool done = true;
	  bool val;
	  switch (code1)
	    {
	    case EQ_EXPR: val = (cmp == 0); break;
	    case NE_EXPR: val = (cmp != 0); break;
	    case LT_EXPR: val = (cmp > 0); break;
	    case GT_EXPR: val = (cmp < 0); break;
	    case LE_EXPR: val = (cmp >= 0); break;
	    case GE_EXPR: val = (cmp <= 0); break;
	    default: done = false;
	    }
	  if (done)
	    {
	      if (val)
		return fold_build2 (code2, boolean_type_node, op2a, op2b);
	      else
		return boolean_false_node;
	    }
	}

      /* Same business with inequality tests.  */
      else if (code1 == NE_EXPR)
	{
	  bool val;
	  switch (code2)
	    {
	    case EQ_EXPR: val = (cmp != 0); break;
	    case NE_EXPR: val = (cmp == 0); break;
	    case LT_EXPR: val = (cmp >= 0); break;
	    case GT_EXPR: val = (cmp <= 0); break;
	    case LE_EXPR: val = (cmp > 0); break;
	    case GE_EXPR: val = (cmp < 0); break;
	    default:
	      val = false;
	    }
	  if (val)
	    return fold_build2 (code2, boolean_type_node, op2a, op2b);
	}
      else if (code2 == NE_EXPR)
	{
	  bool val;
	  switch (code1)
	    {
	    case EQ_EXPR: val = (cmp == 0); break;
	    case NE_EXPR: val = (cmp != 0); break;
	    case LT_EXPR: val = (cmp <= 0); break;
	    case GT_EXPR: val = (cmp >= 0); break;
	    case LE_EXPR: val = (cmp < 0); break;
	    case GE_EXPR: val = (cmp > 0); break;
	    default:
	      val = false;
	    }
	  if (val)
	    return fold_build2 (code1, boolean_type_node, op1a, op1b);
	}

      /* Chose the more restrictive of two < or <= comparisons.  */
      else if ((code1 == LT_EXPR || code1 == LE_EXPR)
	       && (code2 == LT_EXPR || code2 == LE_EXPR))
	{
	  if ((cmp < 0) || (cmp == 0 && code1 == LT_EXPR))
	    return fold_build2 (code1, boolean_type_node, op1a, op1b);
	  else
	    return fold_build2 (code2, boolean_type_node, op2a, op2b);
	}

      /* Likewise chose the more restrictive of two > or >= comparisons.  */
      else if ((code1 == GT_EXPR || code1 == GE_EXPR)
	       && (code2 == GT_EXPR || code2 == GE_EXPR))
	{
	  if ((cmp > 0) || (cmp == 0 && code1 == GT_EXPR))
	    return fold_build2 (code1, boolean_type_node, op1a, op1b);
	  else
	    return fold_build2 (code2, boolean_type_node, op2a, op2b);
	}

      /* Check for singleton ranges.  */
      else if (cmp == 0
	       && ((code1 == LE_EXPR && code2 == GE_EXPR)
		   || (code1 == GE_EXPR && code2 == LE_EXPR)))
	return fold_build2 (EQ_EXPR, boolean_type_node, op1a, op2b);

      /* Check for disjoint ranges. */
      else if (cmp <= 0
	       && (code1 == LT_EXPR || code1 == LE_EXPR)
	       && (code2 == GT_EXPR || code2 == GE_EXPR))
	return boolean_false_node;
      else if (cmp >= 0
	       && (code1 == GT_EXPR || code1 == GE_EXPR)
	       && (code2 == LT_EXPR || code2 == LE_EXPR))
	return boolean_false_node;
    }

  /* Perhaps the first comparison is (NAME != 0) or (NAME == 1) where
     NAME's definition is a truth value.  See if there are any simplifications
     that can be done against the NAME's definition.  */
  if (TREE_CODE (op1a) == SSA_NAME
      && (code1 == NE_EXPR || code1 == EQ_EXPR)
      && (integer_zerop (op1b) || integer_onep (op1b)))
    {
      bool invert = ((code1 == EQ_EXPR && integer_zerop (op1b))
		     || (code1 == NE_EXPR && integer_onep (op1b)));
      gimple stmt = SSA_NAME_DEF_STMT (op1a);
      switch (gimple_code (stmt))
	{
	case GIMPLE_ASSIGN:
	  /* Try to simplify by copy-propagating the definition.  */
	  return and_var_with_comparison (op1a, invert, code2, op2a, op2b);

	case GIMPLE_PHI:
	  /* If every argument to the PHI produces the same result when
	     ANDed with the second comparison, we win.
	     Do not do this unless the type is bool since we need a bool
	     result here anyway.  */
	  if (TREE_CODE (TREE_TYPE (op1a)) == BOOLEAN_TYPE)
	    {
	      tree result = NULL_TREE;
	      unsigned i;
	      for (i = 0; i < gimple_phi_num_args (stmt); i++)
		{
		  tree arg = gimple_phi_arg_def (stmt, i);
		  
		  /* If this PHI has itself as an argument, ignore it.
		     If all the other args produce the same result,
		     we're still OK.  */
		  if (arg == gimple_phi_result (stmt))
		    continue;
		  else if (TREE_CODE (arg) == INTEGER_CST)
		    {
		      if (invert ? integer_nonzerop (arg) : integer_zerop (arg))
			{
			  if (!result)
			    result = boolean_false_node;
			  else if (!integer_zerop (result))
			    return NULL_TREE;
			}
		      else if (!result)
			result = fold_build2 (code2, boolean_type_node,
					      op2a, op2b);
		      else if (!same_bool_comparison_p (result,
							code2, op2a, op2b))
			return NULL_TREE;
		    }
		  else if (TREE_CODE (arg) == SSA_NAME
			   && !SSA_NAME_IS_DEFAULT_DEF (arg))
		    {
		      tree temp;
		      gimple def_stmt = SSA_NAME_DEF_STMT (arg);
		      /* In simple cases we can look through PHI nodes,
			 but we have to be careful with loops.
			 See PR49073.  */
		      if (! dom_info_available_p (CDI_DOMINATORS)
			  || gimple_bb (def_stmt) == gimple_bb (stmt)
			  || dominated_by_p (CDI_DOMINATORS,
					     gimple_bb (def_stmt),
					     gimple_bb (stmt)))
			return NULL_TREE;
		      temp = and_var_with_comparison (arg, invert, code2,
						      op2a, op2b);
		      if (!temp)
			return NULL_TREE;
		      else if (!result)
			result = temp;
		      else if (!same_bool_result_p (result, temp))
			return NULL_TREE;
		    }
		  else
		    return NULL_TREE;
		}
	      return result;
	    }

	default:
	  break;
	}
    }
  return NULL_TREE;
}

/* Try to simplify the AND of two comparisons, specified by
   (OP1A CODE1 OP1B) and (OP2B CODE2 OP2B), respectively.
   If this can be simplified to a single expression (without requiring
   introducing more SSA variables to hold intermediate values),
   return the resulting tree.  Otherwise return NULL_TREE.
   If the result expression is non-null, it has boolean type.  */

tree
maybe_fold_and_comparisons (enum tree_code code1, tree op1a, tree op1b,
			    enum tree_code code2, tree op2a, tree op2b)
{
  tree t = and_comparisons_1 (code1, op1a, op1b, code2, op2a, op2b);
  if (t)
    return t;
  else
    return and_comparisons_1 (code2, op2a, op2b, code1, op1a, op1b);
}

/* Helper function for or_comparisons_1:  try to simplify the OR of the
   ssa variable VAR with the comparison specified by (OP2A CODE2 OP2B).
   If INVERT is true, invert the value of VAR before doing the OR.
   Return NULL_EXPR if we can't simplify this to a single expression.  */

static tree
or_var_with_comparison (tree var, bool invert,
			enum tree_code code2, tree op2a, tree op2b)
{
  tree t;
  gimple stmt = SSA_NAME_DEF_STMT (var);

  /* We can only deal with variables whose definitions are assignments.  */
  if (!is_gimple_assign (stmt))
    return NULL_TREE;
  
  /* If we have an inverted comparison, apply DeMorgan's law and rewrite
     !var OR (op2a code2 op2b) => !(var AND !(op2a code2 op2b))
     Then we only have to consider the simpler non-inverted cases.  */
  if (invert)
    t = and_var_with_comparison_1 (stmt, 
				   invert_tree_comparison (code2, false),
				   op2a, op2b);
  else
    t = or_var_with_comparison_1 (stmt, code2, op2a, op2b);
  return canonicalize_bool (t, invert);
}

/* Try to simplify the OR of the ssa variable defined by the assignment
   STMT with the comparison specified by (OP2A CODE2 OP2B).
   Return NULL_EXPR if we can't simplify this to a single expression.  */

static tree
or_var_with_comparison_1 (gimple stmt,
			  enum tree_code code2, tree op2a, tree op2b)
{
  tree var = gimple_assign_lhs (stmt);
  tree true_test_var = NULL_TREE;
  tree false_test_var = NULL_TREE;
  enum tree_code innercode = gimple_assign_rhs_code (stmt);

  /* Check for identities like (var OR (var != 0)) => true .  */
  if (TREE_CODE (op2a) == SSA_NAME
      && TREE_CODE (TREE_TYPE (var)) == BOOLEAN_TYPE)
    {
      if ((code2 == NE_EXPR && integer_zerop (op2b))
	  || (code2 == EQ_EXPR && integer_nonzerop (op2b)))
	{
	  true_test_var = op2a;
	  if (var == true_test_var)
	    return var;
	}
      else if ((code2 == EQ_EXPR && integer_zerop (op2b))
	       || (code2 == NE_EXPR && integer_nonzerop (op2b)))
	{
	  false_test_var = op2a;
	  if (var == false_test_var)
	    return boolean_true_node;
	}
    }

  /* If the definition is a comparison, recurse on it.  */
  if (TREE_CODE_CLASS (innercode) == tcc_comparison)
    {
      tree t = or_comparisons_1 (innercode,
				 gimple_assign_rhs1 (stmt),
				 gimple_assign_rhs2 (stmt),
				 code2,
				 op2a,
				 op2b);
      if (t)
	return t;
    }
  
  /* If the definition is an AND or OR expression, we may be able to
     simplify by reassociating.  */
  if (TREE_CODE (TREE_TYPE (var)) == BOOLEAN_TYPE
      && (innercode == BIT_AND_EXPR || innercode == BIT_IOR_EXPR))
    {
      tree inner1 = gimple_assign_rhs1 (stmt);
      tree inner2 = gimple_assign_rhs2 (stmt);
      gimple s;
      tree t;
      tree partial = NULL_TREE;
      bool is_or = (innercode == BIT_IOR_EXPR);
      
      /* Check for boolean identities that don't require recursive examination
	 of inner1/inner2:
	 inner1 OR (inner1 OR inner2) => inner1 OR inner2 => var
	 inner1 OR (inner1 AND inner2) => inner1
	 !inner1 OR (inner1 OR inner2) => true
	 !inner1 OR (inner1 AND inner2) => !inner1 OR inner2
      */
      if (inner1 == true_test_var)
	return (is_or ? var : inner1);
      else if (inner2 == true_test_var)
	return (is_or ? var : inner2);
      else if (inner1 == false_test_var)
	return (is_or
		? boolean_true_node
		: or_var_with_comparison (inner2, false, code2, op2a, op2b));
      else if (inner2 == false_test_var)
	return (is_or
		? boolean_true_node
		: or_var_with_comparison (inner1, false, code2, op2a, op2b));
      
      /* Next, redistribute/reassociate the OR across the inner tests.
	 Compute the first partial result, (inner1 OR (op2a code op2b))  */
      if (TREE_CODE (inner1) == SSA_NAME
	  && is_gimple_assign (s = SSA_NAME_DEF_STMT (inner1))
	  && TREE_CODE_CLASS (gimple_assign_rhs_code (s)) == tcc_comparison
	  && (t = maybe_fold_or_comparisons (gimple_assign_rhs_code (s),
					     gimple_assign_rhs1 (s),
					     gimple_assign_rhs2 (s),
					     code2, op2a, op2b)))
	{
	  /* Handle the OR case, where we are reassociating:
	     (inner1 OR inner2) OR (op2a code2 op2b)
	     => (t OR inner2)
	     If the partial result t is a constant, we win.  Otherwise
	     continue on to try reassociating with the other inner test.  */
	  if (is_or)
	    {
	      if (integer_onep (t))
		return boolean_true_node;
	      else if (integer_zerop (t))
		return inner2;
	    }
	  
	  /* Handle the AND case, where we are redistributing:
	     (inner1 AND inner2) OR (op2a code2 op2b)
	     => (t AND (inner2 OR (op2a code op2b)))  */
	  else if (integer_zerop (t))
	    return boolean_false_node;

	  /* Save partial result for later.  */
	  partial = t;
	}
      
      /* Compute the second partial result, (inner2 OR (op2a code op2b)) */
      if (TREE_CODE (inner2) == SSA_NAME
	  && is_gimple_assign (s = SSA_NAME_DEF_STMT (inner2))
	  && TREE_CODE_CLASS (gimple_assign_rhs_code (s)) == tcc_comparison
	  && (t = maybe_fold_or_comparisons (gimple_assign_rhs_code (s),
					     gimple_assign_rhs1 (s),
					     gimple_assign_rhs2 (s),
					     code2, op2a, op2b)))
	{
	  /* Handle the OR case, where we are reassociating:
	     (inner1 OR inner2) OR (op2a code2 op2b)
	     => (inner1 OR t)
	     => (t OR partial)  */
	  if (is_or)
	    {
	      if (integer_zerop (t))
		return inner1;
	      else if (integer_onep (t))
		return boolean_true_node;
	      /* If both are the same, we can apply the identity
		 (x OR x) == x.  */
	      else if (partial && same_bool_result_p (t, partial))
		return t;
	    }
	  
	  /* Handle the AND case, where we are redistributing:
	     (inner1 AND inner2) OR (op2a code2 op2b)
	     => (t AND (inner1 OR (op2a code2 op2b)))
	     => (t AND partial)  */
	  else 
	    {
	      if (integer_zerop (t))
		return boolean_false_node;
	      else if (partial)
		{
		  /* We already got a simplification for the other
		     operand to the redistributed AND expression.  The
		     interesting case is when at least one is true.
		     Or, if both are the same, we can apply the identity
		     (x AND x) == x.  */
		  if (integer_onep (partial))
		    return t;
		  else if (integer_onep (t))
		    return partial;
		  else if (same_bool_result_p (t, partial))
		    return t;
		}
	    }
	}
    }
  return NULL_TREE;
}

/* Try to simplify the OR of two comparisons defined by
   (OP1A CODE1 OP1B) and (OP2A CODE2 OP2B), respectively.
   If this can be done without constructing an intermediate value,
   return the resulting tree; otherwise NULL_TREE is returned.
   This function is deliberately asymmetric as it recurses on SSA_DEFs
   in the first comparison but not the second.  */

static tree
or_comparisons_1 (enum tree_code code1, tree op1a, tree op1b,
		  enum tree_code code2, tree op2a, tree op2b)
{
  tree truth_type = truth_type_for (TREE_TYPE (op1a));

  /* First check for ((x CODE1 y) OR (x CODE2 y)).  */
  if (operand_equal_p (op1a, op2a, 0)
      && operand_equal_p (op1b, op2b, 0))
    {
      /* Result will be either NULL_TREE, or a combined comparison.  */
      tree t = combine_comparisons (UNKNOWN_LOCATION,
				    TRUTH_ORIF_EXPR, code1, code2,
				    truth_type, op1a, op1b);
      if (t)
	return t;
    }

  /* Likewise the swapped case of the above.  */
  if (operand_equal_p (op1a, op2b, 0)
      && operand_equal_p (op1b, op2a, 0))
    {
      /* Result will be either NULL_TREE, or a combined comparison.  */
      tree t = combine_comparisons (UNKNOWN_LOCATION,
				    TRUTH_ORIF_EXPR, code1,
				    swap_tree_comparison (code2),
				    truth_type, op1a, op1b);
      if (t)
	return t;
    }

  /* If both comparisons are of the same value against constants, we might
     be able to merge them.  */
  if (operand_equal_p (op1a, op2a, 0)
      && TREE_CODE (op1b) == INTEGER_CST
      && TREE_CODE (op2b) == INTEGER_CST)
    {
      int cmp = tree_int_cst_compare (op1b, op2b);

      /* If we have (op1a != op1b), we should either be able to
	 return that or TRUE, depending on whether the constant op1b
	 also satisfies the other comparison against op2b.  */
      if (code1 == NE_EXPR)
	{
	  bool done = true;
	  bool val;
	  switch (code2)
	    {
	    case EQ_EXPR: val = (cmp == 0); break;
	    case NE_EXPR: val = (cmp != 0); break;
	    case LT_EXPR: val = (cmp < 0); break;
	    case GT_EXPR: val = (cmp > 0); break;
	    case LE_EXPR: val = (cmp <= 0); break;
	    case GE_EXPR: val = (cmp >= 0); break;
	    default: done = false;
	    }
	  if (done)
	    {
	      if (val)
		return boolean_true_node;
	      else
		return fold_build2 (code1, boolean_type_node, op1a, op1b);
	    }
	}
      /* Likewise if the second comparison is a != comparison.  */
      else if (code2 == NE_EXPR)
	{
	  bool done = true;
	  bool val;
	  switch (code1)
	    {
	    case EQ_EXPR: val = (cmp == 0); break;
	    case NE_EXPR: val = (cmp != 0); break;
	    case LT_EXPR: val = (cmp > 0); break;
	    case GT_EXPR: val = (cmp < 0); break;
	    case LE_EXPR: val = (cmp >= 0); break;
	    case GE_EXPR: val = (cmp <= 0); break;
	    default: done = false;
	    }
	  if (done)
	    {
	      if (val)
		return boolean_true_node;
	      else
		return fold_build2 (code2, boolean_type_node, op2a, op2b);
	    }
	}

      /* See if an equality test is redundant with the other comparison.  */
      else if (code1 == EQ_EXPR)
	{
	  bool val;
	  switch (code2)
	    {
	    case EQ_EXPR: val = (cmp == 0); break;
	    case NE_EXPR: val = (cmp != 0); break;
	    case LT_EXPR: val = (cmp < 0); break;
	    case GT_EXPR: val = (cmp > 0); break;
	    case LE_EXPR: val = (cmp <= 0); break;
	    case GE_EXPR: val = (cmp >= 0); break;
	    default:
	      val = false;
	    }
	  if (val)
	    return fold_build2 (code2, boolean_type_node, op2a, op2b);
	}
      else if (code2 == EQ_EXPR)
	{
	  bool val;
	  switch (code1)
	    {
	    case EQ_EXPR: val = (cmp == 0); break;
	    case NE_EXPR: val = (cmp != 0); break;
	    case LT_EXPR: val = (cmp > 0); break;
	    case GT_EXPR: val = (cmp < 0); break;
	    case LE_EXPR: val = (cmp >= 0); break;
	    case GE_EXPR: val = (cmp <= 0); break;
	    default:
	      val = false;
	    }
	  if (val)
	    return fold_build2 (code1, boolean_type_node, op1a, op1b);
	}

      /* Chose the less restrictive of two < or <= comparisons.  */
      else if ((code1 == LT_EXPR || code1 == LE_EXPR)
	       && (code2 == LT_EXPR || code2 == LE_EXPR))
	{
	  if ((cmp < 0) || (cmp == 0 && code1 == LT_EXPR))
	    return fold_build2 (code2, boolean_type_node, op2a, op2b);
	  else
	    return fold_build2 (code1, boolean_type_node, op1a, op1b);
	}

      /* Likewise chose the less restrictive of two > or >= comparisons.  */
      else if ((code1 == GT_EXPR || code1 == GE_EXPR)
	       && (code2 == GT_EXPR || code2 == GE_EXPR))
	{
	  if ((cmp > 0) || (cmp == 0 && code1 == GT_EXPR))
	    return fold_build2 (code2, boolean_type_node, op2a, op2b);
	  else
	    return fold_build2 (code1, boolean_type_node, op1a, op1b);
	}

      /* Check for singleton ranges.  */
      else if (cmp == 0
	       && ((code1 == LT_EXPR && code2 == GT_EXPR)
		   || (code1 == GT_EXPR && code2 == LT_EXPR)))
	return fold_build2 (NE_EXPR, boolean_type_node, op1a, op2b);

      /* Check for less/greater pairs that don't restrict the range at all.  */
      else if (cmp >= 0
	       && (code1 == LT_EXPR || code1 == LE_EXPR)
	       && (code2 == GT_EXPR || code2 == GE_EXPR))
	return boolean_true_node;
      else if (cmp <= 0
	       && (code1 == GT_EXPR || code1 == GE_EXPR)
	       && (code2 == LT_EXPR || code2 == LE_EXPR))
	return boolean_true_node;
    }

  /* Perhaps the first comparison is (NAME != 0) or (NAME == 1) where
     NAME's definition is a truth value.  See if there are any simplifications
     that can be done against the NAME's definition.  */
  if (TREE_CODE (op1a) == SSA_NAME
      && (code1 == NE_EXPR || code1 == EQ_EXPR)
      && (integer_zerop (op1b) || integer_onep (op1b)))
    {
      bool invert = ((code1 == EQ_EXPR && integer_zerop (op1b))
		     || (code1 == NE_EXPR && integer_onep (op1b)));
      gimple stmt = SSA_NAME_DEF_STMT (op1a);
      switch (gimple_code (stmt))
	{
	case GIMPLE_ASSIGN:
	  /* Try to simplify by copy-propagating the definition.  */
	  return or_var_with_comparison (op1a, invert, code2, op2a, op2b);

	case GIMPLE_PHI:
	  /* If every argument to the PHI produces the same result when
	     ORed with the second comparison, we win.
	     Do not do this unless the type is bool since we need a bool
	     result here anyway.  */
	  if (TREE_CODE (TREE_TYPE (op1a)) == BOOLEAN_TYPE)
	    {
	      tree result = NULL_TREE;
	      unsigned i;
	      for (i = 0; i < gimple_phi_num_args (stmt); i++)
		{
		  tree arg = gimple_phi_arg_def (stmt, i);
		  
		  /* If this PHI has itself as an argument, ignore it.
		     If all the other args produce the same result,
		     we're still OK.  */
		  if (arg == gimple_phi_result (stmt))
		    continue;
		  else if (TREE_CODE (arg) == INTEGER_CST)
		    {
		      if (invert ? integer_zerop (arg) : integer_nonzerop (arg))
			{
			  if (!result)
			    result = boolean_true_node;
			  else if (!integer_onep (result))
			    return NULL_TREE;
			}
		      else if (!result)
			result = fold_build2 (code2, boolean_type_node,
					      op2a, op2b);
		      else if (!same_bool_comparison_p (result,
							code2, op2a, op2b))
			return NULL_TREE;
		    }
		  else if (TREE_CODE (arg) == SSA_NAME
			   && !SSA_NAME_IS_DEFAULT_DEF (arg))
		    {
		      tree temp;
		      gimple def_stmt = SSA_NAME_DEF_STMT (arg);
		      /* In simple cases we can look through PHI nodes,
			 but we have to be careful with loops.
			 See PR49073.  */
		      if (! dom_info_available_p (CDI_DOMINATORS)
			  || gimple_bb (def_stmt) == gimple_bb (stmt)
			  || dominated_by_p (CDI_DOMINATORS,
					     gimple_bb (def_stmt),
					     gimple_bb (stmt)))
			return NULL_TREE;
		      temp = or_var_with_comparison (arg, invert, code2,
						     op2a, op2b);
		      if (!temp)
			return NULL_TREE;
		      else if (!result)
			result = temp;
		      else if (!same_bool_result_p (result, temp))
			return NULL_TREE;
		    }
		  else
		    return NULL_TREE;
		}
	      return result;
	    }

	default:
	  break;
	}
    }
  return NULL_TREE;
}

/* Try to simplify the OR of two comparisons, specified by
   (OP1A CODE1 OP1B) and (OP2B CODE2 OP2B), respectively.
   If this can be simplified to a single expression (without requiring
   introducing more SSA variables to hold intermediate values),
   return the resulting tree.  Otherwise return NULL_TREE.
   If the result expression is non-null, it has boolean type.  */

tree
maybe_fold_or_comparisons (enum tree_code code1, tree op1a, tree op1b,
			   enum tree_code code2, tree op2a, tree op2b)
{
  tree t = or_comparisons_1 (code1, op1a, op1b, code2, op2a, op2b);
  if (t)
    return t;
  else
    return or_comparisons_1 (code2, op2a, op2b, code1, op1a, op1b);
}


/* Fold STMT to a constant using VALUEIZE to valueize SSA names.

   Either NULL_TREE, a simplified but non-constant or a constant
   is returned.

   ???  This should go into a gimple-fold-inline.h file to be eventually
   privatized with the single valueize function used in the various TUs
   to avoid the indirect function call overhead.  */

tree
gimple_fold_stmt_to_constant_1 (gimple stmt, tree (*valueize) (tree),
				tree (*gvalueize) (tree))
{
  code_helper rcode;
  tree ops[3] = {};
  /* ???  The SSA propagators do not correctly deal with following SSA use-def
     edges if there are intermediate VARYING defs.  For this reason
     do not follow SSA edges here even though SCCVN can technically
     just deal fine with that.  */
  if (gimple_simplify (stmt, &rcode, ops, NULL, gvalueize)
      && rcode.is_tree_code ()
      && (TREE_CODE_LENGTH ((tree_code) rcode) == 0
	  || ((tree_code) rcode) == ADDR_EXPR)
      && is_gimple_val (ops[0]))
    {
      tree res = ops[0];
      if (dump_file && dump_flags & TDF_DETAILS)
	{
	  fprintf (dump_file, "Match-and-simplified ");
	  print_gimple_expr (dump_file, stmt, 0, TDF_SLIM);
	  fprintf (dump_file, " to ");
	  print_generic_expr (dump_file, res, 0);
	  fprintf (dump_file, "\n");
	}
      return res;
    }

  location_t loc = gimple_location (stmt);
  switch (gimple_code (stmt))
    {
    case GIMPLE_ASSIGN:
      {
        enum tree_code subcode = gimple_assign_rhs_code (stmt);

        switch (get_gimple_rhs_class (subcode))
          {
          case GIMPLE_SINGLE_RHS:
            {
              tree rhs = gimple_assign_rhs1 (stmt);
              enum tree_code_class kind = TREE_CODE_CLASS (subcode);

              if (TREE_CODE (rhs) == SSA_NAME)
                {
                  /* If the RHS is an SSA_NAME, return its known constant value,
                     if any.  */
                  return (*valueize) (rhs);
                }
	      /* Handle propagating invariant addresses into address
		 operations.  */
	      else if (TREE_CODE (rhs) == ADDR_EXPR
		       && !is_gimple_min_invariant (rhs))
		{
		  HOST_WIDE_INT offset = 0;
		  tree base;
		  base = get_addr_base_and_unit_offset_1 (TREE_OPERAND (rhs, 0),
							  &offset,
							  valueize);
		  if (base
		      && (CONSTANT_CLASS_P (base)
			  || decl_address_invariant_p (base)))
		    return build_invariant_address (TREE_TYPE (rhs),
						    base, offset);
		}
	      else if (TREE_CODE (rhs) == CONSTRUCTOR
		       && TREE_CODE (TREE_TYPE (rhs)) == VECTOR_TYPE
		       && (CONSTRUCTOR_NELTS (rhs)
			   == TYPE_VECTOR_SUBPARTS (TREE_TYPE (rhs))))
		{
		  unsigned i;
		  tree val, *vec;

		  vec = XALLOCAVEC (tree,
				    TYPE_VECTOR_SUBPARTS (TREE_TYPE (rhs)));
		  FOR_EACH_CONSTRUCTOR_VALUE (CONSTRUCTOR_ELTS (rhs), i, val)
		    {
		      val = (*valueize) (val);
		      if (TREE_CODE (val) == INTEGER_CST
			  || TREE_CODE (val) == REAL_CST
			  || TREE_CODE (val) == FIXED_CST)
			vec[i] = val;
		      else
			return NULL_TREE;
		    }

		  return build_vector (TREE_TYPE (rhs), vec);
		}
	      if (subcode == OBJ_TYPE_REF)
		{
		  tree val = (*valueize) (OBJ_TYPE_REF_EXPR (rhs));
		  /* If callee is constant, we can fold away the wrapper.  */
		  if (is_gimple_min_invariant (val))
		    return val;
		}

              if (kind == tcc_reference)
		{
		  if ((TREE_CODE (rhs) == VIEW_CONVERT_EXPR
		       || TREE_CODE (rhs) == REALPART_EXPR
		       || TREE_CODE (rhs) == IMAGPART_EXPR)
		      && TREE_CODE (TREE_OPERAND (rhs, 0)) == SSA_NAME)
		    {
		      tree val = (*valueize) (TREE_OPERAND (rhs, 0));
		      return fold_unary_loc (EXPR_LOCATION (rhs),
					     TREE_CODE (rhs),
					     TREE_TYPE (rhs), val);
		    }
		  else if (TREE_CODE (rhs) == BIT_FIELD_REF
			   && TREE_CODE (TREE_OPERAND (rhs, 0)) == SSA_NAME)
		    {
		      tree val = (*valueize) (TREE_OPERAND (rhs, 0));
		      return fold_ternary_loc (EXPR_LOCATION (rhs),
					       TREE_CODE (rhs),
					       TREE_TYPE (rhs), val,
					       TREE_OPERAND (rhs, 1),
					       TREE_OPERAND (rhs, 2));
		    }
		  else if (TREE_CODE (rhs) == MEM_REF
			   && TREE_CODE (TREE_OPERAND (rhs, 0)) == SSA_NAME)
		    {
		      tree val = (*valueize) (TREE_OPERAND (rhs, 0));
		      if (TREE_CODE (val) == ADDR_EXPR
			  && is_gimple_min_invariant (val))
			{
			  tree tem = fold_build2 (MEM_REF, TREE_TYPE (rhs),
						  unshare_expr (val),
						  TREE_OPERAND (rhs, 1));
			  if (tem)
			    rhs = tem;
			}
		    }
		  return fold_const_aggregate_ref_1 (rhs, valueize);
		}
              else if (kind == tcc_declaration)
                return get_symbol_constant_value (rhs);
              return rhs;
            }

          case GIMPLE_UNARY_RHS:
	    return NULL_TREE;

          case GIMPLE_BINARY_RHS:
            {
              /* Handle binary operators that can appear in GIMPLE form.  */
              tree op0 = (*valueize) (gimple_assign_rhs1 (stmt));
              tree op1 = (*valueize) (gimple_assign_rhs2 (stmt));

	      /* Translate &x + CST into an invariant form suitable for
	         further propagation.  */
	      if (gimple_assign_rhs_code (stmt) == POINTER_PLUS_EXPR
		  && TREE_CODE (op0) == ADDR_EXPR
		  && TREE_CODE (op1) == INTEGER_CST)
		{
		  tree off = fold_convert (ptr_type_node, op1);
		  return build_fold_addr_expr_loc
			   (loc,
			    fold_build2 (MEM_REF,
					 TREE_TYPE (TREE_TYPE (op0)),
					 unshare_expr (op0), off));
		}

              return fold_binary_loc (loc, subcode,
				      gimple_expr_type (stmt), op0, op1);
            }

          case GIMPLE_TERNARY_RHS:
            {
              /* Handle ternary operators that can appear in GIMPLE form.  */
              tree op0 = (*valueize) (gimple_assign_rhs1 (stmt));
              tree op1 = (*valueize) (gimple_assign_rhs2 (stmt));
              tree op2 = (*valueize) (gimple_assign_rhs3 (stmt));

	      /* Fold embedded expressions in ternary codes.  */
	      if ((subcode == COND_EXPR
		   || subcode == VEC_COND_EXPR)
		  && COMPARISON_CLASS_P (op0))
		{
		  tree op00 = (*valueize) (TREE_OPERAND (op0, 0));
		  tree op01 = (*valueize) (TREE_OPERAND (op0, 1));
		  tree tem = fold_binary_loc (loc, TREE_CODE (op0),
					      TREE_TYPE (op0), op00, op01);
		  if (tem)
		    op0 = tem;
		}

              return fold_ternary_loc (loc, subcode,
				       gimple_expr_type (stmt), op0, op1, op2);
            }

          default:
            gcc_unreachable ();
          }
      }

    case GIMPLE_CALL:
      {
	tree fn;
	gcall *call_stmt = as_a <gcall *> (stmt);

	if (gimple_call_internal_p (stmt))
	  {
	    enum tree_code subcode = ERROR_MARK;
	    switch (gimple_call_internal_fn (stmt))
	      {
	      case IFN_UBSAN_CHECK_ADD:
		subcode = PLUS_EXPR;
		break;
	      case IFN_UBSAN_CHECK_SUB:
		subcode = MINUS_EXPR;
		break;
	      case IFN_UBSAN_CHECK_MUL:
		subcode = MULT_EXPR;
		break;
	      default:
		return NULL_TREE;
	      }
	    tree arg0 = gimple_call_arg (stmt, 0);
	    tree arg1 = gimple_call_arg (stmt, 1);
	    tree op0 = (*valueize) (arg0);
	    tree op1 = (*valueize) (arg1);

	    if (TREE_CODE (op0) != INTEGER_CST
		|| TREE_CODE (op1) != INTEGER_CST)
	      {
		switch (subcode)
		  {
		  case MULT_EXPR:
		    /* x * 0 = 0 * x = 0 without overflow.  */
		    if (integer_zerop (op0) || integer_zerop (op1))
		      return build_zero_cst (TREE_TYPE (arg0));
		    break;
		  case MINUS_EXPR:
		    /* y - y = 0 without overflow.  */
		    if (operand_equal_p (op0, op1, 0))
		      return build_zero_cst (TREE_TYPE (arg0));
		    break;
		  default:
		    break;
		  }
	      }
	    tree res
	      = fold_binary_loc (loc, subcode, TREE_TYPE (arg0), op0, op1);
	    if (res
		&& TREE_CODE (res) == INTEGER_CST
		&& !TREE_OVERFLOW (res))
	      return res;
	    return NULL_TREE;
	  }

	fn = (*valueize) (gimple_call_fn (stmt));
	if (TREE_CODE (fn) == ADDR_EXPR
	    && TREE_CODE (TREE_OPERAND (fn, 0)) == FUNCTION_DECL
	    && DECL_BUILT_IN (TREE_OPERAND (fn, 0))
	    && gimple_builtin_call_types_compatible_p (stmt,
						       TREE_OPERAND (fn, 0)))
	  {
	    tree *args = XALLOCAVEC (tree, gimple_call_num_args (stmt));
	    tree retval;
	    unsigned i;
	    for (i = 0; i < gimple_call_num_args (stmt); ++i)
	      args[i] = (*valueize) (gimple_call_arg (stmt, i));
	    retval = fold_builtin_call_array (loc,
					 gimple_call_return_type (call_stmt),
					 fn, gimple_call_num_args (stmt), args);
	    if (retval)
	      {
		/* fold_call_expr wraps the result inside a NOP_EXPR.  */
		STRIP_NOPS (retval);
		retval = fold_convert (gimple_call_return_type (call_stmt),
				       retval);
	      }
	    return retval;
	  }
	return NULL_TREE;
      }

    default:
      return NULL_TREE;
    }
}

/* Fold STMT to a constant using VALUEIZE to valueize SSA names.
   Returns NULL_TREE if folding to a constant is not possible, otherwise
   returns a constant according to is_gimple_min_invariant.  */

tree
gimple_fold_stmt_to_constant (gimple stmt, tree (*valueize) (tree))
{
  tree res = gimple_fold_stmt_to_constant_1 (stmt, valueize);
  if (res && is_gimple_min_invariant (res))
    return res;
  return NULL_TREE;
}


/* The following set of functions are supposed to fold references using
   their constant initializers.  */

/* See if we can find constructor defining value of BASE.
   When we know the consructor with constant offset (such as
   base is array[40] and we do know constructor of array), then
   BIT_OFFSET is adjusted accordingly.

   As a special case, return error_mark_node when constructor
   is not explicitly available, but it is known to be zero
   such as 'static const int a;'.  */
static tree
get_base_constructor (tree base, HOST_WIDE_INT *bit_offset,
		      tree (*valueize)(tree))
{
  HOST_WIDE_INT bit_offset2, size, max_size;
  if (TREE_CODE (base) == MEM_REF)
    {
      if (!integer_zerop (TREE_OPERAND (base, 1)))
	{
	  if (!tree_fits_shwi_p (TREE_OPERAND (base, 1)))
	    return NULL_TREE;
	  *bit_offset += (mem_ref_offset (base).to_short_addr ()
			  * BITS_PER_UNIT);
	}

      if (valueize
	  && TREE_CODE (TREE_OPERAND (base, 0)) == SSA_NAME)
	base = valueize (TREE_OPERAND (base, 0));
      if (!base || TREE_CODE (base) != ADDR_EXPR)
        return NULL_TREE;
      base = TREE_OPERAND (base, 0);
    }

  /* Get a CONSTRUCTOR.  If BASE is a VAR_DECL, get its
     DECL_INITIAL.  If BASE is a nested reference into another
     ARRAY_REF or COMPONENT_REF, make a recursive call to resolve
     the inner reference.  */
  switch (TREE_CODE (base))
    {
    case VAR_DECL:
    case CONST_DECL:
      {
	tree init = ctor_for_folding (base);

	/* Our semantic is exact opposite of ctor_for_folding;
	   NULL means unknown, while error_mark_node is 0.  */
	if (init == error_mark_node)
	  return NULL_TREE;
	if (!init)
	  return error_mark_node;
	return init;
      }

    case ARRAY_REF:
    case COMPONENT_REF:
      base = get_ref_base_and_extent (base, &bit_offset2, &size, &max_size);
      if (max_size == -1 || size != max_size)
	return NULL_TREE;
      *bit_offset +=  bit_offset2;
      return get_base_constructor (base, bit_offset, valueize);

    case STRING_CST:
    case CONSTRUCTOR:
      return base;

    default:
      return NULL_TREE;
    }
}

/* CTOR is CONSTRUCTOR of an array type.  Fold reference of type TYPE and size
   SIZE to the memory at bit OFFSET.  */

static tree
fold_array_ctor_reference (tree type, tree ctor,
			   unsigned HOST_WIDE_INT offset,
			   unsigned HOST_WIDE_INT size,
			   tree from_decl)
{
  unsigned HOST_WIDE_INT cnt;
  tree cfield, cval;
  offset_int low_bound;
  offset_int elt_size;
  offset_int index, max_index;
  offset_int access_index;
  tree domain_type = NULL_TREE, index_type = NULL_TREE;
  HOST_WIDE_INT inner_offset;

  /* Compute low bound and elt size.  */
  if (TREE_CODE (TREE_TYPE (ctor)) == ARRAY_TYPE)
    domain_type = TYPE_DOMAIN (TREE_TYPE (ctor));
  if (domain_type && TYPE_MIN_VALUE (domain_type))
    {
      /* Static constructors for variably sized objects makes no sense.  */
      gcc_assert (TREE_CODE (TYPE_MIN_VALUE (domain_type)) == INTEGER_CST);
      index_type = TREE_TYPE (TYPE_MIN_VALUE (domain_type));
      low_bound = wi::to_offset (TYPE_MIN_VALUE (domain_type));
    }
  else
    low_bound = 0;
  /* Static constructors for variably sized objects makes no sense.  */
  gcc_assert (TREE_CODE (TYPE_SIZE_UNIT (TREE_TYPE (TREE_TYPE (ctor))))
	      == INTEGER_CST);
  elt_size = wi::to_offset (TYPE_SIZE_UNIT (TREE_TYPE (TREE_TYPE (ctor))));

  /* We can handle only constantly sized accesses that are known to not
     be larger than size of array element.  */
  if (!TYPE_SIZE_UNIT (type)
      || TREE_CODE (TYPE_SIZE_UNIT (type)) != INTEGER_CST
      || wi::lts_p (elt_size, wi::to_offset (TYPE_SIZE_UNIT (type)))
      || elt_size == 0)
    return NULL_TREE;

  /* Compute the array index we look for.  */
  access_index = wi::udiv_trunc (offset_int (offset / BITS_PER_UNIT),
				 elt_size);
  access_index += low_bound;
  if (index_type)
    access_index = wi::ext (access_index, TYPE_PRECISION (index_type),
			    TYPE_SIGN (index_type));

  /* And offset within the access.  */
  inner_offset = offset % (elt_size.to_uhwi () * BITS_PER_UNIT);

  /* See if the array field is large enough to span whole access.  We do not
     care to fold accesses spanning multiple array indexes.  */
  if (inner_offset + size > elt_size.to_uhwi () * BITS_PER_UNIT)
    return NULL_TREE;

  index = low_bound - 1;
  if (index_type)
    index = wi::ext (index, TYPE_PRECISION (index_type),
		     TYPE_SIGN (index_type));

  FOR_EACH_CONSTRUCTOR_ELT (CONSTRUCTOR_ELTS (ctor), cnt, cfield, cval)
    {
      /* Array constructor might explicitely set index, or specify range
	 or leave index NULL meaning that it is next index after previous
	 one.  */
      if (cfield)
	{
	  if (TREE_CODE (cfield) == INTEGER_CST)
	    max_index = index = wi::to_offset (cfield);
	  else
	    {
	      gcc_assert (TREE_CODE (cfield) == RANGE_EXPR);
	      index = wi::to_offset (TREE_OPERAND (cfield, 0));
	      max_index = wi::to_offset (TREE_OPERAND (cfield, 1));
	    }
	}
      else
	{
	  index += 1;
	  if (index_type)
	    index = wi::ext (index, TYPE_PRECISION (index_type),
			     TYPE_SIGN (index_type));
	  max_index = index;
	}

      /* Do we have match?  */
      if (wi::cmpu (access_index, index) >= 0
	  && wi::cmpu (access_index, max_index) <= 0)
	return fold_ctor_reference (type, cval, inner_offset, size,
				    from_decl);
    }
  /* When memory is not explicitely mentioned in constructor,
     it is 0 (or out of range).  */
  return build_zero_cst (type);
}

/* CTOR is CONSTRUCTOR of an aggregate or vector.
   Fold reference of type TYPE and size SIZE to the memory at bit OFFSET.  */

static tree
fold_nonarray_ctor_reference (tree type, tree ctor,
			      unsigned HOST_WIDE_INT offset,
			      unsigned HOST_WIDE_INT size,
			      tree from_decl)
{
  unsigned HOST_WIDE_INT cnt;
  tree cfield, cval;

  FOR_EACH_CONSTRUCTOR_ELT (CONSTRUCTOR_ELTS (ctor), cnt, cfield,
			    cval)
    {
      tree byte_offset = DECL_FIELD_OFFSET (cfield);
      tree field_offset = DECL_FIELD_BIT_OFFSET (cfield);
      tree field_size = DECL_SIZE (cfield);
      offset_int bitoffset;
      offset_int bitoffset_end, access_end;

      /* Variable sized objects in static constructors makes no sense,
	 but field_size can be NULL for flexible array members.  */
      gcc_assert (TREE_CODE (field_offset) == INTEGER_CST
		  && TREE_CODE (byte_offset) == INTEGER_CST
		  && (field_size != NULL_TREE
		      ? TREE_CODE (field_size) == INTEGER_CST
		      : TREE_CODE (TREE_TYPE (cfield)) == ARRAY_TYPE));

      /* Compute bit offset of the field.  */
      bitoffset = (wi::to_offset (field_offset)
		   + wi::lshift (wi::to_offset (byte_offset),
				 LOG2_BITS_PER_UNIT));
      /* Compute bit offset where the field ends.  */
      if (field_size != NULL_TREE)
	bitoffset_end = bitoffset + wi::to_offset (field_size);
      else
	bitoffset_end = 0;

      access_end = offset_int (offset) + size;

      /* Is there any overlap between [OFFSET, OFFSET+SIZE) and
	 [BITOFFSET, BITOFFSET_END)?  */
      if (wi::cmps (access_end, bitoffset) > 0
	  && (field_size == NULL_TREE
	      || wi::lts_p (offset, bitoffset_end)))
	{
	  offset_int inner_offset = offset_int (offset) - bitoffset;
	  /* We do have overlap.  Now see if field is large enough to
	     cover the access.  Give up for accesses spanning multiple
	     fields.  */
	  if (wi::cmps (access_end, bitoffset_end) > 0)
	    return NULL_TREE;
	  if (wi::lts_p (offset, bitoffset))
	    return NULL_TREE;
	  return fold_ctor_reference (type, cval,
				      inner_offset.to_uhwi (), size,
				      from_decl);
	}
    }
  /* When memory is not explicitely mentioned in constructor, it is 0.  */
  return build_zero_cst (type);
}

/* CTOR is value initializing memory, fold reference of type TYPE and size SIZE
   to the memory at bit OFFSET.  */

tree
fold_ctor_reference (tree type, tree ctor, unsigned HOST_WIDE_INT offset,
		     unsigned HOST_WIDE_INT size, tree from_decl)
{
  tree ret;

  /* We found the field with exact match.  */
  if (useless_type_conversion_p (type, TREE_TYPE (ctor))
      && !offset)
    return canonicalize_constructor_val (unshare_expr (ctor), from_decl);

  /* We are at the end of walk, see if we can view convert the
     result.  */
  if (!AGGREGATE_TYPE_P (TREE_TYPE (ctor)) && !offset
      /* VIEW_CONVERT_EXPR is defined only for matching sizes.  */
      && !compare_tree_int (TYPE_SIZE (type), size)
      && !compare_tree_int (TYPE_SIZE (TREE_TYPE (ctor)), size))
    {
      ret = canonicalize_constructor_val (unshare_expr (ctor), from_decl);
      ret = fold_unary (VIEW_CONVERT_EXPR, type, ret);
      if (ret)
	STRIP_USELESS_TYPE_CONVERSION (ret);
      return ret;
    }
  /* For constants and byte-aligned/sized reads try to go through
     native_encode/interpret.  */
  if (CONSTANT_CLASS_P (ctor)
      && BITS_PER_UNIT == 8
      && offset % BITS_PER_UNIT == 0
      && size % BITS_PER_UNIT == 0
      && size <= MAX_BITSIZE_MODE_ANY_MODE)
    {
      unsigned char buf[MAX_BITSIZE_MODE_ANY_MODE / BITS_PER_UNIT];
      if (native_encode_expr (ctor, buf, size / BITS_PER_UNIT,
			      offset / BITS_PER_UNIT) > 0)
	return native_interpret_expr (type, buf, size / BITS_PER_UNIT);
    }
  if (TREE_CODE (ctor) == CONSTRUCTOR)
    {

      if (TREE_CODE (TREE_TYPE (ctor)) == ARRAY_TYPE
	  || TREE_CODE (TREE_TYPE (ctor)) == VECTOR_TYPE)
	return fold_array_ctor_reference (type, ctor, offset, size,
					  from_decl);
      else
	return fold_nonarray_ctor_reference (type, ctor, offset, size,
					     from_decl);
    }

  return NULL_TREE;
}

/* Return the tree representing the element referenced by T if T is an
   ARRAY_REF or COMPONENT_REF into constant aggregates valuezing SSA
   names using VALUEIZE.  Return NULL_TREE otherwise.  */

tree
fold_const_aggregate_ref_1 (tree t, tree (*valueize) (tree))
{
  tree ctor, idx, base;
  HOST_WIDE_INT offset, size, max_size;
  tree tem;

  if (TREE_THIS_VOLATILE (t))
    return NULL_TREE;

  if (TREE_CODE_CLASS (TREE_CODE (t)) == tcc_declaration)
    return get_symbol_constant_value (t);

  tem = fold_read_from_constant_string (t);
  if (tem)
    return tem;

  switch (TREE_CODE (t))
    {
    case ARRAY_REF:
    case ARRAY_RANGE_REF:
      /* Constant indexes are handled well by get_base_constructor.
	 Only special case variable offsets.
	 FIXME: This code can't handle nested references with variable indexes
	 (they will be handled only by iteration of ccp).  Perhaps we can bring
	 get_ref_base_and_extent here and make it use a valueize callback.  */
      if (TREE_CODE (TREE_OPERAND (t, 1)) == SSA_NAME
	  && valueize
	  && (idx = (*valueize) (TREE_OPERAND (t, 1)))
	  && TREE_CODE (idx) == INTEGER_CST)
	{
	  tree low_bound, unit_size;

	  /* If the resulting bit-offset is constant, track it.  */
	  if ((low_bound = array_ref_low_bound (t),
	       TREE_CODE (low_bound) == INTEGER_CST)
	      && (unit_size = array_ref_element_size (t),
		  tree_fits_uhwi_p (unit_size)))
	    {
	      offset_int woffset
		= wi::sext (wi::to_offset (idx) - wi::to_offset (low_bound),
			    TYPE_PRECISION (TREE_TYPE (idx)));

	      if (wi::fits_shwi_p (woffset))
		{
		  offset = woffset.to_shwi ();
		  /* TODO: This code seems wrong, multiply then check
		     to see if it fits.  */
		  offset *= tree_to_uhwi (unit_size);
		  offset *= BITS_PER_UNIT;

		  base = TREE_OPERAND (t, 0);
		  ctor = get_base_constructor (base, &offset, valueize);
		  /* Empty constructor.  Always fold to 0.  */
		  if (ctor == error_mark_node)
		    return build_zero_cst (TREE_TYPE (t));
		  /* Out of bound array access.  Value is undefined,
		     but don't fold.  */
		  if (offset < 0)
		    return NULL_TREE;
		  /* We can not determine ctor.  */
		  if (!ctor)
		    return NULL_TREE;
		  return fold_ctor_reference (TREE_TYPE (t), ctor, offset,
					      tree_to_uhwi (unit_size)
					      * BITS_PER_UNIT,
					      base);
		}
	    }
	}
      /* Fallthru.  */

    case COMPONENT_REF:
    case BIT_FIELD_REF:
    case TARGET_MEM_REF:
    case MEM_REF:
      base = get_ref_base_and_extent (t, &offset, &size, &max_size);
      ctor = get_base_constructor (base, &offset, valueize);

      /* Empty constructor.  Always fold to 0.  */
      if (ctor == error_mark_node)
	return build_zero_cst (TREE_TYPE (t));
      /* We do not know precise address.  */
      if (max_size == -1 || max_size != size)
	return NULL_TREE;
      /* We can not determine ctor.  */
      if (!ctor)
	return NULL_TREE;

      /* Out of bound array access.  Value is undefined, but don't fold.  */
      if (offset < 0)
	return NULL_TREE;

      return fold_ctor_reference (TREE_TYPE (t), ctor, offset, size,
				  base);

    case REALPART_EXPR:
    case IMAGPART_EXPR:
      {
	tree c = fold_const_aggregate_ref_1 (TREE_OPERAND (t, 0), valueize);
	if (c && TREE_CODE (c) == COMPLEX_CST)
	  return fold_build1_loc (EXPR_LOCATION (t),
			      TREE_CODE (t), TREE_TYPE (t), c);
	break;
      }

    default:
      break;
    }

  return NULL_TREE;
}

tree
fold_const_aggregate_ref (tree t)
{
  return fold_const_aggregate_ref_1 (t, NULL);
}

/* Lookup virtual method with index TOKEN in a virtual table V
   at OFFSET.  
   Set CAN_REFER if non-NULL to false if method
   is not referable or if the virtual table is ill-formed (such as rewriten
   by non-C++ produced symbol). Otherwise just return NULL in that calse.  */

tree
gimple_get_virt_method_for_vtable (HOST_WIDE_INT token,
				   tree v,
				   unsigned HOST_WIDE_INT offset,
				   bool *can_refer)
{
  tree vtable = v, init, fn;
  unsigned HOST_WIDE_INT size;
  unsigned HOST_WIDE_INT elt_size, access_index;
  tree domain_type;

  if (can_refer)
    *can_refer = true;

  /* First of all double check we have virtual table.  */
  if (TREE_CODE (v) != VAR_DECL
      || !DECL_VIRTUAL_P (v))
    {
      /* Pass down that we lost track of the target.  */
      if (can_refer)
	*can_refer = false;
      return NULL_TREE;
    }

  init = ctor_for_folding (v);

  /* The virtual tables should always be born with constructors
     and we always should assume that they are avaialble for
     folding.  At the moment we do not stream them in all cases,
     but it should never happen that ctor seem unreachable.  */
  gcc_assert (init);
  if (init == error_mark_node)
    {
      gcc_assert (in_lto_p);
      /* Pass down that we lost track of the target.  */
      if (can_refer)
	*can_refer = false;
      return NULL_TREE;
    }
  gcc_checking_assert (TREE_CODE (TREE_TYPE (v)) == ARRAY_TYPE);
  size = tree_to_uhwi (TYPE_SIZE (TREE_TYPE (TREE_TYPE (v))));
  offset *= BITS_PER_UNIT;
  offset += token * size;

  /* Lookup the value in the constructor that is assumed to be array.
     This is equivalent to
     fn = fold_ctor_reference (TREE_TYPE (TREE_TYPE (v)), init,
			       offset, size, NULL);
     but in a constant time.  We expect that frontend produced a simple
     array without indexed initializers.  */

  gcc_checking_assert (TREE_CODE (TREE_TYPE (init)) == ARRAY_TYPE);
  domain_type = TYPE_DOMAIN (TREE_TYPE (init));
  gcc_checking_assert (integer_zerop (TYPE_MIN_VALUE (domain_type)));
  elt_size = tree_to_uhwi (TYPE_SIZE_UNIT (TREE_TYPE (TREE_TYPE (init))));

  access_index = offset / BITS_PER_UNIT / elt_size;
  gcc_checking_assert (offset % (elt_size * BITS_PER_UNIT) == 0);

  /* This code makes an assumption that there are no 
     indexed fileds produced by C++ FE, so we can directly index the array. */
  if (access_index < CONSTRUCTOR_NELTS (init))
    {
      fn = CONSTRUCTOR_ELT (init, access_index)->value;
      gcc_checking_assert (!CONSTRUCTOR_ELT (init, access_index)->index);
      STRIP_NOPS (fn);
    }
  else
    fn = NULL;

  /* For type inconsistent program we may end up looking up virtual method
     in virtual table that does not contain TOKEN entries.  We may overrun
     the virtual table and pick up a constant or RTTI info pointer.
     In any case the call is undefined.  */
  if (!fn
      || (TREE_CODE (fn) != ADDR_EXPR && TREE_CODE (fn) != FDESC_EXPR)
      || TREE_CODE (TREE_OPERAND (fn, 0)) != FUNCTION_DECL)
    fn = builtin_decl_implicit (BUILT_IN_UNREACHABLE);
  else
    {
      fn = TREE_OPERAND (fn, 0);

      /* When cgraph node is missing and function is not public, we cannot
	 devirtualize.  This can happen in WHOPR when the actual method
	 ends up in other partition, because we found devirtualization
	 possibility too late.  */
      if (!can_refer_decl_in_current_unit_p (fn, vtable))
	{
	  if (can_refer)
	    {
	      *can_refer = false;
	      return fn;
	    }
	  return NULL_TREE;
	}
    }

  /* Make sure we create a cgraph node for functions we'll reference.
     They can be non-existent if the reference comes from an entry
     of an external vtable for example.  */
  cgraph_node::get_create (fn);

  return fn;
}

/* Return a declaration of a function which an OBJ_TYPE_REF references. TOKEN
   is integer form of OBJ_TYPE_REF_TOKEN of the reference expression.
   KNOWN_BINFO carries the binfo describing the true type of
   OBJ_TYPE_REF_OBJECT(REF).
   Set CAN_REFER if non-NULL to false if method
   is not referable or if the virtual table is ill-formed (such as rewriten
   by non-C++ produced symbol). Otherwise just return NULL in that calse.  */

tree
gimple_get_virt_method_for_binfo (HOST_WIDE_INT token, tree known_binfo,
				  bool *can_refer)
{
  unsigned HOST_WIDE_INT offset;
  tree v;

  v = BINFO_VTABLE (known_binfo);
  /* If there is no virtual methods table, leave the OBJ_TYPE_REF alone.  */
  if (!v)
    return NULL_TREE;

  if (!vtable_pointer_value_to_vtable (v, &v, &offset))
    {
      if (can_refer)
	*can_refer = false;
      return NULL_TREE;
    }
  return gimple_get_virt_method_for_vtable (token, v, offset, can_refer);
}

/* Return true iff VAL is a gimple expression that is known to be
   non-negative.  Restricted to floating-point inputs.  */

bool
gimple_val_nonnegative_real_p (tree val)
{
  gimple def_stmt;

  gcc_assert (val && SCALAR_FLOAT_TYPE_P (TREE_TYPE (val)));

  /* Use existing logic for non-gimple trees.  */
  if (tree_expr_nonnegative_p (val))
    return true;

  if (TREE_CODE (val) != SSA_NAME)
    return false;

  /* Currently we look only at the immediately defining statement
     to make this determination, since recursion on defining 
     statements of operands can lead to quadratic behavior in the
     worst case.  This is expected to catch almost all occurrences
     in practice.  It would be possible to implement limited-depth
     recursion if important cases are lost.  Alternatively, passes
     that need this information (such as the pow/powi lowering code
     in the cse_sincos pass) could be revised to provide it through
     dataflow propagation.  */

  def_stmt = SSA_NAME_DEF_STMT (val);

  if (is_gimple_assign (def_stmt))
    {
      tree op0, op1;

      /* See fold-const.c:tree_expr_nonnegative_p for additional
	 cases that could be handled with recursion.  */

      switch (gimple_assign_rhs_code (def_stmt))
	{
	case ABS_EXPR:
	  /* Always true for floating-point operands.  */
	  return true;

	case MULT_EXPR:
	  /* True if the two operands are identical (since we are
	     restricted to floating-point inputs).  */
	  op0 = gimple_assign_rhs1 (def_stmt);
	  op1 = gimple_assign_rhs2 (def_stmt);

	  if (op0 == op1
	      || operand_equal_p (op0, op1, 0))
	    return true;

	default:
	  return false;
	}
    }
  else if (is_gimple_call (def_stmt))
    {
      tree fndecl = gimple_call_fndecl (def_stmt);
      if (fndecl
	  && DECL_BUILT_IN_CLASS (fndecl) == BUILT_IN_NORMAL)
	{
	  tree arg1;

	  switch (DECL_FUNCTION_CODE (fndecl))
	    {
	    CASE_FLT_FN (BUILT_IN_ACOS):
	    CASE_FLT_FN (BUILT_IN_ACOSH):
	    CASE_FLT_FN (BUILT_IN_CABS):
	    CASE_FLT_FN (BUILT_IN_COSH):
	    CASE_FLT_FN (BUILT_IN_ERFC):
	    CASE_FLT_FN (BUILT_IN_EXP):
	    CASE_FLT_FN (BUILT_IN_EXP10):
	    CASE_FLT_FN (BUILT_IN_EXP2):
	    CASE_FLT_FN (BUILT_IN_FABS):
	    CASE_FLT_FN (BUILT_IN_FDIM):
	    CASE_FLT_FN (BUILT_IN_HYPOT):
	    CASE_FLT_FN (BUILT_IN_POW10):
	      return true;

	    CASE_FLT_FN (BUILT_IN_SQRT):
	      /* sqrt(-0.0) is -0.0, and sqrt is not defined over other
		 nonnegative inputs.  */
	      if (!HONOR_SIGNED_ZEROS (val))
		return true;

	      break;

	    CASE_FLT_FN (BUILT_IN_POWI):
	      /* True if the second argument is an even integer.  */
	      arg1 = gimple_call_arg (def_stmt, 1);

	      if (TREE_CODE (arg1) == INTEGER_CST
		  && (TREE_INT_CST_LOW (arg1) & 1) == 0)
		return true;

	      break;
	      
	    CASE_FLT_FN (BUILT_IN_POW):
	      /* True if the second argument is an even integer-valued
		 real.  */
	      arg1 = gimple_call_arg (def_stmt, 1);

	      if (TREE_CODE (arg1) == REAL_CST)
		{
		  REAL_VALUE_TYPE c;
		  HOST_WIDE_INT n;

		  c = TREE_REAL_CST (arg1);
		  n = real_to_integer (&c);

		  if ((n & 1) == 0)
		    {
		      REAL_VALUE_TYPE cint;
		      real_from_integer (&cint, VOIDmode, n, SIGNED);
		      if (real_identical (&c, &cint))
			return true;
		    }
		}

	      break;

	    default:
	      return false;
	    }
	}
    }

  return false;
}

/* Given a pointer value OP0, return a simplified version of an
   indirection through OP0, or NULL_TREE if no simplification is
   possible.  Note that the resulting type may be different from
   the type pointed to in the sense that it is still compatible
   from the langhooks point of view. */

tree
gimple_fold_indirect_ref (tree t)
{
  tree ptype = TREE_TYPE (t), type = TREE_TYPE (ptype);
  tree sub = t;
  tree subtype;

  STRIP_NOPS (sub);
  subtype = TREE_TYPE (sub);
  if (!POINTER_TYPE_P (subtype))
    return NULL_TREE;

  if (TREE_CODE (sub) == ADDR_EXPR)
    {
      tree op = TREE_OPERAND (sub, 0);
      tree optype = TREE_TYPE (op);
      /* *&p => p */
      if (useless_type_conversion_p (type, optype))
        return op;

      /* *(foo *)&fooarray => fooarray[0] */
      if (TREE_CODE (optype) == ARRAY_TYPE
	  && TREE_CODE (TYPE_SIZE (TREE_TYPE (optype))) == INTEGER_CST
	  && useless_type_conversion_p (type, TREE_TYPE (optype)))
       {
         tree type_domain = TYPE_DOMAIN (optype);
         tree min_val = size_zero_node;
         if (type_domain && TYPE_MIN_VALUE (type_domain))
           min_val = TYPE_MIN_VALUE (type_domain);
	 if (TREE_CODE (min_val) == INTEGER_CST)
	   return build4 (ARRAY_REF, type, op, min_val, NULL_TREE, NULL_TREE);
       }
      /* *(foo *)&complexfoo => __real__ complexfoo */
      else if (TREE_CODE (optype) == COMPLEX_TYPE
               && useless_type_conversion_p (type, TREE_TYPE (optype)))
        return fold_build1 (REALPART_EXPR, type, op);
      /* *(foo *)&vectorfoo => BIT_FIELD_REF<vectorfoo,...> */
      else if (TREE_CODE (optype) == VECTOR_TYPE
               && useless_type_conversion_p (type, TREE_TYPE (optype)))
        {
          tree part_width = TYPE_SIZE (type);
          tree index = bitsize_int (0);
          return fold_build3 (BIT_FIELD_REF, type, op, part_width, index);
        }
    }

  /* *(p + CST) -> ...  */
  if (TREE_CODE (sub) == POINTER_PLUS_EXPR
      && TREE_CODE (TREE_OPERAND (sub, 1)) == INTEGER_CST)
    {
      tree addr = TREE_OPERAND (sub, 0);
      tree off = TREE_OPERAND (sub, 1);
      tree addrtype;

      STRIP_NOPS (addr);
      addrtype = TREE_TYPE (addr);

      /* ((foo*)&vectorfoo)[1] -> BIT_FIELD_REF<vectorfoo,...> */
      if (TREE_CODE (addr) == ADDR_EXPR
	  && TREE_CODE (TREE_TYPE (addrtype)) == VECTOR_TYPE
	  && useless_type_conversion_p (type, TREE_TYPE (TREE_TYPE (addrtype)))
	  && tree_fits_uhwi_p (off))
	{
          unsigned HOST_WIDE_INT offset = tree_to_uhwi (off);
          tree part_width = TYPE_SIZE (type);
          unsigned HOST_WIDE_INT part_widthi
            = tree_to_shwi (part_width) / BITS_PER_UNIT;
          unsigned HOST_WIDE_INT indexi = offset * BITS_PER_UNIT;
          tree index = bitsize_int (indexi);
          if (offset / part_widthi
	      < TYPE_VECTOR_SUBPARTS (TREE_TYPE (addrtype)))
            return fold_build3 (BIT_FIELD_REF, type, TREE_OPERAND (addr, 0),
                                part_width, index);
	}

      /* ((foo*)&complexfoo)[1] -> __imag__ complexfoo */
      if (TREE_CODE (addr) == ADDR_EXPR
	  && TREE_CODE (TREE_TYPE (addrtype)) == COMPLEX_TYPE
	  && useless_type_conversion_p (type, TREE_TYPE (TREE_TYPE (addrtype))))
        {
          tree size = TYPE_SIZE_UNIT (type);
          if (tree_int_cst_equal (size, off))
            return fold_build1 (IMAGPART_EXPR, type, TREE_OPERAND (addr, 0));
        }

      /* *(p + CST) -> MEM_REF <p, CST>.  */
      if (TREE_CODE (addr) != ADDR_EXPR
	  || DECL_P (TREE_OPERAND (addr, 0)))
	return fold_build2 (MEM_REF, type,
			    addr,
			    wide_int_to_tree (ptype, off));
    }

  /* *(foo *)fooarrptr => (*fooarrptr)[0] */
  if (TREE_CODE (TREE_TYPE (subtype)) == ARRAY_TYPE
      && TREE_CODE (TYPE_SIZE (TREE_TYPE (TREE_TYPE (subtype)))) == INTEGER_CST
      && useless_type_conversion_p (type, TREE_TYPE (TREE_TYPE (subtype))))
    {
      tree type_domain;
      tree min_val = size_zero_node;
      tree osub = sub;
      sub = gimple_fold_indirect_ref (sub);
      if (! sub)
	sub = build1 (INDIRECT_REF, TREE_TYPE (subtype), osub);
      type_domain = TYPE_DOMAIN (TREE_TYPE (sub));
      if (type_domain && TYPE_MIN_VALUE (type_domain))
        min_val = TYPE_MIN_VALUE (type_domain);
      if (TREE_CODE (min_val) == INTEGER_CST)
	return build4 (ARRAY_REF, type, sub, min_val, NULL_TREE, NULL_TREE);
    }

  return NULL_TREE;
}

/* Return true if CODE is an operation that when operating on signed
   integer types involves undefined behavior on overflow and the
   operation can be expressed with unsigned arithmetic.  */

bool
arith_code_with_undefined_signed_overflow (tree_code code)
{
  switch (code)
    {
    case PLUS_EXPR:
    case MINUS_EXPR:
    case MULT_EXPR:
    case NEGATE_EXPR:
    case POINTER_PLUS_EXPR:
      return true;
    default:
      return false;
    }
}

/* Rewrite STMT, an assignment with a signed integer or pointer arithmetic
   operation that can be transformed to unsigned arithmetic by converting
   its operand, carrying out the operation in the corresponding unsigned
   type and converting the result back to the original type.

   Returns a sequence of statements that replace STMT and also contain
   a modified form of STMT itself.  */

gimple_seq
rewrite_to_defined_overflow (gimple stmt)
{
  if (dump_file && (dump_flags & TDF_DETAILS))
    {
      fprintf (dump_file, "rewriting stmt with undefined signed "
	       "overflow ");
      print_gimple_stmt (dump_file, stmt, 0, TDF_SLIM);
    }

  tree lhs = gimple_assign_lhs (stmt);
  tree type = unsigned_type_for (TREE_TYPE (lhs));
  gimple_seq stmts = NULL;
  for (unsigned i = 1; i < gimple_num_ops (stmt); ++i)
    {
      gimple_seq stmts2 = NULL;
      gimple_set_op (stmt, i,
		     force_gimple_operand (fold_convert (type,
							 gimple_op (stmt, i)),
					   &stmts2, true, NULL_TREE));
      gimple_seq_add_seq (&stmts, stmts2);
    }
  gimple_assign_set_lhs (stmt, make_ssa_name (type, stmt));
  if (gimple_assign_rhs_code (stmt) == POINTER_PLUS_EXPR)
    gimple_assign_set_rhs_code (stmt, PLUS_EXPR);
  gimple_seq_add_stmt (&stmts, stmt);
  gimple cvt = gimple_build_assign (lhs, NOP_EXPR, gimple_assign_lhs (stmt));
  gimple_seq_add_stmt (&stmts, cvt);

  return stmts;
}


/* Build the expression CODE OP0 of type TYPE with location LOC,
   simplifying it first if possible using VALUEIZE if not NULL.
   OP0 is expected to be valueized already.  Returns the built
   expression value and appends statements possibly defining it
   to SEQ.  */

tree
gimple_build (gimple_seq *seq, location_t loc,
	      enum tree_code code, tree type, tree op0,
	      tree (*valueize)(tree))
{
  tree res = gimple_simplify (code, type, op0, seq, valueize);
  if (!res)
    {
      if (gimple_in_ssa_p (cfun))
	res = make_ssa_name (type);
      else
	res = create_tmp_reg (type);
      gimple stmt;
      if (code == REALPART_EXPR
	  || code == IMAGPART_EXPR
	  || code == VIEW_CONVERT_EXPR)
	stmt = gimple_build_assign (res, code, build1 (code, type, op0));
      else
	stmt = gimple_build_assign (res, code, op0);
      gimple_set_location (stmt, loc);
      gimple_seq_add_stmt_without_update (seq, stmt);
    }
  return res;
}

/* Build the expression OP0 CODE OP1 of type TYPE with location LOC,
   simplifying it first if possible using VALUEIZE if not NULL.
   OP0 and OP1 are expected to be valueized already.  Returns the built
   expression value and appends statements possibly defining it
   to SEQ.  */

tree
gimple_build (gimple_seq *seq, location_t loc,
	      enum tree_code code, tree type, tree op0, tree op1,
	      tree (*valueize)(tree))
{
  tree res = gimple_simplify (code, type, op0, op1, seq, valueize);
  if (!res)
    {
      if (gimple_in_ssa_p (cfun))
	res = make_ssa_name (type);
      else
	res = create_tmp_reg (type);
      gimple stmt = gimple_build_assign (res, code, op0, op1);
      gimple_set_location (stmt, loc);
      gimple_seq_add_stmt_without_update (seq, stmt);
    }
  return res;
}

/* Build the expression (CODE OP0 OP1 OP2) of type TYPE with location LOC,
   simplifying it first if possible using VALUEIZE if not NULL.
   OP0, OP1 and OP2 are expected to be valueized already.  Returns the built
   expression value and appends statements possibly defining it
   to SEQ.  */

tree
gimple_build (gimple_seq *seq, location_t loc,
	      enum tree_code code, tree type, tree op0, tree op1, tree op2,
	      tree (*valueize)(tree))
{
  tree res = gimple_simplify (code, type, op0, op1, op2,
			      seq, valueize);
  if (!res)
    {
      if (gimple_in_ssa_p (cfun))
	res = make_ssa_name (type);
      else
	res = create_tmp_reg (type);
      gimple stmt;
      if (code == BIT_FIELD_REF)
	stmt = gimple_build_assign (res, code,
				    build3 (code, type, op0, op1, op2));
      else
	stmt = gimple_build_assign (res, code, op0, op1, op2);
      gimple_set_location (stmt, loc);
      gimple_seq_add_stmt_without_update (seq, stmt);
    }
  return res;
}

/* Build the call FN (ARG0) with a result of type TYPE
   (or no result if TYPE is void) with location LOC,
   simplifying it first if possible using VALUEIZE if not NULL.
   ARG0 is expected to be valueized already.  Returns the built
   expression value (or NULL_TREE if TYPE is void) and appends
   statements possibly defining it to SEQ.  */

tree
gimple_build (gimple_seq *seq, location_t loc,
	      enum built_in_function fn, tree type, tree arg0,
	      tree (*valueize)(tree))
{
  tree res = gimple_simplify (fn, type, arg0, seq, valueize);
  if (!res)
    {
      tree decl = builtin_decl_implicit (fn);
      gimple stmt = gimple_build_call (decl, 1, arg0);
      if (!VOID_TYPE_P (type))
	{
	  if (gimple_in_ssa_p (cfun))
	    res = make_ssa_name (type);
	  else
	    res = create_tmp_reg (type);
	  gimple_call_set_lhs (stmt, res);
	}
      gimple_set_location (stmt, loc);
      gimple_seq_add_stmt_without_update (seq, stmt);
    }
  return res;
}

/* Build the call FN (ARG0, ARG1) with a result of type TYPE
   (or no result if TYPE is void) with location LOC,
   simplifying it first if possible using VALUEIZE if not NULL.
   ARG0 is expected to be valueized already.  Returns the built
   expression value (or NULL_TREE if TYPE is void) and appends
   statements possibly defining it to SEQ.  */

tree
gimple_build (gimple_seq *seq, location_t loc,
	      enum built_in_function fn, tree type, tree arg0, tree arg1,
	      tree (*valueize)(tree))
{
  tree res = gimple_simplify (fn, type, arg0, arg1, seq, valueize);
  if (!res)
    {
      tree decl = builtin_decl_implicit (fn);
      gimple stmt = gimple_build_call (decl, 2, arg0, arg1);
      if (!VOID_TYPE_P (type))
	{
	  if (gimple_in_ssa_p (cfun))
	    res = make_ssa_name (type);
	  else
	    res = create_tmp_reg (type);
	  gimple_call_set_lhs (stmt, res);
	}
      gimple_set_location (stmt, loc);
      gimple_seq_add_stmt_without_update (seq, stmt);
    }
  return res;
}

/* Build the call FN (ARG0, ARG1, ARG2) with a result of type TYPE
   (or no result if TYPE is void) with location LOC,
   simplifying it first if possible using VALUEIZE if not NULL.
   ARG0 is expected to be valueized already.  Returns the built
   expression value (or NULL_TREE if TYPE is void) and appends
   statements possibly defining it to SEQ.  */

tree
gimple_build (gimple_seq *seq, location_t loc,
	      enum built_in_function fn, tree type,
	      tree arg0, tree arg1, tree arg2,
	      tree (*valueize)(tree))
{
  tree res = gimple_simplify (fn, type, arg0, arg1, arg2, seq, valueize);
  if (!res)
    {
      tree decl = builtin_decl_implicit (fn);
      gimple stmt = gimple_build_call (decl, 3, arg0, arg1, arg2);
      if (!VOID_TYPE_P (type))
	{
	  if (gimple_in_ssa_p (cfun))
	    res = make_ssa_name (type);
	  else
	    res = create_tmp_reg (type);
	  gimple_call_set_lhs (stmt, res);
	}
      gimple_set_location (stmt, loc);
      gimple_seq_add_stmt_without_update (seq, stmt);
    }
  return res;
}

/* Build the conversion (TYPE) OP with a result of type TYPE
   with location LOC if such conversion is neccesary in GIMPLE,
   simplifying it first.
   Returns the built expression value and appends
   statements possibly defining it to SEQ.  */

tree
gimple_convert (gimple_seq *seq, location_t loc, tree type, tree op)
{
  if (useless_type_conversion_p (type, TREE_TYPE (op)))
    return op;
  return gimple_build (seq, loc, NOP_EXPR, type, op);
}<|MERGE_RESOLUTION|>--- conflicted
+++ resolved
@@ -179,35 +179,6 @@
   if (!symtab->function_flags_ready)
     return true;
 
-<<<<<<< HEAD
-  /* OK we are seeing either COMDAT or static variable.  In this case we must
-     check that the definition is still around so we can refer it.  */
-  if (TREE_CODE (decl) == FUNCTION_DECL)
-    {
-      node = cgraph_get_node (decl);
-      /* Check that we still have function body and that we didn't took
-         the decision to eliminate offline copy of the function yet.
-         The second is important when devirtualization happens during final
-         compilation stage when making a new reference no longer makes callee
-         to be compiled.  */
-      if (!node || !node->definition
-	  || DECL_EXTERNAL (decl) || node->global.inlined_to)
-	{
-	  gcc_checking_assert (!TREE_ASM_WRITTEN (decl));
-	  return false;
-	}
-    }
-  else if (TREE_CODE (decl) == VAR_DECL)
-    {
-      vnode = varpool_get_node (decl);
-      if (!vnode || !vnode->definition)
-	{
-	  gcc_checking_assert (!TREE_ASM_WRITTEN (decl));
-	  return false;
-	}
-    }
-  return true;
-=======
   snode = symtab_node::get (decl);
   if (!snode
       || ((!snode->definition || DECL_EXTERNAL (decl))
@@ -216,7 +187,6 @@
     return false;
   node = dyn_cast <cgraph_node *> (snode);
   return !node || !node->global.inlined_to;
->>>>>>> 7b26e389
 }
 
 /* CVAL is value taken from DECL_INITIAL of variable.  Try to transform it into
