--- conflicted
+++ resolved
@@ -1153,10 +1153,6 @@
 		    {
 		      tree var = create_tmp_var (TREE_TYPE (lhs), NULL);
 		      tree def = get_or_create_ssa_default_def (cfun, var);
-<<<<<<< HEAD
-		      gsi_insert_before (gsi, new_stmt, GSI_SAME_STMT);
-		      update_call_from_tree (gsi, def);
-=======
 
 		      /* To satisfy condition for
 			 cgraph_update_edges_for_call_stmt_node,
@@ -1164,7 +1160,6 @@
 			 at position of GSI iterator.  */
 		      update_call_from_tree (gsi, def);
 		      gsi_insert_before (gsi, new_stmt, GSI_NEW_STMT);
->>>>>>> a7aa3838
 		    }
 		  else
 		    gsi_replace (gsi, new_stmt, true);
@@ -2736,17 +2731,6 @@
 	      default:
 		return NULL_TREE;
 	      }
-<<<<<<< HEAD
-	    tree op0 = (*valueize) (gimple_call_arg (stmt, 0));
-	    tree op1 = (*valueize) (gimple_call_arg (stmt, 1));
-
-	    if (TREE_CODE (op0) != INTEGER_CST
-		|| TREE_CODE (op1) != INTEGER_CST)
-	      return NULL_TREE;
-	    tree res = fold_binary_loc (loc, subcode,
-					TREE_TYPE (gimple_call_arg (stmt, 0)),
-					op0, op1);
-=======
 	    tree arg0 = gimple_call_arg (stmt, 0);
 	    tree arg1 = gimple_call_arg (stmt, 1);
 	    tree op0 = (*valueize) (arg0);
@@ -2773,7 +2757,6 @@
 	      }
 	    tree res
 	      = fold_binary_loc (loc, subcode, TREE_TYPE (arg0), op0, op1);
->>>>>>> a7aa3838
 	    if (res
 		&& TREE_CODE (res) == INTEGER_CST
 		&& !TREE_OVERFLOW (res))
