/* SCC value numbering for trees
   Copyright (C) 2006-2015 Free Software Foundation, Inc.
   Contributed by Daniel Berlin <dan@dberlin.org>

This file is part of GCC.

GCC is free software; you can redistribute it and/or modify
it under the terms of the GNU General Public License as published by
the Free Software Foundation; either version 3, or (at your option)
any later version.

GCC is distributed in the hope that it will be useful,
but WITHOUT ANY WARRANTY; without even the implied warranty of
MERCHANTABILITY or FITNESS FOR A PARTICULAR PURPOSE.  See the
GNU General Public License for more details.

You should have received a copy of the GNU General Public License
along with GCC; see the file COPYING3.  If not see
<http://www.gnu.org/licenses/>.  */

#include "config.h"
#include "system.h"
#include "coretypes.h"
#include "tm.h"
#include "hash-set.h"
#include "machmode.h"
#include "vec.h"
#include "double-int.h"
#include "input.h"
#include "alias.h"
#include "symtab.h"
#include "wide-int.h"
#include "inchash.h"
#include "tree.h"
#include "fold-const.h"
#include "stor-layout.h"
#include "predict.h"
#include "hard-reg-set.h"
#include "function.h"
#include "dominance.h"
#include "cfg.h"
#include "cfganal.h"
#include "basic-block.h"
#include "gimple-pretty-print.h"
#include "tree-inline.h"
#include "hash-table.h"
#include "tree-ssa-alias.h"
#include "internal-fn.h"
#include "gimple-fold.h"
#include "tree-eh.h"
#include "gimple-expr.h"
#include "is-a.h"
#include "gimple.h"
#include "gimplify.h"
#include "gimple-ssa.h"
#include "tree-phinodes.h"
#include "ssa-iterators.h"
#include "stringpool.h"
#include "tree-ssanames.h"
#include "hashtab.h"
#include "rtl.h"
#include "flags.h"
#include "statistics.h"
#include "real.h"
#include "fixed-value.h"
#include "insn-config.h"
#include "expmed.h"
#include "dojump.h"
#include "explow.h"
#include "calls.h"
#include "emit-rtl.h"
#include "varasm.h"
#include "stmt.h"
#include "expr.h"
#include "tree-dfa.h"
#include "tree-ssa.h"
#include "dumpfile.h"
#include "alloc-pool.h"
#include "cfgloop.h"
#include "params.h"
#include "tree-ssa-propagate.h"
#include "tree-ssa-sccvn.h"
#include "tree-cfg.h"
#include "domwalk.h"
#include "ipa-ref.h"
#include "plugin-api.h"
#include "cgraph.h"

/* This algorithm is based on the SCC algorithm presented by Keith
   Cooper and L. Taylor Simpson in "SCC-Based Value numbering"
   (http://citeseer.ist.psu.edu/41805.html).  In
   straight line code, it is equivalent to a regular hash based value
   numbering that is performed in reverse postorder.

   For code with cycles, there are two alternatives, both of which
   require keeping the hashtables separate from the actual list of
   value numbers for SSA names.

   1. Iterate value numbering in an RPO walk of the blocks, removing
   all the entries from the hashtable after each iteration (but
   keeping the SSA name->value number mapping between iterations).
   Iterate until it does not change.

   2. Perform value numbering as part of an SCC walk on the SSA graph,
   iterating only the cycles in the SSA graph until they do not change
   (using a separate, optimistic hashtable for value numbering the SCC
   operands).

   The second is not just faster in practice (because most SSA graph
   cycles do not involve all the variables in the graph), it also has
   some nice properties.

   One of these nice properties is that when we pop an SCC off the
   stack, we are guaranteed to have processed all the operands coming from
   *outside of that SCC*, so we do not need to do anything special to
   ensure they have value numbers.

   Another nice property is that the SCC walk is done as part of a DFS
   of the SSA graph, which makes it easy to perform combining and
   simplifying operations at the same time.

   The code below is deliberately written in a way that makes it easy
   to separate the SCC walk from the other work it does.

   In order to propagate constants through the code, we track which
   expressions contain constants, and use those while folding.  In
   theory, we could also track expressions whose value numbers are
   replaced, in case we end up folding based on expression
   identities.

   In order to value number memory, we assign value numbers to vuses.
   This enables us to note that, for example, stores to the same
   address of the same value from the same starting memory states are
   equivalent.
   TODO:

   1. We can iterate only the changing portions of the SCC's, but
   I have not seen an SCC big enough for this to be a win.
   2. If you differentiate between phi nodes for loops and phi nodes
   for if-then-else, you can properly consider phi nodes in different
   blocks for equivalence.
   3. We could value number vuses in more cases, particularly, whole
   structure copies.
*/


/* vn_nary_op hashtable helpers.  */

struct vn_nary_op_hasher : typed_noop_remove <vn_nary_op_s>
{
  typedef vn_nary_op_s value_type;
  typedef vn_nary_op_s compare_type;
  static inline hashval_t hash (const value_type *);
  static inline bool equal (const value_type *, const compare_type *);
};

/* Return the computed hashcode for nary operation P1.  */

inline hashval_t
vn_nary_op_hasher::hash (const value_type *vno1)
{
  return vno1->hashcode;
}

/* Compare nary operations P1 and P2 and return true if they are
   equivalent.  */

inline bool
vn_nary_op_hasher::equal (const value_type *vno1, const compare_type *vno2)
{
  return vn_nary_op_eq (vno1, vno2);
}

typedef hash_table<vn_nary_op_hasher> vn_nary_op_table_type;
typedef vn_nary_op_table_type::iterator vn_nary_op_iterator_type;


/* vn_phi hashtable helpers.  */

static int
vn_phi_eq (const_vn_phi_t const vp1, const_vn_phi_t const vp2);

struct vn_phi_hasher
{ 
  typedef vn_phi_s value_type;
  typedef vn_phi_s compare_type;
  static inline hashval_t hash (const value_type *);
  static inline bool equal (const value_type *, const compare_type *);
  static inline void remove (value_type *);
};

/* Return the computed hashcode for phi operation P1.  */

inline hashval_t
vn_phi_hasher::hash (const value_type *vp1)
{
  return vp1->hashcode;
}

/* Compare two phi entries for equality, ignoring VN_TOP arguments.  */

inline bool
vn_phi_hasher::equal (const value_type *vp1, const compare_type *vp2)
{
  return vn_phi_eq (vp1, vp2);
}

/* Free a phi operation structure VP.  */

inline void
vn_phi_hasher::remove (value_type *phi)
{
  phi->phiargs.release ();
}

typedef hash_table<vn_phi_hasher> vn_phi_table_type;
typedef vn_phi_table_type::iterator vn_phi_iterator_type;


/* Compare two reference operands P1 and P2 for equality.  Return true if
   they are equal, and false otherwise.  */

static int
vn_reference_op_eq (const void *p1, const void *p2)
{
  const_vn_reference_op_t const vro1 = (const_vn_reference_op_t) p1;
  const_vn_reference_op_t const vro2 = (const_vn_reference_op_t) p2;

  return (vro1->opcode == vro2->opcode
	  /* We do not care for differences in type qualification.  */
	  && (vro1->type == vro2->type
	      || (vro1->type && vro2->type
		  && types_compatible_p (TYPE_MAIN_VARIANT (vro1->type),
					 TYPE_MAIN_VARIANT (vro2->type))))
	  && expressions_equal_p (vro1->op0, vro2->op0)
	  && expressions_equal_p (vro1->op1, vro2->op1)
	  && expressions_equal_p (vro1->op2, vro2->op2));
}

/* Free a reference operation structure VP.  */

static inline void
free_reference (vn_reference_s *vr)
{
  vr->operands.release ();
}


/* vn_reference hashtable helpers.  */

struct vn_reference_hasher
{
  typedef vn_reference_s value_type;
  typedef vn_reference_s compare_type;
  static inline hashval_t hash (const value_type *);
  static inline bool equal (const value_type *, const compare_type *);
  static inline void remove (value_type *);
};

/* Return the hashcode for a given reference operation P1.  */

inline hashval_t
vn_reference_hasher::hash (const value_type *vr1)
{
  return vr1->hashcode;
}

inline bool
vn_reference_hasher::equal (const value_type *v, const compare_type *c)
{
  return vn_reference_eq (v, c);
}

inline void
vn_reference_hasher::remove (value_type *v)
{
  free_reference (v);
}

typedef hash_table<vn_reference_hasher> vn_reference_table_type;
typedef vn_reference_table_type::iterator vn_reference_iterator_type;


/* The set of hashtables and alloc_pool's for their items.  */

typedef struct vn_tables_s
{
  vn_nary_op_table_type *nary;
  vn_phi_table_type *phis;
  vn_reference_table_type *references;
  struct obstack nary_obstack;
  alloc_pool phis_pool;
  alloc_pool references_pool;
} *vn_tables_t;


/* vn_constant hashtable helpers.  */

struct vn_constant_hasher : typed_free_remove <vn_constant_s>
{ 
  typedef vn_constant_s value_type;
  typedef vn_constant_s compare_type;
  static inline hashval_t hash (const value_type *);
  static inline bool equal (const value_type *, const compare_type *);
};

/* Hash table hash function for vn_constant_t.  */

inline hashval_t
vn_constant_hasher::hash (const value_type *vc1)
{
  return vc1->hashcode;
}

/* Hash table equality function for vn_constant_t.  */

inline bool
vn_constant_hasher::equal (const value_type *vc1, const compare_type *vc2)
{
  if (vc1->hashcode != vc2->hashcode)
    return false;

  return vn_constant_eq_with_type (vc1->constant, vc2->constant);
}

static hash_table<vn_constant_hasher> *constant_to_value_id;
static bitmap constant_value_ids;


/* Valid hashtables storing information we have proven to be
   correct.  */

static vn_tables_t valid_info;

/* Optimistic hashtables storing information we are making assumptions about
   during iterations.  */

static vn_tables_t optimistic_info;

/* Pointer to the set of hashtables that is currently being used.
   Should always point to either the optimistic_info, or the
   valid_info.  */

static vn_tables_t current_info;


/* Reverse post order index for each basic block.  */

static int *rpo_numbers;

#define SSA_VAL(x) (VN_INFO ((x))->valnum)

/* Return the SSA value of the VUSE x, supporting released VDEFs
   during elimination which will value-number the VDEF to the
   associated VUSE (but not substitute in the whole lattice).  */

static inline tree
vuse_ssa_val (tree x)
{
  if (!x)
    return NULL_TREE;

  do
    {
      x = SSA_VAL (x);
    }
  while (SSA_NAME_IN_FREE_LIST (x));

  return x;
}

/* This represents the top of the VN lattice, which is the universal
   value.  */

tree VN_TOP;

/* Unique counter for our value ids.  */

static unsigned int next_value_id;

/* Next DFS number and the stack for strongly connected component
   detection. */

static unsigned int next_dfs_num;
static vec<tree> sccstack;



/* Table of vn_ssa_aux_t's, one per ssa_name.  The vn_ssa_aux_t objects
   are allocated on an obstack for locality reasons, and to free them
   without looping over the vec.  */

static vec<vn_ssa_aux_t> vn_ssa_aux_table;
static struct obstack vn_ssa_aux_obstack;

/* Return the value numbering information for a given SSA name.  */

vn_ssa_aux_t
VN_INFO (tree name)
{
  vn_ssa_aux_t res = vn_ssa_aux_table[SSA_NAME_VERSION (name)];
  gcc_checking_assert (res);
  return res;
}

/* Set the value numbering info for a given SSA name to a given
   value.  */

static inline void
VN_INFO_SET (tree name, vn_ssa_aux_t value)
{
  vn_ssa_aux_table[SSA_NAME_VERSION (name)] = value;
}

/* Initialize the value numbering info for a given SSA name.
   This should be called just once for every SSA name.  */

vn_ssa_aux_t
VN_INFO_GET (tree name)
{
  vn_ssa_aux_t newinfo;

  newinfo = XOBNEW (&vn_ssa_aux_obstack, struct vn_ssa_aux);
  memset (newinfo, 0, sizeof (struct vn_ssa_aux));
  if (SSA_NAME_VERSION (name) >= vn_ssa_aux_table.length ())
    vn_ssa_aux_table.safe_grow (SSA_NAME_VERSION (name) + 1);
  vn_ssa_aux_table[SSA_NAME_VERSION (name)] = newinfo;
  return newinfo;
}


/* Get the representative expression for the SSA_NAME NAME.  Returns
   the representative SSA_NAME if there is no expression associated with it.  */

tree
vn_get_expr_for (tree name)
{
  vn_ssa_aux_t vn = VN_INFO (name);
  gimple def_stmt;
  tree expr = NULL_TREE;
  enum tree_code code;

  if (vn->valnum == VN_TOP)
    return name;

  /* If the value-number is a constant it is the representative
     expression.  */
  if (TREE_CODE (vn->valnum) != SSA_NAME)
    return vn->valnum;

  /* Get to the information of the value of this SSA_NAME.  */
  vn = VN_INFO (vn->valnum);

  /* If the value-number is a constant it is the representative
     expression.  */
  if (TREE_CODE (vn->valnum) != SSA_NAME)
    return vn->valnum;

  /* Else if we have an expression, return it.  */
  if (vn->expr != NULL_TREE)
    return vn->expr;

  /* Otherwise use the defining statement to build the expression.  */
  def_stmt = SSA_NAME_DEF_STMT (vn->valnum);

  /* If the value number is not an assignment use it directly.  */
  if (!is_gimple_assign (def_stmt))
    return vn->valnum;

  /* Note that we can valueize here because we clear the cached
     simplified expressions after each optimistic iteration.  */
  code = gimple_assign_rhs_code (def_stmt);
  switch (TREE_CODE_CLASS (code))
    {
    case tcc_reference:
      if ((code == REALPART_EXPR
	   || code == IMAGPART_EXPR
	   || code == VIEW_CONVERT_EXPR)
	  && TREE_CODE (TREE_OPERAND (gimple_assign_rhs1 (def_stmt),
				      0)) == SSA_NAME)
	expr = fold_build1 (code,
			    gimple_expr_type (def_stmt),
			    vn_valueize (TREE_OPERAND
					   (gimple_assign_rhs1 (def_stmt), 0)));
      break;

    case tcc_unary:
      expr = fold_build1 (code,
			  gimple_expr_type (def_stmt),
			  vn_valueize (gimple_assign_rhs1 (def_stmt)));
      break;

    case tcc_binary:
      expr = fold_build2 (code,
			  gimple_expr_type (def_stmt),
			  vn_valueize (gimple_assign_rhs1 (def_stmt)),
			  vn_valueize (gimple_assign_rhs2 (def_stmt)));
      break;

    case tcc_exceptional:
      if (code == CONSTRUCTOR
	  && TREE_CODE
	       (TREE_TYPE (gimple_assign_rhs1 (def_stmt))) == VECTOR_TYPE)
	expr = gimple_assign_rhs1 (def_stmt);
      break;

    default:;
    }
  if (expr == NULL_TREE)
    return vn->valnum;

  /* Cache the expression.  */
  vn->expr = expr;

  return expr;
}

/* Return the vn_kind the expression computed by the stmt should be
   associated with.  */

enum vn_kind
vn_get_stmt_kind (gimple stmt)
{
  switch (gimple_code (stmt))
    {
    case GIMPLE_CALL:
      return VN_REFERENCE;
    case GIMPLE_PHI:
      return VN_PHI;
    case GIMPLE_ASSIGN:
      {
	enum tree_code code = gimple_assign_rhs_code (stmt);
	tree rhs1 = gimple_assign_rhs1 (stmt);
	switch (get_gimple_rhs_class (code))
	  {
	  case GIMPLE_UNARY_RHS:
	  case GIMPLE_BINARY_RHS:
	  case GIMPLE_TERNARY_RHS:
	    return VN_NARY;
	  case GIMPLE_SINGLE_RHS:
	    switch (TREE_CODE_CLASS (code))
	      {
	      case tcc_reference:
		/* VOP-less references can go through unary case.  */
		if ((code == REALPART_EXPR
		     || code == IMAGPART_EXPR
		     || code == VIEW_CONVERT_EXPR
		     || code == BIT_FIELD_REF)
		    && TREE_CODE (TREE_OPERAND (rhs1, 0)) == SSA_NAME)
		  return VN_NARY;

		/* Fallthrough.  */
	      case tcc_declaration:
		return VN_REFERENCE;

	      case tcc_constant:
		return VN_CONSTANT;

	      default:
		if (code == ADDR_EXPR)
		  return (is_gimple_min_invariant (rhs1)
			  ? VN_CONSTANT : VN_REFERENCE);
		else if (code == CONSTRUCTOR)
		  return VN_NARY;
		return VN_NONE;
	      }
	  default:
	    return VN_NONE;
	  }
      }
    default:
      return VN_NONE;
    }
}

/* Lookup a value id for CONSTANT and return it.  If it does not
   exist returns 0.  */

unsigned int
get_constant_value_id (tree constant)
{
  vn_constant_s **slot;
  struct vn_constant_s vc;

  vc.hashcode = vn_hash_constant_with_type (constant);
  vc.constant = constant;
  slot = constant_to_value_id->find_slot (&vc, NO_INSERT);
  if (slot)
    return (*slot)->value_id;
  return 0;
}

/* Lookup a value id for CONSTANT, and if it does not exist, create a
   new one and return it.  If it does exist, return it.  */

unsigned int
get_or_alloc_constant_value_id (tree constant)
{
  vn_constant_s **slot;
  struct vn_constant_s vc;
  vn_constant_t vcp;

  vc.hashcode = vn_hash_constant_with_type (constant);
  vc.constant = constant;
  slot = constant_to_value_id->find_slot (&vc, INSERT);
  if (*slot)
    return (*slot)->value_id;

  vcp = XNEW (struct vn_constant_s);
  vcp->hashcode = vc.hashcode;
  vcp->constant = constant;
  vcp->value_id = get_next_value_id ();
  *slot = vcp;
  bitmap_set_bit (constant_value_ids, vcp->value_id);
  return vcp->value_id;
}

/* Return true if V is a value id for a constant.  */

bool
value_id_constant_p (unsigned int v)
{
  return bitmap_bit_p (constant_value_ids, v);
}

/* Compute the hash for a reference operand VRO1.  */

static void
vn_reference_op_compute_hash (const vn_reference_op_t vro1, inchash::hash &hstate)
{
  hstate.add_int (vro1->opcode);
  if (vro1->op0)
    inchash::add_expr (vro1->op0, hstate);
  if (vro1->op1)
    inchash::add_expr (vro1->op1, hstate);
  if (vro1->op2)
    inchash::add_expr (vro1->op2, hstate);
}

/* Compute a hash for the reference operation VR1 and return it.  */

static hashval_t
vn_reference_compute_hash (const vn_reference_t vr1)
{
  inchash::hash hstate;
  hashval_t result;
  int i;
  vn_reference_op_t vro;
  HOST_WIDE_INT off = -1;
  bool deref = false;

  FOR_EACH_VEC_ELT (vr1->operands, i, vro)
    {
      if (vro->opcode == MEM_REF)
	deref = true;
      else if (vro->opcode != ADDR_EXPR)
	deref = false;
      if (vro->off != -1)
	{
	  if (off == -1)
	    off = 0;
	  off += vro->off;
	}
      else
	{
	  if (off != -1
	      && off != 0)
	    hstate.add_int (off);
	  off = -1;
	  if (deref
	      && vro->opcode == ADDR_EXPR)
	    {
	      if (vro->op0)
		{
		  tree op = TREE_OPERAND (vro->op0, 0);
		  hstate.add_int (TREE_CODE (op));
		  inchash::add_expr (op, hstate);
		}
	    }
	  else
	    vn_reference_op_compute_hash (vro, hstate);
	}
    }
  result = hstate.end ();
  /* ??? We would ICE later if we hash instead of adding that in. */
  if (vr1->vuse)
    result += SSA_NAME_VERSION (vr1->vuse);

  return result;
}

/* Return true if reference operations VR1 and VR2 are equivalent.  This
   means they have the same set of operands and vuses.  */

bool
vn_reference_eq (const_vn_reference_t const vr1, const_vn_reference_t const vr2)
{
  unsigned i, j;

  /* Early out if this is not a hash collision.  */
  if (vr1->hashcode != vr2->hashcode)
    return false;

  /* The VOP needs to be the same.  */
  if (vr1->vuse != vr2->vuse)
    return false;

  /* If the operands are the same we are done.  */
  if (vr1->operands == vr2->operands)
    return true;

  if (!expressions_equal_p (TYPE_SIZE (vr1->type), TYPE_SIZE (vr2->type)))
    return false;

  if (INTEGRAL_TYPE_P (vr1->type)
      && INTEGRAL_TYPE_P (vr2->type))
    {
      if (TYPE_PRECISION (vr1->type) != TYPE_PRECISION (vr2->type))
	return false;
    }
  else if (INTEGRAL_TYPE_P (vr1->type)
	   && (TYPE_PRECISION (vr1->type)
	       != TREE_INT_CST_LOW (TYPE_SIZE (vr1->type))))
    return false;
  else if (INTEGRAL_TYPE_P (vr2->type)
	   && (TYPE_PRECISION (vr2->type)
	       != TREE_INT_CST_LOW (TYPE_SIZE (vr2->type))))
    return false;

  i = 0;
  j = 0;
  do
    {
      HOST_WIDE_INT off1 = 0, off2 = 0;
      vn_reference_op_t vro1, vro2;
      vn_reference_op_s tem1, tem2;
      bool deref1 = false, deref2 = false;
      for (; vr1->operands.iterate (i, &vro1); i++)
	{
	  if (vro1->opcode == MEM_REF)
	    deref1 = true;
	  if (vro1->off == -1)
	    break;
	  off1 += vro1->off;
	}
      for (; vr2->operands.iterate (j, &vro2); j++)
	{
	  if (vro2->opcode == MEM_REF)
	    deref2 = true;
	  if (vro2->off == -1)
	    break;
	  off2 += vro2->off;
	}
      if (off1 != off2)
	return false;
      if (deref1 && vro1->opcode == ADDR_EXPR)
	{
	  memset (&tem1, 0, sizeof (tem1));
	  tem1.op0 = TREE_OPERAND (vro1->op0, 0);
	  tem1.type = TREE_TYPE (tem1.op0);
	  tem1.opcode = TREE_CODE (tem1.op0);
	  vro1 = &tem1;
	  deref1 = false;
	}
      if (deref2 && vro2->opcode == ADDR_EXPR)
	{
	  memset (&tem2, 0, sizeof (tem2));
	  tem2.op0 = TREE_OPERAND (vro2->op0, 0);
	  tem2.type = TREE_TYPE (tem2.op0);
	  tem2.opcode = TREE_CODE (tem2.op0);
	  vro2 = &tem2;
	  deref2 = false;
	}
      if (deref1 != deref2)
	return false;
      if (!vn_reference_op_eq (vro1, vro2))
	return false;
      ++j;
      ++i;
    }
  while (vr1->operands.length () != i
	 || vr2->operands.length () != j);

  return true;
}

/* Copy the operations present in load/store REF into RESULT, a vector of
   vn_reference_op_s's.  */

static void
copy_reference_ops_from_ref (tree ref, vec<vn_reference_op_s> *result)
{
  if (TREE_CODE (ref) == TARGET_MEM_REF)
    {
      vn_reference_op_s temp;

      result->reserve (3);

      memset (&temp, 0, sizeof (temp));
      temp.type = TREE_TYPE (ref);
      temp.opcode = TREE_CODE (ref);
      temp.op0 = TMR_INDEX (ref);
      temp.op1 = TMR_STEP (ref);
      temp.op2 = TMR_OFFSET (ref);
      temp.off = -1;
      result->quick_push (temp);

      memset (&temp, 0, sizeof (temp));
      temp.type = NULL_TREE;
      temp.opcode = ERROR_MARK;
      temp.op0 = TMR_INDEX2 (ref);
      temp.off = -1;
      result->quick_push (temp);

      memset (&temp, 0, sizeof (temp));
      temp.type = NULL_TREE;
      temp.opcode = TREE_CODE (TMR_BASE (ref));
      temp.op0 = TMR_BASE (ref);
      temp.off = -1;
      result->quick_push (temp);
      return;
    }

  /* For non-calls, store the information that makes up the address.  */
  tree orig = ref;
  while (ref)
    {
      vn_reference_op_s temp;

      memset (&temp, 0, sizeof (temp));
      temp.type = TREE_TYPE (ref);
      temp.opcode = TREE_CODE (ref);
      temp.off = -1;

      switch (temp.opcode)
	{
	case MODIFY_EXPR:
	  temp.op0 = TREE_OPERAND (ref, 1);
	  break;
	case WITH_SIZE_EXPR:
	  temp.op0 = TREE_OPERAND (ref, 1);
	  temp.off = 0;
	  break;
	case MEM_REF:
	  /* The base address gets its own vn_reference_op_s structure.  */
	  temp.op0 = TREE_OPERAND (ref, 1);
	  if (tree_fits_shwi_p (TREE_OPERAND (ref, 1)))
	    temp.off = tree_to_shwi (TREE_OPERAND (ref, 1));
	  break;
	case BIT_FIELD_REF:
	  /* Record bits and position.  */
	  temp.op0 = TREE_OPERAND (ref, 1);
	  temp.op1 = TREE_OPERAND (ref, 2);
	  break;
	case COMPONENT_REF:
	  /* The field decl is enough to unambiguously specify the field,
	     a matching type is not necessary and a mismatching type
	     is always a spurious difference.  */
	  temp.type = NULL_TREE;
	  temp.op0 = TREE_OPERAND (ref, 1);
	  temp.op1 = TREE_OPERAND (ref, 2);
	  {
	    tree this_offset = component_ref_field_offset (ref);
	    if (this_offset
		&& TREE_CODE (this_offset) == INTEGER_CST)
	      {
		tree bit_offset = DECL_FIELD_BIT_OFFSET (TREE_OPERAND (ref, 1));
		if (TREE_INT_CST_LOW (bit_offset) % BITS_PER_UNIT == 0)
		  {
		    offset_int off
		      = (wi::to_offset (this_offset)
			 + wi::lrshift (wi::to_offset (bit_offset),
					LOG2_BITS_PER_UNIT));
		    if (wi::fits_shwi_p (off)
			/* Probibit value-numbering zero offset components
			   of addresses the same before the pass folding
			   __builtin_object_size had a chance to run
			   (checking cfun->after_inlining does the
			   trick here).  */
			&& (TREE_CODE (orig) != ADDR_EXPR
			    || off != 0
			    || cfun->after_inlining))
		      temp.off = off.to_shwi ();
		  }
	      }
	  }
	  break;
	case ARRAY_RANGE_REF:
	case ARRAY_REF:
	  /* Record index as operand.  */
	  temp.op0 = TREE_OPERAND (ref, 1);
	  /* Always record lower bounds and element size.  */
	  temp.op1 = array_ref_low_bound (ref);
	  temp.op2 = array_ref_element_size (ref);
	  if (TREE_CODE (temp.op0) == INTEGER_CST
	      && TREE_CODE (temp.op1) == INTEGER_CST
	      && TREE_CODE (temp.op2) == INTEGER_CST)
	    {
	      offset_int off = ((wi::to_offset (temp.op0)
				 - wi::to_offset (temp.op1))
				* wi::to_offset (temp.op2));
	      if (wi::fits_shwi_p (off))
		temp.off = off.to_shwi();
	    }
	  break;
	case VAR_DECL:
	  if (DECL_HARD_REGISTER (ref))
	    {
	      temp.op0 = ref;
	      break;
	    }
	  /* Fallthru.  */
	case PARM_DECL:
	case CONST_DECL:
	case RESULT_DECL:
	  /* Canonicalize decls to MEM[&decl] which is what we end up with
	     when valueizing MEM[ptr] with ptr = &decl.  */
	  temp.opcode = MEM_REF;
	  temp.op0 = build_int_cst (build_pointer_type (TREE_TYPE (ref)), 0);
	  temp.off = 0;
	  result->safe_push (temp);
	  temp.opcode = ADDR_EXPR;
	  temp.op0 = build1 (ADDR_EXPR, TREE_TYPE (temp.op0), ref);
	  temp.type = TREE_TYPE (temp.op0);
	  temp.off = -1;
	  break;
	case STRING_CST:
	case INTEGER_CST:
	case COMPLEX_CST:
	case VECTOR_CST:
	case REAL_CST:
	case FIXED_CST:
	case CONSTRUCTOR:
	case SSA_NAME:
	  temp.op0 = ref;
	  break;
	case ADDR_EXPR:
	  if (is_gimple_min_invariant (ref))
	    {
	      temp.op0 = ref;
	      break;
	    }
	  break;
	  /* These are only interesting for their operands, their
	     existence, and their type.  They will never be the last
	     ref in the chain of references (IE they require an
	     operand), so we don't have to put anything
	     for op* as it will be handled by the iteration  */
	case REALPART_EXPR:
	case VIEW_CONVERT_EXPR:
	  temp.off = 0;
	  break;
	case IMAGPART_EXPR:
	  /* This is only interesting for its constant offset.  */
	  temp.off = TREE_INT_CST_LOW (TYPE_SIZE_UNIT (TREE_TYPE (ref)));
	  break;
	default:
	  gcc_unreachable ();
	}
      result->safe_push (temp);

      if (REFERENCE_CLASS_P (ref)
	  || TREE_CODE (ref) == MODIFY_EXPR
	  || TREE_CODE (ref) == WITH_SIZE_EXPR
	  || (TREE_CODE (ref) == ADDR_EXPR
	      && !is_gimple_min_invariant (ref)))
	ref = TREE_OPERAND (ref, 0);
      else
	ref = NULL_TREE;
    }
}

/* Build a alias-oracle reference abstraction in *REF from the vn_reference
   operands in *OPS, the reference alias set SET and the reference type TYPE.
   Return true if something useful was produced.  */

bool
ao_ref_init_from_vn_reference (ao_ref *ref,
			       alias_set_type set, tree type,
			       vec<vn_reference_op_s> ops)
{
  vn_reference_op_t op;
  unsigned i;
  tree base = NULL_TREE;
  tree *op0_p = &base;
  HOST_WIDE_INT offset = 0;
  HOST_WIDE_INT max_size;
  HOST_WIDE_INT size = -1;
  tree size_tree = NULL_TREE;
  alias_set_type base_alias_set = -1;

  /* First get the final access size from just the outermost expression.  */
  op = &ops[0];
  if (op->opcode == COMPONENT_REF)
    size_tree = DECL_SIZE (op->op0);
  else if (op->opcode == BIT_FIELD_REF)
    size_tree = op->op0;
  else
    {
      machine_mode mode = TYPE_MODE (type);
      if (mode == BLKmode)
	size_tree = TYPE_SIZE (type);
      else
        size = GET_MODE_BITSIZE (mode);
    }
  if (size_tree != NULL_TREE)
    {
      if (!tree_fits_uhwi_p (size_tree))
	size = -1;
      else
	size = tree_to_uhwi (size_tree);
    }

  /* Initially, maxsize is the same as the accessed element size.
     In the following it will only grow (or become -1).  */
  max_size = size;

  /* Compute cumulative bit-offset for nested component-refs and array-refs,
     and find the ultimate containing object.  */
  FOR_EACH_VEC_ELT (ops, i, op)
    {
      switch (op->opcode)
	{
	/* These may be in the reference ops, but we cannot do anything
	   sensible with them here.  */
	case ADDR_EXPR:
	  /* Apart from ADDR_EXPR arguments to MEM_REF.  */
	  if (base != NULL_TREE
	      && TREE_CODE (base) == MEM_REF
	      && op->op0
	      && DECL_P (TREE_OPERAND (op->op0, 0)))
	    {
	      vn_reference_op_t pop = &ops[i-1];
	      base = TREE_OPERAND (op->op0, 0);
	      if (pop->off == -1)
		{
		  max_size = -1;
		  offset = 0;
		}
	      else
		offset += pop->off * BITS_PER_UNIT;
	      op0_p = NULL;
	      break;
	    }
	  /* Fallthru.  */
	case CALL_EXPR:
	  return false;

	/* Record the base objects.  */
	case MEM_REF:
	  base_alias_set = get_deref_alias_set (op->op0);
	  *op0_p = build2 (MEM_REF, op->type,
			   NULL_TREE, op->op0);
	  op0_p = &TREE_OPERAND (*op0_p, 0);
	  break;

	case VAR_DECL:
	case PARM_DECL:
	case RESULT_DECL:
	case SSA_NAME:
	  *op0_p = op->op0;
	  op0_p = NULL;
	  break;

	/* And now the usual component-reference style ops.  */
	case BIT_FIELD_REF:
	  offset += tree_to_shwi (op->op1);
	  break;

	case COMPONENT_REF:
	  {
	    tree field = op->op0;
	    /* We do not have a complete COMPONENT_REF tree here so we
	       cannot use component_ref_field_offset.  Do the interesting
	       parts manually.  */

	    if (op->op1
		|| !tree_fits_uhwi_p (DECL_FIELD_OFFSET (field)))
	      max_size = -1;
	    else
	      {
		offset += (tree_to_uhwi (DECL_FIELD_OFFSET (field))
			   * BITS_PER_UNIT);
		offset += TREE_INT_CST_LOW (DECL_FIELD_BIT_OFFSET (field));
	      }
	    break;
	  }

	case ARRAY_RANGE_REF:
	case ARRAY_REF:
	  /* We recorded the lower bound and the element size.  */
	  if (!tree_fits_shwi_p (op->op0)
	      || !tree_fits_shwi_p (op->op1)
	      || !tree_fits_shwi_p (op->op2))
	    max_size = -1;
	  else
	    {
	      HOST_WIDE_INT hindex = tree_to_shwi (op->op0);
	      hindex -= tree_to_shwi (op->op1);
	      hindex *= tree_to_shwi (op->op2);
	      hindex *= BITS_PER_UNIT;
	      offset += hindex;
	    }
	  break;

	case REALPART_EXPR:
	  break;

	case IMAGPART_EXPR:
	  offset += size;
	  break;

	case VIEW_CONVERT_EXPR:
	  break;

	case STRING_CST:
	case INTEGER_CST:
	case COMPLEX_CST:
	case VECTOR_CST:
	case REAL_CST:
	case CONSTRUCTOR:
	case CONST_DECL:
	  return false;

	default:
	  return false;
	}
    }

  if (base == NULL_TREE)
    return false;

  ref->ref = NULL_TREE;
  ref->base = base;
  ref->offset = offset;
  ref->size = size;
  ref->max_size = max_size;
  ref->ref_alias_set = set;
  if (base_alias_set != -1)
    ref->base_alias_set = base_alias_set;
  else
    ref->base_alias_set = get_alias_set (base);
  /* We discount volatiles from value-numbering elsewhere.  */
  ref->volatile_p = false;

  return true;
}

/* Copy the operations present in load/store/call REF into RESULT, a vector of
   vn_reference_op_s's.  */

static void
copy_reference_ops_from_call (gcall *call,
			      vec<vn_reference_op_s> *result)
{
  vn_reference_op_s temp;
  unsigned i;
  tree lhs = gimple_call_lhs (call);
  int lr;

  /* If 2 calls have a different non-ssa lhs, vdef value numbers should be
     different.  By adding the lhs here in the vector, we ensure that the
     hashcode is different, guaranteeing a different value number.  */
  if (lhs && TREE_CODE (lhs) != SSA_NAME)
    {
      memset (&temp, 0, sizeof (temp));
      temp.opcode = MODIFY_EXPR;
      temp.type = TREE_TYPE (lhs);
      temp.op0 = lhs;
      temp.off = -1;
      result->safe_push (temp);
    }

  /* Copy the type, opcode, function, static chain and EH region, if any.  */
  memset (&temp, 0, sizeof (temp));
  temp.type = gimple_call_return_type (call);
  temp.opcode = CALL_EXPR;
  temp.op0 = gimple_call_fn (call);
  temp.op1 = gimple_call_chain (call);
  if (stmt_could_throw_p (call) && (lr = lookup_stmt_eh_lp (call)) > 0)
    temp.op2 = size_int (lr);
  temp.off = -1;
  if (gimple_call_with_bounds_p (call))
    temp.with_bounds = 1;
  result->safe_push (temp);

  /* Copy the call arguments.  As they can be references as well,
     just chain them together.  */
  for (i = 0; i < gimple_call_num_args (call); ++i)
    {
      tree callarg = gimple_call_arg (call, i);
      copy_reference_ops_from_ref (callarg, result);
    }
}

/* Fold *& at position *I_P in a vn_reference_op_s vector *OPS.  Updates
   *I_P to point to the last element of the replacement.  */
void
vn_reference_fold_indirect (vec<vn_reference_op_s> *ops,
			    unsigned int *i_p)
{
  unsigned int i = *i_p;
  vn_reference_op_t op = &(*ops)[i];
  vn_reference_op_t mem_op = &(*ops)[i - 1];
  tree addr_base;
  HOST_WIDE_INT addr_offset = 0;

  /* The only thing we have to do is from &OBJ.foo.bar add the offset
     from .foo.bar to the preceding MEM_REF offset and replace the
     address with &OBJ.  */
  addr_base = get_addr_base_and_unit_offset (TREE_OPERAND (op->op0, 0),
					     &addr_offset);
  gcc_checking_assert (addr_base && TREE_CODE (addr_base) != MEM_REF);
  if (addr_base != TREE_OPERAND (op->op0, 0))
    {
      offset_int off = offset_int::from (mem_op->op0, SIGNED);
      off += addr_offset;
      mem_op->op0 = wide_int_to_tree (TREE_TYPE (mem_op->op0), off);
      op->op0 = build_fold_addr_expr (addr_base);
      if (tree_fits_shwi_p (mem_op->op0))
	mem_op->off = tree_to_shwi (mem_op->op0);
      else
	mem_op->off = -1;
    }
}

/* Fold *& at position *I_P in a vn_reference_op_s vector *OPS.  Updates
   *I_P to point to the last element of the replacement.  */
static void
vn_reference_maybe_forwprop_address (vec<vn_reference_op_s> *ops,
				     unsigned int *i_p)
{
  unsigned int i = *i_p;
  vn_reference_op_t op = &(*ops)[i];
  vn_reference_op_t mem_op = &(*ops)[i - 1];
  gimple def_stmt;
  enum tree_code code;
  offset_int off;

  def_stmt = SSA_NAME_DEF_STMT (op->op0);
  if (!is_gimple_assign (def_stmt))
    return;

  code = gimple_assign_rhs_code (def_stmt);
  if (code != ADDR_EXPR
      && code != POINTER_PLUS_EXPR)
    return;

  off = offset_int::from (mem_op->op0, SIGNED);

  /* The only thing we have to do is from &OBJ.foo.bar add the offset
     from .foo.bar to the preceding MEM_REF offset and replace the
     address with &OBJ.  */
  if (code == ADDR_EXPR)
    {
      tree addr, addr_base;
      HOST_WIDE_INT addr_offset;

      addr = gimple_assign_rhs1 (def_stmt);
      addr_base = get_addr_base_and_unit_offset (TREE_OPERAND (addr, 0),
						 &addr_offset);
      if (!addr_base
	  || TREE_CODE (addr_base) != MEM_REF)
	return;

      off += addr_offset;
      off += mem_ref_offset (addr_base);
      op->op0 = TREE_OPERAND (addr_base, 0);
    }
  else
    {
      tree ptr, ptroff;
      ptr = gimple_assign_rhs1 (def_stmt);
      ptroff = gimple_assign_rhs2 (def_stmt);
      if (TREE_CODE (ptr) != SSA_NAME
	  || TREE_CODE (ptroff) != INTEGER_CST)
	return;

      off += wi::to_offset (ptroff);
      op->op0 = ptr;
    }

  mem_op->op0 = wide_int_to_tree (TREE_TYPE (mem_op->op0), off);
  if (tree_fits_shwi_p (mem_op->op0))
    mem_op->off = tree_to_shwi (mem_op->op0);
  else
    mem_op->off = -1;
  if (TREE_CODE (op->op0) == SSA_NAME)
    op->op0 = SSA_VAL (op->op0);
  if (TREE_CODE (op->op0) != SSA_NAME)
    op->opcode = TREE_CODE (op->op0);

  /* And recurse.  */
  if (TREE_CODE (op->op0) == SSA_NAME)
    vn_reference_maybe_forwprop_address (ops, i_p);
  else if (TREE_CODE (op->op0) == ADDR_EXPR)
    vn_reference_fold_indirect (ops, i_p);
}

/* Optimize the reference REF to a constant if possible or return
   NULL_TREE if not.  */

tree
fully_constant_vn_reference_p (vn_reference_t ref)
{
  vec<vn_reference_op_s> operands = ref->operands;
  vn_reference_op_t op;

  /* Try to simplify the translated expression if it is
     a call to a builtin function with at most two arguments.  */
  op = &operands[0];
  if (op->opcode == CALL_EXPR
      && TREE_CODE (op->op0) == ADDR_EXPR
      && TREE_CODE (TREE_OPERAND (op->op0, 0)) == FUNCTION_DECL
      && DECL_BUILT_IN (TREE_OPERAND (op->op0, 0))
      && operands.length () >= 2
      && operands.length () <= 3)
    {
      vn_reference_op_t arg0, arg1 = NULL;
      bool anyconst = false;
      arg0 = &operands[1];
      if (operands.length () > 2)
	arg1 = &operands[2];
      if (TREE_CODE_CLASS (arg0->opcode) == tcc_constant
	  || (arg0->opcode == ADDR_EXPR
	      && is_gimple_min_invariant (arg0->op0)))
	anyconst = true;
      if (arg1
	  && (TREE_CODE_CLASS (arg1->opcode) == tcc_constant
	      || (arg1->opcode == ADDR_EXPR
		  && is_gimple_min_invariant (arg1->op0))))
	anyconst = true;
      if (anyconst)
	{
	  tree folded = build_call_expr (TREE_OPERAND (op->op0, 0),
					 arg1 ? 2 : 1,
					 arg0->op0,
					 arg1 ? arg1->op0 : NULL);
	  if (folded
	      && TREE_CODE (folded) == NOP_EXPR)
	    folded = TREE_OPERAND (folded, 0);
	  if (folded
	      && is_gimple_min_invariant (folded))
	    return folded;
	}
    }

  /* Simplify reads from constants or constant initializers.  */
  else if (BITS_PER_UNIT == 8
	   && is_gimple_reg_type (ref->type)
	   && (!INTEGRAL_TYPE_P (ref->type)
	       || TYPE_PRECISION (ref->type) % BITS_PER_UNIT == 0))
    {
      HOST_WIDE_INT off = 0;
      HOST_WIDE_INT size;
      if (INTEGRAL_TYPE_P (ref->type))
	size = TYPE_PRECISION (ref->type);
      else
	size = tree_to_shwi (TYPE_SIZE (ref->type));
      if (size % BITS_PER_UNIT != 0
	  || size > MAX_BITSIZE_MODE_ANY_MODE)
	return NULL_TREE;
      size /= BITS_PER_UNIT;
      unsigned i;
      for (i = 0; i < operands.length (); ++i)
	{
	  if (operands[i].off == -1)
	    return NULL_TREE;
	  off += operands[i].off;
	  if (operands[i].opcode == MEM_REF)
	    {
	      ++i;
	      break;
	    }
	}
      vn_reference_op_t base = &operands[--i];
      tree ctor = error_mark_node;
      tree decl = NULL_TREE;
      if (TREE_CODE_CLASS (base->opcode) == tcc_constant)
	ctor = base->op0;
      else if (base->opcode == MEM_REF
	       && base[1].opcode == ADDR_EXPR
	       && (TREE_CODE (TREE_OPERAND (base[1].op0, 0)) == VAR_DECL
		   || TREE_CODE (TREE_OPERAND (base[1].op0, 0)) == CONST_DECL))
	{
	  decl = TREE_OPERAND (base[1].op0, 0);
	  ctor = ctor_for_folding (decl);
	}
      if (ctor == NULL_TREE)
	return build_zero_cst (ref->type);
      else if (ctor != error_mark_node)
	{
	  if (decl)
	    {
	      tree res = fold_ctor_reference (ref->type, ctor,
					      off * BITS_PER_UNIT,
					      size * BITS_PER_UNIT, decl);
	      if (res)
		{
		  STRIP_USELESS_TYPE_CONVERSION (res);
		  if (is_gimple_min_invariant (res))
		    return res;
		}
	    }
	  else
	    {
	      unsigned char buf[MAX_BITSIZE_MODE_ANY_MODE / BITS_PER_UNIT];
	      if (native_encode_expr (ctor, buf, size, off) > 0)
		return native_interpret_expr (ref->type, buf, size);
	    }
	}
    }

  return NULL_TREE;
}

/* Transform any SSA_NAME's in a vector of vn_reference_op_s
   structures into their value numbers.  This is done in-place, and
   the vector passed in is returned.  *VALUEIZED_ANYTHING will specify
   whether any operands were valueized.  */

static vec<vn_reference_op_s> 
valueize_refs_1 (vec<vn_reference_op_s> orig, bool *valueized_anything)
{
  vn_reference_op_t vro;
  unsigned int i;

  *valueized_anything = false;

  FOR_EACH_VEC_ELT (orig, i, vro)
    {
      if (vro->opcode == SSA_NAME
	  || (vro->op0 && TREE_CODE (vro->op0) == SSA_NAME))
	{
	  tree tem = SSA_VAL (vro->op0);
	  if (tem != vro->op0)
	    {
	      *valueized_anything = true;
	      vro->op0 = tem;
	    }
	  /* If it transforms from an SSA_NAME to a constant, update
	     the opcode.  */
	  if (TREE_CODE (vro->op0) != SSA_NAME && vro->opcode == SSA_NAME)
	    vro->opcode = TREE_CODE (vro->op0);
	}
      if (vro->op1 && TREE_CODE (vro->op1) == SSA_NAME)
	{
	  tree tem = SSA_VAL (vro->op1);
	  if (tem != vro->op1)
	    {
	      *valueized_anything = true;
	      vro->op1 = tem;
	    }
	}
      if (vro->op2 && TREE_CODE (vro->op2) == SSA_NAME)
	{
	  tree tem = SSA_VAL (vro->op2);
	  if (tem != vro->op2)
	    {
	      *valueized_anything = true;
	      vro->op2 = tem;
	    }
	}
      /* If it transforms from an SSA_NAME to an address, fold with
	 a preceding indirect reference.  */
      if (i > 0
	  && vro->op0
	  && TREE_CODE (vro->op0) == ADDR_EXPR
	  && orig[i - 1].opcode == MEM_REF)
	vn_reference_fold_indirect (&orig, &i);
      else if (i > 0
	       && vro->opcode == SSA_NAME
	       && orig[i - 1].opcode == MEM_REF)
	vn_reference_maybe_forwprop_address (&orig, &i);
      /* If it transforms a non-constant ARRAY_REF into a constant
	 one, adjust the constant offset.  */
      else if (vro->opcode == ARRAY_REF
	       && vro->off == -1
	       && TREE_CODE (vro->op0) == INTEGER_CST
	       && TREE_CODE (vro->op1) == INTEGER_CST
	       && TREE_CODE (vro->op2) == INTEGER_CST)
	{
	  offset_int off = ((wi::to_offset (vro->op0)
			     - wi::to_offset (vro->op1))
			    * wi::to_offset (vro->op2));
	  if (wi::fits_shwi_p (off))
	    vro->off = off.to_shwi ();
	}
    }

  return orig;
}

static vec<vn_reference_op_s> 
valueize_refs (vec<vn_reference_op_s> orig)
{
  bool tem;
  return valueize_refs_1 (orig, &tem);
}

static vec<vn_reference_op_s> shared_lookup_references;

/* Create a vector of vn_reference_op_s structures from REF, a
   REFERENCE_CLASS_P tree.  The vector is shared among all callers of
   this function.  *VALUEIZED_ANYTHING will specify whether any
   operands were valueized.  */

static vec<vn_reference_op_s> 
valueize_shared_reference_ops_from_ref (tree ref, bool *valueized_anything)
{
  if (!ref)
    return vNULL;
  shared_lookup_references.truncate (0);
  copy_reference_ops_from_ref (ref, &shared_lookup_references);
  shared_lookup_references = valueize_refs_1 (shared_lookup_references,
					      valueized_anything);
  return shared_lookup_references;
}

/* Create a vector of vn_reference_op_s structures from CALL, a
   call statement.  The vector is shared among all callers of
   this function.  */

static vec<vn_reference_op_s> 
valueize_shared_reference_ops_from_call (gcall *call)
{
  if (!call)
    return vNULL;
  shared_lookup_references.truncate (0);
  copy_reference_ops_from_call (call, &shared_lookup_references);
  shared_lookup_references = valueize_refs (shared_lookup_references);
  return shared_lookup_references;
}

/* Lookup a SCCVN reference operation VR in the current hash table.
   Returns the resulting value number if it exists in the hash table,
   NULL_TREE otherwise.  VNRESULT will be filled in with the actual
   vn_reference_t stored in the hashtable if something is found.  */

static tree
vn_reference_lookup_1 (vn_reference_t vr, vn_reference_t *vnresult)
{
  vn_reference_s **slot;
  hashval_t hash;

  hash = vr->hashcode;
  slot = current_info->references->find_slot_with_hash (vr, hash, NO_INSERT);
  if (!slot && current_info == optimistic_info)
    slot = valid_info->references->find_slot_with_hash (vr, hash, NO_INSERT);
  if (slot)
    {
      if (vnresult)
	*vnresult = (vn_reference_t)*slot;
      return ((vn_reference_t)*slot)->result;
    }

  return NULL_TREE;
}

static tree *last_vuse_ptr;
static vn_lookup_kind vn_walk_kind;
static vn_lookup_kind default_vn_walk_kind;

/* Callback for walk_non_aliased_vuses.  Adjusts the vn_reference_t VR_
   with the current VUSE and performs the expression lookup.  */

static void *
vn_reference_lookup_2 (ao_ref *op ATTRIBUTE_UNUSED, tree vuse,
		       unsigned int cnt, void *vr_)
{
  vn_reference_t vr = (vn_reference_t)vr_;
  vn_reference_s **slot;
  hashval_t hash;

  /* This bounds the stmt walks we perform on reference lookups
     to O(1) instead of O(N) where N is the number of dominating
     stores.  */
  if (cnt > (unsigned) PARAM_VALUE (PARAM_SCCVN_MAX_ALIAS_QUERIES_PER_ACCESS))
    return (void *)-1;

  if (last_vuse_ptr)
    *last_vuse_ptr = vuse;

  /* Fixup vuse and hash.  */
  if (vr->vuse)
    vr->hashcode = vr->hashcode - SSA_NAME_VERSION (vr->vuse);
  vr->vuse = vuse_ssa_val (vuse);
  if (vr->vuse)
    vr->hashcode = vr->hashcode + SSA_NAME_VERSION (vr->vuse);

  hash = vr->hashcode;
  slot = current_info->references->find_slot_with_hash (vr, hash, NO_INSERT);
  if (!slot && current_info == optimistic_info)
    slot = valid_info->references->find_slot_with_hash (vr, hash, NO_INSERT);
  if (slot)
    return *slot;

  return NULL;
}

/* Lookup an existing or insert a new vn_reference entry into the
   value table for the VUSE, SET, TYPE, OPERANDS reference which
   has the value VALUE which is either a constant or an SSA name.  */

static vn_reference_t
vn_reference_lookup_or_insert_for_pieces (tree vuse,
					  alias_set_type set,
					  tree type,
					  vec<vn_reference_op_s,
					        va_heap> operands,
					  tree value)
{
  vn_reference_s vr1;
  vn_reference_t result;
  unsigned value_id;
  vr1.vuse = vuse;
  vr1.operands = operands;
  vr1.type = type;
  vr1.set = set;
  vr1.hashcode = vn_reference_compute_hash (&vr1);
  if (vn_reference_lookup_1 (&vr1, &result))
    return result;
  if (TREE_CODE (value) == SSA_NAME)
    value_id = VN_INFO (value)->value_id;
  else
    value_id = get_or_alloc_constant_value_id (value);
  return vn_reference_insert_pieces (vuse, set, type,
				     operands.copy (), value, value_id);
}

/* Callback for walk_non_aliased_vuses.  Tries to perform a lookup
   from the statement defining VUSE and if not successful tries to
   translate *REFP and VR_ through an aggregate copy at the definition
   of VUSE.  */

static void *
vn_reference_lookup_3 (ao_ref *ref, tree vuse, void *vr_,
		       bool disambiguate_only)
{
  vn_reference_t vr = (vn_reference_t)vr_;
  gimple def_stmt = SSA_NAME_DEF_STMT (vuse);
  tree base;
  HOST_WIDE_INT offset, maxsize;
  static vec<vn_reference_op_s>
    lhs_ops = vNULL;
  ao_ref lhs_ref;
  bool lhs_ref_ok = false;

  /* First try to disambiguate after value-replacing in the definitions LHS.  */
  if (is_gimple_assign (def_stmt))
    {
      vec<vn_reference_op_s> tem;
      tree lhs = gimple_assign_lhs (def_stmt);
      bool valueized_anything = false;
      /* Avoid re-allocation overhead.  */
      lhs_ops.truncate (0);
      copy_reference_ops_from_ref (lhs, &lhs_ops);
      tem = lhs_ops;
      lhs_ops = valueize_refs_1 (lhs_ops, &valueized_anything);
      gcc_assert (lhs_ops == tem);
      if (valueized_anything)
	{
	  lhs_ref_ok = ao_ref_init_from_vn_reference (&lhs_ref,
						      get_alias_set (lhs),
						      TREE_TYPE (lhs), lhs_ops);
	  if (lhs_ref_ok
	      && !refs_may_alias_p_1 (ref, &lhs_ref, true))
	    return NULL;
	}
      else
	{
	  ao_ref_init (&lhs_ref, lhs);
	  lhs_ref_ok = true;
	}
    }
  else if (gimple_call_builtin_p (def_stmt, BUILT_IN_NORMAL)
	   && gimple_call_num_args (def_stmt) <= 4)
    {
      /* For builtin calls valueize its arguments and call the
         alias oracle again.  Valueization may improve points-to
	 info of pointers and constify size and position arguments.
	 Originally this was motivated by PR61034 which has
	 conditional calls to free falsely clobbering ref because
	 of imprecise points-to info of the argument.  */
      tree oldargs[4];
      bool valueized_anything = false;
      for (unsigned i = 0; i < gimple_call_num_args (def_stmt); ++i)
	{
	  oldargs[i] = gimple_call_arg (def_stmt, i);
	  if (TREE_CODE (oldargs[i]) == SSA_NAME
	      && VN_INFO (oldargs[i])->valnum != oldargs[i])
	    {
	      gimple_call_set_arg (def_stmt, i, VN_INFO (oldargs[i])->valnum);
	      valueized_anything = true;
	    }
	}
      if (valueized_anything)
	{
	  bool res = call_may_clobber_ref_p_1 (as_a <gcall *> (def_stmt),
					       ref);
	  for (unsigned i = 0; i < gimple_call_num_args (def_stmt); ++i)
	    gimple_call_set_arg (def_stmt, i, oldargs[i]);
	  if (!res)
	    return NULL;
	}
    }

  if (disambiguate_only)
    return (void *)-1;

  base = ao_ref_base (ref);
  offset = ref->offset;
  maxsize = ref->max_size;

  /* If we cannot constrain the size of the reference we cannot
     test if anything kills it.  */
  if (maxsize == -1)
    return (void *)-1;

  /* We can't deduce anything useful from clobbers.  */
  if (gimple_clobber_p (def_stmt))
    return (void *)-1;

  /* def_stmt may-defs *ref.  See if we can derive a value for *ref
     from that definition.
     1) Memset.  */
  if (is_gimple_reg_type (vr->type)
      && gimple_call_builtin_p (def_stmt, BUILT_IN_MEMSET)
      && integer_zerop (gimple_call_arg (def_stmt, 1))
      && tree_fits_uhwi_p (gimple_call_arg (def_stmt, 2))
      && TREE_CODE (gimple_call_arg (def_stmt, 0)) == ADDR_EXPR)
    {
      tree ref2 = TREE_OPERAND (gimple_call_arg (def_stmt, 0), 0);
      tree base2;
      HOST_WIDE_INT offset2, size2, maxsize2;
      base2 = get_ref_base_and_extent (ref2, &offset2, &size2, &maxsize2);
      size2 = tree_to_uhwi (gimple_call_arg (def_stmt, 2)) * 8;
      if ((unsigned HOST_WIDE_INT)size2 / 8
	  == tree_to_uhwi (gimple_call_arg (def_stmt, 2))
	  && maxsize2 != -1
	  && operand_equal_p (base, base2, 0)
	  && offset2 <= offset
	  && offset2 + size2 >= offset + maxsize)
	{
	  tree val = build_zero_cst (vr->type);
	  return vn_reference_lookup_or_insert_for_pieces
	           (vuse, vr->set, vr->type, vr->operands, val);
	}
    }

  /* 2) Assignment from an empty CONSTRUCTOR.  */
  else if (is_gimple_reg_type (vr->type)
	   && gimple_assign_single_p (def_stmt)
	   && gimple_assign_rhs_code (def_stmt) == CONSTRUCTOR
	   && CONSTRUCTOR_NELTS (gimple_assign_rhs1 (def_stmt)) == 0)
    {
      tree base2;
      HOST_WIDE_INT offset2, size2, maxsize2;
      base2 = get_ref_base_and_extent (gimple_assign_lhs (def_stmt),
				       &offset2, &size2, &maxsize2);
      if (maxsize2 != -1
	  && operand_equal_p (base, base2, 0)
	  && offset2 <= offset
	  && offset2 + size2 >= offset + maxsize)
	{
	  tree val = build_zero_cst (vr->type);
	  return vn_reference_lookup_or_insert_for_pieces
	           (vuse, vr->set, vr->type, vr->operands, val);
	}
    }

  /* 3) Assignment from a constant.  We can use folds native encode/interpret
     routines to extract the assigned bits.  */
  else if (vn_walk_kind == VN_WALKREWRITE
	   && CHAR_BIT == 8 && BITS_PER_UNIT == 8
	   && ref->size == maxsize
	   && maxsize % BITS_PER_UNIT == 0
	   && offset % BITS_PER_UNIT == 0
	   && is_gimple_reg_type (vr->type)
	   && gimple_assign_single_p (def_stmt)
	   && is_gimple_min_invariant (gimple_assign_rhs1 (def_stmt)))
    {
      tree base2;
      HOST_WIDE_INT offset2, size2, maxsize2;
      base2 = get_ref_base_and_extent (gimple_assign_lhs (def_stmt),
				       &offset2, &size2, &maxsize2);
      if (maxsize2 != -1
	  && maxsize2 == size2
	  && size2 % BITS_PER_UNIT == 0
	  && offset2 % BITS_PER_UNIT == 0
	  && operand_equal_p (base, base2, 0)
	  && offset2 <= offset
	  && offset2 + size2 >= offset + maxsize)
	{
	  /* We support up to 512-bit values (for V8DFmode).  */
	  unsigned char buffer[64];
	  int len;

	  len = native_encode_expr (gimple_assign_rhs1 (def_stmt),
				    buffer, sizeof (buffer));
	  if (len > 0)
	    {
	      tree val = native_interpret_expr (vr->type,
						buffer
						+ ((offset - offset2)
						   / BITS_PER_UNIT),
						ref->size / BITS_PER_UNIT);
	      if (val)
		return vn_reference_lookup_or_insert_for_pieces
		         (vuse, vr->set, vr->type, vr->operands, val);
	    }
	}
    }

  /* 4) Assignment from an SSA name which definition we may be able
     to access pieces from.  */
  else if (ref->size == maxsize
	   && is_gimple_reg_type (vr->type)
	   && gimple_assign_single_p (def_stmt)
	   && TREE_CODE (gimple_assign_rhs1 (def_stmt)) == SSA_NAME)
    {
      tree rhs1 = gimple_assign_rhs1 (def_stmt);
      gimple def_stmt2 = SSA_NAME_DEF_STMT (rhs1);
      if (is_gimple_assign (def_stmt2)
	  && (gimple_assign_rhs_code (def_stmt2) == COMPLEX_EXPR
	      || gimple_assign_rhs_code (def_stmt2) == CONSTRUCTOR)
	  && types_compatible_p (vr->type, TREE_TYPE (TREE_TYPE (rhs1))))
	{
	  tree base2;
	  HOST_WIDE_INT offset2, size2, maxsize2, off;
	  base2 = get_ref_base_and_extent (gimple_assign_lhs (def_stmt),
					   &offset2, &size2, &maxsize2);
	  off = offset - offset2;
	  if (maxsize2 != -1
	      && maxsize2 == size2
	      && operand_equal_p (base, base2, 0)
	      && offset2 <= offset
	      && offset2 + size2 >= offset + maxsize)
	    {
	      tree val = NULL_TREE;
	      HOST_WIDE_INT elsz
		= TREE_INT_CST_LOW (TYPE_SIZE (TREE_TYPE (TREE_TYPE (rhs1))));
	      if (gimple_assign_rhs_code (def_stmt2) == COMPLEX_EXPR)
		{
		  if (off == 0)
		    val = gimple_assign_rhs1 (def_stmt2);
		  else if (off == elsz)
		    val = gimple_assign_rhs2 (def_stmt2);
		}
	      else if (gimple_assign_rhs_code (def_stmt2) == CONSTRUCTOR
		       && off % elsz == 0)
		{
		  tree ctor = gimple_assign_rhs1 (def_stmt2);
		  unsigned i = off / elsz;
		  if (i < CONSTRUCTOR_NELTS (ctor))
		    {
		      constructor_elt *elt = CONSTRUCTOR_ELT (ctor, i);
		      if (TREE_CODE (TREE_TYPE (rhs1)) == VECTOR_TYPE)
			{
			  if (TREE_CODE (TREE_TYPE (elt->value))
			      != VECTOR_TYPE)
			    val = elt->value;
			}
		    }
		}
	      if (val)
		return vn_reference_lookup_or_insert_for_pieces
		         (vuse, vr->set, vr->type, vr->operands, val);
	    }
	}
    }

  /* 5) For aggregate copies translate the reference through them if
     the copy kills ref.  */
  else if (vn_walk_kind == VN_WALKREWRITE
	   && gimple_assign_single_p (def_stmt)
	   && (DECL_P (gimple_assign_rhs1 (def_stmt))
	       || TREE_CODE (gimple_assign_rhs1 (def_stmt)) == MEM_REF
	       || handled_component_p (gimple_assign_rhs1 (def_stmt))))
    {
      tree base2;
      HOST_WIDE_INT offset2, size2, maxsize2;
      int i, j;
      auto_vec<vn_reference_op_s> rhs;
      vn_reference_op_t vro;
      ao_ref r;

      if (!lhs_ref_ok)
	return (void *)-1;

      /* See if the assignment kills REF.  */
      base2 = ao_ref_base (&lhs_ref);
      offset2 = lhs_ref.offset;
      size2 = lhs_ref.size;
      maxsize2 = lhs_ref.max_size;
      if (maxsize2 == -1
	  || (base != base2 && !operand_equal_p (base, base2, 0))
	  || offset2 > offset
	  || offset2 + size2 < offset + maxsize)
	return (void *)-1;

      /* Find the common base of ref and the lhs.  lhs_ops already
         contains valueized operands for the lhs.  */
      i = vr->operands.length () - 1;
      j = lhs_ops.length () - 1;
      while (j >= 0 && i >= 0
	     && vn_reference_op_eq (&vr->operands[i], &lhs_ops[j]))
	{
	  i--;
	  j--;
	}

      /* ???  The innermost op should always be a MEM_REF and we already
         checked that the assignment to the lhs kills vr.  Thus for
	 aggregate copies using char[] types the vn_reference_op_eq
	 may fail when comparing types for compatibility.  But we really
	 don't care here - further lookups with the rewritten operands
	 will simply fail if we messed up types too badly.  */
      HOST_WIDE_INT extra_off = 0;
      if (j == 0 && i >= 0
	  && lhs_ops[0].opcode == MEM_REF
	  && lhs_ops[0].off != -1)
	{
	  if (lhs_ops[0].off == vr->operands[i].off)
	    i--, j--;
	  else if (vr->operands[i].opcode == MEM_REF
		   && vr->operands[i].off != -1)
	    {
	      extra_off = vr->operands[i].off - lhs_ops[0].off;
	      i--, j--;
	    }
	}

      /* i now points to the first additional op.
	 ???  LHS may not be completely contained in VR, one or more
	 VIEW_CONVERT_EXPRs could be in its way.  We could at least
	 try handling outermost VIEW_CONVERT_EXPRs.  */
      if (j != -1)
	return (void *)-1;

      /* Now re-write REF to be based on the rhs of the assignment.  */
      copy_reference_ops_from_ref (gimple_assign_rhs1 (def_stmt), &rhs);

      /* Apply an extra offset to the inner MEM_REF of the RHS.  */
      if (extra_off != 0)
	{
	  if (rhs.length () < 2
	      || rhs[0].opcode != MEM_REF
	      || rhs[0].off == -1)
	    return (void *)-1;
	  rhs[0].off += extra_off;
	  rhs[0].op0 = int_const_binop (PLUS_EXPR, rhs[0].op0,
					build_int_cst (TREE_TYPE (rhs[0].op0),
						       extra_off));
	}

      /* We need to pre-pend vr->operands[0..i] to rhs.  */
      vec<vn_reference_op_s> old = vr->operands;
      if (i + 1 + rhs.length () > vr->operands.length ())
	{
	  vr->operands.safe_grow (i + 1 + rhs.length ());
	  if (old == shared_lookup_references)
	    shared_lookup_references = vr->operands;
	}
      else
	vr->operands.truncate (i + 1 + rhs.length ());
      FOR_EACH_VEC_ELT (rhs, j, vro)
	vr->operands[i + 1 + j] = *vro;
      vr->operands = valueize_refs (vr->operands);
      if (old == shared_lookup_references)
	shared_lookup_references = vr->operands;
      vr->hashcode = vn_reference_compute_hash (vr);

      /* Try folding the new reference to a constant.  */
      tree val = fully_constant_vn_reference_p (vr);
      if (val)
	return vn_reference_lookup_or_insert_for_pieces
		 (vuse, vr->set, vr->type, vr->operands, val);

      /* Adjust *ref from the new operands.  */
      if (!ao_ref_init_from_vn_reference (&r, vr->set, vr->type, vr->operands))
	return (void *)-1;
      /* This can happen with bitfields.  */
      if (ref->size != r.size)
	return (void *)-1;
      *ref = r;

      /* Do not update last seen VUSE after translating.  */
      last_vuse_ptr = NULL;

      /* Keep looking for the adjusted *REF / VR pair.  */
      return NULL;
    }

  /* 6) For memcpy copies translate the reference through them if
     the copy kills ref.  */
  else if (vn_walk_kind == VN_WALKREWRITE
	   && is_gimple_reg_type (vr->type)
	   /* ???  Handle BCOPY as well.  */
	   && (gimple_call_builtin_p (def_stmt, BUILT_IN_MEMCPY)
	       || gimple_call_builtin_p (def_stmt, BUILT_IN_MEMPCPY)
	       || gimple_call_builtin_p (def_stmt, BUILT_IN_MEMMOVE))
	   && (TREE_CODE (gimple_call_arg (def_stmt, 0)) == ADDR_EXPR
	       || TREE_CODE (gimple_call_arg (def_stmt, 0)) == SSA_NAME)
	   && (TREE_CODE (gimple_call_arg (def_stmt, 1)) == ADDR_EXPR
	       || TREE_CODE (gimple_call_arg (def_stmt, 1)) == SSA_NAME)
	   && tree_fits_uhwi_p (gimple_call_arg (def_stmt, 2)))
    {
      tree lhs, rhs;
      ao_ref r;
      HOST_WIDE_INT rhs_offset, copy_size, lhs_offset;
      vn_reference_op_s op;
      HOST_WIDE_INT at;


      /* Only handle non-variable, addressable refs.  */
      if (ref->size != maxsize
	  || offset % BITS_PER_UNIT != 0
	  || ref->size % BITS_PER_UNIT != 0)
	return (void *)-1;

      /* Extract a pointer base and an offset for the destination.  */
      lhs = gimple_call_arg (def_stmt, 0);
      lhs_offset = 0;
      if (TREE_CODE (lhs) == SSA_NAME)
	lhs = SSA_VAL (lhs);
      if (TREE_CODE (lhs) == ADDR_EXPR)
	{
	  tree tem = get_addr_base_and_unit_offset (TREE_OPERAND (lhs, 0),
						    &lhs_offset);
	  if (!tem)
	    return (void *)-1;
	  if (TREE_CODE (tem) == MEM_REF
	      && tree_fits_uhwi_p (TREE_OPERAND (tem, 1)))
	    {
	      lhs = TREE_OPERAND (tem, 0);
	      lhs_offset += tree_to_uhwi (TREE_OPERAND (tem, 1));
	    }
	  else if (DECL_P (tem))
	    lhs = build_fold_addr_expr (tem);
	  else
	    return (void *)-1;
	}
      if (TREE_CODE (lhs) != SSA_NAME
	  && TREE_CODE (lhs) != ADDR_EXPR)
	return (void *)-1;

      /* Extract a pointer base and an offset for the source.  */
      rhs = gimple_call_arg (def_stmt, 1);
      rhs_offset = 0;
      if (TREE_CODE (rhs) == SSA_NAME)
	rhs = SSA_VAL (rhs);
      if (TREE_CODE (rhs) == ADDR_EXPR)
	{
	  tree tem = get_addr_base_and_unit_offset (TREE_OPERAND (rhs, 0),
						    &rhs_offset);
	  if (!tem)
	    return (void *)-1;
	  if (TREE_CODE (tem) == MEM_REF
	      && tree_fits_uhwi_p (TREE_OPERAND (tem, 1)))
	    {
	      rhs = TREE_OPERAND (tem, 0);
	      rhs_offset += tree_to_uhwi (TREE_OPERAND (tem, 1));
	    }
	  else if (DECL_P (tem))
	    rhs = build_fold_addr_expr (tem);
	  else
	    return (void *)-1;
	}
      if (TREE_CODE (rhs) != SSA_NAME
	  && TREE_CODE (rhs) != ADDR_EXPR)
	return (void *)-1;

      copy_size = tree_to_uhwi (gimple_call_arg (def_stmt, 2));

      /* The bases of the destination and the references have to agree.  */
      if ((TREE_CODE (base) != MEM_REF
	   && !DECL_P (base))
	  || (TREE_CODE (base) == MEM_REF
	      && (TREE_OPERAND (base, 0) != lhs
		  || !tree_fits_uhwi_p (TREE_OPERAND (base, 1))))
	  || (DECL_P (base)
	      && (TREE_CODE (lhs) != ADDR_EXPR
		  || TREE_OPERAND (lhs, 0) != base)))
	return (void *)-1;

      /* And the access has to be contained within the memcpy destination.  */
      at = offset / BITS_PER_UNIT;
      if (TREE_CODE (base) == MEM_REF)
	at += tree_to_uhwi (TREE_OPERAND (base, 1));
      if (lhs_offset > at
	  || lhs_offset + copy_size < at + maxsize / BITS_PER_UNIT)
	return (void *)-1;

      /* Make room for 2 operands in the new reference.  */
      if (vr->operands.length () < 2)
	{
	  vec<vn_reference_op_s> old = vr->operands;
	  vr->operands.safe_grow_cleared (2);
	  if (old == shared_lookup_references
	      && vr->operands != old)
	    shared_lookup_references = vr->operands;
	}
      else
	vr->operands.truncate (2);

      /* The looked-through reference is a simple MEM_REF.  */
      memset (&op, 0, sizeof (op));
      op.type = vr->type;
      op.opcode = MEM_REF;
      op.op0 = build_int_cst (ptr_type_node, at - rhs_offset);
      op.off = at - lhs_offset + rhs_offset;
      vr->operands[0] = op;
      op.type = TREE_TYPE (rhs);
      op.opcode = TREE_CODE (rhs);
      op.op0 = rhs;
      op.off = -1;
      vr->operands[1] = op;
      vr->hashcode = vn_reference_compute_hash (vr);

      /* Adjust *ref from the new operands.  */
      if (!ao_ref_init_from_vn_reference (&r, vr->set, vr->type, vr->operands))
	return (void *)-1;
      /* This can happen with bitfields.  */
      if (ref->size != r.size)
	return (void *)-1;
      *ref = r;

      /* Do not update last seen VUSE after translating.  */
      last_vuse_ptr = NULL;

      /* Keep looking for the adjusted *REF / VR pair.  */
      return NULL;
    }

  /* Bail out and stop walking.  */
  return (void *)-1;
}

/* Lookup a reference operation by it's parts, in the current hash table.
   Returns the resulting value number if it exists in the hash table,
   NULL_TREE otherwise.  VNRESULT will be filled in with the actual
   vn_reference_t stored in the hashtable if something is found.  */

tree
vn_reference_lookup_pieces (tree vuse, alias_set_type set, tree type,
			    vec<vn_reference_op_s> operands,
			    vn_reference_t *vnresult, vn_lookup_kind kind)
{
  struct vn_reference_s vr1;
  vn_reference_t tmp;
  tree cst;

  if (!vnresult)
    vnresult = &tmp;
  *vnresult = NULL;

  vr1.vuse = vuse_ssa_val (vuse);
  shared_lookup_references.truncate (0);
  shared_lookup_references.safe_grow (operands.length ());
  memcpy (shared_lookup_references.address (),
	  operands.address (),
	  sizeof (vn_reference_op_s)
	  * operands.length ());
  vr1.operands = operands = shared_lookup_references
    = valueize_refs (shared_lookup_references);
  vr1.type = type;
  vr1.set = set;
  vr1.hashcode = vn_reference_compute_hash (&vr1);
  if ((cst = fully_constant_vn_reference_p (&vr1)))
    return cst;

  vn_reference_lookup_1 (&vr1, vnresult);
  if (!*vnresult
      && kind != VN_NOWALK
      && vr1.vuse)
    {
      ao_ref r;
      vn_walk_kind = kind;
      if (ao_ref_init_from_vn_reference (&r, set, type, vr1.operands))
	*vnresult =
	  (vn_reference_t)walk_non_aliased_vuses (&r, vr1.vuse,
						  vn_reference_lookup_2,
						  vn_reference_lookup_3,
						  vuse_ssa_val, &vr1);
      gcc_checking_assert (vr1.operands == shared_lookup_references);
    }

  if (*vnresult)
     return (*vnresult)->result;

  return NULL_TREE;
}

/* Lookup OP in the current hash table, and return the resulting value
   number if it exists in the hash table.  Return NULL_TREE if it does
   not exist in the hash table or if the result field of the structure
   was NULL..  VNRESULT will be filled in with the vn_reference_t
   stored in the hashtable if one exists.  */

tree
vn_reference_lookup (tree op, tree vuse, vn_lookup_kind kind,
		     vn_reference_t *vnresult)
{
  vec<vn_reference_op_s> operands;
  struct vn_reference_s vr1;
  tree cst;
  bool valuezied_anything;

  if (vnresult)
    *vnresult = NULL;

  vr1.vuse = vuse_ssa_val (vuse);
  vr1.operands = operands
    = valueize_shared_reference_ops_from_ref (op, &valuezied_anything);
  vr1.type = TREE_TYPE (op);
  vr1.set = get_alias_set (op);
  vr1.hashcode = vn_reference_compute_hash (&vr1);
  if ((cst = fully_constant_vn_reference_p (&vr1)))
    return cst;

  if (kind != VN_NOWALK
      && vr1.vuse)
    {
      vn_reference_t wvnresult;
      ao_ref r;
      /* Make sure to use a valueized reference if we valueized anything.
         Otherwise preserve the full reference for advanced TBAA.  */
      if (!valuezied_anything
	  || !ao_ref_init_from_vn_reference (&r, vr1.set, vr1.type,
					     vr1.operands))
	ao_ref_init (&r, op);
      vn_walk_kind = kind;
      wvnresult =
	(vn_reference_t)walk_non_aliased_vuses (&r, vr1.vuse,
						vn_reference_lookup_2,
						vn_reference_lookup_3,
						vuse_ssa_val, &vr1);
      gcc_checking_assert (vr1.operands == shared_lookup_references);
      if (wvnresult)
	{
	  if (vnresult)
	    *vnresult = wvnresult;
	  return wvnresult->result;
	}

      return NULL_TREE;
    }

  return vn_reference_lookup_1 (&vr1, vnresult);
}

/* Lookup CALL in the current hash table and return the entry in
   *VNRESULT if found.  Populates *VR for the hashtable lookup.  */

void
vn_reference_lookup_call (gcall *call, vn_reference_t *vnresult,
			  vn_reference_t vr)
{
  if (vnresult)
    *vnresult = NULL;

  tree vuse = gimple_vuse (call);

  vr->vuse = vuse ? SSA_VAL (vuse) : NULL_TREE;
  vr->operands = valueize_shared_reference_ops_from_call (call);
  vr->type = gimple_expr_type (call);
  vr->set = 0;
  vr->hashcode = vn_reference_compute_hash (vr);
  vn_reference_lookup_1 (vr, vnresult);
}

/* Insert OP into the current hash table with a value number of
   RESULT, and return the resulting reference structure we created.  */

static vn_reference_t
vn_reference_insert (tree op, tree result, tree vuse, tree vdef)
{
  vn_reference_s **slot;
  vn_reference_t vr1;
  bool tem;

  vr1 = (vn_reference_t) pool_alloc (current_info->references_pool);
  if (TREE_CODE (result) == SSA_NAME)
    vr1->value_id = VN_INFO (result)->value_id;
  else
    vr1->value_id = get_or_alloc_constant_value_id (result);
  vr1->vuse = vuse ? SSA_VAL (vuse) : NULL_TREE;
  vr1->operands = valueize_shared_reference_ops_from_ref (op, &tem).copy ();
  vr1->type = TREE_TYPE (op);
  vr1->set = get_alias_set (op);
  vr1->hashcode = vn_reference_compute_hash (vr1);
  vr1->result = TREE_CODE (result) == SSA_NAME ? SSA_VAL (result) : result;
  vr1->result_vdef = vdef;

  slot = current_info->references->find_slot_with_hash (vr1, vr1->hashcode,
							INSERT);

  /* Because we lookup stores using vuses, and value number failures
     using the vdefs (see visit_reference_op_store for how and why),
     it's possible that on failure we may try to insert an already
     inserted store.  This is not wrong, there is no ssa name for a
     store that we could use as a differentiator anyway.  Thus, unlike
     the other lookup functions, you cannot gcc_assert (!*slot)
     here.  */

  /* But free the old slot in case of a collision.  */
  if (*slot)
    free_reference (*slot);

  *slot = vr1;
  return vr1;
}

/* Insert a reference by it's pieces into the current hash table with
   a value number of RESULT.  Return the resulting reference
   structure we created.  */

vn_reference_t
vn_reference_insert_pieces (tree vuse, alias_set_type set, tree type,
			    vec<vn_reference_op_s> operands,
			    tree result, unsigned int value_id)

{
  vn_reference_s **slot;
  vn_reference_t vr1;

  vr1 = (vn_reference_t) pool_alloc (current_info->references_pool);
  vr1->value_id = value_id;
  vr1->vuse = vuse ? SSA_VAL (vuse) : NULL_TREE;
  vr1->operands = valueize_refs (operands);
  vr1->type = type;
  vr1->set = set;
  vr1->hashcode = vn_reference_compute_hash (vr1);
  if (result && TREE_CODE (result) == SSA_NAME)
    result = SSA_VAL (result);
  vr1->result = result;

  slot = current_info->references->find_slot_with_hash (vr1, vr1->hashcode,
							INSERT);

  /* At this point we should have all the things inserted that we have
     seen before, and we should never try inserting something that
     already exists.  */
  gcc_assert (!*slot);
  if (*slot)
    free_reference (*slot);

  *slot = vr1;
  return vr1;
}

/* Compute and return the hash value for nary operation VBO1.  */

static hashval_t
vn_nary_op_compute_hash (const vn_nary_op_t vno1)
{
  inchash::hash hstate;
  unsigned i;

  for (i = 0; i < vno1->length; ++i)
    if (TREE_CODE (vno1->op[i]) == SSA_NAME)
      vno1->op[i] = SSA_VAL (vno1->op[i]);

  if (vno1->length == 2
      && commutative_tree_code (vno1->opcode)
      && tree_swap_operands_p (vno1->op[0], vno1->op[1], false))
    {
      tree temp = vno1->op[0];
      vno1->op[0] = vno1->op[1];
      vno1->op[1] = temp;
    }

  hstate.add_int (vno1->opcode);
  for (i = 0; i < vno1->length; ++i)
    inchash::add_expr (vno1->op[i], hstate);

  return hstate.end ();
}

/* Compare nary operations VNO1 and VNO2 and return true if they are
   equivalent.  */

bool
vn_nary_op_eq (const_vn_nary_op_t const vno1, const_vn_nary_op_t const vno2)
{
  unsigned i;

  if (vno1->hashcode != vno2->hashcode)
    return false;

  if (vno1->length != vno2->length)
    return false;

  if (vno1->opcode != vno2->opcode
      || !types_compatible_p (vno1->type, vno2->type))
    return false;

  for (i = 0; i < vno1->length; ++i)
    if (!expressions_equal_p (vno1->op[i], vno2->op[i]))
      return false;

  return true;
}

/* Initialize VNO from the pieces provided.  */

static void
init_vn_nary_op_from_pieces (vn_nary_op_t vno, unsigned int length,
			     enum tree_code code, tree type, tree *ops)
{
  vno->opcode = code;
  vno->length = length;
  vno->type = type;
  memcpy (&vno->op[0], ops, sizeof (tree) * length);
}

/* Initialize VNO from OP.  */

static void
init_vn_nary_op_from_op (vn_nary_op_t vno, tree op)
{
  unsigned i;

  vno->opcode = TREE_CODE (op);
  vno->length = TREE_CODE_LENGTH (TREE_CODE (op));
  vno->type = TREE_TYPE (op);
  for (i = 0; i < vno->length; ++i)
    vno->op[i] = TREE_OPERAND (op, i);
}

/* Return the number of operands for a vn_nary ops structure from STMT.  */

static unsigned int
vn_nary_length_from_stmt (gimple stmt)
{
  switch (gimple_assign_rhs_code (stmt))
    {
    case REALPART_EXPR:
    case IMAGPART_EXPR:
    case VIEW_CONVERT_EXPR:
      return 1;

    case BIT_FIELD_REF:
      return 3;

    case CONSTRUCTOR:
      return CONSTRUCTOR_NELTS (gimple_assign_rhs1 (stmt));

    default:
      return gimple_num_ops (stmt) - 1;
    }
}

/* Initialize VNO from STMT.  */

static void
init_vn_nary_op_from_stmt (vn_nary_op_t vno, gimple stmt)
{
  unsigned i;

  vno->opcode = gimple_assign_rhs_code (stmt);
  vno->type = gimple_expr_type (stmt);
  switch (vno->opcode)
    {
    case REALPART_EXPR:
    case IMAGPART_EXPR:
    case VIEW_CONVERT_EXPR:
      vno->length = 1;
      vno->op[0] = TREE_OPERAND (gimple_assign_rhs1 (stmt), 0);
      break;

    case BIT_FIELD_REF:
      vno->length = 3;
      vno->op[0] = TREE_OPERAND (gimple_assign_rhs1 (stmt), 0);
      vno->op[1] = TREE_OPERAND (gimple_assign_rhs1 (stmt), 1);
      vno->op[2] = TREE_OPERAND (gimple_assign_rhs1 (stmt), 2);
      break;

    case CONSTRUCTOR:
      vno->length = CONSTRUCTOR_NELTS (gimple_assign_rhs1 (stmt));
      for (i = 0; i < vno->length; ++i)
	vno->op[i] = CONSTRUCTOR_ELT (gimple_assign_rhs1 (stmt), i)->value;
      break;

    default:
      gcc_checking_assert (!gimple_assign_single_p (stmt));
      vno->length = gimple_num_ops (stmt) - 1;
      for (i = 0; i < vno->length; ++i)
	vno->op[i] = gimple_op (stmt, i + 1);
    }
}

/* Compute the hashcode for VNO and look for it in the hash table;
   return the resulting value number if it exists in the hash table.
   Return NULL_TREE if it does not exist in the hash table or if the
   result field of the operation is NULL.  VNRESULT will contain the
   vn_nary_op_t from the hashtable if it exists.  */

static tree
vn_nary_op_lookup_1 (vn_nary_op_t vno, vn_nary_op_t *vnresult)
{
  vn_nary_op_s **slot;

  if (vnresult)
    *vnresult = NULL;

  vno->hashcode = vn_nary_op_compute_hash (vno);
  slot = current_info->nary->find_slot_with_hash (vno, vno->hashcode,
						  NO_INSERT);
  if (!slot && current_info == optimistic_info)
    slot = valid_info->nary->find_slot_with_hash (vno, vno->hashcode,
						  NO_INSERT);
  if (!slot)
    return NULL_TREE;
  if (vnresult)
    *vnresult = *slot;
  return (*slot)->result;
}

/* Lookup a n-ary operation by its pieces and return the resulting value
   number if it exists in the hash table.  Return NULL_TREE if it does
   not exist in the hash table or if the result field of the operation
   is NULL. VNRESULT will contain the vn_nary_op_t from the hashtable
   if it exists.  */

tree
vn_nary_op_lookup_pieces (unsigned int length, enum tree_code code,
			  tree type, tree *ops, vn_nary_op_t *vnresult)
{
  vn_nary_op_t vno1 = XALLOCAVAR (struct vn_nary_op_s,
				  sizeof_vn_nary_op (length));
  init_vn_nary_op_from_pieces (vno1, length, code, type, ops);
  return vn_nary_op_lookup_1 (vno1, vnresult);
}

/* Lookup OP in the current hash table, and return the resulting value
   number if it exists in the hash table.  Return NULL_TREE if it does
   not exist in the hash table or if the result field of the operation
   is NULL. VNRESULT will contain the vn_nary_op_t from the hashtable
   if it exists.  */

tree
vn_nary_op_lookup (tree op, vn_nary_op_t *vnresult)
{
  vn_nary_op_t vno1
    = XALLOCAVAR (struct vn_nary_op_s,
		  sizeof_vn_nary_op (TREE_CODE_LENGTH (TREE_CODE (op))));
  init_vn_nary_op_from_op (vno1, op);
  return vn_nary_op_lookup_1 (vno1, vnresult);
}

/* Lookup the rhs of STMT in the current hash table, and return the resulting
   value number if it exists in the hash table.  Return NULL_TREE if
   it does not exist in the hash table.  VNRESULT will contain the
   vn_nary_op_t from the hashtable if it exists.  */

tree
vn_nary_op_lookup_stmt (gimple stmt, vn_nary_op_t *vnresult)
{
  vn_nary_op_t vno1
    = XALLOCAVAR (struct vn_nary_op_s,
		  sizeof_vn_nary_op (vn_nary_length_from_stmt (stmt)));
  init_vn_nary_op_from_stmt (vno1, stmt);
  return vn_nary_op_lookup_1 (vno1, vnresult);
}

/* Allocate a vn_nary_op_t with LENGTH operands on STACK.  */

static vn_nary_op_t
alloc_vn_nary_op_noinit (unsigned int length, struct obstack *stack)
{
  return (vn_nary_op_t) obstack_alloc (stack, sizeof_vn_nary_op (length));
}

/* Allocate and initialize a vn_nary_op_t on CURRENT_INFO's
   obstack.  */

static vn_nary_op_t
alloc_vn_nary_op (unsigned int length, tree result, unsigned int value_id)
{
  vn_nary_op_t vno1 = alloc_vn_nary_op_noinit (length,
					       &current_info->nary_obstack);

  vno1->value_id = value_id;
  vno1->length = length;
  vno1->result = result;

  return vno1;
}

/* Insert VNO into TABLE.  If COMPUTE_HASH is true, then compute
   VNO->HASHCODE first.  */

static vn_nary_op_t
vn_nary_op_insert_into (vn_nary_op_t vno, vn_nary_op_table_type *table,
			bool compute_hash)
{
  vn_nary_op_s **slot;

  if (compute_hash)
    vno->hashcode = vn_nary_op_compute_hash (vno);

  slot = table->find_slot_with_hash (vno, vno->hashcode, INSERT);
  gcc_assert (!*slot);

  *slot = vno;
  return vno;
}

/* Insert a n-ary operation into the current hash table using it's
   pieces.  Return the vn_nary_op_t structure we created and put in
   the hashtable.  */

vn_nary_op_t
vn_nary_op_insert_pieces (unsigned int length, enum tree_code code,
			  tree type, tree *ops,
			  tree result, unsigned int value_id)
{
  vn_nary_op_t vno1 = alloc_vn_nary_op (length, result, value_id);
  init_vn_nary_op_from_pieces (vno1, length, code, type, ops);
  return vn_nary_op_insert_into (vno1, current_info->nary, true);
}

/* Insert OP into the current hash table with a value number of
   RESULT.  Return the vn_nary_op_t structure we created and put in
   the hashtable.  */

vn_nary_op_t
vn_nary_op_insert (tree op, tree result)
{
  unsigned length = TREE_CODE_LENGTH (TREE_CODE (op));
  vn_nary_op_t vno1;

  vno1 = alloc_vn_nary_op (length, result, VN_INFO (result)->value_id);
  init_vn_nary_op_from_op (vno1, op);
  return vn_nary_op_insert_into (vno1, current_info->nary, true);
}

/* Insert the rhs of STMT into the current hash table with a value number of
   RESULT.  */

vn_nary_op_t
vn_nary_op_insert_stmt (gimple stmt, tree result)
{
  vn_nary_op_t vno1
    = alloc_vn_nary_op (vn_nary_length_from_stmt (stmt),
			result, VN_INFO (result)->value_id);
  init_vn_nary_op_from_stmt (vno1, stmt);
  return vn_nary_op_insert_into (vno1, current_info->nary, true);
}

/* Compute a hashcode for PHI operation VP1 and return it.  */

static inline hashval_t
vn_phi_compute_hash (vn_phi_t vp1)
{
  inchash::hash hstate (vp1->block->index);
  int i;
  tree phi1op;
  tree type;

  /* If all PHI arguments are constants we need to distinguish
     the PHI node via its type.  */
  type = vp1->type;
  hstate.merge_hash (vn_hash_type (type));

  FOR_EACH_VEC_ELT (vp1->phiargs, i, phi1op)
    {
      if (phi1op == VN_TOP)
	continue;
      inchash::add_expr (phi1op, hstate);
    }

  return hstate.end ();
}

/* Compare two phi entries for equality, ignoring VN_TOP arguments.  */

static int
vn_phi_eq (const_vn_phi_t const vp1, const_vn_phi_t const vp2)
{
  if (vp1->hashcode != vp2->hashcode)
    return false;

  if (vp1->block == vp2->block)
    {
      int i;
      tree phi1op;

      /* If the PHI nodes do not have compatible types
	 they are not the same.  */
      if (!types_compatible_p (vp1->type, vp2->type))
	return false;

      /* Any phi in the same block will have it's arguments in the
	 same edge order, because of how we store phi nodes.  */
      FOR_EACH_VEC_ELT (vp1->phiargs, i, phi1op)
	{
	  tree phi2op = vp2->phiargs[i];
	  if (phi1op == VN_TOP || phi2op == VN_TOP)
	    continue;
	  if (!expressions_equal_p (phi1op, phi2op))
	    return false;
	}
      return true;
    }
  return false;
}

static vec<tree> shared_lookup_phiargs;

/* Lookup PHI in the current hash table, and return the resulting
   value number if it exists in the hash table.  Return NULL_TREE if
   it does not exist in the hash table. */

static tree
vn_phi_lookup (gimple phi)
{
  vn_phi_s **slot;
  struct vn_phi_s vp1;
  unsigned i;

  shared_lookup_phiargs.truncate (0);

  /* Canonicalize the SSA_NAME's to their value number.  */
  for (i = 0; i < gimple_phi_num_args (phi); i++)
    {
      tree def = PHI_ARG_DEF (phi, i);
      def = TREE_CODE (def) == SSA_NAME ? SSA_VAL (def) : def;
      shared_lookup_phiargs.safe_push (def);
    }
  vp1.type = TREE_TYPE (gimple_phi_result (phi));
  vp1.phiargs = shared_lookup_phiargs;
  vp1.block = gimple_bb (phi);
  vp1.hashcode = vn_phi_compute_hash (&vp1);
  slot = current_info->phis->find_slot_with_hash (&vp1, vp1.hashcode,
						  NO_INSERT);
  if (!slot && current_info == optimistic_info)
    slot = valid_info->phis->find_slot_with_hash (&vp1, vp1.hashcode,
						  NO_INSERT);
  if (!slot)
    return NULL_TREE;
  return (*slot)->result;
}

/* Insert PHI into the current hash table with a value number of
   RESULT.  */

static vn_phi_t
vn_phi_insert (gimple phi, tree result)
{
  vn_phi_s **slot;
  vn_phi_t vp1 = (vn_phi_t) pool_alloc (current_info->phis_pool);
  unsigned i;
  vec<tree> args = vNULL;

  /* Canonicalize the SSA_NAME's to their value number.  */
  for (i = 0; i < gimple_phi_num_args (phi); i++)
    {
      tree def = PHI_ARG_DEF (phi, i);
      def = TREE_CODE (def) == SSA_NAME ? SSA_VAL (def) : def;
      args.safe_push (def);
    }
  vp1->value_id = VN_INFO (result)->value_id;
  vp1->type = TREE_TYPE (gimple_phi_result (phi));
  vp1->phiargs = args;
  vp1->block = gimple_bb (phi);
  vp1->result = result;
  vp1->hashcode = vn_phi_compute_hash (vp1);

  slot = current_info->phis->find_slot_with_hash (vp1, vp1->hashcode, INSERT);

  /* Because we iterate over phi operations more than once, it's
     possible the slot might already exist here, hence no assert.*/
  *slot = vp1;
  return vp1;
}


/* Print set of components in strongly connected component SCC to OUT. */

static void
print_scc (FILE *out, vec<tree> scc)
{
  tree var;
  unsigned int i;

  fprintf (out, "SCC consists of:");
  FOR_EACH_VEC_ELT (scc, i, var)
    {
      fprintf (out, " ");
      print_generic_expr (out, var, 0);
    }
  fprintf (out, "\n");
}

/* Set the value number of FROM to TO, return true if it has changed
   as a result.  */

static inline bool
set_ssa_val_to (tree from, tree to)
{
  tree currval = SSA_VAL (from);
  HOST_WIDE_INT toff, coff;

  /* The only thing we allow as value numbers are ssa_names
     and invariants.  So assert that here.  We don't allow VN_TOP
     as visiting a stmt should produce a value-number other than
     that.
     ???  Still VN_TOP can happen for unreachable code, so force
     it to varying in that case.  Not all code is prepared to
     get VN_TOP on valueization.  */
  if (to == VN_TOP)
    {
      if (dump_file && (dump_flags & TDF_DETAILS))
	fprintf (dump_file, "Forcing value number to varying on "
		 "receiving VN_TOP\n");
      to = from;
    }

  gcc_assert (to != NULL_TREE
	      && ((TREE_CODE (to) == SSA_NAME
		   && (to == from || SSA_VAL (to) == to))
		  || is_gimple_min_invariant (to)));

  if (from != to)
    {
      if (currval == from)
	{
	  if (dump_file && (dump_flags & TDF_DETAILS))
	    {
	      fprintf (dump_file, "Not changing value number of ");
	      print_generic_expr (dump_file, from, 0);
	      fprintf (dump_file, " from VARYING to ");
	      print_generic_expr (dump_file, to, 0);
	      fprintf (dump_file, "\n");
	    }
	  return false;
	}
      else if (TREE_CODE (to) == SSA_NAME
	       && SSA_NAME_OCCURS_IN_ABNORMAL_PHI (to))
	to = from;
    }

  if (dump_file && (dump_flags & TDF_DETAILS))
    {
      fprintf (dump_file, "Setting value number of ");
      print_generic_expr (dump_file, from, 0);
      fprintf (dump_file, " to ");
      print_generic_expr (dump_file, to, 0);
    }

  if (currval != to
      && !operand_equal_p (currval, to, 0)
      /* ???  For addresses involving volatile objects or types operand_equal_p
         does not reliably detect ADDR_EXPRs as equal.  We know we are only
	 getting invariant gimple addresses here, so can use
	 get_addr_base_and_unit_offset to do this comparison.  */
      && !(TREE_CODE (currval) == ADDR_EXPR
	   && TREE_CODE (to) == ADDR_EXPR
	   && (get_addr_base_and_unit_offset (TREE_OPERAND (currval, 0), &coff)
	       == get_addr_base_and_unit_offset (TREE_OPERAND (to, 0), &toff))
	   && coff == toff))
    {
      VN_INFO (from)->valnum = to;
      if (dump_file && (dump_flags & TDF_DETAILS))
	fprintf (dump_file, " (changed)\n");
      return true;
    }
  if (dump_file && (dump_flags & TDF_DETAILS))
    fprintf (dump_file, "\n");
  return false;
}

/* Mark as processed all the definitions in the defining stmt of USE, or
   the USE itself.  */

static void
mark_use_processed (tree use)
{
  ssa_op_iter iter;
  def_operand_p defp;
  gimple stmt = SSA_NAME_DEF_STMT (use);

  if (SSA_NAME_IS_DEFAULT_DEF (use) || gimple_code (stmt) == GIMPLE_PHI)
    {
      VN_INFO (use)->use_processed = true;
      return;
    }

  FOR_EACH_SSA_DEF_OPERAND (defp, stmt, iter, SSA_OP_ALL_DEFS)
    {
      tree def = DEF_FROM_PTR (defp);

      VN_INFO (def)->use_processed = true;
    }
}

/* Set all definitions in STMT to value number to themselves.
   Return true if a value number changed. */

static bool
defs_to_varying (gimple stmt)
{
  bool changed = false;
  ssa_op_iter iter;
  def_operand_p defp;

  FOR_EACH_SSA_DEF_OPERAND (defp, stmt, iter, SSA_OP_ALL_DEFS)
    {
      tree def = DEF_FROM_PTR (defp);
      changed |= set_ssa_val_to (def, def);
    }
  return changed;
}

static bool expr_has_constants (tree expr);

/* Visit a copy between LHS and RHS, return true if the value number
   changed.  */

static bool
visit_copy (tree lhs, tree rhs)
{
  /* The copy may have a more interesting constant filled expression
     (we don't, since we know our RHS is just an SSA name).  */
  VN_INFO (lhs)->has_constants = VN_INFO (rhs)->has_constants;
  VN_INFO (lhs)->expr = VN_INFO (rhs)->expr;

  /* And finally valueize.  */
  rhs = SSA_VAL (rhs);

  return set_ssa_val_to (lhs, rhs);
}

/* Visit a nary operator RHS, value number it, and return true if the
   value number of LHS has changed as a result.  */

static bool
visit_nary_op (tree lhs, gimple stmt)
{
  bool changed = false;
  tree result = vn_nary_op_lookup_stmt (stmt, NULL);

  if (result)
    changed = set_ssa_val_to (lhs, result);
  else
    {
      changed = set_ssa_val_to (lhs, lhs);
      vn_nary_op_insert_stmt (stmt, lhs);
    }

  return changed;
}

/* Visit a call STMT storing into LHS.  Return true if the value number
   of the LHS has changed as a result.  */

static bool
visit_reference_op_call (tree lhs, gcall *stmt)
{
  bool changed = false;
  struct vn_reference_s vr1;
  vn_reference_t vnresult = NULL;
  tree vdef = gimple_vdef (stmt);

  /* Non-ssa lhs is handled in copy_reference_ops_from_call.  */
  if (lhs && TREE_CODE (lhs) != SSA_NAME)
    lhs = NULL_TREE;

  vn_reference_lookup_call (stmt, &vnresult, &vr1);
  if (vnresult)
    {
      if (vnresult->result_vdef && vdef)
	changed |= set_ssa_val_to (vdef, vnresult->result_vdef);

      if (!vnresult->result && lhs)
	vnresult->result = lhs;

      if (vnresult->result && lhs)
	{
	  changed |= set_ssa_val_to (lhs, vnresult->result);

	  if (VN_INFO (vnresult->result)->has_constants)
	    VN_INFO (lhs)->has_constants = true;
	}
    }
  else
    {
      vn_reference_t vr2;
      vn_reference_s **slot;
      if (vdef)
	changed |= set_ssa_val_to (vdef, vdef);
      if (lhs)
	changed |= set_ssa_val_to (lhs, lhs);
      vr2 = (vn_reference_t) pool_alloc (current_info->references_pool);
      vr2->vuse = vr1.vuse;
      /* As we are not walking the virtual operand chain we know the
	 shared_lookup_references are still original so we can re-use
	 them here.  */
      vr2->operands = vr1.operands.copy ();
      vr2->type = vr1.type;
      vr2->set = vr1.set;
      vr2->hashcode = vr1.hashcode;
      vr2->result = lhs;
      vr2->result_vdef = vdef;
      slot = current_info->references->find_slot_with_hash (vr2, vr2->hashcode,
							    INSERT);
      gcc_assert (!*slot);
      *slot = vr2;
    }

  return changed;
}

/* Visit a load from a reference operator RHS, part of STMT, value number it,
   and return true if the value number of the LHS has changed as a result.  */

static bool
visit_reference_op_load (tree lhs, tree op, gimple stmt)
{
  bool changed = false;
  tree last_vuse;
  tree result;

  last_vuse = gimple_vuse (stmt);
  last_vuse_ptr = &last_vuse;
  result = vn_reference_lookup (op, gimple_vuse (stmt),
				default_vn_walk_kind, NULL);
  last_vuse_ptr = NULL;

  /* We handle type-punning through unions by value-numbering based
     on offset and size of the access.  Be prepared to handle a
     type-mismatch here via creating a VIEW_CONVERT_EXPR.  */
  if (result
      && !useless_type_conversion_p (TREE_TYPE (result), TREE_TYPE (op)))
    {
      /* We will be setting the value number of lhs to the value number
	 of VIEW_CONVERT_EXPR <TREE_TYPE (result)> (result).
	 So first simplify and lookup this expression to see if it
	 is already available.  */
      tree val = fold_build1 (VIEW_CONVERT_EXPR, TREE_TYPE (op), result);
      if ((CONVERT_EXPR_P (val)
	   || TREE_CODE (val) == VIEW_CONVERT_EXPR)
	  && TREE_CODE (TREE_OPERAND (val, 0)) == SSA_NAME)
        {
	  tree tem = vn_get_expr_for (TREE_OPERAND (val, 0));
	  if ((CONVERT_EXPR_P (tem)
	       || TREE_CODE (tem) == VIEW_CONVERT_EXPR)
	      && (tem = fold_unary_ignore_overflow (TREE_CODE (val),
						    TREE_TYPE (val), tem)))
	    val = tem;
	}
      result = val;
      if (!is_gimple_min_invariant (val)
	  && TREE_CODE (val) != SSA_NAME)
	result = vn_nary_op_lookup (val, NULL);
      /* If the expression is not yet available, value-number lhs to
	 a new SSA_NAME we create.  */
      if (!result)
        {
	  result = make_temp_ssa_name (TREE_TYPE (lhs), gimple_build_nop (),
				       "vntemp");
	  /* Initialize value-number information properly.  */
	  VN_INFO_GET (result)->valnum = result;
	  VN_INFO (result)->value_id = get_next_value_id ();
	  VN_INFO (result)->expr = val;
	  VN_INFO (result)->has_constants = expr_has_constants (val);
	  VN_INFO (result)->needs_insertion = true;
	  /* As all "inserted" statements are singleton SCCs, insert
	     to the valid table.  This is strictly needed to
	     avoid re-generating new value SSA_NAMEs for the same
	     expression during SCC iteration over and over (the
	     optimistic table gets cleared after each iteration).
	     We do not need to insert into the optimistic table, as
	     lookups there will fall back to the valid table.  */
	  if (current_info == optimistic_info)
	    {
	      current_info = valid_info;
	      vn_nary_op_insert (val, result);
	      current_info = optimistic_info;
	    }
	  else
	    vn_nary_op_insert (val, result);
	  if (dump_file && (dump_flags & TDF_DETAILS))
	    {
	      fprintf (dump_file, "Inserting name ");
	      print_generic_expr (dump_file, result, 0);
	      fprintf (dump_file, " for expression ");
	      print_generic_expr (dump_file, val, 0);
	      fprintf (dump_file, "\n");
	    }
	}
    }

  if (result)
    {
      changed = set_ssa_val_to (lhs, result);
      if (TREE_CODE (result) == SSA_NAME
	  && VN_INFO (result)->has_constants)
	{
	  VN_INFO (lhs)->expr = VN_INFO (result)->expr;
	  VN_INFO (lhs)->has_constants = true;
	}
    }
  else
    {
      changed = set_ssa_val_to (lhs, lhs);
      vn_reference_insert (op, lhs, last_vuse, NULL_TREE);
    }

  return changed;
}


/* Visit a store to a reference operator LHS, part of STMT, value number it,
   and return true if the value number of the LHS has changed as a result.  */

static bool
visit_reference_op_store (tree lhs, tree op, gimple stmt)
{
  bool changed = false;
  vn_reference_t vnresult = NULL;
  tree result, assign;
  bool resultsame = false;
  tree vuse = gimple_vuse (stmt);
  tree vdef = gimple_vdef (stmt);

  if (TREE_CODE (op) == SSA_NAME)
    op = SSA_VAL (op);

  /* First we want to lookup using the *vuses* from the store and see
     if there the last store to this location with the same address
     had the same value.

     The vuses represent the memory state before the store.  If the
     memory state, address, and value of the store is the same as the
     last store to this location, then this store will produce the
     same memory state as that store.

     In this case the vdef versions for this store are value numbered to those
     vuse versions, since they represent the same memory state after
     this store.

     Otherwise, the vdefs for the store are used when inserting into
     the table, since the store generates a new memory state.  */

  result = vn_reference_lookup (lhs, vuse, VN_NOWALK, NULL);

  if (result)
    {
      if (TREE_CODE (result) == SSA_NAME)
	result = SSA_VAL (result);
      resultsame = expressions_equal_p (result, op);
    }

  if ((!result || !resultsame)
      /* Only perform the following when being called from PRE
	 which embeds tail merging.  */
      && default_vn_walk_kind == VN_WALK)
    {
      assign = build2 (MODIFY_EXPR, TREE_TYPE (lhs), lhs, op);
      vn_reference_lookup (assign, vuse, VN_NOWALK, &vnresult);
      if (vnresult)
	{
	  VN_INFO (vdef)->use_processed = true;
	  return set_ssa_val_to (vdef, vnresult->result_vdef);
	}
    }

  if (!result || !resultsame)
    {
      if (dump_file && (dump_flags & TDF_DETAILS))
	{
	  fprintf (dump_file, "No store match\n");
	  fprintf (dump_file, "Value numbering store ");
	  print_generic_expr (dump_file, lhs, 0);
	  fprintf (dump_file, " to ");
	  print_generic_expr (dump_file, op, 0);
	  fprintf (dump_file, "\n");
	}
      /* Have to set value numbers before insert, since insert is
	 going to valueize the references in-place.  */
      if (vdef)
	{
	  changed |= set_ssa_val_to (vdef, vdef);
	}

      /* Do not insert structure copies into the tables.  */
      if (is_gimple_min_invariant (op)
	  || is_gimple_reg (op))
        vn_reference_insert (lhs, op, vdef, NULL);

      /* Only perform the following when being called from PRE
	 which embeds tail merging.  */
      if (default_vn_walk_kind == VN_WALK)
	{
	  assign = build2 (MODIFY_EXPR, TREE_TYPE (lhs), lhs, op);
	  vn_reference_insert (assign, lhs, vuse, vdef);
	}
    }
  else
    {
      /* We had a match, so value number the vdef to have the value
	 number of the vuse it came from.  */

      if (dump_file && (dump_flags & TDF_DETAILS))
	fprintf (dump_file, "Store matched earlier value,"
		 "value numbering store vdefs to matching vuses.\n");

      changed |= set_ssa_val_to (vdef, SSA_VAL (vuse));
    }

  return changed;
}

/* Visit and value number PHI, return true if the value number
   changed.  */

static bool
visit_phi (gimple phi)
{
  bool changed = false;
  tree result;
  tree sameval = VN_TOP;
  bool allsame = true;

  /* TODO: We could check for this in init_sccvn, and replace this
     with a gcc_assert.  */
  if (SSA_NAME_OCCURS_IN_ABNORMAL_PHI (PHI_RESULT (phi)))
    return set_ssa_val_to (PHI_RESULT (phi), PHI_RESULT (phi));

  /* See if all non-TOP arguments have the same value.  TOP is
     equivalent to everything, so we can ignore it.  */
  edge_iterator ei;
  edge e;
  FOR_EACH_EDGE (e, ei, gimple_bb (phi)->preds)
    if (e->flags & EDGE_EXECUTABLE)
      {
	tree def = PHI_ARG_DEF_FROM_EDGE (phi, e);

	if (TREE_CODE (def) == SSA_NAME)
	  def = SSA_VAL (def);
	if (def == VN_TOP)
	  continue;
	if (sameval == VN_TOP)
	  {
	    sameval = def;
	  }
	else
	  {
	    if (!expressions_equal_p (def, sameval))
	      {
		allsame = false;
		break;
	      }
	  }
      }

  /* If all value numbered to the same value, the phi node has that
     value.  */
  if (allsame)
    return set_ssa_val_to (PHI_RESULT (phi), sameval);

  /* Otherwise, see if it is equivalent to a phi node in this block.  */
  result = vn_phi_lookup (phi);
  if (result)
    changed = set_ssa_val_to (PHI_RESULT (phi), result);
  else
    {
      vn_phi_insert (phi, PHI_RESULT (phi));
      VN_INFO (PHI_RESULT (phi))->has_constants = false;
      VN_INFO (PHI_RESULT (phi))->expr = PHI_RESULT (phi);
      changed = set_ssa_val_to (PHI_RESULT (phi), PHI_RESULT (phi));
    }

  return changed;
}

/* Return true if EXPR contains constants.  */

static bool
expr_has_constants (tree expr)
{
  switch (TREE_CODE_CLASS (TREE_CODE (expr)))
    {
    case tcc_unary:
      return is_gimple_min_invariant (TREE_OPERAND (expr, 0));

    case tcc_binary:
      return is_gimple_min_invariant (TREE_OPERAND (expr, 0))
	|| is_gimple_min_invariant (TREE_OPERAND (expr, 1));
      /* Constants inside reference ops are rarely interesting, but
	 it can take a lot of looking to find them.  */
    case tcc_reference:
    case tcc_declaration:
      return false;
    default:
      return is_gimple_min_invariant (expr);
    }
  return false;
}

/* Return true if STMT contains constants.  */

static bool
stmt_has_constants (gimple stmt)
{
  tree tem;

  if (gimple_code (stmt) != GIMPLE_ASSIGN)
    return false;

  switch (get_gimple_rhs_class (gimple_assign_rhs_code (stmt)))
    {
    case GIMPLE_TERNARY_RHS:
      tem = gimple_assign_rhs3 (stmt);
      if (TREE_CODE (tem) == SSA_NAME)
	tem = SSA_VAL (tem);
      if (is_gimple_min_invariant (tem))
	return true;
      /* Fallthru.  */

    case GIMPLE_BINARY_RHS:
      tem = gimple_assign_rhs2 (stmt);
      if (TREE_CODE (tem) == SSA_NAME)
	tem = SSA_VAL (tem);
      if (is_gimple_min_invariant (tem))
	return true;
      /* Fallthru.  */

    case GIMPLE_SINGLE_RHS:
      /* Constants inside reference ops are rarely interesting, but
	 it can take a lot of looking to find them.  */
    case GIMPLE_UNARY_RHS:
      tem = gimple_assign_rhs1 (stmt);
      if (TREE_CODE (tem) == SSA_NAME)
	tem = SSA_VAL (tem);
      return is_gimple_min_invariant (tem);

    default:
      gcc_unreachable ();
    }
  return false;
}

/* Simplify the binary expression RHS, and return the result if
   simplified. */

static tree
simplify_binary_expression (gimple stmt)
{
  tree result = NULL_TREE;
  tree op0 = gimple_assign_rhs1 (stmt);
  tree op1 = gimple_assign_rhs2 (stmt);
  enum tree_code code = gimple_assign_rhs_code (stmt);

  /* This will not catch every single case we could combine, but will
     catch those with constants.  The goal here is to simultaneously
     combine constants between expressions, but avoid infinite
     expansion of expressions during simplification.  */
  op0 = vn_valueize (op0);
  if (TREE_CODE (op0) == SSA_NAME
      && (VN_INFO (op0)->has_constants
	  || TREE_CODE_CLASS (code) == tcc_comparison
	  || code == COMPLEX_EXPR))
<<<<<<< HEAD
    op0 = valueize_expr (vn_get_expr_for (op0));
=======
    op0 = vn_get_expr_for (op0);
>>>>>>> 7b26e389

  op1 = vn_valueize (op1);
  if (TREE_CODE (op1) == SSA_NAME
      && (VN_INFO (op1)->has_constants
	  || code == COMPLEX_EXPR))
<<<<<<< HEAD
    op1 = valueize_expr (vn_get_expr_for (op1));
=======
    op1 = vn_get_expr_for (op1);
>>>>>>> 7b26e389

  /* Pointer plus constant can be represented as invariant address.
     Do so to allow further propatation, see also tree forwprop.  */
  if (code == POINTER_PLUS_EXPR
      && tree_fits_uhwi_p (op1)
      && TREE_CODE (op0) == ADDR_EXPR
      && is_gimple_min_invariant (op0))
    return build_invariant_address (TREE_TYPE (op0),
				    TREE_OPERAND (op0, 0),
				    tree_to_uhwi (op1));

  /* Avoid folding if nothing changed.  */
  if (op0 == gimple_assign_rhs1 (stmt)
      && op1 == gimple_assign_rhs2 (stmt))
    return NULL_TREE;

  fold_defer_overflow_warnings ();

  result = fold_binary (code, gimple_expr_type (stmt), op0, op1);
  if (result)
    STRIP_USELESS_TYPE_CONVERSION (result);

  fold_undefer_overflow_warnings (result && valid_gimple_rhs_p (result),
				  stmt, 0);

  /* Make sure result is not a complex expression consisting
     of operators of operators (IE (a + b) + (a + c))
     Otherwise, we will end up with unbounded expressions if
     fold does anything at all.  */
  if (result && valid_gimple_rhs_p (result))
    return result;

  return NULL_TREE;
}

/* Simplify the unary expression RHS, and return the result if
   simplified. */

static tree
simplify_unary_expression (gassign *stmt)
{
  tree result = NULL_TREE;
  tree orig_op0, op0 = gimple_assign_rhs1 (stmt);
  enum tree_code code = gimple_assign_rhs_code (stmt);

  /* We handle some tcc_reference codes here that are all
     GIMPLE_ASSIGN_SINGLE codes.  */
  if (code == REALPART_EXPR
      || code == IMAGPART_EXPR
      || code == VIEW_CONVERT_EXPR
      || code == BIT_FIELD_REF)
    op0 = TREE_OPERAND (op0, 0);

  orig_op0 = op0;
  op0 = vn_valueize (op0);
  if (TREE_CODE (op0) == SSA_NAME)
    {
      if (VN_INFO (op0)->has_constants)
<<<<<<< HEAD
	op0 = valueize_expr (vn_get_expr_for (op0));
=======
	op0 = vn_get_expr_for (op0);
>>>>>>> 7b26e389
      else if (CONVERT_EXPR_CODE_P (code)
	       || code == REALPART_EXPR
	       || code == IMAGPART_EXPR
	       || code == VIEW_CONVERT_EXPR
	       || code == BIT_FIELD_REF)
	{
	  /* We want to do tree-combining on conversion-like expressions.
	     Make sure we feed only SSA_NAMEs or constants to fold though.  */
<<<<<<< HEAD
	  tree tem = valueize_expr (vn_get_expr_for (op0));
=======
	  tree tem = vn_get_expr_for (op0);
>>>>>>> 7b26e389
	  if (UNARY_CLASS_P (tem)
	      || BINARY_CLASS_P (tem)
	      || TREE_CODE (tem) == VIEW_CONVERT_EXPR
	      || TREE_CODE (tem) == SSA_NAME
	      || TREE_CODE (tem) == CONSTRUCTOR
	      || is_gimple_min_invariant (tem))
	    op0 = tem;
	}
    }

  /* Avoid folding if nothing changed, but remember the expression.  */
  if (op0 == orig_op0)
    return NULL_TREE;

  if (code == BIT_FIELD_REF)
    {
      tree rhs = gimple_assign_rhs1 (stmt);
      result = fold_ternary (BIT_FIELD_REF, TREE_TYPE (rhs),
			     op0, TREE_OPERAND (rhs, 1), TREE_OPERAND (rhs, 2));
    }
  else
    result = fold_unary_ignore_overflow (code, gimple_expr_type (stmt), op0);
  if (result)
    {
      STRIP_USELESS_TYPE_CONVERSION (result);
      if (valid_gimple_rhs_p (result))
        return result;
    }

  return NULL_TREE;
}

/* Try to simplify RHS using equivalences and constant folding.  */

static tree
try_to_simplify (gassign *stmt)
{
  enum tree_code code = gimple_assign_rhs_code (stmt);
  tree tem;

  /* For stores we can end up simplifying a SSA_NAME rhs.  Just return
     in this case, there is no point in doing extra work.  */
  if (code == SSA_NAME)
    return NULL_TREE;

  /* First try constant folding based on our current lattice.  */
  tem = gimple_fold_stmt_to_constant_1 (stmt, vn_valueize, vn_valueize);
  if (tem
      && (TREE_CODE (tem) == SSA_NAME
	  || is_gimple_min_invariant (tem)))
    return tem;

  /* If that didn't work try combining multiple statements.  */
  switch (TREE_CODE_CLASS (code))
    {
    case tcc_reference:
      /* Fallthrough for some unary codes that can operate on registers.  */
      if (!(code == REALPART_EXPR
	    || code == IMAGPART_EXPR
	    || code == VIEW_CONVERT_EXPR
	    || code == BIT_FIELD_REF))
	break;
      /* We could do a little more with unary ops, if they expand
	 into binary ops, but it's debatable whether it is worth it. */
    case tcc_unary:
      return simplify_unary_expression (stmt);

    case tcc_comparison:
    case tcc_binary:
      return simplify_binary_expression (stmt);

    default:
      break;
    }

  return NULL_TREE;
}

/* Visit and value number USE, return true if the value number
   changed. */

static bool
visit_use (tree use)
{
  bool changed = false;
  gimple stmt = SSA_NAME_DEF_STMT (use);

  mark_use_processed (use);

  gcc_assert (!SSA_NAME_IN_FREE_LIST (use));
  if (dump_file && (dump_flags & TDF_DETAILS)
      && !SSA_NAME_IS_DEFAULT_DEF (use))
    {
      fprintf (dump_file, "Value numbering ");
      print_generic_expr (dump_file, use, 0);
      fprintf (dump_file, " stmt = ");
      print_gimple_stmt (dump_file, stmt, 0, 0);
    }

  /* Handle uninitialized uses.  */
  if (SSA_NAME_IS_DEFAULT_DEF (use))
    changed = set_ssa_val_to (use, use);
  else
    {
      if (gimple_code (stmt) == GIMPLE_PHI)
	changed = visit_phi (stmt);
      else if (gimple_has_volatile_ops (stmt))
	changed = defs_to_varying (stmt);
      else if (is_gimple_assign (stmt))
	{
	  enum tree_code code = gimple_assign_rhs_code (stmt);
	  tree lhs = gimple_assign_lhs (stmt);
	  tree rhs1 = gimple_assign_rhs1 (stmt);
	  tree simplified;

	  /* Shortcut for copies. Simplifying copies is pointless,
	     since we copy the expression and value they represent.  */
	  if (code == SSA_NAME
	      && TREE_CODE (lhs) == SSA_NAME)
	    {
	      changed = visit_copy (lhs, rhs1);
	      goto done;
	    }
	  simplified = try_to_simplify (as_a <gassign *> (stmt));
	  if (simplified)
	    {
	      if (dump_file && (dump_flags & TDF_DETAILS))
		{
		  fprintf (dump_file, "RHS ");
		  print_gimple_expr (dump_file, stmt, 0, 0);
		  fprintf (dump_file, " simplified to ");
		  print_generic_expr (dump_file, simplified, 0);
		  if (TREE_CODE (lhs) == SSA_NAME)
		    fprintf (dump_file, " has constants %d\n",
			     expr_has_constants (simplified));
		  else
		    fprintf (dump_file, "\n");
		}
	    }
	  /* Setting value numbers to constants will occasionally
	     screw up phi congruence because constants are not
	     uniquely associated with a single ssa name that can be
	     looked up.  */
	  if (simplified
	      && is_gimple_min_invariant (simplified)
	      && TREE_CODE (lhs) == SSA_NAME)
	    {
	      VN_INFO (lhs)->expr = simplified;
	      VN_INFO (lhs)->has_constants = true;
	      changed = set_ssa_val_to (lhs, simplified);
	      goto done;
	    }
	  else if (simplified
		   && TREE_CODE (simplified) == SSA_NAME
		   && TREE_CODE (lhs) == SSA_NAME)
	    {
	      changed = visit_copy (lhs, simplified);
	      goto done;
	    }
	  else if (simplified)
	    {
	      if (TREE_CODE (lhs) == SSA_NAME)
		{
		  VN_INFO (lhs)->has_constants = expr_has_constants (simplified);
		  /* We have to unshare the expression or else
		     valuizing may change the IL stream.  */
		  VN_INFO (lhs)->expr = unshare_expr (simplified);
		}
	    }
	  else if (stmt_has_constants (stmt)
		   && TREE_CODE (lhs) == SSA_NAME)
	    VN_INFO (lhs)->has_constants = true;
	  else if (TREE_CODE (lhs) == SSA_NAME)
	    {
	      /* We reset expr and constantness here because we may
		 have been value numbering optimistically, and
		 iterating. They may become non-constant in this case,
		 even if they were optimistically constant. */

	      VN_INFO (lhs)->has_constants = false;
	      VN_INFO (lhs)->expr = NULL_TREE;
	    }

	  if ((TREE_CODE (lhs) == SSA_NAME
	       /* We can substitute SSA_NAMEs that are live over
		  abnormal edges with their constant value.  */
	       && !(gimple_assign_copy_p (stmt)
		    && is_gimple_min_invariant (rhs1))
	       && !(simplified
		    && is_gimple_min_invariant (simplified))
	       && SSA_NAME_OCCURS_IN_ABNORMAL_PHI (lhs))
	      /* Stores or copies from SSA_NAMEs that are live over
		 abnormal edges are a problem.  */
	      || (code == SSA_NAME
		  && SSA_NAME_OCCURS_IN_ABNORMAL_PHI (rhs1)))
	    changed = defs_to_varying (stmt);
	  else if (REFERENCE_CLASS_P (lhs)
		   || DECL_P (lhs))
	    changed = visit_reference_op_store (lhs, rhs1, stmt);
	  else if (TREE_CODE (lhs) == SSA_NAME)
	    {
	      if ((gimple_assign_copy_p (stmt)
		   && is_gimple_min_invariant (rhs1))
		  || (simplified
		      && is_gimple_min_invariant (simplified)))
		{
		  VN_INFO (lhs)->has_constants = true;
		  if (simplified)
		    changed = set_ssa_val_to (lhs, simplified);
		  else
		    changed = set_ssa_val_to (lhs, rhs1);
		}
	      else
		{
		  /* First try to lookup the simplified expression.  */
		  if (simplified)
		    {
		      enum gimple_rhs_class rhs_class;


		      rhs_class = get_gimple_rhs_class (TREE_CODE (simplified));
		      if ((rhs_class == GIMPLE_UNARY_RHS
			   || rhs_class == GIMPLE_BINARY_RHS
			   || rhs_class == GIMPLE_TERNARY_RHS)
			  && valid_gimple_rhs_p (simplified))
			{
			  tree result = vn_nary_op_lookup (simplified, NULL);
			  if (result)
			    {
			      changed = set_ssa_val_to (lhs, result);
			      goto done;
			    }
			}
		    }

		  /* Otherwise visit the original statement.  */
		  switch (vn_get_stmt_kind (stmt))
		    {
		    case VN_NARY:
		      changed = visit_nary_op (lhs, stmt);
		      break;
		    case VN_REFERENCE:
		      changed = visit_reference_op_load (lhs, rhs1, stmt);
		      break;
		    default:
		      changed = defs_to_varying (stmt);
		      break;
		    }
		}
	    }
	  else
	    changed = defs_to_varying (stmt);
	}
      else if (gcall *call_stmt = dyn_cast <gcall *> (stmt))
	{
	  tree lhs = gimple_call_lhs (stmt);
	  if (lhs && TREE_CODE (lhs) == SSA_NAME)
	    {
	      /* Try constant folding based on our current lattice.  */
	      tree simplified = gimple_fold_stmt_to_constant_1 (stmt,
								vn_valueize);
	      if (simplified)
		{
		  if (dump_file && (dump_flags & TDF_DETAILS))
		    {
		      fprintf (dump_file, "call ");
		      print_gimple_expr (dump_file, stmt, 0, 0);
		      fprintf (dump_file, " simplified to ");
		      print_generic_expr (dump_file, simplified, 0);
		      if (TREE_CODE (lhs) == SSA_NAME)
			fprintf (dump_file, " has constants %d\n",
				 expr_has_constants (simplified));
		      else
			fprintf (dump_file, "\n");
		    }
		}
	      /* Setting value numbers to constants will occasionally
		 screw up phi congruence because constants are not
		 uniquely associated with a single ssa name that can be
		 looked up.  */
	      if (simplified
		  && is_gimple_min_invariant (simplified))
		{
		  VN_INFO (lhs)->expr = simplified;
		  VN_INFO (lhs)->has_constants = true;
		  changed = set_ssa_val_to (lhs, simplified);
		  if (gimple_vdef (stmt))
		    changed |= set_ssa_val_to (gimple_vdef (stmt),
					       SSA_VAL (gimple_vuse (stmt)));
		  goto done;
		}
	      else if (simplified
		       && TREE_CODE (simplified) == SSA_NAME)
		{
		  changed = visit_copy (lhs, simplified);
		  if (gimple_vdef (stmt))
		    changed |= set_ssa_val_to (gimple_vdef (stmt),
					       SSA_VAL (gimple_vuse (stmt)));
		  goto done;
		}
	      else
		{
		  if (stmt_has_constants (stmt))
		    VN_INFO (lhs)->has_constants = true;
		  else
		    {
		      /* We reset expr and constantness here because we may
			 have been value numbering optimistically, and
			 iterating.  They may become non-constant in this case,
			 even if they were optimistically constant.  */
		      VN_INFO (lhs)->has_constants = false;
		      VN_INFO (lhs)->expr = NULL_TREE;
		    }

		  if (SSA_NAME_OCCURS_IN_ABNORMAL_PHI (lhs))
		    {
		      changed = defs_to_varying (stmt);
		      goto done;
		    }
		}
	    }

	  if (!gimple_call_internal_p (stmt)
	      && (/* Calls to the same function with the same vuse
		     and the same operands do not necessarily return the same
		     value, unless they're pure or const.  */
		  gimple_call_flags (stmt) & (ECF_PURE | ECF_CONST)
		  /* If calls have a vdef, subsequent calls won't have
		     the same incoming vuse.  So, if 2 calls with vdef have the
		     same vuse, we know they're not subsequent.
		     We can value number 2 calls to the same function with the
		     same vuse and the same operands which are not subsequent
		     the same, because there is no code in the program that can
		     compare the 2 values...  */
		  || (gimple_vdef (stmt)
		      /* ... unless the call returns a pointer which does
		         not alias with anything else.  In which case the
			 information that the values are distinct are encoded
			 in the IL.  */
		      && !(gimple_call_return_flags (call_stmt) & ERF_NOALIAS)
		      /* Only perform the following when being called from PRE
			 which embeds tail merging.  */
		      && default_vn_walk_kind == VN_WALK)))
	    changed = visit_reference_op_call (lhs, call_stmt);
	  else
	    changed = defs_to_varying (stmt);
	}
      else
	changed = defs_to_varying (stmt);
    }
 done:
  return changed;
}

/* Compare two operands by reverse postorder index */

static int
compare_ops (const void *pa, const void *pb)
{
  const tree opa = *((const tree *)pa);
  const tree opb = *((const tree *)pb);
  gimple opstmta = SSA_NAME_DEF_STMT (opa);
  gimple opstmtb = SSA_NAME_DEF_STMT (opb);
  basic_block bba;
  basic_block bbb;

  if (gimple_nop_p (opstmta) && gimple_nop_p (opstmtb))
    return SSA_NAME_VERSION (opa) - SSA_NAME_VERSION (opb);
  else if (gimple_nop_p (opstmta))
    return -1;
  else if (gimple_nop_p (opstmtb))
    return 1;

  bba = gimple_bb (opstmta);
  bbb = gimple_bb (opstmtb);

  if (!bba && !bbb)
    return SSA_NAME_VERSION (opa) - SSA_NAME_VERSION (opb);
  else if (!bba)
    return -1;
  else if (!bbb)
    return 1;

  if (bba == bbb)
    {
      if (gimple_code (opstmta) == GIMPLE_PHI
	  && gimple_code (opstmtb) == GIMPLE_PHI)
	return SSA_NAME_VERSION (opa) - SSA_NAME_VERSION (opb);
      else if (gimple_code (opstmta) == GIMPLE_PHI)
	return -1;
      else if (gimple_code (opstmtb) == GIMPLE_PHI)
	return 1;
      else if (gimple_uid (opstmta) != gimple_uid (opstmtb))
        return gimple_uid (opstmta) - gimple_uid (opstmtb);
      else
	return SSA_NAME_VERSION (opa) - SSA_NAME_VERSION (opb);
    }
  return rpo_numbers[bba->index] - rpo_numbers[bbb->index];
}

/* Sort an array containing members of a strongly connected component
   SCC so that the members are ordered by RPO number.
   This means that when the sort is complete, iterating through the
   array will give you the members in RPO order.  */

static void
sort_scc (vec<tree> scc)
{
  scc.qsort (compare_ops);
}

/* Insert the no longer used nary ONARY to the hash INFO.  */

static void
copy_nary (vn_nary_op_t onary, vn_tables_t info)
{
  size_t size = sizeof_vn_nary_op (onary->length);
  vn_nary_op_t nary = alloc_vn_nary_op_noinit (onary->length,
					       &info->nary_obstack);
  memcpy (nary, onary, size);
  vn_nary_op_insert_into (nary, info->nary, false);
}

/* Insert the no longer used phi OPHI to the hash INFO.  */

static void
copy_phi (vn_phi_t ophi, vn_tables_t info)
{
  vn_phi_t phi = (vn_phi_t) pool_alloc (info->phis_pool);
  vn_phi_s **slot;
  memcpy (phi, ophi, sizeof (*phi));
  ophi->phiargs.create (0);
  slot = info->phis->find_slot_with_hash (phi, phi->hashcode, INSERT);
  gcc_assert (!*slot);
  *slot = phi;
}

/* Insert the no longer used reference OREF to the hash INFO.  */

static void
copy_reference (vn_reference_t oref, vn_tables_t info)
{
  vn_reference_t ref;
  vn_reference_s **slot;
  ref = (vn_reference_t) pool_alloc (info->references_pool);
  memcpy (ref, oref, sizeof (*ref));
  oref->operands.create (0);
  slot = info->references->find_slot_with_hash (ref, ref->hashcode, INSERT);
  if (*slot)
    free_reference (*slot);
  *slot = ref;
}

/* Process a strongly connected component in the SSA graph.  */

static void
process_scc (vec<tree> scc)
{
  tree var;
  unsigned int i;
  unsigned int iterations = 0;
  bool changed = true;
  vn_nary_op_iterator_type hin;
  vn_phi_iterator_type hip;
  vn_reference_iterator_type hir;
  vn_nary_op_t nary;
  vn_phi_t phi;
  vn_reference_t ref;

  /* If the SCC has a single member, just visit it.  */
  if (scc.length () == 1)
    {
      tree use = scc[0];
      if (VN_INFO (use)->use_processed)
	return;
      /* We need to make sure it doesn't form a cycle itself, which can
	 happen for self-referential PHI nodes.  In that case we would
	 end up inserting an expression with VN_TOP operands into the
	 valid table which makes us derive bogus equivalences later.
	 The cheapest way to check this is to assume it for all PHI nodes.  */
      if (gimple_code (SSA_NAME_DEF_STMT (use)) == GIMPLE_PHI)
	/* Fallthru to iteration.  */ ;
      else
	{
	  visit_use (use);
	  return;
	}
    }

  if (dump_file && (dump_flags & TDF_DETAILS))
    print_scc (dump_file, scc);

  /* Iterate over the SCC with the optimistic table until it stops
     changing.  */
  current_info = optimistic_info;
  while (changed)
    {
      changed = false;
      iterations++;
      if (dump_file && (dump_flags & TDF_DETAILS))
	fprintf (dump_file, "Starting iteration %d\n", iterations);
      /* As we are value-numbering optimistically we have to
	 clear the expression tables and the simplified expressions
	 in each iteration until we converge.  */
      optimistic_info->nary->empty ();
      optimistic_info->phis->empty ();
      optimistic_info->references->empty ();
      obstack_free (&optimistic_info->nary_obstack, NULL);
      gcc_obstack_init (&optimistic_info->nary_obstack);
      empty_alloc_pool (optimistic_info->phis_pool);
      empty_alloc_pool (optimistic_info->references_pool);
      FOR_EACH_VEC_ELT (scc, i, var)
	VN_INFO (var)->expr = NULL_TREE;
      FOR_EACH_VEC_ELT (scc, i, var)
	changed |= visit_use (var);
    }

  if (dump_file && (dump_flags & TDF_DETAILS))
    fprintf (dump_file, "Processing SCC needed %d iterations\n", iterations);
  statistics_histogram_event (cfun, "SCC iterations", iterations);

  /* Finally, copy the contents of the no longer used optimistic
     table to the valid table.  */
  FOR_EACH_HASH_TABLE_ELEMENT (*optimistic_info->nary, nary, vn_nary_op_t, hin)
    copy_nary (nary, valid_info);
  FOR_EACH_HASH_TABLE_ELEMENT (*optimistic_info->phis, phi, vn_phi_t, hip)
    copy_phi (phi, valid_info);
  FOR_EACH_HASH_TABLE_ELEMENT (*optimistic_info->references,
			       ref, vn_reference_t, hir)
    copy_reference (ref, valid_info);

  current_info = valid_info;
}


/* Pop the components of the found SCC for NAME off the SCC stack
   and process them.  Returns true if all went well, false if
   we run into resource limits.  */

static bool
extract_and_process_scc_for_name (tree name)
{
  auto_vec<tree> scc;
  tree x;

  /* Found an SCC, pop the components off the SCC stack and
     process them.  */
  do
    {
      x = sccstack.pop ();

      VN_INFO (x)->on_sccstack = false;
      scc.safe_push (x);
    } while (x != name);

  /* Bail out of SCCVN in case a SCC turns out to be incredibly large.  */
  if (scc.length ()
      > (unsigned)PARAM_VALUE (PARAM_SCCVN_MAX_SCC_SIZE))
    {
      if (dump_file)
	fprintf (dump_file, "WARNING: Giving up with SCCVN due to "
		 "SCC size %u exceeding %u\n", scc.length (),
		 (unsigned)PARAM_VALUE (PARAM_SCCVN_MAX_SCC_SIZE));

      return false;
    }

  if (scc.length () > 1)
    sort_scc (scc);

  process_scc (scc);

  return true;
}

/* Depth first search on NAME to discover and process SCC's in the SSA
   graph.
   Execution of this algorithm relies on the fact that the SCC's are
   popped off the stack in topological order.
   Returns true if successful, false if we stopped processing SCC's due
   to resource constraints.  */

static bool
DFS (tree name)
{
  vec<ssa_op_iter> itervec = vNULL;
  vec<tree> namevec = vNULL;
  use_operand_p usep = NULL;
  gimple defstmt;
  tree use;
  ssa_op_iter iter;

start_over:
  /* SCC info */
  VN_INFO (name)->dfsnum = next_dfs_num++;
  VN_INFO (name)->visited = true;
  VN_INFO (name)->low = VN_INFO (name)->dfsnum;

  sccstack.safe_push (name);
  VN_INFO (name)->on_sccstack = true;
  defstmt = SSA_NAME_DEF_STMT (name);

  /* Recursively DFS on our operands, looking for SCC's.  */
  if (!gimple_nop_p (defstmt))
    {
      /* Push a new iterator.  */
      if (gphi *phi = dyn_cast <gphi *> (defstmt))
	usep = op_iter_init_phiuse (&iter, phi, SSA_OP_ALL_USES);
      else
	usep = op_iter_init_use (&iter, defstmt, SSA_OP_ALL_USES);
    }
  else
    clear_and_done_ssa_iter (&iter);

  while (1)
    {
      /* If we are done processing uses of a name, go up the stack
	 of iterators and process SCCs as we found them.  */
      if (op_iter_done (&iter))
	{
	  /* See if we found an SCC.  */
	  if (VN_INFO (name)->low == VN_INFO (name)->dfsnum)
	    if (!extract_and_process_scc_for_name (name))
	      {
		namevec.release ();
		itervec.release ();
		return false;
	      }

	  /* Check if we are done.  */
	  if (namevec.is_empty ())
	    {
	      namevec.release ();
	      itervec.release ();
	      return true;
	    }

	  /* Restore the last use walker and continue walking there.  */
	  use = name;
	  name = namevec.pop ();
	  memcpy (&iter, &itervec.last (),
		  sizeof (ssa_op_iter));
	  itervec.pop ();
	  goto continue_walking;
	}

      use = USE_FROM_PTR (usep);

      /* Since we handle phi nodes, we will sometimes get
	 invariants in the use expression.  */
      if (TREE_CODE (use) == SSA_NAME)
	{
	  if (! (VN_INFO (use)->visited))
	    {
	      /* Recurse by pushing the current use walking state on
		 the stack and starting over.  */
	      itervec.safe_push (iter);
	      namevec.safe_push (name);
	      name = use;
	      goto start_over;

continue_walking:
	      VN_INFO (name)->low = MIN (VN_INFO (name)->low,
					 VN_INFO (use)->low);
	    }
	  if (VN_INFO (use)->dfsnum < VN_INFO (name)->dfsnum
	      && VN_INFO (use)->on_sccstack)
	    {
	      VN_INFO (name)->low = MIN (VN_INFO (use)->dfsnum,
					 VN_INFO (name)->low);
	    }
	}

      usep = op_iter_next_use (&iter);
    }
}

/* Allocate a value number table.  */

static void
allocate_vn_table (vn_tables_t table)
{
  table->phis = new vn_phi_table_type (23);
  table->nary = new vn_nary_op_table_type (23);
  table->references = new vn_reference_table_type (23);

  gcc_obstack_init (&table->nary_obstack);
  table->phis_pool = create_alloc_pool ("VN phis",
					sizeof (struct vn_phi_s),
					30);
  table->references_pool = create_alloc_pool ("VN references",
					      sizeof (struct vn_reference_s),
					      30);
}

/* Free a value number table.  */

static void
free_vn_table (vn_tables_t table)
{
  delete table->phis;
  table->phis = NULL;
  delete table->nary;
  table->nary = NULL;
  delete table->references;
  table->references = NULL;
  obstack_free (&table->nary_obstack, NULL);
  free_alloc_pool (table->phis_pool);
  free_alloc_pool (table->references_pool);
}

static void
init_scc_vn (void)
{
  size_t i;
  int j;
  int *rpo_numbers_temp;

  calculate_dominance_info (CDI_DOMINATORS);
  sccstack.create (0);
  constant_to_value_id = new hash_table<vn_constant_hasher> (23);

  constant_value_ids = BITMAP_ALLOC (NULL);

  next_dfs_num = 1;
  next_value_id = 1;

  vn_ssa_aux_table.create (num_ssa_names + 1);
  /* VEC_alloc doesn't actually grow it to the right size, it just
     preallocates the space to do so.  */
  vn_ssa_aux_table.safe_grow_cleared (num_ssa_names + 1);
  gcc_obstack_init (&vn_ssa_aux_obstack);

  shared_lookup_phiargs.create (0);
  shared_lookup_references.create (0);
  rpo_numbers = XNEWVEC (int, last_basic_block_for_fn (cfun));
  rpo_numbers_temp =
    XNEWVEC (int, n_basic_blocks_for_fn (cfun) - NUM_FIXED_BLOCKS);
  pre_and_rev_post_order_compute (NULL, rpo_numbers_temp, false);

  /* RPO numbers is an array of rpo ordering, rpo[i] = bb means that
     the i'th block in RPO order is bb.  We want to map bb's to RPO
     numbers, so we need to rearrange this array.  */
  for (j = 0; j < n_basic_blocks_for_fn (cfun) - NUM_FIXED_BLOCKS; j++)
    rpo_numbers[rpo_numbers_temp[j]] = j;

  XDELETE (rpo_numbers_temp);

  VN_TOP = create_tmp_var_raw (void_type_node, "vn_top");

  /* Create the VN_INFO structures, and initialize value numbers to
     TOP.  */
  for (i = 0; i < num_ssa_names; i++)
    {
      tree name = ssa_name (i);
      if (name)
	{
	  VN_INFO_GET (name)->valnum = VN_TOP;
	  VN_INFO (name)->expr = NULL_TREE;
	  VN_INFO (name)->value_id = 0;
	}
    }

  renumber_gimple_stmt_uids ();

  /* Create the valid and optimistic value numbering tables.  */
  valid_info = XCNEW (struct vn_tables_s);
  allocate_vn_table (valid_info);
  optimistic_info = XCNEW (struct vn_tables_s);
  allocate_vn_table (optimistic_info);
}

void
free_scc_vn (void)
{
  size_t i;

  delete constant_to_value_id;
  constant_to_value_id = NULL;
  BITMAP_FREE (constant_value_ids);
  shared_lookup_phiargs.release ();
  shared_lookup_references.release ();
  XDELETEVEC (rpo_numbers);

  for (i = 0; i < num_ssa_names; i++)
    {
      tree name = ssa_name (i);
      if (name
	  && VN_INFO (name)->needs_insertion)
	release_ssa_name (name);
    }
  obstack_free (&vn_ssa_aux_obstack, NULL);
  vn_ssa_aux_table.release ();

  sccstack.release ();
  free_vn_table (valid_info);
  XDELETE (valid_info);
  free_vn_table (optimistic_info);
  XDELETE (optimistic_info);
}

/* Set *ID according to RESULT.  */

static void
set_value_id_for_result (tree result, unsigned int *id)
{
  if (result && TREE_CODE (result) == SSA_NAME)
    *id = VN_INFO (result)->value_id;
  else if (result && is_gimple_min_invariant (result))
    *id = get_or_alloc_constant_value_id (result);
  else
    *id = get_next_value_id ();
}

/* Set the value ids in the valid hash tables.  */

static void
set_hashtable_value_ids (void)
{
  vn_nary_op_iterator_type hin;
  vn_phi_iterator_type hip;
  vn_reference_iterator_type hir;
  vn_nary_op_t vno;
  vn_reference_t vr;
  vn_phi_t vp;

  /* Now set the value ids of the things we had put in the hash
     table.  */

  FOR_EACH_HASH_TABLE_ELEMENT (*valid_info->nary, vno, vn_nary_op_t, hin)
    set_value_id_for_result (vno->result, &vno->value_id);

  FOR_EACH_HASH_TABLE_ELEMENT (*valid_info->phis, vp, vn_phi_t, hip)
    set_value_id_for_result (vp->result, &vp->value_id);

  FOR_EACH_HASH_TABLE_ELEMENT (*valid_info->references, vr, vn_reference_t,
			       hir)
    set_value_id_for_result (vr->result, &vr->value_id);
}

class cond_dom_walker : public dom_walker
{
public:
  cond_dom_walker () : dom_walker (CDI_DOMINATORS), fail (false) {}

  virtual void before_dom_children (basic_block);

  bool fail;
};

void
cond_dom_walker::before_dom_children (basic_block bb)
{
  edge e;
  edge_iterator ei;

  if (fail)
    return;

  /* If any of the predecessor edges that do not come from blocks dominated
     by us are still marked as possibly executable consider this block
     reachable.  */
  bool reachable = bb == ENTRY_BLOCK_PTR_FOR_FN (cfun);
  FOR_EACH_EDGE (e, ei, bb->preds)
    if (!dominated_by_p (CDI_DOMINATORS, e->src, bb))
      reachable |= (e->flags & EDGE_EXECUTABLE);

  /* If the block is not reachable all outgoing edges are not
     executable.  */
  if (!reachable)
    {
      if (dump_file && (dump_flags & TDF_DETAILS))
	fprintf (dump_file, "Marking all outgoing edges of unreachable "
		 "BB %d as not executable\n", bb->index);

      FOR_EACH_EDGE (e, ei, bb->succs)
	e->flags &= ~EDGE_EXECUTABLE;
      return;
    }

  gimple stmt = last_stmt (bb);
  if (!stmt)
    return;

  enum gimple_code code = gimple_code (stmt);
  if (code != GIMPLE_COND
      && code != GIMPLE_SWITCH
      && code != GIMPLE_GOTO)
    return;

  if (dump_file && (dump_flags & TDF_DETAILS))
    {
      fprintf (dump_file, "Value-numbering operands of stmt ending BB %d: ",
	       bb->index);
      print_gimple_stmt (dump_file, stmt, 0, 0);
    }

  /* Value-number the last stmts SSA uses.  */
  ssa_op_iter i;
  tree op;
  FOR_EACH_SSA_TREE_OPERAND (op, stmt, i, SSA_OP_USE)
    if (VN_INFO (op)->visited == false
	&& !DFS (op))
      {
	fail = true;
	return;
      }

  /* ???  We can even handle stmts with outgoing EH or ABNORMAL edges
     if value-numbering can prove they are not reachable.  Handling
     computed gotos is also possible.  */
  tree val;
  switch (code)
    {
    case GIMPLE_COND:
      {
	tree lhs = gimple_cond_lhs (stmt);
	tree rhs = gimple_cond_rhs (stmt);
	/* Work hard in computing the condition and take into account
	   the valueization of the defining stmt.  */
	if (TREE_CODE (lhs) == SSA_NAME)
	  lhs = vn_get_expr_for (lhs);
	if (TREE_CODE (rhs) == SSA_NAME)
	  rhs = vn_get_expr_for (rhs);
	val = fold_binary (gimple_cond_code (stmt),
			   boolean_type_node, lhs, rhs);
	break;
      }
    case GIMPLE_SWITCH:
      val = gimple_switch_index (as_a <gswitch *> (stmt));
      break;
    case GIMPLE_GOTO:
      val = gimple_goto_dest (stmt);
      break;
    default:
      gcc_unreachable ();
    }
  if (!val)
    return;

  edge taken = find_taken_edge (bb, vn_valueize (val));
  if (!taken)
    return;

  if (dump_file && (dump_flags & TDF_DETAILS))
    fprintf (dump_file, "Marking all edges out of BB %d but (%d -> %d) as "
	     "not executable\n", bb->index, bb->index, taken->dest->index);

  FOR_EACH_EDGE (e, ei, bb->succs)
    if (e != taken)
      e->flags &= ~EDGE_EXECUTABLE;
}

/* Do SCCVN.  Returns true if it finished, false if we bailed out
   due to resource constraints.  DEFAULT_VN_WALK_KIND_ specifies
   how we use the alias oracle walking during the VN process.  */

bool
run_scc_vn (vn_lookup_kind default_vn_walk_kind_)
{
  basic_block bb;
  size_t i;
  tree param;

  default_vn_walk_kind = default_vn_walk_kind_;

  init_scc_vn ();
  current_info = valid_info;

  for (param = DECL_ARGUMENTS (current_function_decl);
       param;
       param = DECL_CHAIN (param))
    {
      tree def = ssa_default_def (cfun, param);
      if (def)
	{
	  VN_INFO (def)->visited = true;
	  VN_INFO (def)->valnum = def;
	}
    }

  /* Mark all edges as possibly executable.  */
  FOR_ALL_BB_FN (bb, cfun)
    {
      edge_iterator ei;
      edge e;
      FOR_EACH_EDGE (e, ei, bb->succs)
	e->flags |= EDGE_EXECUTABLE;
    }

  /* Walk all blocks in dominator order, value-numbering the last stmts
     SSA uses and decide whether outgoing edges are not executable.  */
  cond_dom_walker walker;
  walker.walk (ENTRY_BLOCK_PTR_FOR_FN (cfun));
  if (walker.fail)
    {
      free_scc_vn ();
      return false;
    }

  /* Value-number remaining SSA names.  */
  for (i = 1; i < num_ssa_names; ++i)
    {
      tree name = ssa_name (i);
      if (name
	  && VN_INFO (name)->visited == false
	  && !has_zero_uses (name))
	if (!DFS (name))
	  {
	    free_scc_vn ();
	    return false;
	  }
    }

  /* Initialize the value ids.  */

  for (i = 1; i < num_ssa_names; ++i)
    {
      tree name = ssa_name (i);
      vn_ssa_aux_t info;
      if (!name)
	continue;
      info = VN_INFO (name);
      if (info->valnum == name
	  || info->valnum == VN_TOP)
	info->value_id = get_next_value_id ();
      else if (is_gimple_min_invariant (info->valnum))
	info->value_id = get_or_alloc_constant_value_id (info->valnum);
    }

  /* Propagate.  */
  for (i = 1; i < num_ssa_names; ++i)
    {
      tree name = ssa_name (i);
      vn_ssa_aux_t info;
      if (!name)
	continue;
      info = VN_INFO (name);
      if (TREE_CODE (info->valnum) == SSA_NAME
	  && info->valnum != name
	  && info->value_id != VN_INFO (info->valnum)->value_id)
	info->value_id = VN_INFO (info->valnum)->value_id;
    }

  set_hashtable_value_ids ();

  if (dump_file && (dump_flags & TDF_DETAILS))
    {
      fprintf (dump_file, "Value numbers:\n");
      for (i = 0; i < num_ssa_names; i++)
	{
	  tree name = ssa_name (i);
	  if (name
	      && VN_INFO (name)->visited
	      && SSA_VAL (name) != name)
	    {
	      print_generic_expr (dump_file, name, 0);
	      fprintf (dump_file, " = ");
	      print_generic_expr (dump_file, SSA_VAL (name), 0);
	      fprintf (dump_file, "\n");
	    }
	}
    }

  return true;
}

/* Return the maximum value id we have ever seen.  */

unsigned int
get_max_value_id (void)
{
  return next_value_id;
}

/* Return the next unique value id.  */

unsigned int
get_next_value_id (void)
{
  return next_value_id++;
}


/* Compare two expressions E1 and E2 and return true if they are equal.  */

bool
expressions_equal_p (tree e1, tree e2)
{
  /* The obvious case.  */
  if (e1 == e2)
    return true;

  /* If only one of them is null, they cannot be equal.  */
  if (!e1 || !e2)
    return false;

  /* Now perform the actual comparison.  */
  if (TREE_CODE (e1) == TREE_CODE (e2)
      && operand_equal_p (e1, e2, OEP_PURE_SAME))
    return true;

  return false;
}


/* Return true if the nary operation NARY may trap.  This is a copy
   of stmt_could_throw_1_p adjusted to the SCCVN IL.  */

bool
vn_nary_may_trap (vn_nary_op_t nary)
{
  tree type;
  tree rhs2 = NULL_TREE;
  bool honor_nans = false;
  bool honor_snans = false;
  bool fp_operation = false;
  bool honor_trapv = false;
  bool handled, ret;
  unsigned i;

  if (TREE_CODE_CLASS (nary->opcode) == tcc_comparison
      || TREE_CODE_CLASS (nary->opcode) == tcc_unary
      || TREE_CODE_CLASS (nary->opcode) == tcc_binary)
    {
      type = nary->type;
      fp_operation = FLOAT_TYPE_P (type);
      if (fp_operation)
	{
	  honor_nans = flag_trapping_math && !flag_finite_math_only;
	  honor_snans = flag_signaling_nans != 0;
	}
      else if (INTEGRAL_TYPE_P (type)
	       && TYPE_OVERFLOW_TRAPS (type))
	honor_trapv = true;
    }
  if (nary->length >= 2)
    rhs2 = nary->op[1];
  ret = operation_could_trap_helper_p (nary->opcode, fp_operation,
				       honor_trapv,
				       honor_nans, honor_snans, rhs2,
				       &handled);
  if (handled
      && ret)
    return true;

  for (i = 0; i < nary->length; ++i)
    if (tree_could_trap_p (nary->op[i]))
      return true;

  return false;
}<|MERGE_RESOLUTION|>--- conflicted
+++ resolved
@@ -3365,21 +3365,13 @@
       && (VN_INFO (op0)->has_constants
 	  || TREE_CODE_CLASS (code) == tcc_comparison
 	  || code == COMPLEX_EXPR))
-<<<<<<< HEAD
-    op0 = valueize_expr (vn_get_expr_for (op0));
-=======
     op0 = vn_get_expr_for (op0);
->>>>>>> 7b26e389
 
   op1 = vn_valueize (op1);
   if (TREE_CODE (op1) == SSA_NAME
       && (VN_INFO (op1)->has_constants
 	  || code == COMPLEX_EXPR))
-<<<<<<< HEAD
-    op1 = valueize_expr (vn_get_expr_for (op1));
-=======
     op1 = vn_get_expr_for (op1);
->>>>>>> 7b26e389
 
   /* Pointer plus constant can be represented as invariant address.
      Do so to allow further propatation, see also tree forwprop.  */
@@ -3438,11 +3430,7 @@
   if (TREE_CODE (op0) == SSA_NAME)
     {
       if (VN_INFO (op0)->has_constants)
-<<<<<<< HEAD
-	op0 = valueize_expr (vn_get_expr_for (op0));
-=======
 	op0 = vn_get_expr_for (op0);
->>>>>>> 7b26e389
       else if (CONVERT_EXPR_CODE_P (code)
 	       || code == REALPART_EXPR
 	       || code == IMAGPART_EXPR
@@ -3451,11 +3439,7 @@
 	{
 	  /* We want to do tree-combining on conversion-like expressions.
 	     Make sure we feed only SSA_NAMEs or constants to fold though.  */
-<<<<<<< HEAD
-	  tree tem = valueize_expr (vn_get_expr_for (op0));
-=======
 	  tree tem = vn_get_expr_for (op0);
->>>>>>> 7b26e389
 	  if (UNARY_CLASS_P (tem)
 	      || BINARY_CLASS_P (tem)
 	      || TREE_CODE (tem) == VIEW_CONVERT_EXPR
