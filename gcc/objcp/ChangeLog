<<<<<<< HEAD
2014-10-30  Release Manager

	* GCC 4.9.2 released.

2014-07-16  Release Manager

	* GCC 4.9.1 released.

2014-04-22  Release Manager

	* GCC 4.9.0 released.
=======
2015-07-16  Release Manager

	* GCC 5.2.0 released.

2015-04-22  Release Manager

	* GCC 5.1.0 released.

2015-01-09  Michael Collison  <michael.collison@linaro.org>

	* objcp-decl.c: Include hash-set.h, machmode.h, vec.h, double-int.h,
	input.h, alias.h, symtab.h, options, fold-const.h,
	wide-int.h, and inchash.h due to flattening of tree.h.
	* objcp-lang.c: Ditto.

2014-12-31  Iain Sandoe  <iain@codesourcery.com>

	* config-lang.in (gtfiles): Update list.

2014-05-17  Trevor Saunders  <tsaunders@mozilla.com>

	* objcp-decl.h: Adjust.

2014-04-14  Paolo Carlini  <paolo.carlini@oracle.com>

	* objcp-decl.h (OBJC_TYPE_NAME, OBJC_SET_TYPE_NAME): Use
	TYPE_IDENTIFIER.
>>>>>>> 7b26e389

2014-01-02  Richard Sandiford  <rdsandiford@googlemail.com>

	Update copyright years

2013-09-25  Tom Tromey  <tromey@redhat.com>

	* Make-lang.in (START_HDRS, cc1objplus-checksum.o)
	(objcp/objcp-lang.o, objcp/objcp-decl.o
	(objcp/objc-runtime-shared-support.o)
	(objcp/objc-gnu-runtime-abi-01.o objcp/objc-next-runtime-abi-01.o)
	(objcp/objc-next-runtime-abi-02.o, objcp/objcp-act.o)
	(objcp/objc-encoding.o, objcp/objc-map.o): Use COMPILE and
	POSTCOMPILE.  Remove explicit dependencies.

2013-05-16  Jason Merrill  <jason@redhat.com>

	* Make-lang.in (cc1objplus$(exeext)): Use link mutex.

2012-06-02  Jason Merrill  <jason@redhat.com>

	* objcp-decl.c (objcp_start_struct): Adjust for change in
	begin_class_definition prototype.

2011-10-14  Nicola Pero  <nicola.pero@meta-innovation.com>

	* Make-lang.in (OBJCXX_OBJS): Added objc-map.o.
	(objcp/objc-map.o): New rule.
	(objcp/objcp-act.o): Depend on objc/objc-map.h.
	* config-lang.in (gtfiles): Added objc-map.h.

2011-07-11  Nicola Pero  <nicola.pero@meta-innovation.com>

	* Make-lang.in (objcp/objc-runtime-shared-support.o): Do not
	depend on OBSTACK_H.
	(objcp/objc-gnu-runtime-abi-01.o): Likewise.
	(objcp/objc-next-runtime-abi-01.o): Likewise.
	(objcp/objc-next-runtime-abi-02.o): Likewise.
	(objcp/objcp-act.o): Likewise.

2011-07-04  Nicola Pero  <nicola.pero@meta-innovation.com>

	* Make-lang.in (OBJCXX_OBJS): Added objc-encoding.o.
	(objcp/objcp-lang.o): Reordered dependencies.  Depend on GGC_H.
	(objcp/objcp-decl.o): Reordered dependencies.
	(objcp/objc-runtime-shared-support.o): Reordered dependencies.
	Updated them to be identical to the corresponding new objc/ ones,
	with the addition of objcp-decl.h.
	(objcp/objc-runtime-shared-support.o): Likewise.
	(objcp/objc-gnu-runtime-abi-01.o): Likewise.
	(objcp/objc-next-runtime-abi-01.o): Likewise.
	(objcp/objc-next-runtime-abi-02.o): Likewise.
	(objcp/objcp-act.o): Reordered dependencies.  Added dependency on
	objc-encoding.h.
	(objcp/objc-encoding.o): New rule.
	
2011-04-15  Nicola Pero  <nicola.pero@meta-innovation.com>

	* objcp-decl.c (objcp_finish_struct): Use
	objc_detect_field_duplicates instead of having a local
	implementation.

2011-04-12  Nathan Froyd  <froydnj@codesourcery.com>

	* objcp-lang.c (objcxx_init_ts): Call objc_common_init_ts and
	cp_common_init_ts.

2011-03-21  Nicola Pero  <nicola.pero@meta-innovation.com>

	PR bootstrap/48167
	* Make-lang.in (START_HDRS): Added CXX_PARSER_H and
	CXX_PRETTY_PRINT_H.
	* config-lang.in (gtfiles): Added cp/parser.h and reorganized list
	so that it is more obvious that it is identical to the C++ one
	with the addition of some files at the end.
	
2011-03-06  Joseph Myers  <joseph@codesourcery.com>

	* lang-specs.h: Match -save-temps* instead of -save-temps.

2011-02-20  Nicola Pero  <nicola.pero@meta-innovation.com>

	PR objc++/47711
	* config-lang.in (gtfiles): Updated list.

2011-02-17  Iain Sandoe  <iains@gcc.gnu.org>

	* Make-lang.in (START_HDRS): New.
	(OBJCXX_OBJS): Added new object files from objc/.
	(objcp/objcp-act.o): Updated prerequisites.
	(objcp/objcp-lang.o): Updated prerequisites.
	(objcp/objc-runtime-shared-support.o): New.
	(objcp/objc-gnu-runtime-abi-01.o): New.
	(objcp/objc-next-runtime-abi-01.o): New.
	(objcp/objc-next-runtime-abi-02.o): New.
	* config-lang.in (gtfiles): Updated.
	* objcp-lang.c (objcxx_eh_personality): Removed.
	(LANG_HOOKS_EH_PERSONALITY): Removed.
	(LANG_HOOKS_EH_RUNTIME_TYPE): Removed.
	(objcp_eh_personality_decl): Removed.
	
2011-02-07  Mike Stump  <mikestump@comcast.net>

	* Make-lang.in (obj-c++.tags): Don't include *.y.

2010-12-29  Nicola Pero  <nicola.pero@meta-innovation.com>

	* objcp-lang.c (objcp_tsubst_copy_and_build): Update call to
	objc_finish_message_expr.

2010-12-26  Nicola Pero  <nicola.pero@meta-innovation.com>

	* config-lang.in (gtfiles): Added c-family/c-cppbuiltin.c.

2010-12-06  Nicola Pero  <nicola.pero@meta-innovation.com>

	* config-lang.in (gtfiles): Added c-family/c-objc.h.
	* Make-lang.in (objcp/objcp-act.o): Depend on
	c-family/c-objc.h.
	(objcp/objcp-lang.o): Same change.
	(objcp/objcp-decl.o): Same change.
	* objcp-lang.c: Include c-family/c-objc.h.
	* objcp-decl.c: Same change.

2010-11-23  Nicola Pero  <nicola.pero@meta-innovation.com>

	PR objc/24358
	* lang-specs.h: Print a deprecation note every time
	objc++-cpp-output is requested.

2010-10-24  Nicola Pero  <nicola.pero@meta-innovation.com>

	* objcp-lang.c (LANG_HOOKS_DECL_PRINTABLE_NAME): Do not define.

2010-10-20  Nicola Pero  <nicola.pero@meta-innovation.com>

	* objcp-lang.c (finish_file): Removed.

2010-10-14  Iain Sandoe  <iains@gcc.gnu.org>

	merge from FSF apple 'trunk' branch. 
	2006 Fariborz Jahanian <fjahanian@apple.com>
	
	Radars 4436866, 4505126, 4506903, 4517826
	* objcp-lang.c (objcxx_init_ts): Update for property_decl.

2010-10-13  Richard Henderson  <rth@redhat.com>

	* objcp-lang.c (objcxx_eh_personality): Update call to
	build_personality_function.

2010-10-11  Andi Kleen  <ak@linux.intel.com>

	* Make-lang.in (cc1objplus-checksum.c): Use correct temporary
	name.

2010-10-07  Andi Kleen  <ak@linux.intel.com>

	* Make-lang.in (cc1objplus-dummy): Remove.
	(cc1objplus-checksum): Change to run checksum over object files
        and options only.

2010-10-04  Andi Kleen <ak@linux.intel.com>

	* Make-lang.in (cc1objplus-dummy, cc1objplus): Add + to build rule.

2010-09-28  Richard Henderson  <rth@redhat.com>

	* objcp-lang.c: Include "target.h".
	(objcxx_eh_personality): Use targetm.except_unwind_info.
	* Make-lang.in (objcp-lang.o): Update deps.

2010-09-21  Nicola Pero  <nicola.pero@meta-innovation.com>

	PR objc/25965	
	* objcp-decl.c (objcp_finish_struct): Call
	objc_get_interface_ivars() and check for duplicate ivars.

2010-06-28  Steven Bosscher  <steven@gcc.gnu.org>

	* objcp-lang.c: Do not include except.h.
	* Make-lang.in: Update dependencies.

2010-06-25  Joseph Myers  <joseph@codesourcery.com>

	* lang-specs.h: Remove +e handling.

2010-06-08  Laurynas Biveinis  <laurynas.biveinis@gmail.com>

	* objcp-decl.h (ALLOC_OBJC_TYPE_LANG_SPECIFIC): Use typed GC
	allocation.

2010-06-05  Steven Bosscher  <steven@gcc.gnu.org>

	* objcp-lang.c: Update include path for moved files.
	* config-lang.in: Update paths in gtfiles for files in c-family/.

2010-05-25  Steven Bosscher  <steven@gcc.gnu.org>

	* objcp-decl.c: Do not include tm.h, rtl.h, expr.h, c-common.h,
	flags.h, input.h, except.h, output.h, toplev.h, cpplib.h, debug.h,
	and target.h.
	* objcp-lang.c: Do not include tm.h, toplev.h, diagnostics.h,
	and debug.h.  Explain why except.h has to be included.
	* Make-lang.in: Update dependencies.

2010-04-30  Steven Bosscher  <steven@gcc.gnu.org>

	* objcp-decl.c: Do not include varray.h.

2009-09-22  Richard Guenther  <rguenther@suse.de>

	PR objc++/41430
	* Make-lang.in (objcp-lang.o): Add $(EXCEPT_H) dependency.
	* objcp-lang.c (LANG_HOOKS_EH_PERSONALITY): Define.
	(LANG_HOOKS_EH_RUNTIME_TYPE): Likewise.
	(objcxx_eh_personality): New function.

2009-09-03  Diego Novillo  <dnovillo@google.com>

	* objcp-lang.c (lang_hooks): Remove const qualifier.

2009-07-14  Taras Glek  <tglek@mozilla.com>
	    Rafael Espindola  <espindola@google.com>

	* Make-lang.in (obj-c.install-plugin): New target for
	installing plugin headers.

2009-06-19  Ian Lance Taylor  <iant@google.com>

	* objcp-decl.h (start_struct): Remove in_struct and struct_types
	parameters.  Add struct_info parameter.
	(finish_struct): Likewise.

2009-06-13  Aldy Hernandez  <aldyh@redhat.com>

	* objcp-decl.h (start_struct): Add location argument.
	(finish_struct): Same.
	(finish_decl): New.

2009-06-12  Aldy Hernandez  <aldyh@redhat.com>

	* objcp-decl.h (c_end_compound_stmt): New argument.
	* objcp-decl.c (objcp_start_struct): Add argument.
	(objcp_finish_struct): Same.

2009-06-03  Ian Lance Taylor  <iant@google.com>

	* Make-lang.in (cc1objplus-checksum.o): Depend upon $(CONFIG_H)
	and $(SYSTEM_H).

2009-05-27  Ian Lance Taylor  <iant@google.com>

	* Make-lang.in (cc1objplus-dummy$(exeext)): Change $(COMPILER) to
	$(LINKER).
	(cc1objplus$(exeext)): Likewise.

2009-05-26  Ian Lance Taylor  <iant@google.com>

	* Make-lang.in (cc1objplus-dummy$(exeext)): Use $(COMPILER).
	(cc1objplus$(exeext), objcp/objcp-act.o): Likwise.

2009-05-10  Ian Lance Taylor  <iant@google.com>

	* objcp-decl.h (start_struct): Add three new, ignored, macro
	parameters.
	(finish_struct): Add two new, ignored, macro parameters.

2009-04-21  Joseph Myers  <joseph@codesourcery.com>

	* ChangeLog: Add copyright and license notices.

2008-12-05  Sebastian Pop  <sebastian.pop@amd.com>

	PR bootstrap/38262
	* Make-lang.in (cc1objplus-dummy, cc1objplus): Add BACKENDLIBS,
	remove GMPLIBS.

2008-09-17  Andrew Pinski  <andrew_pinski@playstation.sony.com>

	PR objc/37460
	* objcp-lang.c (LANG_HOOKS_GET_CALLEE_FNDECL): Don't define.

2008-04-03  Tom Tromey  <tromey@redhat.com>

	* Make-lang.in (obj-c++_OBJS): New variable.

2008-03-27  Tom Tromey  <tromey@redhat.com>

	* Make-lang.in: Revert automatic dependency patch.

2008-03-25  Tom Tromey  <tromey@redhat.com>

	* Make-lang.in (obj-c++_OBJS): Rename from objcp_OBJS.
	(objcp/objcp-act.o): Restore target.

2008-03-25  Tom Tromey  <tromey@redhat.com>

	* Make-lang.in (objcp_OBJS): New variable.
	(cc1objplus-checksum.o, objcp/objcp-lang.o, objcp/objcp-decl.o,
	objcp/objcp-act.o): Remove.

2008-03-07  Paolo Bonzini  <bonzini@gnu.org>

	Revert:

	2008-02-07  Andreas Tobler  <andreast-list@fgznet.ch>
	            Douglas Gregor  <doug.gregor@gmail.com>
 
	PR bootstrap/35115
	* objcp-decl.c (objcp_comptypes): Call cp_comptypes, not comptypes.

2008-02-07  Andreas Tobler  <andreast-list@fgznet.ch>
            Douglas Gregor  <doug.gregor@gmail.com>
 
	PR bootstrap/35115
	* objcp-decl.c (objcp_comptypes): Call cp_comptypes, not comptypes.

2008-02-06  Kaveh R. Ghazi  <ghazi@caip.rutgers.edu>

	PR other/35107
	* Make-lang.in (cc1objplus-dummy, cc1objplus): Add $(GMPLIBS).

2007-08-02  Nick Clifton  <nickc@redhat.com>

	* Make-lang.in: Change copyright header to refer to version 3 of
	the GNU General Public License and to point readers at the
	COPYING3 file and the FSF's license web page.
	* lang-specs.h, objcp-decl.c, objcp-decl.h, config-lang.in,
	objcp-lang.c: Likewise.

2007-03-01  Brooks Moses  <brooks.moses@codesourcery.com>

	* Make-lang.in: Add dummy lang.install-pdf target.

2006-10-23 Rafael Ávila de Espíndola  <rafael.espindola@gmail.com>

	* objcp-decl.h (objcp_builtin_function): Remove.

2006-10-10  Brooks Moses  <bmoses@stanford.edu>

	* Make-lang.in: Added empty "obj-c++.pdf" target.

2006-08-20  Mark Mitchell  <mark@codesourcery.com>

	* objcp-lang.c (objcp_tsubst_copy_and_build): Adjust call to
	tsubst_copy_and_build.

2006-07-28  Volker Reichelt  <reichelt@igpm.rwth-aachen.de>

	* Make-lang.in: Use $(HEADER_H) instead of header.h in dependencies.

2006-07-03  Paolo Bonzini  <bonzini@gnu.org>

	PR other/27063
	* config-lang.in: Add subdir_requires.

2006-06-30  Jason Merrill  <jason@redhat.com>

	* objcp-decl.c (objcp_start_struct): Pass null attributes argument
	to begin_class_definition.

2006-05-14  H.J. Lu  <hongjiu.lu@intel.com>

	* Make-lang.in (objcp/objcp-decl.o): Add dependency on
	$(TARGET_H).

2006-02-20 Rafael Ávila de Espíndola <rafael.espindola@gmail.com>

	* Make-lang.in (OBJ-C++): Remove
	(.PHONY): Remove Obj-c++ and obj-C++. Add obj-c++

2005-12-14  Andrew Pinski  <pinskia@physics.uc.edu>

	* Make-lang.in (objcp/objcp-decl.o): Add depends on $(EXPR_H).

2005-12-07  Rafael Ávila de Espíndola  <rafael.espindola@gmail.com>

	* Make-lang.in (obj-c++.all.build, obj-c++.install-normal): Remove.

2005-12-07  Rafael Ávila de Espíndola  <rafael.espindola@gmail.com>

	* Make-lang.in: Remove all dependencies on s-gtype.

2005-11-22  Andrew Pinski  <pinskia@physics.uc.edu>

	* objcp-decl.c (objcp_lookup_name): Remove.
	* objcp-decl.h (objcp_lookup_name): Delete.
	(lookup_name): Kill define.

2005-09-11  Richard Henderson  <rth@redhat.com>

	* objcp-lang.c (objcxx_init_ts): Remove ALIAS_DECL.

2005-07-09  Andrew Pinski  <pinskia@physics.uc.edu>

	* config-lang.in (gtfiles): Add cp-objcp-common.c.
	* objcp-lang.c (objcxx_init_ts): New function.
	(LANG_HOOKS_INIT_TS): Define.

2005-07-03  Kazu Hirata  <kazu@codesourcery.com>

	* Make-lang.in (cc1plus-checksum.c): Use
	build/genchecksum$(build_exeext), not build/genchecksum$(exeext).

2005-06-30  Zack Weinberg  <zack@codesourcery.com>
	    Jakub Jelinek  <jakub@redhat.com>

	* objcp-lang.c: No need to include cxx-pretty-print.h.
	* Make-lang.in: Update dependencies.

2005-06-25  Kelley Cook  <kcook@gcc.gnu.org>

	* all files: Update FSF in copyright headers.

2005-06-20  Ziemowit Laski  <zlaski@apple.com>

	* config-lang.in (gtfiles): Add cp/rtti.c.

2005-05-24  Ziemowit Laski  <zlaski@apple.com>

	* objcp-decl.c (objcp_start_struct, objcp_xref_tag): Adjust
	call to xref_tag().
	(objcp_build_component_ref): Remove function.
	* objcp-decl.h (objcp_build_component_ref): Remove prototype.
	(build_component_ref): Remove macro.
	* objcp-lang.c (LANG_HOOKS_TYPES_COMPATIBLE_P): Remove.

2005-05-18  Geoffrey Keating  <geoffk@apple.com>

	* Make-lang.in (cc1objplus-dummy): New.
	(cc1objplus-checksum.c): New.
	(cc1objplus-checksum.o): New.
	(cc1objplus): Add cc1objplus-checksum.o.

2005-05-17  Ziemowit Laski  <zlaski@apple.com>
	    Mike Stump  <mrs@apple.com>

	Yet more Objective-C++...
	
	* Make-lang.in (objcp/objcp-lang.o): Add tree-gimple.h
	(objcp/objcp-decl.o): Likewise.
	(objcp/objcp-act.o): Likewise.
	* objcp-lang.c (LANG_HOOKS_GIMPLIFY_EXPR): Add.

2005-04-21  Ziemowit Laski  <zlaski@apple.com>
	    Mike Stump  <mrs@apple.com>

	* ChangeLog: New.
	* Make-lang.in: Likewise.
	* config-lang.in: Likewise.
	* lang-specs.h: Likewise.
	* objcp-decl.c: Likewise.
	* objcp-decl.h: Likewise.
	* objcp-lang.c: Likewise.


Copyright (C) 2005-2015 Free Software Foundation, Inc.

Copying and distribution of this file, with or without modification,
are permitted in any medium without royalty provided the copyright
notice and this notice are preserved.<|MERGE_RESOLUTION|>--- conflicted
+++ resolved
@@ -1,16 +1,3 @@
-<<<<<<< HEAD
-2014-10-30  Release Manager
-
-	* GCC 4.9.2 released.
-
-2014-07-16  Release Manager
-
-	* GCC 4.9.1 released.
-
-2014-04-22  Release Manager
-
-	* GCC 4.9.0 released.
-=======
 2015-07-16  Release Manager
 
 	* GCC 5.2.0 released.
@@ -38,7 +25,6 @@
 
 	* objcp-decl.h (OBJC_TYPE_NAME, OBJC_SET_TYPE_NAME): Use
 	TYPE_IDENTIFIER.
->>>>>>> 7b26e389
 
 2014-01-02  Richard Sandiford  <rdsandiford@googlemail.com>
 
