--- conflicted
+++ resolved
@@ -1,3225 +1,6 @@
-<<<<<<< HEAD
-2014-10-30  Release Manager
-
-	* GCC 4.9.2 released.
-
-2014-10-29  Kyrylo Tkachov  <kyrylo.tkachov@arm.com>
-
-	* config/aarch64/aarch64.c (aarch64_madd_needs_nop): Restore
-	recog state after aarch64_prev_real_insn call.
-
-2014-10-27  Guozhi Wei  <carrot@google.com>
-
-	PR tree-optimization/63530
-	tree-vect-data-refs.c (vect_create_addr_base_for_vector_ref): Set
-	pointer alignment according to DR_MISALIGNMENT.
-
-2014-10-25  Yury Gribov  <y.gribov@samsung.com>
-
-	PR sanitizer/63638
-	* asan.c (enum asan_check_flags): Fixed ASAN_CHECK_LAST.
-
-2014-10-24  Markus Trippelsdorf  <markus@trippelsdorf.de>
-
-	PR bootstrap/63632
-	* collect2.c (main): Filter out -fno-lto.
-
-2014-10-22  Richard Biener  <rguenther@suse.de>
-	    Tobias Burnus <burnus@net-b.de>
-
-	PR lto/63603
-	* gcc.c (LINK_COMMAND_SPEC): Add %{fno-lto}.
-
-2014-10-21  Jakub Jelinek  <jakub@redhat.com>
-
-	PR tree-optimization/63563
-	* tree-vect-data-refs.c (vect_analyze_data_ref_accesses): Bail out
-	if either dra or drb stmts are not normal loads/stores.
-
-2014-10-17  Jakub Jelinek  <jakub@redhat.com>
-
-	* asan.c (instrument_derefs): Allow instrumentation of odd-sized
-	accesses even for -fsanitize=address.
-	(execute_sanopt): Only allow use_calls for -fsanitize=kernel-address.
-
-	PR tree-optimization/63302
-	* tree-ssa-reassoc.c (optimize_range_tests_xor,
-	optimize_range_tests_diff): Use !integer_pow2p () instead of
-	tree_log2 () < 0.
-
-2014-10-16  Yury Gribov  <y.gribov@samsung.com>
-
-	* asan.c (instrument_derefs): Enable unaligned path for KASan.
-
-2014-10-16  Yury Gribov  <y.gribov@samsung.com>
-
-	Backport from mainline
-	2014-10-03  Yury Gribov  <y.gribov@samsung.com>
-
-	* asan.c (asan_finish_file): Disable __asan_init calls for KASan;
-	don't emit empty ctors.
-
-2014-10-16  Yury Gribov  <y.gribov@samsung.com>
-
-	Backport from mainline
-	2014-09-01  Yury Gribov  <y.gribov@samsung.com>
-
-	PR sanitizer/61897
-	PR sanitizer/62140
-
-	* asan.c (asan_mem_ref_get_end): Handle non-ptroff_t lengths.
-	(build_check_stmt): Likewise.
-	(instrument_strlen_call): Likewise.
-	(asan_expand_check_ifn): Likewise and fix types.
-	(maybe_cast_to_ptrmode): New function.
-
-2014-10-16  Yury Gribov  <y.gribov@samsung.com>
-
-	Backport from mainline
-	2014-08-18  Yury Gribov  <y.gribov@samsung.com>
-
-	PR sanitizer/62089
-
-	* asan.c (instrument_derefs): Fix bitfield check.
-
-2014-10-16  Yury Gribov  <y.gribov@samsung.com>
-
-	Backport from mainline
-	2014-08-11  Yury Gribov  <y.gribov@samsung.com>
-
-	* asan.c (asan_check_flags): New enum.
-	(build_check_stmt_with_calls): Removed function.
-	(build_check_stmt): Split inlining logic to
-	asan_expand_check_ifn.
-	(instrument_derefs): Rename parameter.
-	(instrument_mem_region_access): Rename parameter.
-	(instrument_strlen_call): Likewise.
-	(asan_expand_check_ifn): New function.
-	(asan_instrument): Remove old code.
-	(pass_sanopt::execute): Change handling of
-	asan-instrumentation-with-call-threshold.
-	(asan_clear_shadow): Fix formatting.
-	(asan_function_start): Likewise.
-	(asan_emit_stack_protection): Likewise.
-	* doc/invoke.texi (asan-instrumentation-with-call-threshold):
-	Update description.
-	* internal-fn.c (expand_ASAN_CHECK): New function.
-	* internal-fn.def (ASAN_CHECK): New internal function.
-	* params.def (PARAM_ASAN_INSTRUMENTATION_WITH_CALL_THRESHOLD):
-	Update description.
-	(PARAM_ASAN_USE_AFTER_RETURN): Likewise.
-	* tree.c: Small comment fix.
-
-2014-10-16  Yury Gribov  <y.gribov@samsung.com>
-
-	Backport from mainline
-	2014-08-11  Yury Gribov  <y.gribov@samsung.com>
-
-	* gimple.c (gimple_call_fnspec): Support internal functions.
-	(gimple_call_return_flags): Use const.
-	* Makefile.in (GTFILES): Add internal-fn.h to list of GC files.
-	* internal-fn.def: Add fnspec information.
-	* internal-fn.h (internal_fn_fnspec): New function.
-	(init_internal_fns): Declare new function.
-	* internal-fn.c (internal_fn_fnspec_array): New global variable.
-	(init_internal_fns): New function.
-	* tree-core.h: Update macro call.
-	* tree.c (build_common_builtin_nodes): Initialize internal fns.
-
-	Backport from mainline
-	2014-08-12  Yury Gribov  <y.gribov@samsung.com>
-
-	* internal-fn.c (init_internal_fns): Fix off-by-one.
-
-2014-10-16  Yury Gribov  <y.gribov@samsung.com>
-
-	Backport from mainline
-	2014-07-31  Yury Gribov  <y.gribov@samsung.com>
-
-	* doc/cpp.texi (__SANITIZE_ADDRESS__): Updated description.
-	* doc/invoke.texi (-fsanitize=kernel-address): Describe new option.
-	* flag-types.h (SANITIZE_USER_ADDRESS, SANITIZE_KERNEL_ADDRESS):
-	New enums.
-	* gcc.c (sanitize_spec_function): Support new option.
-	(SANITIZER_SPEC): Remove now redundant check.
-	* opts.c (common_handle_option): Support new option.
-	(finish_options): Check for incompatibilities.
-	* toplev.c (process_options): Split userspace-specific checks.
-
-2014-10-16  Yury Gribov  <y.gribov@samsung.com>
-
-	Backport from mainline
-	2014-06-24  Max Ostapenko  <m.ostapenko@partner.samsung.com>
-
-	* asan.c (instrument_strlen_call): Do not instrument first byte in strlen
-	if already instrumented.
-
-2014-10-16  Yury Gribov  <y.gribov@samsung.com>
-
-	Backport from mainline
-	2014-06-16  Yury Gribov  <y.gribov@samsung.com>
-
-	* asan.c (check_func): New function.
-	(maybe_create_ssa_name): Likewise.
-	(build_check_stmt_with_calls): Likewise.
-	(use_calls_p): Likewise.
-	(report_error_func): Change interface.
-	(build_check_stmt): Allow non-integer lengths; add support
-	for new parameter.
-	(asan_instrument): Likewise.
-	(instrument_mem_region_access): Moved code to
-	build_check_stmt.
-	(instrument_derefs): Likewise.
-	(instrument_strlen_call): Likewise.
-	* cfgcleanup.c (old_insns_match_p): Add support for new
-	functions.
-	* doc/invoke.texi: Describe new parameter.
-	* params.def: Define new parameter.
-	* params.h: Likewise.
-	* sanitizer.def: Describe new builtins.
-
-	Backport from mainline
-	2014-06-16  Yury Gribov  <y.gribov@samsung.com>
-
-	* asan.c (build_check_stmt): Fix maybe-uninitialized warning.
-
-	Backport from mainline
-	2014-06-18  Yury Gribov  <y.gribov@samsung.com>
-
-	PR sanitizer/61530
-
-	* asan.c (build_check_stmt): Add condition.
-
-	Backport from mainline
-	2014-06-18  Yury Gribov  <y.gribov@samsung.com>
-
-	PR sanitizer/61547
-
-	* asan.c (instrument_strlen_call): Fixed instrumentation of
-	trailing byte.
-
-2014-10-16  Yury Gribov  <y.gribov@samsung.com>
-
-	Backport from mainline
-	2014-05-30  Jakub Jelinek  <jakub@redhat.com>
-
-	* asan.c (report_error_func): Add SLOW_P argument, use
-	BUILT_IN_ASAN_*_N if set.
-	(build_check_stmt): Likewise.
-	(instrument_derefs): If T has insufficient alignment,
-	force same handling as for odd sizes.
-
-2014-10-16  Yury Gribov  <y.gribov@samsung.com>
-
-	Backport from mainline
-	2014-05-30  Jakub Jelinek  <jakub@redhat.com>
-
-	* sanitizer.def (BUILT_IN_ASAN_REPORT_LOAD_N,
-	BUILT_IN_ASAN_REPORT_STORE_N): New.
-	* asan.c (struct asan_mem_ref): Change access_size type to
-	HOST_WIDE_INT.
-	(asan_mem_ref_init, asan_mem_ref_new, get_mem_refs_of_builtin_call,
-	update_mem_ref_hash_table): Likewise.
-	(asan_mem_ref_hasher::hash): Hash in a HWI.
-	(report_error_func): Change size_in_bytes argument to HWI.
-	Use *_N builtins if size_in_bytes is larger than 16 or not power of
-	two.
-	(build_shadow_mem_access): New function.
-	(build_check_stmt): Use it.  Change size_in_bytes argument to HWI.
-	Handle size_in_bytes not power of two or larger than 16.
-	(instrument_derefs): Don't give up if size_in_bytes is not
-	power of two or is larger than 16.
-
-2014-10-15  Vladimir Makarov  <vmakarov@redhat.com>
-
-	PR rtl-optimization/63448
-	* lra-int.h (LRA_MAX_CONSTRAINT_ITERATION_NUMBER): Remove.
-	(LRA_MAX_ASSIGNMENT_ITERATION_NUMBER): New.
-	(LRA_MAX_INHERITANCE_PASSES): Use it.
-	(lra_constraint_iter_after_spill): Remove.
-	(lra_assignment_iter): New.
-	(lra_assignment_iter_after_spill): New.
-	* lra-assigns.c (lra_assignment_iter): New.
-	(lra_assignment_iter_after_spill): New.
-	(former_reload_pseudo_spill_p): New.
-	(spill_for): Set up former_reload_pseudo_spill_p.
-	(setup_live_pseudos_and_spill_after_risky): Ditto.
-	(assign_by_spills): Ditto.
-	(lra_assign): Increment lra_assignment_iter.  Print the iteration
-	number.  Reset former_reload_pseudo_spill_p.  Check
-	lra_assignment_iter_after_spill.
-	* lra.c (lra): Remove lra_constraint_iter_after_spill.  Initialize
-	lra_assignment_iter and lra_assignment_iter_after_spill.
-	* lra-constraints.c (lra_constraint_iter_after_spill): Remove.
-	(lra_constraints): Remove code with
-	lra_assignment_iter_after_spill.
-
-2014-10-15  Eric Botcazou  <ebotcazou@adacore.com>
-
-	* stor-layout.c (self_referential_size): Do not promote arguments.
-
-2014-10-15  Richard Biener  <rguenther@suse.de>
-
-	Backport from mainline
-	2014-08-15  Richard Biener  <rguenther@suse.de>
-
-	PR tree-optimization/62031
-	* tree-data-ref.c (dr_analyze_indices): Do not set
-	DR_UNCONSTRAINED_BASE.
-	(dr_may_alias_p): All indirect accesses have to go the
-	formerly DR_UNCONSTRAINED_BASE path.
-	* tree-data-ref.h (struct indices): Remove
-	unconstrained_base member.
-	(DR_UNCONSTRAINED_BASE): Remove.
-
-2014-10-12  Bill Schmidt  <wschmidt@linux.vnet.ibm.com>
-
-	Backport from mainline r215880
-	2014-10-03  Bill Schmidt  <wschmidt@linux.vnet.ibm.com>
-
-	* config/rs6000/rs6000-c.c (altivec_resolve_overloaded_builtin):
-	Issue a warning message when vec_lvsl or vec_lvsr is used with a
-	little endian target.
-
-	Backport from mainline r215882
-	2014-10-03  Bill Schmidt  <wschmidt@linux.vnet.ibm.com>
-
-	* altivec.md (altivec_lvsl): New define_expand.
-	(altivec_lvsl_direct): Rename define_insn from altivec_lvsl.
-	(altivec_lvsr): New define_expand.
-	(altivec_lvsr_direct): Rename define_insn from altivec_lvsr.
-	* rs6000.c (rs6000_expand_builtin): Change to use
-	altivec_lvs[lr]_direct; remove commented-out code.
-
-2014-10-10  Richard Biener  <rguenther@suse.de>
-
-	PR tree-optimization/63379
-	* tree-vect-slp.c (vect_get_constant_vectors): Do not compute
-	a neutral operand for min/max when it is not a reduction chain.
-
-2014-10-10  Kyrylo Tkachov  <kyrylo.tkachov@arm.com>
-
-	Backport from mainline
-	2014-10-10  Kyrylo Tkachov  <kyrylo.tkachov@arm.com>
-
-	* configure.ac: Add --enable-fix-cortex-a53-835769 option.
-	* configure: Regenerate.
-	* config/aarch64/aarch64.c (aarch64_override_options): Handle
-	TARGET_FIX_ERR_A53_835769_DEFAULT.
-	* config/aarch64/aarch64.opt (mfix-cortex-a53-835769): Set Init
-	value to 2.
-	* doc/install.texi (aarch64*-*-*): Document new
-	--enable-fix-cortex-a53-835769 option.
-
-2014-10-10  Kyrylo Tkachov  <kyrylo.tkachov@arm.com>
-
-	Backport from mainline
-	2014-10-10  Kyrylo Tkachov  <kyrylo.tkachov@arm.com>
-	            Ramana Radhakrishnan  <ramana.radhakrishnan@arm.com>
-
-	* config/aarch64/aarch64.h (FINAL_PRESCAN_INSN): Define.
-	(ADJUST_INSN_LENGTH): Define.
-	* config/aarch64/aarch64.opt (mfix-cortex-a53-835769): New option.
-	* config/aarch64/aarch64.c (is_mem_p): New function.
-	(is_memory_op): Likewise.
-	(aarch64_prev_real_insn): Likewise.
-	(is_madd_op): Likewise.
-	(dep_between_memop_and_curr): Likewise.
-	(aarch64_madd_needs_nop): Likewise.
-	(aarch64_final_prescan_insn): Likewise.
-	* doc/invoke.texi (AArch64 Options): Document -mfix-cortex-a53-835769
-	and -mno-fix-cortex-a53-835769 options.
-
-2014-10-10  Richard Biener  <rguenther@suse.de>
-
-	PR tree-optimization/63380
-	* tree-ssa-tail-merge.c (stmt_local_def): Exclude stmts that
-	may trap.
-
-2014-10-09  Richard Biener  <rguenther@suse.de>
-
-	PR tree-optimization/61969
-	* tree-nrv.c (pass_nrv::execute): Properly test for automatic
-	variables.
-
-2014-10-09  Uros Bizjak  <ubizjak@gmail.com>
-
-	Backport from mainline
-	2014-10-09  Uros Bizjak  <ubizjak@gmail.com>
-
-	PR rtl-optimization/57003
-	* regcprop.c (copyprop_hardreg_forward_1): If ksvd.ignore_set_reg,
-	also check CALL_INSN_FUNCTION_USAGE for clobbers again after
-	killing regs_invalidated_by_call.
-
-2014-10-08  Oleg Endo  <olegendo@gcc.gnu.org>
-
-	Backport from mainline
-	2014-10-08  Oleg Endo  <olegendo@gcc.gnu.org>
-
-	PR target/52941
-	* config/sh/sync.md (atomic_exchangesi_hard, atomic_exchange<mode>_hard,
-	atomic_fetch_<fetchop_name>si_hard,
-	atomic_fetch_<fetchop_name><mode>_hard, atomic_fetch_nandsi_hard,
-	atomic_fetch_nand<mode>_hard, atomic_<fetchop_name>_fetchsi_hard,
-	atomic_<fetchop_name>_fetch<mode>_hard, atomic_nand_fetchsi_hard,
-	atomic_nand_fetch<mode>_hard): Add missing set of T_REG.
-
-2014-10-03  Jan Hubicka  <hubicka@ucw.cz>
-
-	PR ipa/61144
-	* varpool.c (ctor_for_folding): Do not fold WEAK symbols.
-
-2014-10-03  Jan Hubicka  <hubicka@ucw.cz>
-
-	PR ipa/62121
-	* ipa-devirt.c (restrict_to_inner_class): Do not ICE when type is
-	unknown.
-
-2014-10-03  Jan Hubicka  <hubicka@ucw.cz>
-
-	PR lto/62026
-	* lto-streamer-out.c (lto_output): Handle thunks correctly.
-	* cgraphclones.c (duplicate_thunk_for_node): Get thunk's arguments.
-
-2014-10-03  Jakub Jelinek  <jakub@redhat.com>
-
-	PR libgomp/61200
-	* omp-low.c (taskreg_contexts): New variable.
-	(scan_omp_parallel): Push newly created context into taskreg_contexts
-	vector and move record layout code to finish_taskreg_scan.
-	(scan_omp_task): Likewise.
-	(finish_taskreg_scan): New function.
-	(execute_lower_omp): Call finish_taskreg_scan on all taskreg_contexts
-	vector elements and release it.
-
-2014-10-02  Martin Jambor  <mjambor@suse.cz>
-
-	PR tree-optimization/63375
-	* tree-sra.c (build_access_from_expr_1): Disqualify volatile
-	references.
-
-2014-10-01  Jakub Jelinek  <jakub@redhat.com>
-
-	PR debug/63342
-	* dwarf2out.c (loc_list_from_tree): Handle TARGET_MEM_REF and
-	SSA_NAME.
-
-	PR target/63428
-	* config/i386/i386.c (expand_vec_perm_pshufb): Fix up rperm[0]
-	argument to avx2_permv2ti.
-
-	PR c++/63306
-	Backported from mainline
-	2014-08-01  James Greenhalgh  <james.greenhalgh@arm.com>
-
-	PR regression/61510
-	* cgraphunit.c (analyze_functions): Use get_create rather than get
-	for decls which are clones of abstract functions.
-
-2014-10-01  Jakub Jelinek  <jakub@redhat.com>
-
-	Backported from mainline
-	2014-09-18  Vladimir Makarov  <vmakarov@redhat.com>
-
-	PR debug/63285
-	* haifa-sched.c (schedule_block): Advance cycle at the end of BB
-	if advance != 0.
-
-	2014-09-10  Jan Hubicka  <hubicka@ucw.cz>
-
-	PR tree-optimization/63186
-	* ipa-split.c (test_nonssa_use): Skip nonforced labels.
-	(mark_nonssa_use): Likewise.
-	(verify_non_ssa_vars): Verify all header blocks for label
-	definitions.
-
-2014-10-01  Kyrylo Tkachov  <kyrylo.tkachov@arm.com>
-
-	Backport from mainline
-	2014-10-01  Kyrylo Tkachov  <kyrylo.tkachov@arm.com>
-
-	* config/arm/arm.md (*store_minmaxsi): Disable for arm_restrict_it.
-
-2014-10-01  Uros Bizjak  <ubizjak@gmail.com>
-
-	Backport from mainline
-	2014-09-30  Uros Bizjak  <ubizjak@gmail.com>
-
-	* config/i386/i386.md (fmodxf3): Enable for flag_finite_math_only only.
-	(fmod<mode>3): Ditto.
-	(fpremxf4_i387): Ditto.
-	(reminderxf3): Ditto.
-	(reminder<mode>3): Ditto.
-	(fprem1xf4_i387): Ditto.
-
-2014-09-30  David Malcolm  <dmalcolm@redhat.com>
-
-	PR plugins/63410
-	* Makefile.in (PLUGIN_HEADERS): Add pass-instances.def.
-
-2014-09-30  Jakub Jelinek  <jakub@redhat.com>
-
-	PR inline-asm/63282
-	* ifcvt.c (dead_or_predicable): Don't call redirect_jump_1
-	or invert_jump_1 if jump isn't any_condjump_p.
-
-2014-09-29  James Clarke  <jrtc27@jrtc27.com>
-	    Francois-Xavier Coudert  <fxcoudert@gcc.gnu.org>
-
-	PR target/61407
-	* config/darwin-c.c (version_as_macro): Added extra 0 for OS X 10.10
-	and above.
-	* config/darwin-driver.c (darwin_find_version_from_kernel): Removed
-	kernel version check to avoid incrementing it after every major OS X
-	release.
-	(darwin_default_min_version): Avoid static memory buffer.
-
-2014-09-29  Charles Baylis  <charles.baylis@linaro.org>
-
-	Backport from mainline r212303
-	PR target/49423
-	* config/arm/arm-protos.h (arm_legitimate_address_p,
-	arm_is_constant_pool_ref): Add prototypes.
-	* config/arm/arm.c (arm_legitimate_address_p): Remove static.
-	(arm_is_constant_pool_ref) New function.
-	* config/arm/arm.md (unaligned_loadhis, arm_zero_extendhisi2_v6,
-	arm_zero_extendqisi2_v6): Use Uh constraint for memory operand.
-	(arm_extendhisi2, arm_extendhisi2_v6): Use Uh constraint for memory
-	operand and remove pool_range and neg_pool_range attributes.
-	(arm_extendqihi_insn, arm_extendqisi, arm_extendqisi_v6): Remove
-	pool_range and neg_pool_range attributes.
-	* config/arm/constraints.md (Uh): New constraint. (Uq): Don't allow
-	constant pool references.
-
-2014-09-29  Jakub Jelinek  <jakub@redhat.com>
-
-	PR middle-end/63247
-	* omp-low.c (lower_omp_target): For OMP_CLAUSE_MAP_POINTER
-	of ARRAY_TYPE, if not OMP_CLAUSE_MAP_ZERO_BIAS_ARRAY_SECTION
-	use the alignment of avar rather than ovar.
-
-2014-09-28  John David Anglin  <danglin@gcc.gnu.org>
-
-	* config/pa/pa.c (pa_output_function_epilogue): Only update
-	last_address when a nonnote insn is found.
-
-2014-09-25  Oleg Endo  <olegendo@gcc.gnu.org>
-
-	Backport from mainline
-	2014-09-25  Nick Clifton  <nickc@redhat.com>
-	2014-09-25  Oleg Endo  <olegendo@gcc.gnu.org>
-
-	PR target/62218
-	* config/sh/sync.md (atomic_fetch_nand<mode>_soft_imask,
-	atomic_test_and_set_soft_imask): Fix typo in instruction sequence.
-
-2014-09-25  Bill Schmidt  <wschmidt@linux.vnet.ibm.com>
-
-	Backport from mainline r215559
-	2014-09-25  Bill Schmidt  <wschmidt@linux.vnet.ibm.com>
-
-	PR target/63335
-	* config/rs6000/rs6000-c.c (altivec_build_resolved_builtin):
-	Exclude VSX_BUILTIN_XVCMPGEDP_P from special handling.
-
-2014-09-25  Jakub Jelinek  <jakub@redhat.com>
-
-	PR tree-optimization/63341
-	* tree-vectorizer.h (vect_create_data_ref_ptr,
-	vect_create_addr_base_for_vector_ref): Add another tree argument
-	defaulting to NULL_TREE.
-	* tree-vect-data-refs.c (vect_create_data_ref_ptr): Add byte_offset
-	argument, pass it down to vect_create_addr_base_for_vector_ref.
-	(vect_create_addr_base_for_vector_ref): Add byte_offset argument,
-	add that to base_offset too if non-NULL.
-	* tree-vect-stmts.c (vectorizable_load): Add byte_offset variable,
-	for dr_explicit_realign_optimized set it to vector byte size
-	- 1 instead of setting offset, pass byte_offset down to
-	vect_create_data_ref_ptr.
-
-2014-09-23  Michael Meissner  <meissner@linux.vnet.ibm.com>
-
-	Backport from mainline
-	2014-09-23  Michael Meissner  <meissner@linux.vnet.ibm.com>
-
-	* config/rs6000/rs6000.md (f32_vsx): New mode attributes to
-	refine the constraints used on 32/64-bit floating point moves.
-	(f32_av): Likewise.
-	(f64_vsx): Likewise.
-	(f64_dm): Likewise.
-	(f64_av): Likewise.
-	(BOOL_REGS_OUTPUT): Use wt constraint for TImode instead of wa.
-	(BOOL_REGS_OP1): Likewise.
-	(BOOL_REGS_OP2): Likewise.
-	(BOOL_REGS_UNARY): Likewise.
-	(mov<mode>_hardfloat, SFmode/SDmode): Tighten down constraints for
-	32/64-bit floating point moves.  Do not use wa, instead use ww/ws
-	for moves involving VSX registers.  Do not use constraints that
-	target VSX registers for decimal types.
-	(mov<mode>_hardfloat32, DFmode/DDmode): Likewise.
-	(mov<mode>_hardfloat64, DFmode/DDmode): Likewise.
-
-2014-09-22  Marek Polacek  <polacek@redhat.com>
-
-	Backport from mainline
-	2014-05-21  Marek Polacek  <polacek@redhat.com>
-
-	PR sanitizer/61272
-	* ubsan.c (is_ubsan_builtin_p): Turn assert into a condition.
-
-2014-09-22  Jakub Jelinek  <jakub@redhat.com>
-
-	PR debug/63328
-	* omp-low.c (ipa_simd_modify_stmt_ops): For debug stmts
-	insert a debug source bind stmt setting DEBUG_EXPR_DECL
-	instead of a normal gimple assignment stmt.
-
-2014-09-19  Michael Meissner  <meissner@linux.vnet.ibm.com>
-
-	Back port from trunk:
-	2014-09-19  Michael Meissner  <meissner@linux.vnet.ibm.com>
-
-	* config/rs6000/predicates.md (fusion_gpr_mem_load): Move testing
-	for base_reg_operand to be common between LO_SUM and PLUS.
-	(fusion_gpr_mem_combo): New predicate to match a fused address
-	that combines the addis and memory offset address.
-
-	* config/rs6000/rs6000-protos.h (fusion_gpr_load_p): Change
-	calling signature.
-	(emit_fusion_gpr_load): Likewise.
-
-	* config/rs6000/rs6000.c (fusion_gpr_load_p): Change calling
-	signature to pass each argument separately, rather than
-	using an operands array.  Rewrite the insns found by peephole2 to
-	be a single insn, rather than hoping the insns will still be
-	together when the peephole pass is done.  Drop being called via a
-	normal peephole.
-	(emit_fusion_gpr_load): Change calling signature to be called from
-	the fusion_gpr_load_<mode> insns with a combined memory address
-	instead of the peephole pass passing the addis and offset
-	separately.
-
-	* config/rs6000/rs6000.md (UNSPEC_FUSION_GPR): New unspec for GPR
-	fusion.
-	(power8 fusion peephole): Drop support for doing power8 via a
-	normal peephole that was created by the peephole2 pass.
-	(power8 fusion peephole2): Create a new insn with the fused
-	address, so that the fused operation is kept together after
-	register allocation is done.
-	(fusion_gpr_load_<mode>): Likewise.
-
-2014-09-18  Jakub Jelinek  <jakub@redhat.com>
-
-	PR c++/62017
-	* asan.c (transform_statements): Don't instrument clobber statements.
-
-2014-09-17  Jakub Jelinek  <jakub@redhat.com>
-
-	PR debug/63284
-	* tree-cfgcleanup.c (fixup_noreturn_call): Don't split block
-	if there are only debug stmts after the noreturn call, instead
-	remove the debug stmts.
-
-2014-09-17  Sebastian Huber  <sebastian.huber@embedded-brains.de>
-
-	* config.gcc (*-*-rtems*): Default to 'rtems' thread model.
-	Enable selection of 'posix' or no thread model.
-
-2014-09-16  John David Anglin  <danglin@gcc.gnu.org>
-
-	PR target/61853
-	* config/pa/pa.c (pa_function_value): Directly handle aggregates
-	that fit exactly in a word or double word.
-
-2014-09-15  Markus Trippelsdorf  <markus@trippelsdorf.de>
-
-	* doc/install.texi (Options specification): add
-	--disable-libsanitizer item.
-
-2014-09-12  DJ Delorie  <dj@redhat.com>
-
-	* config/msp430/msp430.md (extendhipsi2): Use 20-bit form of RLAM/RRAM.
-	(extend_and_shift1_hipsi2): Likewise.
-	(extend_and_shift2_hipsi2): Likewise.
-
-2014-09-12  Martin Jambor  <mjambor@suse.cz>
-
-	PR ipa/61654
-	* cgraph.h (cgraph_analyze_function): Declare.
-	* cgraphunit.c: (analyze_function): Remove forward declaration,
-	rename to cgraph_analyze_function, made external.
-	* cgraphclones.c (duplicate_thunk_for_node): Copy arguments of the
-        new decl properly.  Analyze the new thunk if it is expanded.
-
-2014-09-11  H.J. Lu  <hongjiu.lu@intel.com>
-
-	Backport from mainline
-	2014-09-11  H.J. Lu  <hongjiu.lu@intel.com>
-
-	PR target/63228
-	* config/i386/i386.c (ix86_option_override_internal): Also turn
-	off OPTION_MASK_ABI_X32 for -m16.
-
-2014-09-11  James Greenhalgh  <james.greenhalgh@arm.com>
-
-	Backport from mainline.
-	2014-09-11  James Greenhalgh  <james.greenhalgh@arm.com>
-
-	* config/aarch64/arm_neon.h (vmull_high_lane_s16): Fix argument
-	types.
-	(vmull_high_lane_s32): Likewise.
-	(vmull_high_lane_u16): Likewise.
-	(vmull_high_lane_u32): Likewise.
-
-2014-09-11  Alan Lawrence  <alan.lawrence@arm.com>
-
-	Backport r214946 from mainline
-	2014-09-05  Alan Lawrence  <alan.lawrence@arm.com>
-
-	* config/aarch64/aarch64.md (adddi3_aarch64): Set type to neon_add.
-
-2014-09-11  Alan Lawrence  <alan.lawrence@arm.com>
-
-	Backport r214953 from mainline
-	2014-09-05  Alan Lawrence  <alan.lawrence@arm.com>
-
-	* config/aarch64/arm_neon.h (int32x1_t, int16x1_t, int8x1_t,
-	uint32x1_t, uint16x1_t, uint8x1_t): Remove typedefs.
-
-	(vqabsb_s8, vqabsh_s16, vqabss_s32, vqaddb_s8, vqaddh_s16, vqadds_s32,
-	vqaddb_u8, vqaddh_u16, vqadds_u32, vqdmlalh_s16, vqdmlalh_lane_s16,
-	vqdmlals_s32, vqdmlslh_s16, vqdmlslh_lane_s16, vqdmlsls_s32,
-	vqdmulhh_s16, vqdmulhh_lane_s16, vqdmulhs_s32, vqdmulhs_lane_s32,
-	vqdmullh_s16, vqdmullh_lane_s16, vqdmulls_s32, vqdmulls_lane_s32,
-	vqmovnh_s16, vqmovns_s32, vqmovnd_s64, vqmovnh_u16, vqmovns_u32,
-	vqmovnd_u64, vqmovunh_s16, vqmovuns_s32, vqmovund_s64, vqnegb_s8,
-	vqnegh_s16, vqnegs_s32, vqrdmulhh_s16, vqrdmulhh_lane_s16,
-	vqrdmulhs_s32, vqrdmulhs_lane_s32, vqrshlb_s8, vqrshlh_s16,
-	vqrshls_s32, vqrshlb_u8, vqrshlh_u16, vqrshls_u32, vqrshrnh_n_s16,
-	vqrshrns_n_s32, vqrshrnd_n_s64, vqrshrnh_n_u16, vqrshrns_n_u32,
-	vqrshrnd_n_u64, vqrshrunh_n_s16, vqrshruns_n_s32, vqrshrund_n_s64,
-	vqshlb_s8, vqshlh_s16, vqshls_s32, vqshlb_u8, vqshlh_u16, vqshls_u32,
-	vqshlb_n_s8, vqshlh_n_s16, vqshls_n_s32, vqshlb_n_u8, vqshlh_n_u16,
-	vqshls_n_u32, vqshlub_n_s8, vqshluh_n_s16, vqshlus_n_s32,
-	vqshrnh_n_s16, vqshrns_n_s32, vqshrnd_n_s64, vqshrnh_n_u16,
-	vqshrns_n_u32, vqshrnd_n_u64, vqshrunh_n_s16, vqshruns_n_s32,
-	vqshrund_n_s64, vqsubb_s8, vqsubh_s16, vqsubs_s32, vqsubb_u8,
-	vqsubh_u16, vqsubs_u32, vsqaddb_u8, vsqaddh_u16, vsqadds_u32,
-	vuqaddb_s8, vuqaddh_s16, vuqadds_s32): Replace all int{32,16,8}x1_t
-	with int{32,16,8}_t.
-
-2014-09-11  Jason Merrill  <jason@redhat.com>
-
-	PR c++/58678
-	* ipa-devirt.c (ipa_devirt): Don't check DECL_COMDAT.
-
-2014-09-11  Georg-Johann Lay  <avr@gjlay.de>
-
-	Backport from 2014-09-11 trunk r215152.
-
-	PR target/63223
-	* config/avr/avr.md (*tablejump.3byte-pc): New insn.
-	(*tablejump): Restrict to !AVR_HAVE_EIJMP_EICALL.  Add void clobber.
-	(casesi): Expand to *tablejump.3byte-pc if AVR_HAVE_EIJMP_EICALL.
-
-2014-09-10  Michael Meissner  <meissner@linux.vnet.ibm.com>
-
-	Backport from mainline
-	2014-09-10  Michael Meissner  <meissner@linux.vnet.ibm.com>
-
-	* config/rs6000/vsx.md (vsx_fmav4sf4): Use correct constraints for
-	V2DF, V4SF, DF, and DI modes.
-	(vsx_fmav2df2): Likewise.
-	(vsx_float_fix_<mode>2): Likewise.
-	(vsx_reduc_<VEC_reduc_name>_v2df_scalar): Likewise.
-
-2014-09-10  Xinliang David Li  <davidxl@google.com>
-
-	Backport from mainline
-	PR target/63209
-	* config/arm/arm.md (movcond_addsi): Handle case where source
-	and target operands are the same.
-
-2014-09-10  Alan Modra  <amodra@gmail.com>
-
-	PR debug/60655
-	* dwarf2out.c (mem_loc_descriptor <PLUS>): Return NULL if addend
-	can't be output.
-
-2014-09-09  Bill Schmidt  <wschmidt@us.ibm.com>
-
-	Backported from mainline
-	2014-09-04  Bill Schmidt  <wschmidt@linux.vnet.ibm.com>
-
-	* config/rs6000/vsx.md (*vsx_extract_<mode>_load): Always match
-	selection of 0th memory doubleword, regardless of endianness.
-
-2014-09-09  James Greenhalgh  <james.greenhalgh@arm.com>
-
-	Backport from mainline
-	2014-09-09  James Greenhalgh  <james.greenhalgh@arm.com>
-
-	* doc/invoke.texi (-march): Use GNU/Linux rather than Linux.
-	(-mtune): Likewise.
-	(-mcpu): Likewise.
-
-2014-09-09  Jason Merrill  <jason@redhat.com>
-
-	PR c++/61214
-	PR c++/62224
-	* gimple-fold.c (can_refer_decl_in_current_unit_p): Don't allow
-	reference to a DECL_EXTERNAL COMDAT.
-
-2014-09-09  Richard Biener  <rguenther@suse.de>
-
-	Backport from mainline
-	2014-08-05  Richard Biener  <rguenther@suse.de>
-
-	PR rtl-optimization/61672
-	* emit-rtl.h (mem_attrs_eq_p): Declare.
-	* emit-rtl.c (mem_attrs_eq_p): Export.  Handle NULL mem-attrs.
-	* cse.c (exp_equiv_p): Use mem_attrs_eq_p.
-	* cfgcleanup.c (merge_memattrs): Likewise.
-	Include emit-rtl.h.
-
-	2014-08-11  Richard Biener  <rguenther@suse.de>
-
-	PR tree-optimization/62075
-	* tree-vect-slp.c (vect_detect_hybrid_slp_stmts): Properly
-	handle uses in patterns.
-
-	2014-08-14  Richard Biener  <rguenther@suse.de>
-
-	PR rtl-optimization/62079
-	* recog.c (peephole2_optimize): If peep2_do_cleanup_cfg
-	run cleanup_cfg.
-
-	2014-08-26  Richard Biener  <rguenther@suse.de>
-
-	PR tree-optimization/62175
-	* tree-ssa-loop-niter.c (expand_simple_operations): Do not
-	expand possibly trapping operations.
-
-2014-09-08  DJ Delorie  <dj@redhat.com>
-
-	* doc/invoke.texi (MSP430 Options): Add -minrt.
-
-2014-09-05  Easwaran Raman  <eraman@google.com>
-
-	Backport from mainline
-	PR rtl-optimization/62146
-	* ifcvt.c (dead_or_predicable): Make removal of REG_EQUAL note of
-	hoisted instruction unconditional.
-
-2014-09-04  Guozhi Wei  <carrot@google.com>
-
-	PR target/62040
-	* config/aarch64/iterators.md (VQ_NO2E, VQ_2E): New iterators.
-	* config/aarch64/aarch64-simd.md (move_lo_quad_internal_<mode>): Split
-	it into two patterns.
-	(move_lo_quad_internal_be_<mode>): Likewise.
-
-2014-09-03  Martin Jambor  <mjambor@suse.cz>
-
-	PR ipa/62015
-	* ipa-cp.c (intersect_aggregates_with_edge): Handle impermissible
-	pass-trough jump functions correctly.
-
-2014-09-03  Martin Jambor  <mjambor@suse.cz>
-
-	PR ipa/61986
-	* ipa-cp.c (find_aggregate_values_for_callers_subset): Chain
-	created replacements in ascending order of offsets.
-	(known_aggs_to_agg_replacement_list): Likewise.
-
-2014-09-02  Kaz Kojima  <kkojima@gcc.gnu.org>
-
-	Backport from mainline
-	2014-08-27  Kaz Kojima  <kkojima@gcc.gnu.org>
-
-        PR target/62261
-        * config/sh/sh.md (ashlsi3): Handle negative shift count for
-	TARGET_SHMEDIA.
-	(ashldi3, ashrsi3, ashrdi3, lshrsi3, lshrdi3): Likewise.
-
-2014-09-02  Kaz Kojima  <kkojima@gcc.gnu.org>
-
-	Backport from mainline
-	2014-08-25  Kaz Kojima  <kkojima@gcc.gnu.org>
-
-	PR target/62111
-	* config/sh/predicates.md (general_extend_operand): Disable
-	TRUNCATE before reload completes.
-
-2014-09-01  Oleg Endo  <olegendo@gcc.gnu.org>
-
-	Backport from mainline
-	2014-09-01  Oleg Endo  <olegendo@gcc.gnu.org>
-
-	PR target/62312
-	* config/sh/sh.md (*cmp_div0s_0): Add missing constraints.
-
-2014-09-01  Jakub Jelinek  <jakub@redhat.com>
-
-	PR target/62025
-	* sched-deps.c (add_or_update_dep_1): If ask_dependency_caches
-	returned DEP_PRESENT, make sure to set DEP_MULTIPLE on present_dep.
-	(find_inc): Revert 2014-08-12 change.
-
-	* config/gnu-user.h (LIBLSAN_EARLY_SPEC): Define.
-	* gcc.c (LIBLSAN_SPEC, LIBLSAN_EARLY_SPEC): Follow LIBTSAN*_SPEC.
-	(SANITIZER_EARLY_SPEC): Include LIBLSAN_EARLY_SPEC for -fsanitize=leak.
-
-2014-09-01  Marek Polacek  <polacek@redhat.com>
-
-	Backport from mainline
-	2014-08-21  Marek Polacek  <polacek@redhat.com>
-
-	PR c/61271
-	* expr.c (is_aligning_offset): Remove logical not.
-
-2014-09-01  Marek Polacek  <polacek@redhat.com>
-
-	Backport from mainline
-	2014-08-19  Marek Polacek  <polacek@redhat.com>
-
-	PR c/61271
-	* cgraphunit.c (handle_alias_pairs): Fix condition.
-
-2014-08-30  John David Anglin  <danglin@gcc.gnu.org>
-
-	* config/pa/pa.c (pa_assemble_integer): Don't add PLABEL relocation
-	prefix to function labels when generating fast indirect calls.
-
-2014-08-29  Yvan Roux  <yvan.roux@linaro.org>
-
-	Backport from mainline
-	2014-08-27  Yvan Roux  <yvan.roux@linaro.org>
-
-	PR other/62248
-	* config.gcc (arm*-*-*): Check --with-fpu against arm-fpus.def.
-
-2014-08-27  Guozhi Wei  <carrot@google.com>
-
-	PR target/62262
-	* config/aarch64/aarch64.md (*andim_ashift<mode>_bfiz): Check the shift
-	amount before using it.
-
-2014-08-26  Joel Sherrill <joel.sherrill@oarcorp.com>
-
-	* doc/invoke.texi: -fno-cxa-atexit should be -fno-use-cxa-atexit.
-
-2014-08-26  Marek Polacek  <polacek@redhat.com>
-
-	Backport from mainline
-	2014-08-26  Marek Polacek  <polacek@redhat.com>
-
-	PR c/61271
-	* tree-vectorizer.h (LOOP_REQUIRES_VERSIONING_FOR_ALIGNMENT,
-	LOOP_REQUIRES_VERSIONING_FOR_ALIAS): Wrap in parens.
-
-2014-08-24  Oleg Endo  <olegendo@gcc.gnu.org>
-
-	Backport from mainline
-	2014-08-24  Oleg Endo  <olegendo@gcc.gnu.org>
-
-	PR target/61996
-	* config/sh/sh.opt (musermode): Allow negative form.
-	* config/sh/sh.c (sh_option_override): Disable TARGET_USERMODE for
-	targets that don't support it.
-	* doc/invoke.texi (SH Options): Rename sh-*-linux* to sh*-*-linux*.
-	Document -mno-usermode option.
-
-2014-08-23  John David Anglin  <danglin@gcc.gnu.org>
-
-	PR target/62038
-	* config/pa/pa.c (pa_output_function_epilogue): Don't set
-	last_address when the current function is a thunk.
-	(pa_asm_output_mi_thunk): When we don't have named sections or they
-	are not being used, check that thunk can reach the stub table with a
-	short branch.
-
-2014-08-22  Michael Meissner  <meissner@linux.vnet.ibm.com>
-
-	Backport from mainline
-	2014-08-22  Michael Meissner  <meissner@linux.vnet.ibm.com>
-
-	PR target/62195
-	* doc/md.texi (Machine Constraints): Update PowerPC wi constraint
-	documentation to state it is only for VSX operations.
-
-	* config/rs6000/rs6000.c (rs6000_init_hard_regno_mode_ok): Make wi
-	constraint only active if VSX.
-
-	* config/rs6000/rs6000.md (lfiwax): Use wj constraint instead of
-	wi cosntraint for ISA 2.07 lxsiwax/lxsiwzx instructions.
-	(lfiwzx): Likewise.
-
-2014-08-21  Uros Bizjak  <ubizjak@gmail.com>
-
-	Backport from mainline
-	2014-08-19  H.J. Lu  <hongjiu.lu@intel.com>
-
-	* config/i386/i386.md (*ctz<mode>2_falsedep_1): Don't clear
-	destination if it is used in source.
-	(*clz<mode>2_lzcnt_falsedep_1): Likewise.
-	(*popcount<mode>2_falsedep_1): Likewise.
-
-	Backport from mainline
-	2014-08-18  Uros Bizjak  <ubizjak@gmail.com>
-
-	PR target/62011
-	* config/i386/x86-tune.def (X86_TUNE_AVOID_FALSE_DEP_FOR_BMI):
-	New tune flag.
-	* config/i386/i386.h (TARGET_AVOID_FALSE_DEP_FOR_BMI): New define.
-	* config/i386/i386.md (unspec) <UNSPEC_INSN_FALSE_DEP>: New unspec.
-	(ffs<mode>2): Do not expand with tzcnt for
-	TARGET_AVOID_FALSE_DEP_FOR_BMI.
-	(ffssi2_no_cmove): Ditto.
-	(*tzcnt<mode>_1): Disable for TARGET_AVOID_FALSE_DEP_FOR_BMI.
-	(ctz<mode>2): New expander.
-	(*ctz<mode>2_falsedep_1): New insn_and_split pattern.
-	(*ctz<mode>2_falsedep): New insn.
-	(*ctz<mode>2): Rename from ctz<mode>2.
-	(clz<mode>2_lzcnt): New expander.
-	(*clz<mode>2_lzcnt_falsedep_1): New insn_and_split pattern.
-	(*clz<mode>2_lzcnt_falsedep): New insn.
-	(*clz<mode>2): Rename from ctz<mode>2.
-	(popcount<mode>2): New expander.
-	(*popcount<mode>2_falsedep_1): New insn_and_split pattern.
-	(*popcount<mode>2_falsedep): New insn.
-	(*popcount<mode>2): Rename from ctz<mode>2.
-	(*popcount<mode>2_cmp): Remove.
-	(*popcountsi2_cmp_zext): Ditto.
-
-2014-08-20  Martin Jambor  <mjambor@suse.cz>
-	    Wei Mi  <wmi@google.com>
-
-	PR ipa/60449
-	PR middle-end/61776
-	* tree-ssa-operands.c (update_stmt_operands): Remove
-	MODIFIED_NORETURN_CALLS.
-	* tree-cfgcleanup.c (cleanup_call_ctrl_altering_flag): New func.
-	(cleanup_control_flow_bb): Use cleanup_call_ctrl_altering_flag.
-	(split_bb_on_noreturn_calls): Renamed from split_bbs_on_noreturn_calls.
-	(cleanup_tree_cfg_1): Use split_bb_on_noreturn_calls.
-	* tree-ssanames.h: Remove MODIFIED_NORETURN_CALLS.
-	* gimple.h (enum gf_mask): Add GF_CALL_CTRL_ALTERING.
-	(gimple_call_set_ctrl_altering): New func.
-	(gimple_call_ctrl_altering_p): Ditto.
-	* tree-cfg.c (gimple_call_initialize_ctrl_altering): Ditto.
-	(make_blocks): Use gimple_call_initialize_ctrl_altering.
-	(is_ctrl_altering_stmt): Use gimple_call_ctrl_altering_p.
-	(execute_fixup_cfg): Use gimple_call_ctrl_altering_p and
-	remove MODIFIED_NORETURN_CALLS.
-
-2014-08-20  Ramana Radhakrishnan  <ramana.radhakrishnan@arm.com>
-
-	Backport from mainline.
-	2014-08-12  Ramana Radhakrishnan  <ramana.radhakrishnan@arm.com>
-	PR target/62098
-	* config/arm/vfp.md (*combine_vcvtf2i): Fix constraint.
-	Remove unnecessary attributes.
-
-2014-08-16  John David Anglin  <danglin@gcc.gnu.org>
-
-	PR target/61641
-	* config/pa/pa-protos.h (pa_output_addr_vec, pa_output_addr_diff_vec):
-	Declare.
-	* config/pa/pa.c (pa_reorg): Remove code to insert brtab marker insns.
-	(pa_output_addr_vec, pa_output_addr_diff_vec): New.
-	* config/pa/pa.h (ASM_OUTPUT_ADDR_VEC, ASM_OUTPUT_ADDR_DIFF_VEC):
-	Define.
-	* config/pa/pa.md (begin_brtab): Delete insn.
-	(end_brtab): Likewise.
-
-2014-08-15  Oleg Endo  <olegendo@gcc.gnu.org>
-
-	Backport from mainline:
-	2014-08-15  Oleg Endo  <olegendo@gcc.gnu.org>
-
-	* doc/invoke.texi (SH options): Document missing processor variant
-	options.  Remove references to Hitachi.  Undocument deprecated mspace
-	option.
-
-2014-08-15  Tom de Vries  <tom@codesourcery.com>
-
-	Backport from mainline:
-	2014-08-14  Tom de Vries  <tom@codesourcery.com>
-
-	PR rtl-optimization/62004
-	PR rtl-optimization/62030
-	* ifcvt.c (rtx_interchangeable_p): New function.
-	(noce_try_move, noce_process_if_block): Use rtx_interchangeable_p.
-
-	2014-08-05  Richard Biener  <rguenther@suse.de>
-
-	* emit-rtl.h (mem_attrs_eq_p): Declare.
-	* emit-rtl.c (mem_attrs_eq_p): Export.
-
-2014-08-15  Jakub Jelinek  <jakub@redhat.com>
-
-	PR middle-end/62092
-	* gimplify.c (gimplify_adjust_omp_clauses_1): Don't remove
-	OMP_CLAUSE_SHARED for global vars if the global var is mentioned
-	in OMP_CLAUSE_MAP in some outer target region.
-
-2014-08-14  Kyrylo Tkachov  <kyrylo.tkachov@arm.com>
-
-	Backport from mainline
-	2014-08-04  Kyrylo Tkachov  <kyrylo.tkachov@arm.com>
-
-	PR target/61713
-	* gcc/optabs.c (expand_atomic_test_and_set): Do not try to emit
-	move to subtarget in serial version if result is ignored.
-
-2014-08-14  Thomas Preud'homme  <thomas.preudhomme@arm.com>
-
-	Backport from mainline
-	2014-08-12  Thomas Preud'homme  <thomas.preudhomme@arm.com>
-
-	PR middle-end/62103
-	* gimple-fold.c (fold_ctor_reference): Don't fold in presence of
-	bitfields, that is when size doesn't match the size of type or the
-	size of the constructor.
-
-2014-08-12  Felix Yang  <fei.yang0953@gmail.com>
-
-	PR tree-optimization/62073
-	* tree-vect-loop.c (vect_is_simple_reduction_1): Check that DEF1 has
-	a basic block.
-
-2014-08-12  Jakub Jelinek  <jakub@redhat.com>
-
-	PR target/62025
-	* sched-deps.c (find_inc): Check if inc_insn doesn't clobber
-	any registers that are used in mem_insn.
-
-2014-08-12  Michael Meissner  <meissner@linux.vnet.ibm.com>
-
-	Backport patch from mainline
-	2014-08-11  Michael Meissner  <meissner@linux.vnet.ibm.com>
-
-	* config/rs6000/constraints.md (wh constraint): New constraint,
-	for FP registers if direct move is available.
-	(wi constraint): New constraint, for VSX/FP registers that can
-	handle 64-bit integers.
-	(wj constraint): New constraint for VSX/FP registers that can
-	handle 64-bit integers for direct moves.
-	(wk constraint): New constraint for VSX/FP registers that can
-	handle 64-bit doubles for direct moves.
-	(wy constraint): Make documentation match implementation.
-
-	* config/rs6000/rs6000.c (struct rs6000_reg_addr): Add
-	scalar_in_vmx_p field to simplify tests of whether SFmode or
-	DFmode can go in the Altivec registers.
-	(rs6000_hard_regno_mode_ok): Use scalar_in_vmx_p field.
-	(rs6000_setup_reg_addr_masks): Likewise.
-	(rs6000_debug_print_mode): Add debug support for scalar_in_vmx_p
-	field, and wh/wi/wj/wk constraints.
-	(rs6000_init_hard_regno_mode_ok): Setup scalar_in_vmx_p field, and
-	the wh/wi/wj/wk constraints.
-	(rs6000_preferred_reload_class): If SFmode/DFmode can go in the
-	upper registers, prefer VSX registers unless the operation is a
-	memory operation with REG+OFFSET addressing.
-
-	* config/rs6000/vsx.md (VSr mode attribute): Add support for
-	DImode.  Change SFmode to use ww constraint instead of d to allow
-	SF registers in the upper registers.
-	(VSr2): Likewise.
-	(VSr3): Likewise.
-	(VSr5): Fix thinko in comment.
-	(VSa): New mode attribute that is an alternative to wa, that
-	returns the VSX register class that a mode can go in, but may not
-	be the preferred register class.
-	(VS_64dm): New mode attribute for appropriate register classes for
-	referencing 64-bit elements of vectors for direct moves and normal
-	moves.
-	(VS_64reg): Likewise.
-	(vsx_mov<mode>): Change wa constraint to <VSa> to limit the
-	register allocator to only registers the data type can handle.
-	(vsx_le_perm_load_<mode>): Likewise.
-	(vsx_le_perm_store_<mode>): Likewise.
-	(vsx_xxpermdi2_le_<mode>): Likewise.
-	(vsx_xxpermdi4_le_<mode>): Likewise.
-	(vsx_lxvd2x2_le_<mode>): Likewise.
-	(vsx_lxvd2x4_le_<mode>): Likewise.
-	(vsx_stxvd2x2_le_<mode>): Likewise.
-	(vsx_add<mode>3): Likewise.
-	(vsx_sub<mode>3): Likewise.
-	(vsx_mul<mode>3): Likewise.
-	(vsx_div<mode>3): Likewise.
-	(vsx_tdiv<mode>3_internal): Likewise.
-	(vsx_fre<mode>2): Likewise.
-	(vsx_neg<mode>2): Likewise.
-	(vsx_abs<mode>2): Likewise.
-	(vsx_nabs<mode>2): Likewise.
-	(vsx_smax<mode>3): Likewise.
-	(vsx_smin<mode>3): Likewise.
-	(vsx_sqrt<mode>2): Likewise.
-	(vsx_rsqrte<mode>2): Likewise.
-	(vsx_tsqrt<mode>2_internal): Likewise.
-	(vsx_fms<mode>4): Likewise.
-	(vsx_nfma<mode>4): Likewise.
-	(vsx_eq<mode>): Likewise.
-	(vsx_gt<mode>): Likewise.
-	(vsx_ge<mode>): Likewise.
-	(vsx_eq<mode>_p): Likewise.
-	(vsx_gt<mode>_p): Likewise.
-	(vsx_ge<mode>_p): Likewise.
-	(vsx_xxsel<mode>): Likewise.
-	(vsx_xxsel<mode>_uns): Likewise.
-	(vsx_copysign<mode>3): Likewise.
-	(vsx_float<VSi><mode>2): Likewise.
-	(vsx_floatuns<VSi><mode>2): Likewise.
-	(vsx_fix_trunc<mode><VSi>2): Likewise.
-	(vsx_fixuns_trunc<mode><VSi>2): Likewise.
-	(vsx_x<VSv>r<VSs>i): Likewise.
-	(vsx_x<VSv>r<VSs>ic): Likewise.
-	(vsx_btrunc<mode>2): Likewise.
-	(vsx_b2trunc<mode>2): Likewise.
-	(vsx_floor<mode>2): Likewise.
-	(vsx_ceil<mode>2): Likewise.
-	(vsx_<VS_spdp_insn>): Likewise.
-	(vsx_xscvspdp): Likewise.
-	(vsx_xvcvspuxds): Likewise.
-	(vsx_float_fix_<mode>2): Likewise.
-	(vsx_set_<mode>): Likewise.
-	(vsx_extract_<mode>_internal1): Likewise.
-	(vsx_extract_<mode>_internal2): Likewise.
-	(vsx_extract_<mode>_load): Likewise.
-	(vsx_extract_<mode>_store): Likewise.
-	(vsx_splat_<mode>): Likewise.
-	(vsx_xxspltw_<mode>): Likewise.
-	(vsx_xxspltw_<mode>_direct): Likewise.
-	(vsx_xxmrghw_<mode>): Likewise.
-	(vsx_xxmrglw_<mode>): Likewise.
-	(vsx_xxsldwi_<mode>): Likewise.
-	(vsx_xscvdpspn): Tighten constraints to only use register classes
-	the types use.
-	(vsx_xscvspdpn): Likewise.
-	(vsx_xscvdpspn_scalar): Likewise.
-
-	* config/rs6000/rs6000.h (enum rs6000_reg_class_enum): Add wh, wi,
-	wj, and wk constraints.
-	(GPR_REG_CLASS_P): New helper macro for register classes targeting
-	general purpose registers.
-
-	* config/rs6000/rs6000.md (f32_dm): Use wh constraint for SDmode
-	direct moves.
-	(zero_extendsidi2_lfiwz): Use wj constraint for direct move of
-	DImode instead of wm.  Use wk constraint for direct move of DFmode
-	instead of wm.
-	(extendsidi2_lfiwax): Likewise.
-	(lfiwax): Likewise.
-	(lfiwzx): Likewise.
-	(movdi_internal64): Likewise.
-
-	* doc/md.texi (PowerPC and IBM RS6000): Document wh, wi, wj, and
-	wk constraints. Make the wy constraint documentation match them
-	implementation.
-
-2014-08-12  Ganesh Gopalasubramanian <Ganesh.Gopalasubramanian@amd.com>
-
-	Backport from mainline
-	2014-08-04 Ganesh Gopalasubramanian
-		   <Ganesh.Gopalasubramanian@amd.com>
-
-	* config/i386/i386.c (ix86_option_override_internal): Add
-	PTA_RDRND and PTA_MOVBE for bdver4.
-
-2014-08-12  Ganesh Gopalasubramanian <Ganesh.Gopalasubramanian@amd.com>
-
-	Backport from mainline
-	2014-08-04  Ganesh Gopalasubramanian 
-		    <Ganesh.Gopalasubramanian@amd.com>
-
-	* config/i386/driver-i386.c (host_detect_local_cpu): Handle AMD's extended
-	family information. Handle BTVER2 cpu with cpuid family value.
-
-2014-08-12  Ganesh Gopalasubramanian <Ganesh.Gopalasubramanian@amd.com>
-
-	Backport from mainline
-	2014-06-16  Ganesh Gopalasubramanian 
-		    <Ganesh.Gopalasubramanian@amd.com>
-
-	* config/i386/i386.c (ix86_expand_sse2_mulvxdi3): Issue
-	instructions "vpmuludq" and "vpaddq" instead of "vpmacsdql" for
-	handling 32-bit multiplication.
-
-2014-08-08  Guozhi Wei  <carrot@google.com>
-
-	* config/rs6000/rs6000.md (*movdi_internal64): Add a new constraint.
-
-2014-08-07  Ilya Tocar  <ilya.tocar@intel.com>
-
-	* config/i386/sse.md (vec_extract_lo_<mode><mask_name>): Fix
-	constraint.
-
-2014-08-06  Vladimir Makarov  <vmakarov@redhat.com>
-
-	PR debug/61923
-	* haifa-sched.c (advance_one_cycle): Fix dump.
-	(schedule_block): Don't advance cycle if we are already at the
-	beginning of the cycle.
-
-2014-08-06  Richard Biener  <rguenther@suse.de>
-
-	PR tree-optimization/61320
-	* tree-ssa-loop-ivopts.c (may_be_unaligned_p): Properly
-	handle misaligned loads.
-
-2014-08-04  Rohit  <rohitarulraj@freescale.com>
-
-	PR target/60102
-	* config/rs6000/rs6000.c
-	(rs6000_reg_names): Add SPE high register names.
-	(alt_reg_names): Likewise.
-	(rs6000_dwarf_register_span): For SPE high registers, replace
-	dwarf register numbers with GCC hard register numbers.
-	(rs6000_init_dwarf_reg_sizes_extra): Likewise.
-	(rs6000_dbx_register_number): For SPE high registers, return dwarf
-	register number for the corresponding GCC hard register number.
-	* config/rs6000/rs6000.h
-	(FIRST_PSEUDO_REGISTER): Update based on 32 newly added GCC hard
-	register numbers for SPE high registers.
-	(DWARF_FRAME_REGISTERS):  Likewise.
-	(DWARF_REG_TO_UNWIND_COLUMN): Likewise.
-	(DWARF_FRAME_REGNUM): Likewise.
-	(FIXED_REGISTERS): Likewise.
-	(CALL_USED_REGISTERS): Likewise.
-	(CALL_REALLY_USED_REGISTERS): Likewise.
-	(REG_ALLOC_ORDER): Likewise.
-	(enum reg_class): Likewise.
-	(REG_CLASS_NAMES): Likewise.
-	(REG_CLASS_CONTENTS): Likewise.
-	(SPE_HIGH_REGNO_P): New macro to identify SPE high registers.
-
-2014-08-01  Vladimir Makarov  <vmakarov@redhat.com>
-
-	* lra-constraints.c (remove_inheritance_pseudos): Process
-	destination pseudo too.
-
-2014-08-01  Thomas Preud'homme  <thomas.preudhomme@arm.com>
-
-	Backport from mainline
-	2014-06-13  Thomas Preud'homme  <thomas.preudhomme@arm.com>
-
-	PR tree-optimization/61375
-	* tree-ssa-math-opts.c (find_bswap_or_nop_1): Cancel optimization if
-	symbolic number cannot be represented in an unsigned HOST_WIDE_INT.
-	(execute_optimize_bswap): Cancel optimization if CHAR_BIT != 8.
-
-2014-08-01  Richard Biener  <rguenther@suse.de>
-
-	PR tree-optimization/61964
-	* tree-ssa-tail-merge.c (gimple_equal_p): Handle non-SSA LHS solely
-	by structural equality.
-
-2014-07-31  Oleg Endo  <olegendo@gcc.gnu.org>
-
-	Backport from mainline
-	2014-07-31  Oleg Endo  <olegendo@gcc.gnu.org>
-
-	PR target/61844
-	* config/sh/sh.c (sh_legitimate_address_p,
-	sh_legitimize_reload_address): Handle reg+reg address modes when
-	ALLOW_INDEXED_ADDRESS is false.
-	* config/sh/predicates.md (general_movsrc_operand,
-	general_movdst_operand): Likewise.
-
-2014-07-25  Uros Bizjak  <ubizjak@gmail.com>
-
-	Backport from mainline
-	2014-07-14  Jakub Jelinek  <jakub@redhat.com>
-
-	PR target/61656
-	* config/i386/i386.c (classify_argument): Don't merge classes above
-	number of words.
-
-2014-07-25  Uros Bizjak  <ubizjak@gmail.com>
-
-	* config/alpha/elf.h: Define TARGET_UNWIND_TABLES_DEFAULT.
-
-2014-07-24  Kyle McMartin  <kyle@redhat.com>
-
-        * config/aarch64/aarch64-linux.h (TARGET_ASM_FILE_END): Define.
-
-2014-07-24  Ulrich Weigand  <Ulrich.Weigand@de.ibm.com>
-
-	* config/rs6000/rs6000-protos.h (rs6000_special_adjust_field_align_p):
-	Add prototype.
-	* config/rs6000/rs6000.c (rs6000_special_adjust_field_align_p): New
-	function.  Issue -Wpsabi warning if future GCC releases will use
-	different field alignment rules for this type.
-	* config/rs6000/sysv4.h (ADJUST_FIELD_ALIGN): Call it.
-	* config/rs6000/linux64.h (ADJUST_FIELD_ALIGN): Likewise.
-	* config/rs6000/freebsd64.h (ADJUST_FIELD_ALIGN): Likewise.
-
-2014-07-24  Ulrich Weigand  <Ulrich.Weigand@de.ibm.com>
-
-	* config/rs6000/rs6000.c (rs6000_function_arg_boundary): Issue
-	-Wpsabi note when encountering a type where future GCC releases
-	will apply different alignment requirements.
-
-2014-07-24  Ulrich Weigand  <Ulrich.Weigand@de.ibm.com>
-
-	* config/rs6000/rs6000.c (rs6000_function_arg): If a float argument
-	does not fit fully into floating-point registers, and there is still
-	space in the register parameter area, issue -Wpsabi note that the ABI
-	will change in a future GCC release.
-
-2014-07-23  Sebastian Huber  <sebastian.huber@embedded-brains.de>
-
-	* config/arm/t-rtems-eabi: Add
-	mthumb/march=armv7-r/mfpu=vfpv3-d16/mfloat-abi=hard,
-	mthumb/march=armv7-m/mfpu=fpv4-sp-d16/mfloat-abi=hard,
-	mbig-endian/mthumb/march=armv7-r, and
-	mbig-endian/mthumb/march=armv7-r/mfpu=vfpv3-d16/mfloat-abi=hard
-	multilibs.
-
-2014-07-23  Sebastian Huber  <sebastian.huber@embedded-brains.de>
-	    Chris Johns <chrisj@rtems.org>
-	    Joel Sherrill <joel.sherrill@oarcorp.com>
-
-	* config.gcc: Add nios2-*-rtems*.
-	* config/nios2/rtems.h: New file.
-	* gcc/config/nios2/t-rtems: New file.
-
-2014-07-21  Peter Bergner  <bergner@vnet.ibm.com>
-
-	* config/rs6000/sysv4.h (LIBASAN_EARLY_SPEC): Define.
-	(LIBTSAN_EARLY_SPEC): Likewise.
-
-2014-07-21  Uros Bizjak  <ubizjak@gmail.com>
-
-	Backport from mainline
-	2014-07-21  Uros Bizjak  <ubizjak@gmail.com>
-
-	PR target/61855
-	* config/i386/avx512fintrin.h: Move constants for mantissa extraction
-	out of #ifdef __OPTIMIZE__.
-
-2014-07-20  Eric Botcazou  <ebotcazou@adacore.com>
-
-	* expr.c (store_field): Handle VOIDmode for calls that return values
-	in multiple locations.
-
-2014-07-19  Eric Botcazou  <ebotcazou@adacore.com>
-
-	* toplev.c (output_stack_usage): Adjust the location of the warning.
-
-2014-07-19  Daniel Cederman  <cederman@gaisler.com>
-
-	* config/sparc/sync.md (*membar_storeload_leon3): New insn.
-	(*membar_storeload): Disable for LEON3.
-
-2014-07-18  Uros Bizjak  <ubizjak@gmail.com>
-
-	Backport from mainline
-	2014-07-16  David Wohlferd  <dw@LimeGreenSocks.com>
-
-	PR target/61662
-	* config/i386/ia32intrin.h: Use __LP64__ to determine size of long.
-
-2014-07-18  Uros Bizjak  <ubizjak@gmail.com>
-
-	Backport from mainline
-	2014-07-18  Uros Bizjak  <ubizjak@gmail.com>
-
-	PR target/61794
-	* config/i386/sse.md (avx512f_vextract<shuffletype>32x4_1_maskm):
-	Fix instruction constraint.
-	(<mask_codefor>avx512f_vextract<shuffletype>32x4_1<mask_name>): Ditto.
-
-2014-07-17  Richard Biener  <rguenther@suse.de>
-
-	Backport from mainline
-	2014-07-14  Richard Biener  <rguenther@suse.de>
-
-	PR tree-optimization/61779
-	* tree-ssa-copy.c (copy_prop_visit_cond_stmt): Always try
-	simplifying a condition.
-
-2014-07-17  Richard Biener  <rguenther@suse.de>
-
-	PR rtl-optimization/61801
-	* sched-deps.c (sched_analyze_2): For ASM_OPERANDS and ASM_INPUT
-	don't set reg_pending_barrier if it appears in a debug-insn.
-
-2014-07-17  Hans-Peter Nilsson  <hp@axis.com>
-
-	Backport from trunk.
-	PR target/61737.
-	* config/cris/cris.c (TARGET_LEGITIMATE_CONSTANT_P)
-	(TARGET_CANNOT_FORCE_CONST_MEM): Define.
-	(cris_cannot_force_const_mem, cris_legitimate_constant_p): New
-	functions.
-	(cris_print_index, cris_print_operand, cris_constant_index_p)
-	(cris_side_effect_mode_ok): Replace CONSTANT_P with CRIS_CONSTANT_P.
-	(cris_address_cost): Ditto last CONSTANT_P.
-	(cris_symbol_type_of): Rename from cris_pic_symbol_type_of.  All
-	callers changed.  Yield cris_offsettable_symbol for non-PIC
-	constant symbolic expressions including labels.  Yield cris_unspec
-	for all unspecs.
-	(cris_expand_pic_call_address): New parameter MARKERP.  Set its
-	target to pic_offset_table_rtx for calls that will likely go
-	through PLT, const0_rtx when they can't.  All callers changed.
-	Assert flag_pic.  Use CONSTANT_P, not CONSTANT_ADDRESS_P, for
-	symbolic expressions to be PICified.  Remove second, redundant,
-	assert on can_create_pseudo_p returning non-zero.  Use
-	replace_equiv_address_nv, not replace_equiv_address, for final
-	operand update.
-	* config/cris/cris.md ("movsi"): Move variable t to pattern
-	toplevel. Adjust assert for new cris_symbol_type member.  Use
-	CONSTANT_P instead of CONSTANT_ADDRESS_P.
-	("*movsi_internal") <case 9>: Make check for valid unspec operands
-	for lapc stricter.
-	<case CRIS_UNSPEC_PCREL, CRIS_UNSPEC_PLT_PCREL>: Clear condition codes.
-	("call", "call_value"): Use second incoming operand as a marker
-	for pic-offset-table-register being used.
-	("*expanded_call_non_v32", "*expanded_call_v32")
-	("*expanded_call_value_non_v32", "*expanded_call_value_v32"): For
-	second incoming operand to CALL, match cris_call_type_marker.
-	("*expanded_call_value_side"): Ditto.  Disable before reload_completed.
-	("*expanded_call_side"): Ditto.  Fix typo in comment.
-	(moverside, movemside peepholes): Check for CRIS_CONSTANT_P, not
-	CONSTANT_P.
-	* config/cris/predicates.md ("cris_call_type_marker"): New predicate.
-	* config/cris/cris.h (CRIS_CONSTANT_P): New macro.
-	(enum cris_symbol_type): Rename from cris_pic_symbol_type.  All
-	users changed.  Add members cris_offsettable_symbol and cris_unspec.
-	(cris_symbol_type): Rename from cris_pic_symbol_type.
-	* config/cris/constraints.md ("T"): Use CRIS_CONSTANT_P, not
-	just CONSTANT_P.
-	* config/cris/cris-protos.h (cris_symbol_type_of,
-	cris_expand_pic_call_address): Adjust prototypes.
-	(cris_legitimate_constant_p): New prototype.
-
-	* config.gcc (crisv32-*-linux* | cris-*-linux*): Do not override
-	an existing tmake_file.  Don't add t-slibgcc and t-linux.
-
-2014-07-16  Jakub Jelinek  <jakub@redhat.com>
-
-	* omp-low.c (create_omp_child_function): Don't set DECL_NAMELESS
-	on the FUNCTION_DECL.
-
-	* BASE-VER: Set to 4.9.1.
-	* DEV-PHASE: Set to prerelease.
-
-2014-07-16  Release Manager
-
-	* GCC 4.9.1 released.
-
-2014-07-10  Cary Coutant  <ccoutant@google.com>
-
-	Backport from trunk at r212211.
-
-	* dwarf2out.c (remove_addr_table_entry): Remove unnecessary hash table
-	lookup.
-	(resolve_addr_in_expr): When replacing the rtx in a location list
-	entry, get a new address table entry.
-	(dwarf2out_finish): Call index_location_lists even if there are no
-	addr_index_table entries yet.
-
-2014-07-10  Tom G. Christensen  <tgc@jupiterrise.com>
-
-	* doc/install.texi: Remove links to defunct package providers for
-	Solaris.
-
-2014-07-10  Eric Botcazou  <ebotcazou@adacore.com>
-
-	PR middle-end/53590
-	* function.c (allocate_struct_function): Revert r188667 change.
-
-	* gimple-low.c (lower_builtin_setjmp): Use properly-typed constant.
-
-2014-07-09  Alan Lawrence  <alan.lawrence@arm.com>
-
-	Backport r211369 from trunk.
-	2014-06-09  Alan Lawrence  <alan.lawrence@arm.com>
-
-	PR target/61062
-	* config/arm/arm_neon.h (vtrn_s8, vtrn_s16, vtrn_u8, vtrn_u16, vtrn_p8,
-	vtrn_p16, vtrn_s32, vtrn_f32, vtrn_u32, vtrnq_s8, vtrnq_s16, vtrnq_s32,
-	vtrnq_f32, vtrnq_u8, vtrnq_u16, vtrnq_u32, vtrnq_p8, vtrnq_p16,
-	vzip_s8, vzip_s16, vzip_u8, vzip_u16, vzip_p8, vzip_p16, vzip_s32,
-	vzip_f32, vzip_u32, vzipq_s8, vzipq_s16, vzipq_s32, vzipq_f32,
-	vzipq_u8, vzipq_u16, vzipq_u32, vzipq_p8, vzipq_p16, vuzp_s8, vuzp_s16,
-	vuzp_s32, vuzp_f32, vuzp_u8, vuzp_u16, vuzp_u32, vuzp_p8, vuzp_p16,
-	vuzpq_s8, vuzpq_s16, vuzpq_s32, vuzpq_f32, vuzpq_u8, vuzpq_u16,
-	vuzpq_u32, vuzpq_p8, vuzpq_p16): Correct mask for bigendian.
-
-
-2014-07-09  Alan Lawrence  <alan.lawrence@arm.com>
-
-	Backport r210219 from trunk.
-	2014-05-08  Ramana Radhakrishnan  <ramana.radhakrishnan@arm.com>
-
-	* config/arm/arm_neon.h: Update comment.
-	* config/arm/neon-docgen.ml: Delete.
-	* config/arm/neon-gen.ml: Delete.
-	* doc/arm-neon-intrinsics.texi: Update comment.
-
-2014-07-09  Zhenqiang Chen  <zhenqiang.chen@linaro.org>
-
-	Backport r211775 from trunk.
-	2014-06-18  Terry Guo  <terry.guo@arm.com>
-
-	PR target/61544
-	* config/arm/arm.c (thumb1_reorg): Move to next basic block if we
-	reach the head.
-
-2014-07-08  Jakub Jelinek  <jakub@redhat.com>
-
-	PR rtl-optimization/61673
-	* combine.c (simplify_comparison): Test just mode's sign bit
-	in tmode rather than the sign bit and any bits above it.
-
-2014-07-08  James Greenhalgh  <james.greenhalgh@arm.com>
-
-	Backport r212298 from trunk.
-	2014-07-04  James Greenhalgh  <james.greenhalgh@arm.com>
-
-	* config/aarch64/aarch64-simd.md (move_lo_quad_internal_<mode>): New.
-	(move_lo_quad_internal_be_<mode>): Likewise.
-	(move_lo_quad_<mode>): Convert to define_expand.
-	(aarch64_simd_move_hi_quad_<mode>): Gate on BYTES_BIG_ENDIAN.
-	(aarch64_simd_move_hi_quad_be_<mode>): New.
-	(move_hi_quad_<mode>): Use appropriate insn for BYTES_BIG_ENDIAN.
-	(aarch64_combinez<mode>): Gate on BYTES_BIG_ENDIAN.
-	(aarch64_combinez_be<mode>): New.
-	(aarch64_combine<mode>): Convert to define_expand.
-	(aarch64_combine_internal<mode>): New.
-	(aarch64_simd_combine<mode>): Remove bogus RTL description.
-
-2014-07-08  Richard Biener  <rguenther@suse.de>
-
-	PR tree-optimization/61680
-	* tree-vect-data-refs.c (vect_analyze_data_ref_dependence):
-	Handle properly all read-write dependences with group accesses.
-
-	PR tree-optimization/61681
-	* tree-ssa-structalias.c (find_what_var_points_to): Expand
-	NONLOCAL inside ESCAPED.
-
-2014-07-08  Alan Lawrence  <alan.lawrence@arm.com>
-
-	Backport r211502 from mainline.
-	2014-06-10  Alan Lawrence  <alan.lawrence@arm.com>
-
-	PR target/59843
-	* config/aarch64/aarch64-modes.def: Add V1DFmode.
-	* config/aarch64/aarch64.c (aarch64_vector_mode_supported_p):
-	Support V1DFmode.
-
-2014-07-08  Jakub Jelinek  <jakub@redhat.com>
-
-	PR tree-optimization/61725
-	* tree-vrp.c (extract_range_basic): Don't assume vr0 is unsigned
-	range, use range_includes_zerop_p instead of integer_zerop on
-	vr0->min, only use log2 of max if min is not negative.
-
-2014-07-06  Gerald Pfeifer  <gerald@pfeifer.com>
-
-	* doc/install.texi (Specific, aarch64*-*-*): Fix markup.  Reword a bit.
-
-2014-07-04  Jakub Jelinek  <jakub@redhat.com>
-
-	PR middle-end/61654
-	* cgraphunit.c (expand_thunk): Call free_dominance_info.
-
-	PR tree-optimization/61684
-	* tree-ssa-ifcombine.c (recognize_single_bit_test): Make sure
-	rhs1 of conversion is a SSA_NAME before using SSA_NAME_DEF_STMT on it.
-
-2014-06-30  Jakub Jelinek  <jakub@redhat.com>
-
-	Backported from mainline
-	2014-06-27  Jakub Jelinek  <jakub@redhat.com>
-
-	PR tree-optimization/57233
-	PR tree-optimization/61299
-	* tree-vect-generic.c (get_compute_type, count_type_subparts): New
-	functions.
-	(expand_vector_operations_1): Use them.  If {L,R}ROTATE_EXPR
-	would be lowered to scalar shifts, check if corresponding
-	shifts and vector BIT_IOR_EXPR are supported and don't lower
-	or lower just to narrower vector type in that case.
-	* expmed.c (expand_shift_1): Fix up handling of vector
-	shifts and rotates.
-
-	2014-06-25  Jakub Jelinek  <jakub@redhat.com>
-
-	* langhooks-def.h (LANG_HOOKS_OMP_CLAUSE_LINEAR_CTOR): Define.
-	(LANG_HOOKS_DECLS): Add it.
-	* gimplify.c (gimplify_omp_for): Make sure OMP_CLAUSE_LINEAR_STEP
-	has correct type.
-	* tree.h (OMP_CLAUSE_LINEAR_ARRAY): Define.
-	* langhooks.h (struct lang_hooks_for_decls): Add
-	omp_clause_linear_ctor hook.
-	* omp-low.c (lower_rec_input_clauses): Set max_vf even if
-	OMP_CLAUSE_LINEAR_ARRAY is set.  Don't fold_convert
-	OMP_CLAUSE_LINEAR_STEP.  For OMP_CLAUSE_LINEAR_ARRAY in
-	combined simd loop use omp_clause_linear_ctor hook.
-
-	2014-06-24  Jakub Jelinek  <jakub@redhat.com>
-
-	* gimplify.c (gimplify_scan_omp_clauses) <case OMP_CLAUSE_MAP,
-	OMP_CLAUSE_TO, OMP_CLAUSE_FROM): Make sure OMP_CLAUSE_SIZE is non-NULL.
-	<case OMP_CLAUSE_ALIGNED>: Gimplify OMP_CLAUSE_ALIGNED_ALIGNMENT.
-	(gimplify_adjust_omp_clauses_1): Make sure OMP_CLAUSE_SIZE is non-NULL.
-	(gimplify_adjust_omp_clauses): Likewise.
-	* omp-low.c (lower_rec_simd_input_clauses,
-	lower_rec_input_clauses, expand_omp_simd): Handle non-constant
-	safelen the same as safelen(1).
-	* tree-nested.c (convert_nonlocal_omp_clauses,
-	convert_local_omp_clauses): Handle OMP_CLAUSE_ALIGNED.  For
-	OMP_CLAUSE_{MAP,TO,FROM} if not decl use walk_tree.
-	(convert_nonlocal_reference_stmt, convert_local_reference_stmt):
-	Fixup handling of GIMPLE_OMP_TARGET.
-	(convert_tramp_reference_stmt, convert_gimple_call): Handle
-	GIMPLE_OMP_TARGET.
-
-	2014-06-18  Jakub Jelinek  <jakub@redhat.com>
-
-	* gimplify.c (omp_notice_variable): If n is non-NULL and no flags
-	change in ORT_TARGET region, don't jump to do_outer.
-	(struct gimplify_adjust_omp_clauses_data): New type.
-	(gimplify_adjust_omp_clauses_1): Adjust for data being
-	a struct gimplify_adjust_omp_clauses_data pointer instead
-	of tree *.  Pass pre_p as a new argument to
-	lang_hooks.decls.omp_finish_clause hook.
-	(gimplify_adjust_omp_clauses): Add pre_p argument, adjust
-	splay_tree_foreach to pass both list_p and pre_p.
-	(gimplify_omp_parallel, gimplify_omp_task, gimplify_omp_for,
-	gimplify_omp_workshare, gimplify_omp_target_update): Adjust
-	gimplify_adjust_omp_clauses callers.
-	* langhooks.c (lhd_omp_finish_clause): New function.
-	* langhooks-def.h (lhd_omp_finish_clause): New prototype.
-	(LANG_HOOKS_OMP_FINISH_CLAUSE): Define to lhd_omp_finish_clause.
-	* langhooks.h (struct lang_hooks_for_decls): Add a new
-	gimple_seq * argument to omp_finish_clause hook.
-	* omp-low.c (scan_sharing_clauses): Call scan_omp_op on
-	non-DECL_P OMP_CLAUSE_DECL if ctx->outer.
-	(scan_omp_parallel, lower_omp_for): When adding _LOOPTEMP_ clause var,
-	add it to outer ctx's decl_map as identity.
-	* tree-core.h (OMP_CLAUSE_MAP_TO_PSET): New map kind.
-	* tree-nested.c (convert_nonlocal_omp_clauses,
-	convert_local_omp_clauses): Handle various OpenMP 4.0 clauses.
-	* tree-pretty-print.c (dump_omp_clause): Handle OMP_CLAUSE_MAP_TO_PSET.
-
-	2014-06-10  Jakub Jelinek  <jakub@redhat.com>
-
-	PR fortran/60928
-	* omp-low.c (lower_rec_input_clauses) <case OMP_CLAUSE_LASTPRIVATE>:
-	Set lastprivate_firstprivate even if omp_private_outer_ref
-	langhook returns true.
-	<case OMP_CLAUSE_REDUCTION>: When calling omp_clause_default_ctor
-	langhook, call unshare_expr on new_var and call
-	build_outer_var_ref to get the last argument.
-
-	2014-05-11  Jakub Jelinek  <jakub@redhat.com>
-
-	* tree.h (OMP_CLAUSE_LINEAR_STMT): Define.
-	* tree.c (omp_clause_num_ops): Increase OMP_CLAUSE_LINEAR
-	number of operands to 3.
-	(walk_tree_1): Walk all operands of OMP_CLAUSE_LINEAR.
-	* tree-nested.c (convert_nonlocal_omp_clauses,
-	convert_local_omp_clauses): Handle OMP_CLAUSE_DEPEND.
-	* gimplify.c (gimplify_scan_omp_clauses): Handle
-	OMP_CLAUSE_LINEAR_STMT.
-	* omp-low.c (lower_rec_input_clauses): Fix typo.
-	(maybe_add_implicit_barrier_cancel, lower_omp_1): Add
-	cast between Fortran boolean_type_node and C _Bool if needed.
-
-2014-06-30  Jason Merrill  <jason@redhat.com>
-
-	PR c++/51253
-	PR c++/61382
-	* gimplify.c (gimplify_arg): Non-static.
-	* gimplify.h: Declare it.
-
-2014-06-30  Marcus Shawcroft  <marcus.shawcroft@arm.com>
-
-	Backport from Mainline
-	2014-06-30  Marcus Shawcroft  <marcus.shawcroft@arm.com>
-
-	PR target/61633
-	* config/aarch64/aarch64.md (*aarch64_ashr_sisd_or_int_<mode>3):
-	Add alternative; make early clobber.  Adjust both split patterns
-	to use operand 0 as the working register.
-
-2014-06-30  Kyrylo Tkachov  <kyrylo.tkachov@arm.com>
-
-	* config/aarch64/iterators.md (VCOND): Handle SI and HI modes.
-	Update comments.
-	(VCONQ): Make comment more helpful.
-	(VCON): Delete.
-	* config/aarch64/aarch64-simd.md
-	(aarch64_sqdmulh_lane<mode>):
-	Use VCOND for operands 2.  Update lane checking and flipping logic.
-	(aarch64_sqrdmulh_lane<mode>): Likewise.
-	(aarch64_sq<r>dmulh_lane<mode>_internal): Likewise.
-	(aarch64_sqdmull2<mode>): Remove VCON, use VQ_HSI mode iterator.
-	(aarch64_sqdml<SBINQOPS:as>l_lane<mode>_internal, VD_HSI): Change mode
-	attribute of operand 3 to VCOND.
-	(aarch64_sqdml<SBINQOPS:as>l_lane<mode>_internal, SD_HSI): Likewise.
-	(aarch64_sqdml<SBINQOPS:as>l2_lane<mode>_internal): Likewise.
-	(aarch64_sqdmull_lane<mode>_internal, VD_HSI): Likewise.
-	(aarch64_sqdmull_lane<mode>_internal, SD_HSI): Likewise.
-	(aarch64_sqdmull2_lane<mode>_internal): Likewise.
-	(aarch64_sqdml<SBINQOPS:as>l_laneq<mode>_internal, VD_HSI: New
-	define_insn.
-	(aarch64_sqdml<SBINQOPS:as>l_laneq<mode>_internal, SD_HSI): Likewise.
-	(aarch64_sqdml<SBINQOPS:as>l2_laneq<mode>_internal): Likewise.
-	(aarch64_sqdmull_laneq<mode>_internal, VD_HSI): Likewise.
-	(aarch64_sqdmull_laneq<mode>_internal, SD_HSI): Likewise.
-	(aarch64_sqdmull2_laneq<mode>_internal): Likewise.
-	(aarch64_sqdmlal_lane<mode>): Change mode attribute of penultimate
-	operand to VCOND.  Update lane flipping and bounds checking logic.
-	(aarch64_sqdmlal2_lane<mode>): Likewise.
-	(aarch64_sqdmlsl_lane<mode>): Likewise.
-	(aarch64_sqdmull_lane<mode>): Likewise.
-	(aarch64_sqdmull2_lane<mode>): Likewise.
-	(aarch64_sqdmlal_laneq<mode>): Replace VCON usage with VCONQ.
-	Emit aarch64_sqdmlal_laneq<mode>_internal insn.
-	(aarch64_sqdmlal2_laneq<mode>): Emit
-	aarch64_sqdmlal2_laneq<mode>_internal insn.
-	Replace VCON with VCONQ.
-	(aarch64_sqdmlsl2_lane<mode>): Replace VCON with VCONQ.
-	(aarch64_sqdmlsl2_laneq<mode>): Likewise.
-	(aarch64_sqdmull_laneq<mode>): Emit
-	aarch64_sqdmull_laneq<mode>_internal insn.
-	Replace VCON with VCONQ.
-	(aarch64_sqdmull2_laneq<mode>): Emit
-	aarch64_sqdmull2_laneq<mode>_internal insn.
-	(aarch64_sqdmlsl_laneq<mode>): Replace VCON usage with VCONQ.
-	* config/aarch64/arm_neon.h (vqdmlal_high_lane_s16): Change type
-	of 3rd argument to int16x4_t.
-	(vqdmlalh_lane_s16): Likewise.
-	(vqdmlslh_lane_s16): Likewise.
-	(vqdmull_high_lane_s16): Likewise.
-	(vqdmullh_lane_s16): Change type of 2nd argument to int16x4_t.
-	(vqdmlal_lane_s16): Don't create temporary int16x8_t value.
-	(vqdmlsl_lane_s16): Likewise.
-	(vqdmull_lane_s16): Don't create temporary int16x8_t value.
-	(vqdmlal_high_lane_s32): Change type 3rd argument to int32x2_t.
-	(vqdmlals_lane_s32): Likewise.
-	(vqdmlsls_lane_s32): Likewise.
-	(vqdmull_high_lane_s32): Change type 2nd argument to int32x2_t.
-	(vqdmulls_lane_s32): Likewise.
-	(vqdmlal_lane_s32): Don't create temporary int32x4_t value.
-	(vqdmlsl_lane_s32): Likewise.
-	(vqdmull_lane_s32): Don't create temporary int32x4_t value.
-	(vqdmulhh_lane_s16): Change type of second argument to int16x4_t.
-	(vqrdmulhh_lane_s16): Likewise.
-	(vqdmlsl_high_lane_s16): Likewise.
-	(vqdmulhs_lane_s32): Change type of second argument to int32x2_t.
-	(vqdmlsl_high_lane_s32): Likewise.
-	(vqrdmulhs_lane_s32): Likewise.
-
-2014-06-30  Thomas Preud'homme  <thomas.preudhomme@arm.com>
-
-	Backport from Mainline
-	2014-06-20  Jakub Jelinek  <jakub@redhat.com>
-	2014-06-11  Thomas Preud'homme  <thomas.preudhomme@arm.com>
-
-	PR tree-optimization/61306
-	* tree-ssa-math-opts.c (struct symbolic_number): Store type of
-	expression instead of its size.
-	(do_shift_rotate): Adapt to change in struct symbolic_number. Return
-	false to prevent optimization when the result is unpredictable due to
-	arithmetic right shift of signed type with highest byte is set.
-	(verify_symbolic_number_p): Adapt to change in struct symbolic_number.
-	(find_bswap_1): Likewise. Return NULL to prevent optimization when the
-	result is unpredictable due to sign extension.
-	(find_bswap): Adapt to change in struct symbolic_number.
-
-2014-06-27  Martin Jambor  <mjambor@suse.cz>
-
-	PR ipa/61160
-	* cgraphclones.c (duplicate_thunk_for_node): Removed parameter
-	args_to_skip, use those from node instead.  Copy args_to_skip and
-	combined_args_to_skip from node to the new thunk.
-	(redirect_edge_duplicating_thunks): Removed parameter args_to_skip.
-	(cgraph_create_virtual_clone): Moved computation of
-	combined_args_to_skip...
-	(cgraph_clone_node): ...here, simplify it to bitmap_ior..
-
-2014-06-27  Uros Bizjak  <ubizjak@gmail.com>
-
-	Backport from mainline
-	2014-06-26  Uros Bizjak  <ubizjak@gmail.com>
-
-	PR target/61586
-	* config/alpha/alpha.c (alpha_handle_trap_shadows): Handle BARRIER RTX.
-
-2014-06-26  Bill Schmidt  <wschmidt@linux.vnet.ibm.com>
-
-	PR target/61542
-	* config/rs6000/vsx.md (vsx_extract_v4sf): Fix bug with element
-	extraction other than index 3.
-
-2014-06-26  Marc Glisse  <marc.glisse@inria.fr>
-
-	PR target/61503
-	* config/i386/i386.md (x86_64_shrd, x86_shrd,
-	ix86_rotr<dwi>3_doubleword): Replace ashiftrt with lshiftrt.
-
-2014-06-26  Martin Jambor  <mjambor@suse.cz>
-
-	Backport from mainline
-	* ipa-prop.c (ipa_impossible_devirt_target): No longer static,
-	renamed to ipa_impossible_devirt_target.  Fix typo.
-	* ipa-prop.h (ipa_impossible_devirt_target): Declare.
-	* ipa-cp.c (ipa_get_indirect_edge_target_1): Use
-	ipa_impossible_devirt_target.
-
-2014-06-24  Jakub Jelinek  <jakub@redhat.com>
-
-	PR target/61570
-	* config/i386/driver-i386.c (host_detect_local_cpu): For unknown
-	model family 6 CPU with has_longmode never use a CPU without
-	64-bit support.
-
-	* gimplify.c (gimplify_omp_for): For #pragma omp for simd iterator
-	not mentioned in clauses use private clause if the iterator is
-	declared in #pragma omp for simd, and when adding lastprivate
-	instead, add it to the outer #pragma omp for too.  Diagnose
-	if the variable is private in outer context.  For simd collapse > 1
-	loops, replace all iterators with temporaries.
-	* omp-low.c (lower_rec_input_clauses): Handle LINEAR clause the
-	same even in collapse > 1 loops.
-
-2014-06-23  Alan Modra  <amodra@gmail.com>
-
-	PR bootstrap/61583
-	* tree-vrp.c (remove_range_assertions): Do not set is_unreachable
-	to zero on debug statements.
-
-2014-06-10  Kyrylo Tkachov  <kyrylo.tkachov@arm.com>
-
-	* config/aarch64/aarch64-simd.md (aarch64_sqdmulh_lane<mode>):
-	New expander.
-	(aarch64_sqrdmulh_lane<mode>): Likewise.
-	(aarch64_sq<r>dmulh_lane<mode>): Rename to...
-	(aarch64_sq<r>dmulh_lane<mode>_interna): ...this.
-	(aarch64_sqdmulh_laneq<mode>): New expander.
-	(aarch64_sqrdmulh_laneq<mode>): Likewise.
-	(aarch64_sq<r>dmulh_laneq<mode>): Rename to...
-	(aarch64_sq<r>dmulh_laneq<mode>_internal): ...this.
-	(aarch64_sqdmulh_lane<mode>): New expander.
-	(aarch64_sqrdmulh_lane<mode>): Likewise.
-	(aarch64_sq<r>dmulh_lane<mode>): Rename to...
-	(aarch64_sq<r>dmulh_lane<mode>_internal): ...this.
-	(aarch64_sqdmlal_lane<mode>): Add lane flip for big-endian.
-	(aarch64_sqdmlal_laneq<mode>): Likewise.
-	(aarch64_sqdmlsl_lane<mode>): Likewise.
-	(aarch64_sqdmlsl_laneq<mode>): Likewise.
-	(aarch64_sqdmlal2_lane<mode>): Likewise.
-	(aarch64_sqdmlal2_laneq<mode>): Likewise.
-	(aarch64_sqdmlsl2_lane<mode>): Likewise.
-	(aarch64_sqdmlsl2_laneq<mode>): Likewise.
-	(aarch64_sqdmull_lane<mode>): Likewise.
-	(aarch64_sqdmull_laneq<mode>): Likewise.
-	(aarch64_sqdmull2_lane<mode>): Likewise.
-	(aarch64_sqdmull2_laneq<mode>): Likewise.
-
-2014-06-20  Martin Jambor  <mjambor@suse.cz>
-
-	PR ipa/61540
-	* ipa-prop.c (impossible_devirt_target): New function.
-	(try_make_edge_direct_virtual_call): Use it, also instead of
-	asserting.
-
-2014-06-20  Martin Jambor  <mjambor@suse.cz>
-
-	PR ipa/61211
-	* cgraph.c (clone_of_p): Allow skipped_branch to deal with
-	expanded clones.
-
-2014-06-20  Chung-Lin Tang  <cltang@codesourcery.com>
-
-	Backport from mainline
-
-	2014-06-20  Julian Brown  <julian@codesourcery.com>
-	            Chung-Lin Tang  <cltang@codesourcery.com>
-
-	* config/arm/arm.c (arm_output_mi_thunk): Fix offset for
-	TARGET_THUMB1_ONLY. Add comments.
-
-2014-06-18  Uros Bizjak  <ubizjak@gmail.com>
-
-	Backport from mainline
-	2014-06-16  Uros Bizjak  <ubizjak@gmail.com>
-
-	* config/i386/i386.c (decide_alg): Correctly handle
-	maximum size of stringop algorithm.
-
-2014-06-18  Richard Henderson  <rth@redhat.com>
-
-	PR target/61545
-	* config/aarch64/aarch64.md (tlsdesc_small): Clobber CC_REGNUM.
-
-2014-06-17  Yufeng Zhang  <yufeng.zhang@arm.com>
-
-	PR target/61483
-	* config/aarch64/aarch64.c (aarch64_layout_arg): Add new local
-	variable 'size'; calculate 'size' right in the front; use
-	'size' to compute 'nregs' (when 'allocate_ncrn != 0') and
-	pcum->aapcs_stack_words.
-
-2014-06-17  Nick Clifton  <nickc@redhat.com>
-
-	* config/msp430/msp430.md (mulhisi3): Add a NOP after the DINT.
-	(umulhi3, mulsidi3, umulsidi3): Likewise.
-
-2014-06-17  Uros Bizjak  <ubizjak@gmail.com>
-
-	Backport from mainline
-	2014-06-06  Uros Bizjak  <ubizjak@gmail.com>
-
-	PR target/61423
-	* config/i386/i386.md (*floatunssi<mode>2_i387_with_xmm): New
-	define_insn_and_split pattern, merged from *floatunssi<mode>2_1
-	and corresponding splitters.  Zero extend general register
-	or memory input operand to XMM temporary.  Enable for
-	TARGET_SSE2 and TARGET_INTER_UNIT_MOVES_TO_VEC only.
-	(floatunssi<mode>2): Update expander predicate.
-
-2014-06-16  Vladimir Makarov  <vmakarov@redhat.com>
-
-	PR rtl-optimization/61325
-	* lra-constraints.c (valid_address_p): Add forward declaration.
-	(simplify_operand_subreg): Check address validity before and after
-	alter_reg of memory subreg.
-
-2014-06-18  Jakub Jelinek  <jakub@redhat.com>
-
-	PR plugins/45078
-	* config.gcc (arm*-*-linux-*): Include vxworks-dummy.h in tm_file.
-
-2014-06-13  Peter Bergner  <bergner@vnet.ibm.com>
-
-	Backport from mainline
-
-	2014-06-13  Peter Bergner  <bergner@vnet.ibm.com>
-	PR target/61415
-	* config/rs6000/rs6000-builtin.def (BU_MISC_1): Delete.
-	(BU_MISC_2): Rename to ...
-	(BU_LDBL128_2): ... this.
-	* config/rs6000/rs6000.h (RS6000_BTM_LDBL128): New define.
-	(RS6000_BTM_COMMON): Add RS6000_BTM_LDBL128.
-	* config/rs6000/rs6000.c (rs6000_builtin_mask_calculate): Handle
-	RS6000_BTM_LDBL128.
-	(rs6000_invalid_builtin): Add long double 128-bit builtin support.
-	(rs6000_builtin_mask_names): Add RS6000_BTM_LDBL128.
-	* config/rs6000/rs6000.md (unpacktf_0): Remove define)expand.
-	(unpacktf_1): Likewise.
-	* doc/extend.texi (__builtin_longdouble_dw0): Remove documentation.
-	(__builtin_longdouble_dw1): Likewise.
-	* doc/sourcebuild.texi (longdouble128): Document.
-
-2014-06-13  Jeff Law  <law@redhat.com>
-
-	Backports from mainline:
-	2014-06-13  Jeff Law  <law@redhat.com>
-
-	PR rtl-optimization/61094
-	PR rtl-optimization/61446
-	* ree.c (combine_reaching_defs): Get the mode for the copy from
-	the extension insn rather than the defining insn.
-
-	2014-06-02  Jeff Law  <law@redhat.com>
-
-	PR rtl-optimization/61094
-	* ree.c (combine_reaching_defs): Do not reextend an insn if it
-	was marked as do_no_reextend.  If a copy is needed to eliminate
-	an extension, then mark it as do_not_reextend.
-
-2014-06-13  Martin Jambor  <mjambor@suse.cz>
-
-	PR ipa/61186
-	* ipa-devirt.c (possible_polymorphic_call_targets): Store NULL to
-	cache_token if returning early.
-
-2014-06-12  Jakub Jelinek  <jakub@redhat.com>
-
-	PR middle-end/61486
-	* gimplify.c (struct gimplify_omp_ctx): Add distribute field.
-	(gimplify_adjust_omp_clauses): Don't or in GOVD_LASTPRIVATE
-	if outer combined construct is distribute.
-	(gimplify_omp_for): For OMP_DISTRIBUTE set
-	gimplify_omp_ctxp->distribute.
-	* omp-low.c (scan_sharing_clauses) <case OMP_CLAUSE_SHARED>: For
-	GIMPLE_OMP_TEAMS, if decl isn't global in outer context, record
-	mapping into decl map.
-
-2014-06-12  Jeff Law  <law@redhat.com>
-
-	Backports from mainline:
-
-	2014-06-12  Jeff Law  <law@redhat.com>
-
-	PR tree-optimization/61009
-	* tree-ssa-threadedge.c (thread_through_normal_block): Correct return
-	value when we stop processing a block due to problematic PHIs.
-
-	2014-06-05  Jeff Law  <law@redhat.com>
-
-	PR tree-optimization/61289
-	* tree-ssa-threadedge.c (invalidate_equivalences): Remove SRC_MAP and
-	DST_MAP parameters.   Invalidate by walking all the SSA_NAME_VALUES
-	looking for those which match LHS.  All callers changed.
-	(record_temporary_equivalences_from_phis): Remove SRC_MAP and DST_MAP
-	parameters and code which manipulated them.  All callers changed.
-	(record_temporary_equivalences_from_stmts_at_dest): Remove SRC_MAP
-	and DST_MAP parameters.  Simplify invalidation code by just calling
-	invalidate_equivalences.  All callers changed.
-	(thread_across_edge): Simplify now that we don't need to maintain
-	the map of equivalences to invalidate.
-
-2014-06-12  Eric Botcazou  <ebotcazou@adacore.com>
-
-	* tree-core.h (DECL_NONALIASED): Use proper spelling in comment.
-
-2014-06-12  Georg-Johann Lay  <avr@gjlay.de>
-
-	Backport from 2014-05-14 trunk r210418
-	* config/avr/avr.h (REG_CLASS_CONTENTS): Use unsigned suffix for
-	shifted values to avoid build warning.
-
-2014-06-12  Georg-Johann Lay  <avr@gjlay.de>
-
-	Backport from 2014-05-09 trunk r210272
-
-	* config/avr/avr-fixed.md (round<mode>3): Use -1U instead of -1 in
-	unsigned int initializers for regno_in, regno_out.
-
-	Backport from 2014-06-12 trunk r211491
-
-	PR target/61443
-	* config/avr/avr.md (push<mode>1): Avoid (subreg(mem)) when
-	loading from address spaces.
-
-2014-06-12  Alan Modra  <amodra@gmail.com>
-
-	PR target/61300
-	* doc/tm.texi.in (INCOMING_REG_PARM_STACK_SPACE): Document.
-	* doc/tm.texi: Regenerate.
-	* function.c (INCOMING_REG_PARM_STACK_SPACE): Provide default.
-	Use throughout in place of REG_PARM_STACK_SPACE.
-	* config/rs6000/rs6000.c (rs6000_reg_parm_stack_space): Add
-	"incoming" param.  Pass to rs6000_function_parms_need_stack.
-	(rs6000_function_parms_need_stack): Add "incoming" param, ignore
-	prototype_p when incoming.  Use function decl when incoming
-	to handle K&R style functions.
-	* config/rs6000/rs6000.h (REG_PARM_STACK_SPACE): Adjust.
-	(INCOMING_REG_PARM_STACK_SPACE): Define.
-
-2014-06-11  Richard Biener  <rguenther@suse.de>
-
-	PR tree-optimization/61452
-	* tree-ssa-sccvn.c (visit_phi): Remove pointless setting of
-	expr and has_constants in case we found a leader.
-	(simplify_binary_expression): Always valueize operands first.
-	(simplify_unary_expression): Likewise.
-
-2014-06-11  Richard Biener  <rguenther@suse.de>
-
-	PR middle-end/61456
-	* tree-ssa-alias.c (nonoverlapping_component_refs_of_decl_p):
-	Do not use the main variant for the type comparison.
-
-2014-06-10  Kyrylo Tkachov  <kyrylo.tkachov@arm.com>
-
-	* doc/arm-acle-intrinsics.texi: Specify when CRC32 intrinsics are
-	available.
-	Simplify description of __crc32d and __crc32cd intrinsics.
-	* doc/extend.texi (ARM ACLE Intrinsics): Remove comment about CRC32
-	availability.
-
-2014-06-07  Eric Botcazou  <ebotcazou@adacore.com>
-
-	* tree-ssa-tail-merge.c (same_succ_hash): Hash the static chain of a
-	call statement, if any.
-	(gimple_equal_p) <GIMPLE_CALL>: Compare the static chain of the call
-	statements, if any.  Tidy up.
-
-2014-06-06  Michael Meissner  <meissner@linux.vnet.ibm.com>
-
-	Back port from trunk
-	2014-06-06  Michael Meissner  <meissner@linux.vnet.ibm.com>
-
-	PR target/61431
-	* config/rs6000/vsx.md (VSX_LE): Split VSX_D into 2 separate
-	iterators, VSX_D that handles 64-bit types, and VSX_LE that
-	handles swapping the two 64-bit double words on little endian
-	systems.  Include V1TImode and optionally TImode in VSX_LE so that
-	these types are properly swapped.  Change all of the insns and
-	splits that do the 64-bit swaps to use VSX_LE.
-	(vsx_le_perm_load_<mode>): Likewise.
-	(vsx_le_perm_store_<mode>): Likewise.
-	(splitters for little endian memory operations): Likewise.
-	(vsx_xxpermdi2_le_<mode>): Likewise.
-	(vsx_lxvd2x2_le_<mode>): Likewise.
-	(vsx_stxvd2x2_le_<mode>): Likewise.
-
-2014-06-06  Vladimir Makarov  <vmakarov@redhat.com>
-
-	PR rtl-optimization/61325
-	* lra-constraints.c (process_address_1): Check scale equal to one
-	to prevent transformation: base + scale * index => base + new_reg.
-
-2014-06-05  Martin Jambor  <mjambor@suse.cz>
-
-	PR ipa/61393
-	* ipa-cp.c (determine_versionability): Pretend that tm_clones are
-	not versionable.
-
-2014-06-04  Richard Biener  <rguenther@suse.de>
-
-	PR tree-optimization/61383
-	* tree-ssa-ifcombine.c (bb_no_side_effects_p): Make sure
-	stmts can't trap.
-
-2014-06-02  Jason Merrill  <jason@redhat.com>
-
-	PR c++/61020
-	* varpool.c (ctor_for_folding): Handle uninitialized vtables.
-
-2014-06-03  Martin Jambor  <mjambor@suse.cz>
-
-	PR ipa/61160
-	* ipa-cp.c (cgraph_edge_brings_value_p): Handle edges leading to
-	thunks.
-
-2014-06-03  Andrey Belevantsev  <abel@ispras.ru>
-
-	Backport from mainline
-	2014-05-14  Andrey Belevantsev  <abel@ispras.ru>
-
-	PR rtl-optimization/60866
-	* sel-sched-ir (sel_init_new_insn): New parameter old_seqno.
-	Default it to -1.  Pass it down to init_simplejump_data.
-	(init_simplejump_data): New parameter old_seqno.  Pass it down
-	to get_seqno_for_a_jump.
-	(get_seqno_for_a_jump): New parameter old_seqno.  Use it for
-	initializing new jump seqno as a last resort.  Add comment.
-	(sel_redirect_edge_and_branch): Save old seqno of the conditional
-	jump and pass it down to sel_init_new_insn.
-	(sel_redirect_edge_and_branch_force): Likewise.
-
-2014-06-03  Andrey Belevantsev  <abel@ispras.ru>
-
-	Backport from mainline
-	2014-05-14  Andrey Belevantsev  <abel@ispras.ru>
-
-	PR rtl-optimization/60901
-	* config/i386/i386.c (ix86_dependencies_evaluation_hook): Check that
-	bb predecessor belongs to the same scheduling region.  Adjust comment.
-
-2014-06-03  Uros Bizjak  <ubizjak@gmail.com>
-
-	Backport from mainline
-	2014-06-02  Uros Bizjak  <ubizjak@gmail.com>
-
-	PR target/61239
-	* config/i386/i386.c (ix86_expand_vec_perm) [case V32QImode]: Use
-	GEN_INT (-128) instead of GEN_INT (128) to set MSB of QImode constant.
-
-2014-05-29  Vladimir Makarov  <vmakarov@redhat.com>
-
-	PR rtl-optimization/61325
-	* lra-constraints.c (process_address): Rename to
-	process_address_1.
-	(process_address): New function.
-
-2014-05-29  Uros Bizjak  <ubizjak@gmail.com>
-
-	Backport from mainline
-	2014-05-26  Uros Bizjak  <ubizjak@gmail.com>
-
-	PR target/61271
-	* config/i386/i386.c (ix86_rtx_costs)
-	<case CONST_INT, case CONST, case LABEL_REF, case SYMBOL_REF>:
-	Fix condition.
-
-2014-05-28  Eric Botcazou  <ebotcazou@adacore.com>
-
-	Backport from mainline
-	2014-05-27  Eric Botcazou  <ebotcazou@adacore.com>
-
-	* double-int.c (div_and_round_double) <ROUND_DIV_EXPR>: Use the proper
-	predicate to detect a negative quotient.
-
-2014-05-28  Richard Biener  <rguenther@suse.de>
-
-	Backport from mainline
-	2014-05-28  Richard Biener  <rguenther@suse.de>
-
-	PR middle-end/61045
-	* fold-const.c (fold_comparison): When folding
-	X +- C1 CMP Y +- C2 to X CMP Y +- C2 +- C1 also ensure
-	the sign of the remaining constant operand stays the same.
-
-	2014-05-05  Richard Biener  <rguenther@suse.de>
-
-	PR middle-end/61010
-	* fold-const.c (fold_binary_loc): Consistently avoid
-	canonicalizing X & CST away from a CST that is the mask
-	of a mode.
-
-	2014-04-28  Richard Biener  <rguenther@suse.de>
-
-	PR tree-optimization/60979
-	* graphite-scop-detection.c (scopdet_basic_block_info): Reject
-	SCOPs that end in a block with a successor with abnormal
-	predecessors.
-
-2014-05-28  Rainer Orth  <ro@CeBiTec.Uni-Bielefeld.DE>
-
-	* configure.ac ($gcc_cv_ld_clearcap): New test.
-	* configure: Regenerate.
-	* config.in: Regenerate.
-	* config/sol2.opt (mclear-hwcap): New option.
-	* config/sol2.h (LINK_CLEARCAP_SPEC): Define.
-	* config/sol2-clearcap.map: Moved here from
-	testsuite/gcc.target/i386/clearcap.map.
-	* config/sol2-clearcapv2.map: Move here from
-	gcc.target/i386/clearcapv2.map.
-	* config/t-sol2 (install): Depend on install-clearcap-map.
-	(install-clearcap-map): New target.
-	* doc/invoke.texi (Option Summary, Solaris 2 Options): Document
-	-mclear-hwcap.
-
-2014-05-28  Georg-Johann Lay  <avr@gjlay.de>
-
-	PR libgcc/61152
-	* config/dbx.h (License): Add Runtime Library Exception.
-	* config/newlib-stdint.h (License): Same.
-	* config/rtems.h (License): Same
-	* config/initfini-array.h (License): Same
-	* config/v850/v850.h (License): Same.
-	* config/v850/v850-opts.h (License): Same
-	* config/v850/rtems.h (License): Same.
-
-2014-05-28  Georg-Johann Lay  <avr@gjlay.de>
-
-	PR target/61044
-	* doc/extend.texi (Local Labels): Note that label differences are
-	not supported for AVR.
-
-2014-05-27  Georg-Johann Lay  <avr@gjlay.de>
-
-	Backport from 2014-05-12 mainline r210322.
-	Backport from 2014-05-27 mainline r210959, r210969.
-
-	PR libgcc/61152
-	* config/arm/arm.h (License): Add GCC Runtime Library Exception.
-	* config/arm/arm-cores.def (License): Same.
-	* config/arm/arm-opts.h (License): Same.
-	* config/arm/aout.h (License): Same.
-	* config/arm/bpabi.h (License): Same.
-	* config/arm/elf.h (License): Same.
-	* config/arm/linux-elf.h (License): Same.
-	* config/arm/linux-gas.h (License): Same.
-	* config/arm/netbsd-elf.h (License): Same.
-	* config/arm/uclinux-eabi.h (License): Same.
-	* config/arm/uclinux-elf.h (License): Same.
-	* config/arm/vxworks.h (License): Same.
-
-2014-05-26  Michael Tautschnig  <mt@debian.org>
-
-	PR target/61249
-	* doc/extend.texi (X86 Built-in Functions): Fix parameter lists of
-	__builtin_ia32_vfrczs[sd] and __builtin_ia32_mpsadbw256.
-
-2014-05-22  Vladimir Makarov  <vmakarov@redhat.com>
-
-	PR rtl-optimization/61215
-	* lra-elelimination.c (lra_eliminate_regs_1): Don't use
-	simplify_gen_subreg until final substitution.
-
-2014-05-23  Alan Modra  <amodra@gmail.com>
-
-	PR target/61231
-	* config/rs6000/rs6000.c (mem_operand_gpr): Handle SImode.
-	* config/rs6000/rs6000.md (extendsidi2_lfiwax, extendsidi2_nocell):
-	Use "Y" constraint rather than "m".
-
-2014-05-22  Vladimir Makarov  <vmakarov@redhat.com>
-
-	PR rtl-optimization/60969
-	* ira-costs.c (record_reg_classes): Process NO_REGS for matching
-	constraints.  Set up mem cost for NO_REGS case.
-
-2014-05-22  Peter Bergner  <bergner@vnet.ibm.com>
-
-	* config/rs6000/htm.md (ttest): Use correct shift value to get CR0.
-
-2014-05-22  Richard Earnshaw  <rearnsha@arm.com>
-
-	PR target/61208
-	* arm.md (arm_cmpdi_unsigned): Fix length calculation for Thumb2.
-
-2014-05-22  Nick Clifton  <nickc@redhat.com>
-
-	* config/msp430/msp430.h (ASM_SPEC): Add spaces after inserted options.
-
-2014-05-22  Jakub Jelinek  <jakub@redhat.com>
-
-	* tree-streamer-in.c (unpack_ts_real_cst_value_fields): Make sure
-	all padding bits in REAL_VALUE_TYPE are cleared.
-
-2014-05-21  Guozhi Wei  <carrot@google.com>
-
-	PR target/61202
-	* config/aarch64/arm_neon.h (vqdmulh_n_s16): Change the last operand's
-	constraint.
-	(vqdmulhq_n_s16): Likewise.
-
-2014-05-21  Martin Jambor  <mjambor@suse.cz>
-
-	* doc/invoke.texi (Optimize Options): Document parameters
-	ipa-cp-eval-threshold, ipa-max-agg-items, ipa-cp-loop-hint-bonus and
-	ipa-cp-array-index-hint-bonus.
-
-2014-05-21  Jakub Jelinek  <jakub@redhat.com>
-
-	PR middle-end/61252
-	* omp-low.c (handle_simd_reference): New function.
-	(lower_rec_input_clauses): Use it.  Defer adding reference
-	initialization even for reduction without placeholder if in simd,
-	handle it properly later on.
-
-2014-05-20  Jan Hubicka  <hubicka@ucw.cz>
-
-	PR bootstrap/60984
-	* ipa-inline-transform.c (inline_call): Use add CALLEE_REMOVED
-	parameter.
-	* ipa-inline.c (inline_to_all_callers): If callee was removed; return.
-	(ipa_inline): Loop inline_to_all_callers until no more aliases
-	are removed.
-
-2014-05-20  Jan Hubicka  <hubicka@ucw.cz>
-
-	PR lto/60820
-	* varpool.c (varpool_remove_node): Do not alter decls when streaming.
-
-2014-05-20  DJ Delorie  <dj@redhat.com>
-
-	* config/msp430/msp430.md (split): Don't allow subregs when
-	splitting SImode adds.
-	(andneghi): Fix subtraction logic.
-	* config/msp430/predicates.md (msp430_nonsubreg_or_imm_operand): New.
-
-2014-05-20  Nick Clifton  <nickc@redhat.com>
-
-	* config/msp430/msp430.c (TARGET_GIMPLIFY_VA_ARG_EXPR): Define.
-	(msp430_gimplify_va_arg_expr): New function.
-	(msp430_print_operand): Handle (CONST (ZERO_EXTRACT)).
-
-	* config/msp430/msp430.md (zero_extendpsisi2): Use + constraint on
-	operand 0 in order to prevent confusion about the number of
-	registers involved.
-
-2014-05-20  Kyrylo Tkachov  <kyrylo.tkachov@arm.com>
-
-	* config/arm/arm.md (arith_shiftsi): Do not predicate for
-	arm_restrict_it.
-
-2014-05-19  Richard Earnshaw  <rearnsha@arm.com>
-
-	* arm.c (thumb1_reorg): When scanning backwards skip anything
-	that's not a proper insn.
-
-2014-05-17  Jan Hubicka  <hubicka@ucw.cz>
-
-	* ipa.c (symtab_remove_unreachable_nodes): Remove
-	symbol from comdat group if its body was eliminated.
-	(comdat_can_be_unshared_p_1): Static symbols can always be privatized.
-	* symtab.c (symtab_remove_from_same_comdat_group): Break out from ...
-	(symtab_unregister_node): ... this one.
-	(verify_symtab_base): More strict checking of comdats.
-	* cgraph.h (symtab_remove_from_same_comdat_group): Declare.
-
-2014-05-17  Jan Hubicka  <hubicka@ucw.cz>
-
-	* opts.c (common_handle_option): Disable -fipa-reference coorectly
-	with -fuse-profile.
-
-2014-05-17  Jan Hubicka  <hubicka@ucw.cz>
-
-	PR ipa/60854
-	* ipa.c (symtab_remove_unreachable_nodes): Mark targets of
-	external aliases alive, too.
-
-2014-05-17  Uros Bizjak  <ubizjak@gmail.com>
-
-	* doc/invoke.texi (free): Mention Alpha.  Also enabled at -Os.
-
-2014-05-17  Uros Bizjak  <ubizjak@gmail.com>
-
-	Backport from mainline
-	2014-04-25  H.J. Lu  <hongjiu.lu@intel.com>
-
-	PR target/60969
-	* config/i386/i386.md (*movsf_internal): Set MODE to SI for
-	alternative 12.
-
-2014-05-16  Vladimir Makarov  <vmakarov@redhat.com>
-
-	PR rtl-optimization/60969
-	* ira-costs.c (record_reg_classes): Allow only memory for pseudo.
-	Calculate costs for this case.
-
-2014-05-15  Peter Bergner  <bergner@vnet.ibm.com>
-
-	PR target/61193
-	* config/rs6000/htmxlintrin.h (_HTM_TBEGIN_STARTED): New define.
-	(__TM_simple_begin): Use it.
-	(__TM_begin): Likewise.
-
-2014-05-15  Martin Jambor  <mjambor@suse.cz>
-
-	PR ipa/61085
-	* ipa-prop.c (update_indirect_edges_after_inlining): Check
-	type_preserved flag when the indirect edge is polymorphic.
-
-2014-05-15  Martin Jambor  <mjambor@suse.cz>
-
-	PR ipa/60897
-	* ipa-prop.c (ipa_modify_formal_parameters): Reset DECL_LANG_SPECIFIC.
-
-2014-05-15  Jakub Jelinek  <jakub@redhat.com>
-
-	PR tree-optimization/61158
-	* fold-const.c (fold_binary_loc): If X is zero-extended and
-	shiftc >= prec, make sure zerobits is all ones instead of
-	invoking undefined behavior.
-
-2014-05-14  Cary Coutant  <ccoutant@google.com>
-
-	PR debug/61013
-	* opts.c (common_handle_option): Don't special-case "-g".
-	(set_debug_level): Default to at least level 2 with "-g".
-
-2014-05-14  Eric Botcazou  <ebotcazou@adacore.com>
-
-	* config/sparc/sparc-protos.h (sparc_absnegfloat_split_legitimate):
-	Delete.
-	* config/sparc/sparc.c (sparc_absnegfloat_split_legitimate): Likewise.
-	* config/sparc/sparc.md (fptype_ut699): New attribute.
-	(in_branch_delay): Return false if -mfix-ut699 is specified and
-	fptype_ut699 is set to single.
-	(truncdfsf2): Add fptype_ut699 attribute.
-	(fix_truncdfsi2): Likewise.
-	(floatsisf2): Change fptype attribute.
-	(fix_truncsfsi2): Likewise.
-	(negtf2_notv9): Delete.
-	(negtf2_v9): Likewise.
-	(negtf2_hq): New instruction.
-	(negtf2): New instruction and splitter.
-	(negdf2_notv9): Rewrite.
-	(abstf2_notv9): Delete.
-	(abstf2_hq_v9): Likewise.
-	(abstf2_v9): Likewise.
-	(abstf2_hq): New instruction.
-	(abstf2): New instruction and splitter.
-	(absdf2_notv9): Rewrite.
-
-2014-05-14  Matthias Klose  <doko@ubuntu.com>
-
-	Revert:
-	2014-05-08  Manuel López-Ibáñez  <manu@gcc.gnu.org>
-		    Matthias Klose  <doko@ubuntu.com>
-
-	PR driver/61106
-	* optc-gen.awk: Fix option handling for -Wunused-parameter.
-
-2014-05-13  Peter Bergner  <bergner@vnet.ibm.com>
-
-	* doc/sourcebuild.texi: (dfp_hw): Document.
-	(p8vector_hw): Likewise.
-	(powerpc_eabi_ok): Likewise.
-	(powerpc_elfv2): Likewise.
-	(powerpc_htm_ok): Likewise.
-	(ppc_recip_hw): Likewise.
-	(vsx_hw): Likewise.
-
-2014-05-13  Jeff Law  <law@redhat.com>
-
-	Backports fromm mainline:
-
-	2014-05-08  Jeff Law  <law@redhat.com>
-
-	PR tree-optimization/61009
-	* tree-ssa-threadedge.c (thread_through_normal_block): Return a
-	tri-state rather than a boolean.  When a block is too big to
-	thread through, inform caller via negative return value.
-	(thread_across_edge): If a block was too big for normal threading,
-	then it's too big for a joiner too, so remove temporary equivalences
-	and return immediately.
-
-	2014-04-28  Jeff Law  <law@redhat.com>
-
-	PR tree-optimization/60902
-	* tree-ssa-threadedge.c
-	(record_temporary_equivalences_from_stmts_at_dest): Only iterate
-	over real defs when invalidating outputs from statements that do not
-	produce useful outputs for threading.
-
-	2014-04-23  Jeff Law  <law@redhat.com>
-
-	PR tree-optimization/60902
-	* tree-ssa-threadedge.c
-	(record_temporary_equivalences_from_stmts_at_dest): Make sure to
-	invalidate outputs from statements that do not produce useful
-	outputs for threading.
-
-2014-05-13  Richard Biener  <rguenther@suse.de>
-
-	PR ipa/60973
-	* tree-inline.c (remap_gimple_stmt): Clear tail call flag,
-	it needs revisiting whether the call still may be tail-called.
-
-2014-05-13  Jakub Jelinek  <jakub@redhat.com>
-
-	PR target/61060
-	* config/i386/i386.c (ix86_expand_set_or_movmem): If count_exp
-	is const0_rtx, return immediately.  Don't test count == 0 when
-	it is always true.
-
-2014-05-12  Senthil Kumar Selvaraj  <senthil_kumar.selvaraj@atmel.com>
-
-	Backport from mainline
-	2014-05-12  Senthil Kumar Selvaraj  <senthil_kumar.selvaraj@atmel.com>
-
-	PR target/60991
-	* config/avr/avr.c (avr_out_store_psi): Use correct constant
-	to restore Y.
-
-2014-05-09  Uros Bizjak  <ubizjak@gmail.com>
-
-	Backport from mainline
-	2014-05-08  Uros Bizjak  <ubizjak@gmail.com>
-
-	PR target/61092
-	* config/alpha/alpha.c: Include gimple-iterator.h.
-	(alpha_gimple_fold_builtin): New function.  Move
-	ALPHA_BUILTIN_UMULH folding from ...
-	(alpha_fold_builtin): ... here.
-	(TARGET_GIMPLE_FOLD_BUILTIN): New define.
-
-2014-05-09  Pitchumani Sivanupandi  <Pitchumani.S@atmel.com>
-
-	Backport from 2014-04-16 trunk r209446
-	2014-04-16  Pitchumani Sivanupandi  <Pitchumani.S@atmel.com>
-
-	* config/avr/avr-mcus.def: Correct typo for atxmega256a3bu macro.
-
-2014-05-09  Georg-Johann Lay  <avr@gjlay.de>
-
-	Backport from 2014-05-09 trunk r210267
-
-	PR target/61055
-	* config/avr/avr.md (cc): Add new attribute set_vzn.
-	(addqi3, addqq3, adduqq3, subqi3, subqq3, subuqq3, negqi2) [cc]:
-	Set cc insn attribute to set_vzn instead of set_zn for alternatives
-	with INC, DEC or NEG.
-	* config/avr/avr.c (avr_notice_update_cc): Handle SET_VZN.
-	(avr_out_plus_1): ADIW sets cc0 to CC_SET_CZN.
-	INC, DEC and ADD+ADC set cc0 to CC_CLOBBER.
-
-2014-05-08  Manuel López-Ibáñez  <manu@gcc.gnu.org>
-	    Matthias Klose  <doko@ubuntu.com>
-
-	PR driver/61106
-	* optc-gen.awk: Fix option handling for -Wunused-parameter.
-
-2014-05-08  Uros Bizjak  <ubizjak@gmail.com>
-
-	PR target/59952
-	* config/i386/i386.c (PTA_HASWELL): Remove PTA_RTM.
-
-2014-05-05  Marek Polacek  <polacek@redhat.com>
-
-	Back port from mainline
-	2014-05-05  Marek Polacek  <polacek@redhat.com>
-
-	PR driver/61065
-	* opts.c (common_handle_option): Call error_at instead of warning_at.
-
-2014-05-04  Jan Hubicka  <hubicka@ucw.cz>
-
-	PR ipa/60965
-	* ipa-devirt.c (get_class_context): Allow POD to change to non-POD.
-
-2014-05-04  Peter Bergner  <bergner@vnet.ibm.com>
-
-	* config/rs6000/rs6000.h (RS6000_BTM_HARD_FLOAT): New define.
-	(RS6000_BTM_COMMON): Add RS6000_BTM_HARD_FLOAT.
-	(TARGET_EXTRA_BUILTINS): Add TARGET_HARD_FLOAT.
-	* config/rs6000/rs6000-builtin.def (BU_MISC_1):
-	Use RS6000_BTM_HARD_FLOAT.
-	(BU_MISC_2): Likewise.
-	* config/rs6000/rs6000.c (rs6000_builtin_mask_calculate): Handle
-	RS6000_BTM_HARD_FLOAT.
-	(rs6000_option_override_internal): Enforce -mhard-float if -mhard-dfp
-	is explicitly used.
-	(rs6000_invalid_builtin): Add hard floating builtin support.
-	(rs6000_expand_builtin): Relax the gcc_assert to allow the new
-	hard float builtins.
-	(rs6000_builtin_mask_names): Add RS6000_BTM_HARD_FLOAT.
-
-2014-05-03  Joey Ye  <joey.ye@arm.com>
-
-	Backport from mainline r209463
-	2014-04-17  Joey Ye  <joey.ye@arm.com>
-
-	* opts.c (OPT_fif_conversion, OPT_fif_conversion2): Disable for Og.
-
-2014-05-03  Oleg Endo  <olegendo@gcc.gnu.org>
-
-	Back port from mainline
-	PR target/61026
-	* config/sh/sh.c: Include stdlib headers before everything else.
-
-2014-05-02  Bill Schmidt  <wschmidt@linux.vnet.ibm.com>
-
-	PR tree-optimization/60930
-	* gimple-ssa-strength-reduction.c (create_mul_imm_cand):  Reject
-	creating a multiply candidate by folding two constant
-	multiplicands when the result overflows.
-
-2014-05-02  Jakub Jelinek  <jakub@redhat.com>
-
-	* gimplify.c (gimplify_adjust_omp_clauses_1): Handle
-	GOVD_FIRSTPRIVATE | GOVD_LASTPRIVATE.
-	(gimplify_adjust_omp_clauses): Simd region is never
-	directly nested in combined parallel.  Instead, for linear
-	with copyin/copyout, if in combined for simd loop, make decl
-	firstprivate/lastprivate on OMP_FOR.
-	* omp-low.c (expand_omp_for_generic, expand_omp_for_static_nochunk,
-	expand_omp_for_static_chunk): When setting endvar, also set
-	fd->loop.v to the same value.
-
-2014-05-02  Kyrylo Tkachov  <kyrylo.tkachov@arm.com>
-
-	Back port from mainline
-	2014-04-24  Kyrylo Tkachov  <kyrylo.tkachov@arm.com>
-
-	* config/aarch64/aarch64.h (TARGET_CPU_CPP_BUILTINS): Check
-	TARGET_SIMD rather than TARGET_GENERAL_REGS_ONLY.
-	(TARGET_SIMD): Take AARCH64_ISA_SIMD into account.
-	(TARGET_FLOAT): Take AARCH64_ISA_FP into account.
-	(TARGET_CRYPTO): Take TARGET_SIMD into account.
-
-2014-04-30  Michael Meissner  <meissner@linux.vnet.ibm.com>
-
-	Back port from mainline
-	2014-04-24  Michael Meissner  <meissner@linux.vnet.ibm.com>
-
-	* doc/extend.texi (PowerPC Built-in Functions): Document new
-	powerpc extended divide, bcd, pack/unpack 128-bit, builtin
-	functions.
-	(PowerPC AltiVec/VSX Built-in Functions): Likewise.
-
-	* config/rs6000/predicates.md (const_0_to_3_operand): New
-	predicate to match 0..3 integer constants.
-
-	* config/rs6000/rs6000-builtin.def (BU_DFP_MISC_1): Add new macros
-	to support adding miscellaneous builtin functions.
-	(BU_DFP_MISC_2): Likewise.
-	(BU_P7_MISC_1): Likewise.
-	(BU_P7_MISC_2): Likewise.
-	(BU_P8V_MISC_3): Likewise.
-	(BU_MISC_1): Likewise.
-	(BU_MISC_2): Likewise.
-	(DIVWE): Add extended divide builtin functions.
-	(DIVWEO): Likewise.
-	(DIVWEU): Likewise.
-	(DIVWEUO): Likewise.
-	(DIVDE): Likewise.
-	(DIVDEO): Likewise.
-	(DIVDEU): Likewise.
-	(DIVDEUO): Likewise.
-	(DXEX): Add decimal floating-point builtin functions.
-	(DXEXQ): Likewise.
-	(DDEDPD): Likewise.
-	(DDEDPDQ): Likewise.
-	(DENBCD): Likewise.
-	(DENBCDQ): Likewise.
-	(DIEX): Likewise.
-	(DIEXQ): Likewise.
-	(DSCLI): Likewise.
-	(DSCLIQ): Likewise.
-	(DSCRI): Likewise.
-	(DSCRIQ): Likewise.
-	(CDTBCD): Add new BCD builtin functions.
-	(CBCDTD): Likewise.
-	(ADDG6S): Likewise.
-	(BCDADD): Likewise.
-	(BCDADD_LT): Likewise.
-	(BCDADD_EQ): Likewise.
-	(BCDADD_GT): Likewise.
-	(BCDADD_OV): Likewise.
-	(BCDSUB): Likewise.
-	(BCDSUB_LT): Likewise.
-	(BCDSUB_EQ): Likewise.
-	(BCDSUB_GT): Likewise.
-	(BCDSUB_OV): Likewise.
-	(PACK_TD): Add new pack/unpack 128-bit type builtin functions.
-	(UNPACK_TD): Likewise.
-	(PACK_TF): Likewise.
-	(UNPACK_TF): Likewise.
-	(UNPACK_TF_0): Likewise.
-	(UNPACK_TF_1): Likewise.
-	(PACK_V1TI): Likewise.
-	(UNPACK_V1TI): Likewise.
-
-	* config/rs6000/rs6000.c (rs6000_builtin_mask_calculate): Add
-	support for decimal floating point builtin functions.
-	(rs6000_expand_ternop_builtin): Add checks for the new builtin
-	functions that take constant arguments.
-	(rs6000_invalid_builtin): Add decimal floating point builtin
-	support.
-	(rs6000_init_builtins): Setup long double, _Decimal64, and
-	_Decimal128 types for new builtin functions.
-	(builtin_function_type): Set the unsigned flags appropriately for
-	the new builtin functions.
-	(rs6000_opt_masks): Add support for decimal floating point builtin
-	functions.
-
-	* config/rs6000/rs6000.h (RS6000_BTM_DFP): Add support for decimal
-	floating point builtin functions.
-	(RS6000_BTM_COMMON): Likewise.
-	(RS6000_BTI_long_double): Likewise.
-	(RS6000_BTI_dfloat64): Likewise.
-	(RS6000_BTI_dfloat128): Likewise.
-	(long_double_type_internal_node): Likewise.
-	(dfloat64_type_internal_node): Likewise.
-	(dfloat128_type_internal_node): Likewise.
-
-	* config/rs6000/altivec.h (UNSPEC_BCDADD): Add support for ISA
-	2.07 bcd arithmetic instructions.
-	(UNSPEC_BCDSUB): Likewise.
-	(UNSPEC_BCD_OVERFLOW): Likewise.
-	(UNSPEC_BCD_ADD_SUB): Likewise.
-	(bcd_add_sub): Likewise.
-	(BCD_TEST): Likewise.
-	(bcd<bcd_add_sub>): Likewise.
-	(bcd<bcd_add_sub>_test): Likewise.
-	(bcd<bcd_add_sub>_test2): Likewise.
-	(bcd<bcd_add_sub>_<code>): Likewise.
-	(peephole2 for combined bcd ops): Likewise.
-
-	* config/rs6000/dfp.md (UNSPEC_DDEDPD): Add support for new
-	decimal floating point builtin functions.
-	(UNSPEC_DENBCD): Likewise.
-	(UNSPEC_DXEX): Likewise.
-	(UNSPEC_DIEX): Likewise.
-	(UNSPEC_DSCLI): Likewise.
-	(UNSPEC_DSCRI): Likewise.
-	(D64_D128): Likewise.
-	(dfp_suffix): Likewise.
-	(dfp_ddedpd_<mode>): Likewise.
-	(dfp_denbcd_<mode>): Likewise.
-	(dfp_dxex_<mode>): Likewise.
-	(dfp_diex_<mode>): Likewise.
-	(dfp_dscli_<mode>): Likewise.
-	(dfp_dscri_<mode>): Likewise.
-
-	* config/rs6000/rs6000.md (UNSPEC_ADDG6S): Add support for new BCD
-	builtin functions.
-	(UNSPEC_CDTBCD): Likewise.
-	(UNSPEC_CBCDTD): Likewise.
-	(UNSPEC_DIVE): Add support for new extended divide builtin
-	functions.
-	(UNSPEC_DIVEO): Likewise.
-	(UNSPEC_DIVEU): Likewise.
-	(UNSPEC_DIVEUO): Likewise.
-	(UNSPEC_UNPACK_128BIT): Add support for new builtin functions to
-	pack/unpack 128-bit types.
-	(UNSPEC_PACK_128BIT): Likewise.
-	(idiv_ldiv): New mode attribute to set the 32/64-bit divide type.
-	(udiv<mode>3): Use idiv_ldiv mode attribute.
-	(div<mode>3): Likewise.
-	(addg6s): Add new BCD builtin functions.
-	(cdtbcd): Likewise.
-	(cbcdtd): Likewise.
-	(UNSPEC_DIV_EXTEND): Add support for new extended divide
-	instructions.
-	(div_extend): Likewise.
-	(div<div_extend>_<mode>"): Likewise.
-	(FP128_64): Add support for new builtin functions to pack/unpack
-	128-bit types.
-	(unpack<mode>): Likewise.
-	(unpacktf_0): Likewise.
-	(unpacktf_1): Likewise.
-	(unpack<mode>_dm): Likewise.
-	(unpack<mode>_nodm): Likewise.
-	(pack<mode>): Likewise.
-	(unpackv1ti): Likewise.
-	(packv1ti): Likewise.
-
-2014-04-29  Pat Haugen  <pthaugen@us.ibm.com>
-
-	Backport from mainline
-	2014-04-17  Pat Haugen  <pthaugen@us.ibm.com>
-
-	* config/rs6000/rs6000.md (addti3, subti3): New.
-
-2014-04-29  Jakub Jelinek  <jakub@redhat.com>
-
-	PR tree-optimization/60971
-	* tree-tailcall.c (process_assignment): Reject conversions which
-	reduce precision.
-
-2014-04-29  Nick Clifton  <nickc@redhat.com>
-
-	* config/msp430/msp430.md (umulsidi): Fix typo.
-	(mulhisi3): Enable even inside interrupt handlers.
-	* config/msp430/msp430.c (msp430_print_operand): %O: Allow for the
-	bigger return address pushed in large mode.
-
-2014-04-28  Pat Haugen  <pthaugen@us.ibm.com>
-
-	* config/rs6000/sync.md (AINT mode_iterator): Move definition.
-	(loadsync_<mode>): Change mode.
-	(load_quadpti, store_quadpti): New.
-	(atomic_load<mode>, atomic_store<mode>): Add support for TI mode.
-	* config/rs6000/rs6000.md (unspec enum): Add UNSPEC_LSQ.
-
-2014-04-28  Eric Botcazou  <ebotcazou@adacore.com>
-
-	* configure.ac: Tweak GAS check for LEON instructions on SPARC.
-	* configure: Regenerate.
-	* config/sparc/sparc.opt (muser-mode): New option.
-	* config/sparc/sync.md (atomic_compare_and_swap<mode>_1): Do not enable
-	for LEON3.
-	(atomic_compare_and_swap_leon3_1): New instruction for LEON3.
-	* doc/invoke.texi (SPARC options): Document -muser-mode.
-
-2014-04-26  Markus Trippelsdorf  <markus@trippelsdorf.de>
-
-	* doc/install.texi (Building with profile feedback): Remove
-	outdated sentence.
-
-2014-04-26  Tom de Vries  <tom@codesourcery.com>
-
-	* config/i386/i386.md (define_expand "ldexpxf3"): Fix out-of-bounds
-	array accesses.
-
-2014-04-25  Jakub Jelinek  <jakub@redhat.com>
-
-	PR tree-optimization/60960
-	* tree-vect-generic.c (expand_vector_operation): Only call
-	expand_vector_divmod if type's mode satisfies VECTOR_MODE_P.
-
-2014-04-25  Eric Botcazou  <ebotcazou@adacore.com>
-
-	PR target/60941
-	* config/sparc/sparc.md (ashlsi3_extend): Delete.
-
-2014-04-25  Richard Biener  <rguenther@suse.de>
-
-	PR ipa/60912
-	* tree-ssa-structalias.c (ipa_pta_execute): Compute direct
-	call stmt use/clobber sets during stmt walk instead of
-	walking the possibly incomplete set of caller edges.
-
-2014-04-25  Richard Biener  <rguenther@suse.de>
-
-	PR ipa/60911
-	* passes.c (apply_ipa_transforms): Inline into only caller ...
-	(execute_one_pass): ... here.  Properly bring in function
-	bodies for nodes we want to apply IPA transforms to.
-
-2014-04-24  Jakub Jelinek  <jakub@redhat.com>
-
-	* tree.h (OMP_CLAUSE_LINEAR_GIMPLE_SEQ): Define.
-	* gimplify.c (omp_is_private): Change last argument's type to int.
-	Only diagnose lastprivate if the simd argument is 1, only diagnose
-	linear if the simd argument is 2.
-	(gimplify_omp_for): Adjust omp_is_private callers.  When adding
-	lastprivate or private, add the clause to OMP_FOR_CLAUSES.  Pass
-	GOVD_EXPLICIT to omp_add_variable.  For simd with collapse == 1
-	create OMP_CLAUSE_LINEAR rather than OMP_CLAUSE_PRIVATE for var.
-	If var != decl and decl is in OMP_CLAUSE_LINEAR, gimplify decl
-	increment to OMP_CLAUSE_LINEAR_GIMPLE_SEQ.
-	* omp-low.c (scan_sharing_clauses, lower_lastprivate_clauses): Handle
-	OMP_CLAUSE_LINEAR_GIMPLE_SEQ.
-	* tree-nested.c (convert_nonlocal_omp_clauses,
-	convert_local_omp_clauses): Handle OMP_CLAUSE_LINEAR.
-
-2014-04-23  Uros Bizjak  <ubizjak@gmail.com>
-
-	Backport from mainline
-	2014-04-21  Uros Bizjak  <ubizjak@gmail.com>
-
-	PR target/60909
-	* config/i386/i386.c (ix86_expand_builtin)
-	<case IX86_BUILTIN_RDRAND{16,32,64}_STEP>: Use temporary
-	register for target RTX.
-	<case IX86_BUILTIN_RDSEED{16,32,64}_STEP>: Ditto.
-
-2014-04-23  Richard Biener  <rguenther@suse.de>
-
-	PR tree-optimization/60903
-	* tree-ssa-loop-im.c (analyze_memory_references): Remove
-	commented code block.
-	(execute_sm_if_changed): Properly apply IRREDUCIBLE_LOOP
-	loop flags to newly created BBs and edges.
-
-2014-04-23  Nick Clifton  <nickc@redhat.com>
-
-	* config/msp430/msp430.c (msp430_handle_option): Move function
-	to msp430-common.c
-	(msp430_option_override): Simplify mcu and mcpu option handling.
-	(msp430_is_f5_mcu): Rename to msp430_use_f5_series_hwmult.  Add
-	support for -mhwmult command line option.
-	(has_32bit_hwmult): Rename to use_32bit_hwmult.  Add support for
-	-mhwmult command line option.
-	(msp430_hwmult_enabled): Delete.
-	(msp43o_output_labelref): Add support for -mhwmult command line
-	option.
-	* config/msp430/msp430.md (mulhisi3, umulhisi3, mulsidi3)
-	(umulsidi3): Likewise.
-	* config/msp430/msp430.opt (mmcu): Add Report attribute.
-	(mcpu, mlarge, msmall): Likewise.
-	(mhwmult): New option.
-	* config/msp430/msp430-protos.h (msp430_hwmult_enabled): Remove
-	prototype.
-	(msp430_is_f5_mcu): Remove prototype.
-	(msp430_use_f5_series_hwmult): Add prototype.
-	* config/msp430/msp430-opts.h: New file.
-	* common/config/msp430: New directory.
-	* common/config/msp430/msp430-common.c: New file.
-	* config.gcc (msp430): Remove target_has_targetm_common.
-	* doc/invoke.texi: Document -mhwmult command line option.
-
-2014-04-23  Nick Clifton  <nickc@redhat.com>
-
-	* config/i386/cygwin.h (ENDFILE_SPEC): Include
-	default-manifest.o if it can be found in the search path.
-	* config/i386/mingw32.h (ENDFILE_SPEC): Likewise.
-
-2014-04-23  Richard Biener  <rguenther@suse.de>
-
-	Backport from mainline
-	2014-04-14  Richard Biener  <rguenther@suse.de>
-
-	PR lto/60720
-	* lto-streamer-out.c (wrap_refs): New function.
-	(lto_output): Wrap symbol references in global initializes in
-	type-preserving MEM_REFs.
-
-2014-04-23  Richard Biener  <rguenther@suse.de>
-
-	PR middle-end/60895
-	* tree-inline.c (declare_return_variable): Use mark_addressable.
-
-2014-04-23  Richard Biener  <rguenther@suse.de>
-
-	PR middle-end/60891
-	* loop-init.c (loop_optimizer_init): Make sure to apply
-	LOOPS_MAY_HAVE_MULTIPLE_LATCHES before fixing up loops.
-
-2014-04-22  Michael Meissner  <meissner@linux.vnet.ibm.com>
-
-	Backport from mainline
-	2014-04-21  Michael Meissner  <meissner@linux.vnet.ibm.com>
-
-	PR target/60735
-	* config/rs6000/rs6000.md (mov<mode>_softfloat32, FMOVE64 case):
-	If mode is DDmode and TARGET_E500_DOUBLE allow move.
-
-	* config/rs6000/rs6000.c (rs6000_debug_reg_global): Print some
-	more debug information for E500 if -mdebug=reg.
-
-2014-04-22  H.J. Lu  <hongjiu.lu@intel.com>
-
-	Backport from mainline
-	2014-04-22  H.J. Lu  <hongjiu.lu@intel.com>
-
-	PR target/60868
-	* config/i386/i386.c (ix86_expand_set_or_movmem): Call counter_mode
-	on count_exp to get mode.
-
-2014-04-22  Bill Schmidt  <wschmidt@linux.vnet.ibm.com>
-
-	* config/rs6000/vsx.md (vsx_xxmrghw_<mode>): Adjust for
-	little-endian.
-	(vsx_xxmrglw_<mode>): Likewise.
-
-2014-04-22  Richard Biener  <rguenther@suse.de>
-
-	Backport from mainline
-	2014-04-14  Richard Biener  <rguenther@suse.de>
-
-	PR middle-end/55022
-	* fold-const.c (negate_expr_p): Don't negate directional rounding
-	division.
-	(fold_negate_expr): Likewise.
-
-2014-04-22  Richard Biener  <rguenther@suse.de>
-
-	Backport from mainline
-	2014-04-17  Richard Biener  <rguenther@suse.de>
-
-	PR middle-end/60849
-	* tree-ssa-propagate.c (valid_gimple_rhs_p): Only allow effective
-	boolean results for comparisons.
-
-2014-04-22   Richard Biener  <rguenther@suse.de>
-
-	Backport from mainline
-	2014-04-17   Richard Biener  <rguenther@suse.de>
-
-	PR tree-optimization/60841
-	* tree-vect-data-refs.c (vect_analyze_data_refs): Count stmts.
-	* tree-vect-loop.c (vect_analyze_loop_2): Pass down number
-	of stmts to SLP build.
-	* tree-vect-slp.c (vect_slp_analyze_bb_1): Likewise.
-	(vect_analyze_slp): Likewise.
-	(vect_analyze_slp_instance): Likewise.
-	(vect_build_slp_tree): Limit overall SLP tree growth.
-	* tree-vectorizer.h (vect_analyze_data_refs,
-	vect_analyze_slp): Adjust prototypes.
-
-2014-04-22  Richard Biener  <rguenther@suse.de>
-
-	Backport from mainline
-	2014-04-17  Richard Biener  <rguenther@suse.de>
-
-	PR tree-optimization/60836
-	* tree-vect-loop.c (vect_create_epilog_for_reduction): Force
-	initial PHI args to be gimple values.
-
-2014-04-22  Richard Biener  <rguenther@suse.de>
-
-	Backport from mainline
-	2014-04-14  Richard Biener  <rguenther@suse.de>
-
-	PR tree-optimization/59817
-	PR tree-optimization/60453
-	* graphite-scop-detection.c (graphite_can_represent_scev): Complete
-	recursion to catch all CHRECs in the scalar evolution and restrict
-	the predicate for the remains appropriately.
-
-2014-04-22  Jakub Jelinek  <jakub@redhat.com>
-
-	PR tree-optimization/60823
-	* omp-low.c (ipa_simd_modify_function_body): Go through
-	all SSA_NAMEs and for those refering to vector arguments
-	which are going to be replaced adjust SSA_NAME_VAR and,
-	if it is a default definition, change it into a non-default
-	definition assigned at the beginning of function from new_decl.
-	(ipa_simd_modify_stmt_ops): Rewritten.
-	* tree-dfa.c (set_ssa_default_def): When removing default def,
-	check for NULL loc instead of NULL *loc.
-
-2014-04-22  Lin Zuojian  <manjian2006@gmail.com>
-
-	PR middle-end/60281
-	* asan.c (asan_emit_stack_protection): Force the base to align to
-	appropriate bits if STRICT_ALIGNMENT.  Set shadow_mem align to
-	appropriate bits if STRICT_ALIGNMENT.
-	* cfgexpand.c (expand_stack_vars): Set base_align appropriately
-	when asan is on.
-	(expand_used_vars): Leave a space in the stack frame for alignment
-	if STRICT_ALIGNMENT.
-
-2014-04-22  Jakub Jelinek  <jakub@redhat.com>
-
-	Backported from mainline
-	2014-04-16  Jakub Jelinek  <jakub@redhat.com>
-
-	PR tree-optimization/60844
-	* tree-ssa-reassoc.c (reassoc_remove_stmt): New function.
-	(propagate_op_to_single_use, remove_visited_stmt_chain,
-	linearize_expr, repropagate_negates, reassociate_bb): Use it
-	instead of gsi_remove.
-
-2014-04-22  Jakub Jelinek  <jakub@redhat.com>
-
-	* BASE-VER: Set to 4.9.1.
-	* DEV-PHASE: Set to prerelease.
-
-2014-04-22  Release Manager
-
-	* GCC 4.9.0 released.
-
-2014-04-18  Richard Henderson  <rth@redhat.com>
-
-	* config/aarch64/aarch64.c (aarch64_register_move_cost): Pass a mode
-	to GET_MODE_SIZE, not a reg_class_t.
-
-2014-04-17  Jakub Jelinek  <jakub@redhat.com>
-
-	PR target/60847
-	Forward port from 4.8 branch
-	2013-07-19  Kirill Yukhin  <kirill.yukhin@intel.com>
-
-	* config/i386/bmiintrin.h (_blsi_u32): New.
-	(_blsi_u64): Ditto.
-	(_blsr_u32): Ditto.
-	(_blsr_u64): Ditto.
-	(_blsmsk_u32): Ditto.
-	(_blsmsk_u64): Ditto.
-	(_tzcnt_u32): Ditto.
-	(_tzcnt_u64): Ditto.
-
-2014-04-15  Bill Schmidt  <wschmidt@linux.vnet.ibm.com>
-
-	PR target/60839
-	Revert the following patch
-
-	2014-04-02  Michael Meissner  <meissner@linux.vnet.ibm.com>
-
-	PR target/60735
-	* config/rs6000/rs6000.c (rs6000_hard_regno_mode_ok): If we have
-	software floating point or no floating point registers, do not
-	allow any type in the FPRs.  Eliminate a test for SPE SIMD types
-	in GPRs that occurs after we tested for GPRs that would never be
-	true.
-
-	* config/rs6000/rs6000.md (mov<mode>_softfloat32, FMOVE64):
-	Rewrite tests to use TARGET_DOUBLE_FLOAT and TARGET_E500_DOUBLE,
-	since the FMOVE64 type is DFmode/DDmode.  If TARGET_E500_DOUBLE,
-	specifically allow DDmode, since that does not use the SPE SIMD
-	instructions.
-
-2014-04-15  Jakub Jelinek  <jakub@redhat.com>
-
-	PR plugins/59335
-	* Makefile.in (PLUGIN_HEADERS): Add various headers that have been
-	added in 4.9.
-
-2014-04-14  Yufeng Zhang  <yufeng.zhang@arm.com>
-
-	* doc/invoke.texi (free): Document AArch64.
-
-2013-04-11  Jakub Jelinek  <jakub@redhat.com>
-
-	* DEV-PHASE: Set to prerelease.
-
-2014-04-11  Tobias Burnus  <burnus@net-b.de>
-
-	PR other/59055
-	* doc/bugreport.texi (Bugs): Remove nodes pointing to the nirvana.
-	* doc/gcc.texi (Service): Update description in the @menu
-	* doc/invoke.texi (Option Summary): Remove misplaced and
-	duplicated @menu.
-=======
 2015-07-16  Release Manager
 
 	* GCC 5.2.0 released.
->>>>>>> 7b26e389
 
 2015-07-15  Renlin Li  <renlin.li@arm.com>
 
@@ -5006,13 +1787,8 @@
 2015-04-07  Jakub Jelinek  <jakub@redhat.com>
 	    Iain Sandoe  <iain@codesourcery.com>
 
-<<<<<<< HEAD
-	PR rtl-optimization/60663
-	* cse.c (cse_insn): Set src_volatile on ASM_OPERANDS in PARALLEL.
-=======
 	PR target/65351
 	* configure: Regenerate.
->>>>>>> 7b26e389
 
 2015-04-06  Michael Meissner  <meissner@linux.vnet.ibm.com>
 
@@ -5102,13 +1878,7 @@
 	* invoke.texi (inline-unit-growth): Increase growth to 20%
 	* params.def (PARAM_INLINE_UNIT_GROWTH): Likewise.
 
-<<<<<<< HEAD
-	PR lto/60567
-	* ipa.c (function_and_variable_visibility): Copy forced_by_abi
-	flag from decl_node to node.
-=======
 2015-04-04  Vladimir Makarov  <vmakarov@redhat.com>
->>>>>>> 7b26e389
 
 	PR target/65647
 	* lra-int.h (LRA_MAX_REMATERIALIZATION_PASSES): New.  Add its
@@ -5289,182 +2059,6 @@
 
 2015-03-31  Dominik Vogt  <vogt@linux.vnet.ibm.com>
 
-<<<<<<< HEAD
-	* config/avr/avr-arch.h (avr_mcu_t): Add dev_attribute field to have
-	device specific ISA/ feature information. Remove short_sp and
-	errata_skip ds.  Add avr_device_specific_features enum to have device
-	specific info.
-	* config/avr/avr-c.c (avr_cpu_cpp_builtins): use dev_attribute to check
-	errata_skip. Add __AVR_ISA_RMW__ builtin macro if RMW ISA available.
-	* config/avr/avr-devices.c (avr_mcu_types): Update AVR_MCU macro for
-	updated device specific info.
-	* config/avr/avr-mcus.def: Merge device specific details to
-	dev_attribute field.
-	* config/avr/avr.c (avr_2word_insn_p): use dev_attribute field to check
-	errata_skip.
-	* config/avr/avr.h (AVR_HAVE_8BIT_SP): same for short sp info.
-	* config/avr/driver-avr.c (avr_device_to_as): Pass -mrmw option to
-	assembler if RMW isa supported by current device.
-	* config/avr/genmultilib.awk: Update as device info structure changed.
-	* doc/invoke.texi: Add info for __AVR_ISA_RMW__ builtin macro
-
-2014-04-04  Cong Hou  <congh@google.com>
-
-	PR tree-optimization/60656
-	* tree-vect-stmts.c (supportable_widening_operation):
-	Fix a bug that elements in a vector with vect_used_by_reduction
-	property are incorrectly reordered when the operation on it is not
-	consistant with the one in reduction operation.
-
-2014-04-04  John David Anglin  <danglin@gcc.gnu.org>
-
-	PR rtl-optimization/60155
-	* gcse.c (record_set_data): New function.
-	(single_set_gcse): New function.
-	(gcse_emit_move_after): Use single_set_gcse instead of single_set.
-	(hoist_code): Likewise.
-	(get_pressure_class_and_nregs): Likewise.
-
-2014-04-04  Eric Botcazou  <ebotcazou@adacore.com>
-
-	* explow.c (probe_stack_range): Emit a final optimization blockage.
-
-2014-04-04  Anthony Green  <green@moxielogic.com>
-
-	* config/moxie/moxie.md (zero_extendqisi2, zero_extendhisi2): Fix
-	typos.
-
-2014-04-04  Jan Hubicka  <hubicka@ucw.cz>
-
-	PR ipa/59626
-	* lto-cgraph.c (input_overwrite_node): Check that partitioning
-	flags are set only during streaming.
-	* ipa.c (process_references, walk_polymorphic_call_targets,
-	symtab_remove_unreachable_nodes): Drop bodies of always inline
-	after early inlining.
-	(symtab_remove_unreachable_nodes): Remove always_inline attribute.
-
-2014-04-04  Jakub Jelinek  <jakub@redhat.com>
-	Ramana Radhakrishnan  <ramana.radhakrishnan@arm.com>
-
-	PR debug/60655
-	* dwarf2out.c (const_ok_for_output_1): Reject expressions
-	containing a NOT.
-
-2014-04-04  Kyrylo Tkachov  <kyrylo.tkachov@arm.com>
-
-	PR bootstrap/60743
-	* config/arm/cortex-a53.md (cortex_a53_fdivs): Reduce reservation
-	duration.
-	(cortex_a53_fdivd): Likewise.
-
-2014-04-04  Martin Jambor  <mjambor@suse.cz>
-
-	PR ipa/60640
-	* cgraph.h (cgraph_clone_node): New parameter added to declaration.
-	Adjust all callers.
-	* cgraph.c (clone_of_p): Also return true if thunks match.
-	(verify_edge_corresponds_to_fndecl): Removed extraneous call to
-	cgraph_function_or_thunk_node and an obsolete comment.
-	* cgraphclones.c (build_function_type_skip_args): Moved upwards in the
-	file.
-	(build_function_decl_skip_args): Likewise.
-	(set_new_clone_decl_and_node_flags): New function.
-	(duplicate_thunk_for_node): Likewise.
-	(redirect_edge_duplicating_thunks): Likewise.
-	(cgraph_clone_node): New parameter args_to_skip, pass it to
-	redirect_edge_duplicating_thunks which is called instead of
-	cgraph_redirect_edge_callee.
-	(cgraph_create_virtual_clone): Pass args_to_skip to cgraph_clone_node,
-	moved setting of a lot of flags to set_new_clone_decl_and_node_flags.
-
-2014-04-04  Jeff Law  <law@redhat.com>
-
-	PR target/60657
-	* config/arm/predicates.md (const_int_I_operand): New predicate.
-	(const_int_M_operand): Similarly.
-	* config/arm/arm.md (insv_zero): Use const_int_M_operand instead of
-	const_int_operand.
-	(insv_t2, extv_reg, extzv_t2): Likewise.
-	(load_multiple_with_writeback): Similarly for const_int_I_operand.
-	(pop_multiple_with_writeback_and_return): Likewise.
-	(vfp_pop_multiple_with_writeback): Likewise
-
-2014-04-04  Richard Biener  <rguenther@suse.de>
-
-	PR ipa/60746
-	* tree-ssanames.c (make_ssa_name_fn): Fix assert.
-	* gimple.c (gimple_set_bb): Avoid ICEing for NULL cfun for
-	non-GIMPLE_LABELs.
-	* gimplify.h (gimple_add_tmp_var_fn): Declare.
-	* gimplify.c (gimple_add_tmp_var_fn): New function.
-	* gimple-expr.h (create_tmp_reg_fn): Declare.
-	* gimple-expr.c (create_tmp_reg_fn): New function.
-	* gimple-low.c (record_vars_into): Don't change cfun.
-	* cgraph.c (cgraph_redirect_edge_call_stmt_to_callee): Fix
-	code generation without cfun.
-
-2014-04-04  Thomas Schwinge  <thomas@codesourcery.com>
-
-	PR bootstrap/60719
-	* Makefile.in (install-driver): Fix shell scripting.
-
-2014-04-03  Cong Hou  <congh@google.com>
-
-	PR tree-optimization/60505
-	* tree-vectorizer.h (struct _stmt_vec_info): Add th field as the
-	threshold of number of iterations below which no vectorization
-	will be done.
-	* tree-vect-loop.c (new_loop_vec_info):
-	Initialize LOOP_VINFO_COST_MODEL_THRESHOLD.
-	* tree-vect-loop.c (vect_analyze_loop_operations):
-	Set LOOP_VINFO_COST_MODEL_THRESHOLD.
-	* tree-vect-loop.c (vect_transform_loop):
-	Use LOOP_VINFO_COST_MODEL_THRESHOLD.
-	* tree-vect-loop.c (vect_analyze_loop_2): Check the maximum number
-	of iterations of the loop and see if we should build the epilogue.
-
-2014-04-03  Richard Biener  <rguenther@suse.de>
-
-	* tree-streamer.h (struct streamer_tree_cache_d): Add next_idx member.
-	(streamer_tree_cache_create): Adjust.
-	* tree-streamer.c (streamer_tree_cache_add_to_node_array): Adjust
-	to allow optional nodes array.
-	(streamer_tree_cache_insert_1): Use next_idx to assign idx.
-	(streamer_tree_cache_append): Likewise.
-	(streamer_tree_cache_create): Create nodes array optionally
-	as specified by parameter.
-	* lto-streamer-out.c (create_output_block): Avoid maintaining
-	the node array in the writer cache.
-	(DFS_write_tree): Remove assertion.
-	(produce_asm_for_decls): Free the out decl state hash table early.
-	* lto-streamer-in.c (lto_data_in_create): Adjust for
-	streamer_tree_cache_create prototype change.
-
-2014-04-03  Richard Biener  <rguenther@suse.de>
-
-	* tree-streamer-out.c (streamer_write_chain): Do not temporarily
-	set TREE_CHAIN to NULL_TREE.
-
-2014-04-03  Richard Biener  <rguenther@suse.de>
-
-	PR tree-optimization/60740
-	* graphite-scop-detection.c (stmt_simple_for_scop_p): Iterate
-	over all GIMPLE_COND operands.
-
-2014-04-03  Nathan Sidwell  <nathan@codesourcery.com>
-
-	* doc/invoke.texi (Wnon-virtual-dtor): Adjust documentation.
-	(Weffc++): Remove Scott's numbering, merge lists and reference
-	Wnon-virtual-dtor.
-
-2014-04-03  Nick Clifton  <nickc@redhat.com>
-
-	* config/rl78/rl78-expand.md (movqi): Handle (SUBREG (SYMBOL_REF))
-	properly.
-
-2014-04-03  Martin Jambor  <mjambor@suse.cz>
-=======
 	* config/s390/s390.c (s390_function_num_hotpatch_hw): Allow hotpatching
 	nested functions.
 	(s390_reorg): Adapt to new signature of s390_function_num_hotpatch_hw.
@@ -5474,7 +2068,6 @@
 	Add comments to assembler file.
 
 2015-03-31  Richard Biener  <rguenther@suse.de>
->>>>>>> 7b26e389
 
 	PR middle-end/65626
 	* tree-cfgcleanup.c (fixup_noreturn_call): Only split the block
@@ -5483,19 +2076,11 @@
 
 2015-03-31  Ilya Enkovich  <ilya.enkovich@intel.com>
 
-<<<<<<< HEAD
-	PR ipa/60659
-	* ipa-devirt.c (get_polymorphic_call_info): Do not ICE on type
-	inconsistent code and instead mark the context inconsistent.
-	(possible_polymorphic_call_targets): For inconsistent contexts
-	return empty complete list.
-=======
 	PR target/65531
 	* ipa-chkp.c (chkp_maybe_create_clone): Don't set
 	same_comdat_group for external symbols.
 	* symtab.c (symtab_node::verify_symtab_nodes): Avoid
 	infinite same_comdat_group traversal loop.
->>>>>>> 7b26e389
 
 2015-03-31  Jakub Jelinek  <jakub@redhat.com>
 
@@ -6025,11 +2610,7 @@
 	* ipa-icf.h (sem_item::update_hash_by_addr_refs): New function.
 	(sem_item::update_hash_by_local_refs): Likewise.
 
-<<<<<<< HEAD
-	* gimple.h (struct gimple_statement_base): Align subcode to 16 bits.
-=======
 2015-03-20  Jan Hubicka  <hubicka@ucw.cz>
->>>>>>> 7b26e389
 
 	PR ipa/65502
 	* ipa-comdats.c (enqueue_references): Walk through thunks.
@@ -7463,17 +4044,8 @@
 
 2015-02-28  Jan Hubicka  <hubicka@ucw.cz>
 
-<<<<<<< HEAD
-	PR tree-optimization/60577
-	* tree-core.h (struct tree_base): Document nothrow_flag use
-	in DECL_NONALIASED.
-	* tree.h (DECL_NONALIASED): New.
-	(may_be_aliased): Adjust.
-	* coverage.c (build_var): Set DECL_NONALIASED.
-=======
 	* ipa-icf-gimple.c (func_checker::compare_operand): Fix handling
 	of OBJ_TYPE_REF.
->>>>>>> 7b26e389
 
 2015-02-28  Jan Hubicka  <hubicka@ucw.cz>
 
