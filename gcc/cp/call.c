--- conflicted
+++ resolved
@@ -948,12 +948,9 @@
   bool user = false;
   enum conversion_rank rank = cr_exact;
 
-<<<<<<< HEAD
-=======
   /* We might need to propagate the size from the element to the array.  */
   complete_type (type);
 
->>>>>>> a7aa3838
   if (TYPE_DOMAIN (type)
       && !variably_modified_type_p (TYPE_DOMAIN (type), NULL_TREE))
     {
