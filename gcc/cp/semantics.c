/* Perform the semantic phase of parsing, i.e., the process of
   building tree structure, checking semantic consistency, and
   building RTL.  These routines are used both during actual parsing
   and during the instantiation of template functions.

   Copyright (C) 1998-2014 Free Software Foundation, Inc.
   Written by Mark Mitchell (mmitchell@usa.net) based on code found
   formerly in parse.y and pt.c.

   This file is part of GCC.

   GCC is free software; you can redistribute it and/or modify it
   under the terms of the GNU General Public License as published by
   the Free Software Foundation; either version 3, or (at your option)
   any later version.

   GCC is distributed in the hope that it will be useful, but
   WITHOUT ANY WARRANTY; without even the implied warranty of
   MERCHANTABILITY or FITNESS FOR A PARTICULAR PURPOSE.  See the GNU
   General Public License for more details.

You should have received a copy of the GNU General Public License
along with GCC; see the file COPYING3.  If not see
<http://www.gnu.org/licenses/>.  */

#include "config.h"
#include "system.h"
#include "coretypes.h"
#include "tm.h"
#include "tree.h"
#include "stmt.h"
#include "varasm.h"
#include "stor-layout.h"
#include "stringpool.h"
#include "cp-tree.h"
#include "c-family/c-common.h"
#include "c-family/c-objc.h"
#include "tree-inline.h"
#include "intl.h"
#include "toplev.h"
#include "flags.h"
#include "timevar.h"
#include "diagnostic.h"
#include "cgraph.h"
#include "tree-iterator.h"
#include "target.h"
#include "pointer-set.h"
#include "hash-table.h"
#include "gimplify.h"
#include "bitmap.h"
#include "omp-low.h"

static bool verify_constant (tree, bool, bool *, bool *);
#define VERIFY_CONSTANT(X)						\
do {									\
  if (verify_constant ((X), allow_non_constant, non_constant_p, overflow_p)) \
    return t;								\
 } while (0)

/* There routines provide a modular interface to perform many parsing
   operations.  They may therefore be used during actual parsing, or
   during template instantiation, which may be regarded as a
   degenerate form of parsing.  */

static tree maybe_convert_cond (tree);
static tree finalize_nrv_r (tree *, int *, void *);
static tree capture_decltype (tree);


/* Deferred Access Checking Overview
   ---------------------------------

   Most C++ expressions and declarations require access checking
   to be performed during parsing.  However, in several cases,
   this has to be treated differently.

   For member declarations, access checking has to be deferred
   until more information about the declaration is known.  For
   example:

     class A {
	 typedef int X;
       public:
	 X f();
     };

     A::X A::f();
     A::X g();

   When we are parsing the function return type `A::X', we don't
   really know if this is allowed until we parse the function name.

   Furthermore, some contexts require that access checking is
   never performed at all.  These include class heads, and template
   instantiations.

   Typical use of access checking functions is described here:

   1. When we enter a context that requires certain access checking
      mode, the function `push_deferring_access_checks' is called with
      DEFERRING argument specifying the desired mode.  Access checking
      may be performed immediately (dk_no_deferred), deferred
      (dk_deferred), or not performed (dk_no_check).

   2. When a declaration such as a type, or a variable, is encountered,
      the function `perform_or_defer_access_check' is called.  It
      maintains a vector of all deferred checks.

   3. The global `current_class_type' or `current_function_decl' is then
      setup by the parser.  `enforce_access' relies on these information
      to check access.

   4. Upon exiting the context mentioned in step 1,
      `perform_deferred_access_checks' is called to check all declaration
      stored in the vector. `pop_deferring_access_checks' is then
      called to restore the previous access checking mode.

      In case of parsing error, we simply call `pop_deferring_access_checks'
      without `perform_deferred_access_checks'.  */

typedef struct GTY(()) deferred_access {
  /* A vector representing name-lookups for which we have deferred
     checking access controls.  We cannot check the accessibility of
     names used in a decl-specifier-seq until we know what is being
     declared because code like:

       class A {
	 class B {};
	 B* f();
       }

       A::B* A::f() { return 0; }

     is valid, even though `A::B' is not generally accessible.  */
  vec<deferred_access_check, va_gc> * GTY(()) deferred_access_checks;

  /* The current mode of access checks.  */
  enum deferring_kind deferring_access_checks_kind;

} deferred_access;

/* Data for deferred access checking.  */
static GTY(()) vec<deferred_access, va_gc> *deferred_access_stack;
static GTY(()) unsigned deferred_access_no_check;

/* Save the current deferred access states and start deferred
   access checking iff DEFER_P is true.  */

void
push_deferring_access_checks (deferring_kind deferring)
{
  /* For context like template instantiation, access checking
     disabling applies to all nested context.  */
  if (deferred_access_no_check || deferring == dk_no_check)
    deferred_access_no_check++;
  else
    {
      deferred_access e = {NULL, deferring};
      vec_safe_push (deferred_access_stack, e);
    }
}

/* Save the current deferred access states and start deferred access
   checking, continuing the set of deferred checks in CHECKS.  */

void
reopen_deferring_access_checks (vec<deferred_access_check, va_gc> * checks)
{
  push_deferring_access_checks (dk_deferred);
  if (!deferred_access_no_check)
    deferred_access_stack->last().deferred_access_checks = checks;
}

/* Resume deferring access checks again after we stopped doing
   this previously.  */

void
resume_deferring_access_checks (void)
{
  if (!deferred_access_no_check)
    deferred_access_stack->last().deferring_access_checks_kind = dk_deferred;
}

/* Stop deferring access checks.  */

void
stop_deferring_access_checks (void)
{
  if (!deferred_access_no_check)
    deferred_access_stack->last().deferring_access_checks_kind = dk_no_deferred;
}

/* Discard the current deferred access checks and restore the
   previous states.  */

void
pop_deferring_access_checks (void)
{
  if (deferred_access_no_check)
    deferred_access_no_check--;
  else
    deferred_access_stack->pop ();
}

/* Returns a TREE_LIST representing the deferred checks.
   The TREE_PURPOSE of each node is the type through which the
   access occurred; the TREE_VALUE is the declaration named.
   */

vec<deferred_access_check, va_gc> *
get_deferred_access_checks (void)
{
  if (deferred_access_no_check)
    return NULL;
  else
    return (deferred_access_stack->last().deferred_access_checks);
}

/* Take current deferred checks and combine with the
   previous states if we also defer checks previously.
   Otherwise perform checks now.  */

void
pop_to_parent_deferring_access_checks (void)
{
  if (deferred_access_no_check)
    deferred_access_no_check--;
  else
    {
      vec<deferred_access_check, va_gc> *checks;
      deferred_access *ptr;

      checks = (deferred_access_stack->last ().deferred_access_checks);

      deferred_access_stack->pop ();
      ptr = &deferred_access_stack->last ();
      if (ptr->deferring_access_checks_kind == dk_no_deferred)
	{
	  /* Check access.  */
	  perform_access_checks (checks, tf_warning_or_error);
	}
      else
	{
	  /* Merge with parent.  */
	  int i, j;
	  deferred_access_check *chk, *probe;

	  FOR_EACH_VEC_SAFE_ELT (checks, i, chk)
	    {
	      FOR_EACH_VEC_SAFE_ELT (ptr->deferred_access_checks, j, probe)
		{
		  if (probe->binfo == chk->binfo &&
		      probe->decl == chk->decl &&
		      probe->diag_decl == chk->diag_decl)
		    goto found;
		}
	      /* Insert into parent's checks.  */
	      vec_safe_push (ptr->deferred_access_checks, *chk);
	    found:;
	    }
	}
    }
}

/* Perform the access checks in CHECKS.  The TREE_PURPOSE of each node
   is the BINFO indicating the qualifying scope used to access the
   DECL node stored in the TREE_VALUE of the node.  If CHECKS is empty
   or we aren't in SFINAE context or all the checks succeed return TRUE,
   otherwise FALSE.  */

bool
perform_access_checks (vec<deferred_access_check, va_gc> *checks,
		       tsubst_flags_t complain)
{
  int i;
  deferred_access_check *chk;
  location_t loc = input_location;
  bool ok = true;

  if (!checks)
    return true;

  FOR_EACH_VEC_SAFE_ELT (checks, i, chk)
    {
      input_location = chk->loc;
      ok &= enforce_access (chk->binfo, chk->decl, chk->diag_decl, complain);
    }

  input_location = loc;
  return (complain & tf_error) ? true : ok;
}

/* Perform the deferred access checks.

   After performing the checks, we still have to keep the list
   `deferred_access_stack->deferred_access_checks' since we may want
   to check access for them again later in a different context.
   For example:

     class A {
       typedef int X;
       static X a;
     };
     A::X A::a, x;	// No error for `A::a', error for `x'

   We have to perform deferred access of `A::X', first with `A::a',
   next with `x'.  Return value like perform_access_checks above.  */

bool
perform_deferred_access_checks (tsubst_flags_t complain)
{
  return perform_access_checks (get_deferred_access_checks (), complain);
}

/* Defer checking the accessibility of DECL, when looked up in
   BINFO. DIAG_DECL is the declaration to use to print diagnostics.
   Return value like perform_access_checks above.  */

bool
perform_or_defer_access_check (tree binfo, tree decl, tree diag_decl,
			       tsubst_flags_t complain)
{
  int i;
  deferred_access *ptr;
  deferred_access_check *chk;


  /* Exit if we are in a context that no access checking is performed.
     */
  if (deferred_access_no_check)
    return true;

  gcc_assert (TREE_CODE (binfo) == TREE_BINFO);

  ptr = &deferred_access_stack->last ();

  /* If we are not supposed to defer access checks, just check now.  */
  if (ptr->deferring_access_checks_kind == dk_no_deferred)
    {
      bool ok = enforce_access (binfo, decl, diag_decl, complain);
      return (complain & tf_error) ? true : ok;
    }

  /* See if we are already going to perform this check.  */
  FOR_EACH_VEC_SAFE_ELT (ptr->deferred_access_checks, i, chk)
    {
      if (chk->decl == decl && chk->binfo == binfo &&
	  chk->diag_decl == diag_decl)
	{
	  return true;
	}
    }
  /* If not, record the check.  */
  deferred_access_check new_access = {binfo, decl, diag_decl, input_location};
  vec_safe_push (ptr->deferred_access_checks, new_access);

  return true;
}

/* Returns nonzero if the current statement is a full expression,
   i.e. temporaries created during that statement should be destroyed
   at the end of the statement.  */

int
stmts_are_full_exprs_p (void)
{
  return current_stmt_tree ()->stmts_are_full_exprs_p;
}

/* T is a statement.  Add it to the statement-tree.  This is the C++
   version.  The C/ObjC frontends have a slightly different version of
   this function.  */

tree
add_stmt (tree t)
{
  enum tree_code code = TREE_CODE (t);

  if (EXPR_P (t) && code != LABEL_EXPR)
    {
      if (!EXPR_HAS_LOCATION (t))
	SET_EXPR_LOCATION (t, input_location);

      /* When we expand a statement-tree, we must know whether or not the
	 statements are full-expressions.  We record that fact here.  */
      STMT_IS_FULL_EXPR_P (t) = stmts_are_full_exprs_p ();
    }

  if (code == LABEL_EXPR || code == CASE_LABEL_EXPR)
    STATEMENT_LIST_HAS_LABEL (cur_stmt_list) = 1;

  /* Add T to the statement-tree.  Non-side-effect statements need to be
     recorded during statement expressions.  */
  gcc_checking_assert (!stmt_list_stack->is_empty ());
  append_to_statement_list_force (t, &cur_stmt_list);

  return t;
}

/* Returns the stmt_tree to which statements are currently being added.  */

stmt_tree
current_stmt_tree (void)
{
  return (cfun
	  ? &cfun->language->base.x_stmt_tree
	  : &scope_chain->x_stmt_tree);
}

/* If statements are full expressions, wrap STMT in a CLEANUP_POINT_EXPR.  */

static tree
maybe_cleanup_point_expr (tree expr)
{
  if (!processing_template_decl && stmts_are_full_exprs_p ())
    expr = fold_build_cleanup_point_expr (TREE_TYPE (expr), expr);
  return expr;
}

/* Like maybe_cleanup_point_expr except have the type of the new expression be
   void so we don't need to create a temporary variable to hold the inner
   expression.  The reason why we do this is because the original type might be
   an aggregate and we cannot create a temporary variable for that type.  */

tree
maybe_cleanup_point_expr_void (tree expr)
{
  if (!processing_template_decl && stmts_are_full_exprs_p ())
    expr = fold_build_cleanup_point_expr (void_type_node, expr);
  return expr;
}



/* Create a declaration statement for the declaration given by the DECL.  */

void
add_decl_expr (tree decl)
{
  tree r = build_stmt (input_location, DECL_EXPR, decl);
  if (DECL_INITIAL (decl)
      || (DECL_SIZE (decl) && TREE_SIDE_EFFECTS (DECL_SIZE (decl))))
    r = maybe_cleanup_point_expr_void (r);
  add_stmt (r);
}

/* Finish a scope.  */

tree
do_poplevel (tree stmt_list)
{
  tree block = NULL;

  if (stmts_are_full_exprs_p ())
    block = poplevel (kept_level_p (), 1, 0);

  stmt_list = pop_stmt_list (stmt_list);

  if (!processing_template_decl)
    {
      stmt_list = c_build_bind_expr (input_location, block, stmt_list);
      /* ??? See c_end_compound_stmt re statement expressions.  */
    }

  return stmt_list;
}

/* Begin a new scope.  */

static tree
do_pushlevel (scope_kind sk)
{
  tree ret = push_stmt_list ();
  if (stmts_are_full_exprs_p ())
    begin_scope (sk, NULL);
  return ret;
}

/* Queue a cleanup.  CLEANUP is an expression/statement to be executed
   when the current scope is exited.  EH_ONLY is true when this is not
   meant to apply to normal control flow transfer.  */

void
push_cleanup (tree decl, tree cleanup, bool eh_only)
{
  tree stmt = build_stmt (input_location, CLEANUP_STMT, NULL, cleanup, decl);
  CLEANUP_EH_ONLY (stmt) = eh_only;
  add_stmt (stmt);
  CLEANUP_BODY (stmt) = push_stmt_list ();
}

/* Simple infinite loop tracking for -Wreturn-type.  We keep a stack of all
   the current loops, represented by 'NULL_TREE' if we've seen a possible
   exit, and 'error_mark_node' if not.  This is currently used only to
   suppress the warning about a function with no return statements, and
   therefore we don't bother noting returns as possible exits.  We also
   don't bother with gotos.  */

static void
begin_maybe_infinite_loop (tree cond)
{
  /* Only track this while parsing a function, not during instantiation.  */
  if (!cfun || (DECL_TEMPLATE_INSTANTIATION (current_function_decl)
		&& !processing_template_decl))
    return;
  bool maybe_infinite = true;
  if (cond)
    {
      cond = fold_non_dependent_expr_sfinae (cond, tf_none);
      cond = maybe_constant_value (cond);
      maybe_infinite = integer_nonzerop (cond);
    }
  vec_safe_push (cp_function_chain->infinite_loops,
		 maybe_infinite ? error_mark_node : NULL_TREE);

}

/* A break is a possible exit for the current loop.  */

void
break_maybe_infinite_loop (void)
{
  if (!cfun)
    return;
  cp_function_chain->infinite_loops->last() = NULL_TREE;
}

/* If we reach the end of the loop without seeing a possible exit, we have
   an infinite loop.  */

static void
end_maybe_infinite_loop (tree cond)
{
  if (!cfun || (DECL_TEMPLATE_INSTANTIATION (current_function_decl)
		&& !processing_template_decl))
    return;
  tree current = cp_function_chain->infinite_loops->pop();
  if (current != NULL_TREE)
    {
      cond = fold_non_dependent_expr (cond);
      cond = maybe_constant_value (cond);
      if (integer_nonzerop (cond))
	current_function_infinite_loop = 1;
    }
}


/* Begin a conditional that might contain a declaration.  When generating
   normal code, we want the declaration to appear before the statement
   containing the conditional.  When generating template code, we want the
   conditional to be rendered as the raw DECL_EXPR.  */

static void
begin_cond (tree *cond_p)
{
  if (processing_template_decl)
    *cond_p = push_stmt_list ();
}

/* Finish such a conditional.  */

static void
finish_cond (tree *cond_p, tree expr)
{
  if (processing_template_decl)
    {
      tree cond = pop_stmt_list (*cond_p);

      if (expr == NULL_TREE)
	/* Empty condition in 'for'.  */
	gcc_assert (empty_expr_stmt_p (cond));
      else if (check_for_bare_parameter_packs (expr))
        expr = error_mark_node;
      else if (!empty_expr_stmt_p (cond))
	expr = build2 (COMPOUND_EXPR, TREE_TYPE (expr), cond, expr);
    }
  *cond_p = expr;
}

/* If *COND_P specifies a conditional with a declaration, transform the
   loop such that
	    while (A x = 42) { }
	    for (; A x = 42;) { }
   becomes
	    while (true) { A x = 42; if (!x) break; }
	    for (;;) { A x = 42; if (!x) break; }
   The statement list for BODY will be empty if the conditional did
   not declare anything.  */

static void
simplify_loop_decl_cond (tree *cond_p, tree body)
{
  tree cond, if_stmt;

  if (!TREE_SIDE_EFFECTS (body))
    return;

  cond = *cond_p;
  *cond_p = boolean_true_node;

  if_stmt = begin_if_stmt ();
  cond = cp_build_unary_op (TRUTH_NOT_EXPR, cond, 0, tf_warning_or_error);
  finish_if_stmt_cond (cond, if_stmt);
  finish_break_stmt ();
  finish_then_clause (if_stmt);
  finish_if_stmt (if_stmt);
}

/* Finish a goto-statement.  */

tree
finish_goto_stmt (tree destination)
{
  if (identifier_p (destination))
    destination = lookup_label (destination);

  /* We warn about unused labels with -Wunused.  That means we have to
     mark the used labels as used.  */
  if (TREE_CODE (destination) == LABEL_DECL)
    TREE_USED (destination) = 1;
  else
    {
      destination = mark_rvalue_use (destination);
      if (!processing_template_decl)
	{
	  destination = cp_convert (ptr_type_node, destination,
				    tf_warning_or_error);
	  if (error_operand_p (destination))
	    return NULL_TREE;
	  destination
	    = fold_build_cleanup_point_expr (TREE_TYPE (destination),
					     destination);
	}
    }

  check_goto (destination);

  return add_stmt (build_stmt (input_location, GOTO_EXPR, destination));
}

/* COND is the condition-expression for an if, while, etc.,
   statement.  Convert it to a boolean value, if appropriate.
   In addition, verify sequence points if -Wsequence-point is enabled.  */

static tree
maybe_convert_cond (tree cond)
{
  /* Empty conditions remain empty.  */
  if (!cond)
    return NULL_TREE;

  /* Wait until we instantiate templates before doing conversion.  */
  if (processing_template_decl)
    return cond;

  if (warn_sequence_point)
    verify_sequence_points (cond);

  /* Do the conversion.  */
  cond = convert_from_reference (cond);

  if (TREE_CODE (cond) == MODIFY_EXPR
      && !TREE_NO_WARNING (cond)
      && warn_parentheses)
    {
      warning (OPT_Wparentheses,
	       "suggest parentheses around assignment used as truth value");
      TREE_NO_WARNING (cond) = 1;
    }

  return condition_conversion (cond);
}

/* Finish an expression-statement, whose EXPRESSION is as indicated.  */

tree
finish_expr_stmt (tree expr)
{
  tree r = NULL_TREE;

  if (expr != NULL_TREE)
    {
      if (!processing_template_decl)
	{
	  if (warn_sequence_point)
	    verify_sequence_points (expr);
	  expr = convert_to_void (expr, ICV_STATEMENT, tf_warning_or_error);
	}
      else if (!type_dependent_expression_p (expr))
	convert_to_void (build_non_dependent_expr (expr), ICV_STATEMENT, 
                         tf_warning_or_error);

      if (check_for_bare_parameter_packs (expr))
        expr = error_mark_node;

      /* Simplification of inner statement expressions, compound exprs,
	 etc can result in us already having an EXPR_STMT.  */
      if (TREE_CODE (expr) != CLEANUP_POINT_EXPR)
	{
	  if (TREE_CODE (expr) != EXPR_STMT)
	    expr = build_stmt (input_location, EXPR_STMT, expr);
	  expr = maybe_cleanup_point_expr_void (expr);
	}

      r = add_stmt (expr);
    }

  return r;
}


/* Begin an if-statement.  Returns a newly created IF_STMT if
   appropriate.  */

tree
begin_if_stmt (void)
{
  tree r, scope;
  scope = do_pushlevel (sk_cond);
  r = build_stmt (input_location, IF_STMT, NULL_TREE,
		  NULL_TREE, NULL_TREE, scope);
  begin_cond (&IF_COND (r));
  return r;
}

/* Process the COND of an if-statement, which may be given by
   IF_STMT.  */

void
finish_if_stmt_cond (tree cond, tree if_stmt)
{
  finish_cond (&IF_COND (if_stmt), maybe_convert_cond (cond));
  add_stmt (if_stmt);
  THEN_CLAUSE (if_stmt) = push_stmt_list ();
}

/* Finish the then-clause of an if-statement, which may be given by
   IF_STMT.  */

tree
finish_then_clause (tree if_stmt)
{
  THEN_CLAUSE (if_stmt) = pop_stmt_list (THEN_CLAUSE (if_stmt));
  return if_stmt;
}

/* Begin the else-clause of an if-statement.  */

void
begin_else_clause (tree if_stmt)
{
  ELSE_CLAUSE (if_stmt) = push_stmt_list ();
}

/* Finish the else-clause of an if-statement, which may be given by
   IF_STMT.  */

void
finish_else_clause (tree if_stmt)
{
  ELSE_CLAUSE (if_stmt) = pop_stmt_list (ELSE_CLAUSE (if_stmt));
}

/* Finish an if-statement.  */

void
finish_if_stmt (tree if_stmt)
{
  tree scope = IF_SCOPE (if_stmt);
  IF_SCOPE (if_stmt) = NULL;
  add_stmt (do_poplevel (scope));
}

/* Begin a while-statement.  Returns a newly created WHILE_STMT if
   appropriate.  */

tree
begin_while_stmt (void)
{
  tree r;
  r = build_stmt (input_location, WHILE_STMT, NULL_TREE, NULL_TREE);
  add_stmt (r);
  WHILE_BODY (r) = do_pushlevel (sk_block);
  begin_cond (&WHILE_COND (r));
  return r;
}

/* Process the COND of a while-statement, which may be given by
   WHILE_STMT.  */

void
finish_while_stmt_cond (tree cond, tree while_stmt, bool ivdep)
{
  cond = maybe_convert_cond (cond);
  finish_cond (&WHILE_COND (while_stmt), cond);
  begin_maybe_infinite_loop (cond);
  if (ivdep && cond != error_mark_node)
    WHILE_COND (while_stmt) = build2 (ANNOTATE_EXPR,
				      TREE_TYPE (WHILE_COND (while_stmt)),
				      WHILE_COND (while_stmt),
				      build_int_cst (integer_type_node,
						     annot_expr_ivdep_kind));
  simplify_loop_decl_cond (&WHILE_COND (while_stmt), WHILE_BODY (while_stmt));
}

/* Finish a while-statement, which may be given by WHILE_STMT.  */

void
finish_while_stmt (tree while_stmt)
{
  end_maybe_infinite_loop (boolean_true_node);
  WHILE_BODY (while_stmt) = do_poplevel (WHILE_BODY (while_stmt));
}

/* Begin a do-statement.  Returns a newly created DO_STMT if
   appropriate.  */

tree
begin_do_stmt (void)
{
  tree r = build_stmt (input_location, DO_STMT, NULL_TREE, NULL_TREE);
  begin_maybe_infinite_loop (boolean_true_node);
  add_stmt (r);
  DO_BODY (r) = push_stmt_list ();
  return r;
}

/* Finish the body of a do-statement, which may be given by DO_STMT.  */

void
finish_do_body (tree do_stmt)
{
  tree body = DO_BODY (do_stmt) = pop_stmt_list (DO_BODY (do_stmt));

  if (TREE_CODE (body) == STATEMENT_LIST && STATEMENT_LIST_TAIL (body))
    body = STATEMENT_LIST_TAIL (body)->stmt;

  if (IS_EMPTY_STMT (body))
    warning (OPT_Wempty_body,
            "suggest explicit braces around empty body in %<do%> statement");
}

/* Finish a do-statement, which may be given by DO_STMT, and whose
   COND is as indicated.  */

void
finish_do_stmt (tree cond, tree do_stmt, bool ivdep)
{
  cond = maybe_convert_cond (cond);
  end_maybe_infinite_loop (cond);
  if (ivdep && cond != error_mark_node)
    cond = build2 (ANNOTATE_EXPR, TREE_TYPE (cond), cond,
		   build_int_cst (integer_type_node, annot_expr_ivdep_kind));
  DO_COND (do_stmt) = cond;
}

/* Finish a return-statement.  The EXPRESSION returned, if any, is as
   indicated.  */

tree
finish_return_stmt (tree expr)
{
  tree r;
  bool no_warning;

  expr = check_return_expr (expr, &no_warning);

  if (error_operand_p (expr)
      || (flag_openmp && !check_omp_return ()))
    return error_mark_node;
  if (!processing_template_decl)
    {
      if (warn_sequence_point)
	verify_sequence_points (expr);
      
      if (DECL_DESTRUCTOR_P (current_function_decl)
	  || (DECL_CONSTRUCTOR_P (current_function_decl)
	      && targetm.cxx.cdtor_returns_this ()))
	{
	  /* Similarly, all destructors must run destructors for
	     base-classes before returning.  So, all returns in a
	     destructor get sent to the DTOR_LABEL; finish_function emits
	     code to return a value there.  */
	  return finish_goto_stmt (cdtor_label);
	}
    }

  r = build_stmt (input_location, RETURN_EXPR, expr);
  TREE_NO_WARNING (r) |= no_warning;
  r = maybe_cleanup_point_expr_void (r);
  r = add_stmt (r);

  return r;
}

/* Begin the scope of a for-statement or a range-for-statement.
   Both the returned trees are to be used in a call to
   begin_for_stmt or begin_range_for_stmt.  */

tree
begin_for_scope (tree *init)
{
  tree scope = NULL_TREE;
  if (flag_new_for_scope > 0)
    scope = do_pushlevel (sk_for);

  if (processing_template_decl)
    *init = push_stmt_list ();
  else
    *init = NULL_TREE;

  return scope;
}

/* Begin a for-statement.  Returns a new FOR_STMT.
   SCOPE and INIT should be the return of begin_for_scope,
   or both NULL_TREE  */

tree
begin_for_stmt (tree scope, tree init)
{
  tree r;

  r = build_stmt (input_location, FOR_STMT, NULL_TREE, NULL_TREE,
		  NULL_TREE, NULL_TREE, NULL_TREE);

  if (scope == NULL_TREE)
    {
      gcc_assert (!init || !(flag_new_for_scope > 0));
      if (!init)
	scope = begin_for_scope (&init);
    }
  FOR_INIT_STMT (r) = init;
  FOR_SCOPE (r) = scope;

  return r;
}

/* Finish the for-init-statement of a for-statement, which may be
   given by FOR_STMT.  */

void
finish_for_init_stmt (tree for_stmt)
{
  if (processing_template_decl)
    FOR_INIT_STMT (for_stmt) = pop_stmt_list (FOR_INIT_STMT (for_stmt));
  add_stmt (for_stmt);
  FOR_BODY (for_stmt) = do_pushlevel (sk_block);
  begin_cond (&FOR_COND (for_stmt));
}

/* Finish the COND of a for-statement, which may be given by
   FOR_STMT.  */

void
finish_for_cond (tree cond, tree for_stmt, bool ivdep)
{
  cond = maybe_convert_cond (cond);
  finish_cond (&FOR_COND (for_stmt), cond);
  begin_maybe_infinite_loop (cond);
  if (ivdep && cond != error_mark_node)
    FOR_COND (for_stmt) = build2 (ANNOTATE_EXPR,
				  TREE_TYPE (FOR_COND (for_stmt)),
				  FOR_COND (for_stmt),
				  build_int_cst (integer_type_node,
						 annot_expr_ivdep_kind));
  simplify_loop_decl_cond (&FOR_COND (for_stmt), FOR_BODY (for_stmt));
}

/* Finish the increment-EXPRESSION in a for-statement, which may be
   given by FOR_STMT.  */

void
finish_for_expr (tree expr, tree for_stmt)
{
  if (!expr)
    return;
  /* If EXPR is an overloaded function, issue an error; there is no
     context available to use to perform overload resolution.  */
  if (type_unknown_p (expr))
    {
      cxx_incomplete_type_error (expr, TREE_TYPE (expr));
      expr = error_mark_node;
    }
  if (!processing_template_decl)
    {
      if (warn_sequence_point)
	verify_sequence_points (expr);
      expr = convert_to_void (expr, ICV_THIRD_IN_FOR,
                              tf_warning_or_error);
    }
  else if (!type_dependent_expression_p (expr))
    convert_to_void (build_non_dependent_expr (expr), ICV_THIRD_IN_FOR,
                     tf_warning_or_error);
  expr = maybe_cleanup_point_expr_void (expr);
  if (check_for_bare_parameter_packs (expr))
    expr = error_mark_node;
  FOR_EXPR (for_stmt) = expr;
}

/* Finish the body of a for-statement, which may be given by
   FOR_STMT.  The increment-EXPR for the loop must be
   provided.
   It can also finish RANGE_FOR_STMT. */

void
finish_for_stmt (tree for_stmt)
{
  end_maybe_infinite_loop (boolean_true_node);

  if (TREE_CODE (for_stmt) == RANGE_FOR_STMT)
    RANGE_FOR_BODY (for_stmt) = do_poplevel (RANGE_FOR_BODY (for_stmt));
  else
    FOR_BODY (for_stmt) = do_poplevel (FOR_BODY (for_stmt));

  /* Pop the scope for the body of the loop.  */
  if (flag_new_for_scope > 0)
    {
      tree scope;
      tree *scope_ptr = (TREE_CODE (for_stmt) == RANGE_FOR_STMT
			 ? &RANGE_FOR_SCOPE (for_stmt)
			 : &FOR_SCOPE (for_stmt));
      scope = *scope_ptr;
      *scope_ptr = NULL;
      add_stmt (do_poplevel (scope));
    }
}

/* Begin a range-for-statement.  Returns a new RANGE_FOR_STMT.
   SCOPE and INIT should be the return of begin_for_scope,
   or both NULL_TREE  .
   To finish it call finish_for_stmt(). */

tree
begin_range_for_stmt (tree scope, tree init)
{
  tree r;

  begin_maybe_infinite_loop (boolean_false_node);

  r = build_stmt (input_location, RANGE_FOR_STMT,
		  NULL_TREE, NULL_TREE, NULL_TREE, NULL_TREE);

  if (scope == NULL_TREE)
    {
      gcc_assert (!init || !(flag_new_for_scope > 0));
      if (!init)
	scope = begin_for_scope (&init);
    }

  /* RANGE_FOR_STMTs do not use nor save the init tree, so we
     pop it now.  */
  if (init)
    pop_stmt_list (init);
  RANGE_FOR_SCOPE (r) = scope;

  return r;
}

/* Finish the head of a range-based for statement, which may
   be given by RANGE_FOR_STMT. DECL must be the declaration
   and EXPR must be the loop expression. */

void
finish_range_for_decl (tree range_for_stmt, tree decl, tree expr)
{
  RANGE_FOR_DECL (range_for_stmt) = decl;
  RANGE_FOR_EXPR (range_for_stmt) = expr;
  add_stmt (range_for_stmt);
  RANGE_FOR_BODY (range_for_stmt) = do_pushlevel (sk_block);
}

/* Finish a break-statement.  */

tree
finish_break_stmt (void)
{
  /* In switch statements break is sometimes stylistically used after
     a return statement.  This can lead to spurious warnings about
     control reaching the end of a non-void function when it is
     inlined.  Note that we are calling block_may_fallthru with
     language specific tree nodes; this works because
     block_may_fallthru returns true when given something it does not
     understand.  */
  if (!block_may_fallthru (cur_stmt_list))
    return void_zero_node;
  return add_stmt (build_stmt (input_location, BREAK_STMT));
}

/* Finish a continue-statement.  */

tree
finish_continue_stmt (void)
{
  return add_stmt (build_stmt (input_location, CONTINUE_STMT));
}

/* Begin a switch-statement.  Returns a new SWITCH_STMT if
   appropriate.  */

tree
begin_switch_stmt (void)
{
  tree r, scope;

  scope = do_pushlevel (sk_cond);
  r = build_stmt (input_location, SWITCH_STMT, NULL_TREE, NULL_TREE, NULL_TREE, scope);

  begin_cond (&SWITCH_STMT_COND (r));

  return r;
}

/* Finish the cond of a switch-statement.  */

void
finish_switch_cond (tree cond, tree switch_stmt)
{
  tree orig_type = NULL;
  if (!processing_template_decl)
    {
      /* Convert the condition to an integer or enumeration type.  */
      cond = build_expr_type_conversion (WANT_INT | WANT_ENUM, cond, true);
      if (cond == NULL_TREE)
	{
	  error ("switch quantity not an integer");
	  cond = error_mark_node;
	}
      orig_type = TREE_TYPE (cond);
      if (cond != error_mark_node)
	{
	  /* [stmt.switch]

	     Integral promotions are performed.  */
	  cond = perform_integral_promotions (cond);
	  cond = maybe_cleanup_point_expr (cond);
	}
    }
  if (check_for_bare_parameter_packs (cond))
    cond = error_mark_node;
  else if (!processing_template_decl && warn_sequence_point)
    verify_sequence_points (cond);

  finish_cond (&SWITCH_STMT_COND (switch_stmt), cond);
  SWITCH_STMT_TYPE (switch_stmt) = orig_type;
  add_stmt (switch_stmt);
  push_switch (switch_stmt);
  SWITCH_STMT_BODY (switch_stmt) = push_stmt_list ();
}

/* Finish the body of a switch-statement, which may be given by
   SWITCH_STMT.  The COND to switch on is indicated.  */

void
finish_switch_stmt (tree switch_stmt)
{
  tree scope;

  SWITCH_STMT_BODY (switch_stmt) =
    pop_stmt_list (SWITCH_STMT_BODY (switch_stmt));
  pop_switch ();

  scope = SWITCH_STMT_SCOPE (switch_stmt);
  SWITCH_STMT_SCOPE (switch_stmt) = NULL;
  add_stmt (do_poplevel (scope));
}

/* Begin a try-block.  Returns a newly-created TRY_BLOCK if
   appropriate.  */

tree
begin_try_block (void)
{
  tree r = build_stmt (input_location, TRY_BLOCK, NULL_TREE, NULL_TREE);
  add_stmt (r);
  TRY_STMTS (r) = push_stmt_list ();
  return r;
}

/* Likewise, for a function-try-block.  The block returned in
   *COMPOUND_STMT is an artificial outer scope, containing the
   function-try-block.  */

tree
begin_function_try_block (tree *compound_stmt)
{
  tree r;
  /* This outer scope does not exist in the C++ standard, but we need
     a place to put __FUNCTION__ and similar variables.  */
  *compound_stmt = begin_compound_stmt (0);
  r = begin_try_block ();
  FN_TRY_BLOCK_P (r) = 1;
  return r;
}

/* Finish a try-block, which may be given by TRY_BLOCK.  */

void
finish_try_block (tree try_block)
{
  TRY_STMTS (try_block) = pop_stmt_list (TRY_STMTS (try_block));
  TRY_HANDLERS (try_block) = push_stmt_list ();
}

/* Finish the body of a cleanup try-block, which may be given by
   TRY_BLOCK.  */

void
finish_cleanup_try_block (tree try_block)
{
  TRY_STMTS (try_block) = pop_stmt_list (TRY_STMTS (try_block));
}

/* Finish an implicitly generated try-block, with a cleanup is given
   by CLEANUP.  */

void
finish_cleanup (tree cleanup, tree try_block)
{
  TRY_HANDLERS (try_block) = cleanup;
  CLEANUP_P (try_block) = 1;
}

/* Likewise, for a function-try-block.  */

void
finish_function_try_block (tree try_block)
{
  finish_try_block (try_block);
  /* FIXME : something queer about CTOR_INITIALIZER somehow following
     the try block, but moving it inside.  */
  in_function_try_handler = 1;
}

/* Finish a handler-sequence for a try-block, which may be given by
   TRY_BLOCK.  */

void
finish_handler_sequence (tree try_block)
{
  TRY_HANDLERS (try_block) = pop_stmt_list (TRY_HANDLERS (try_block));
  check_handlers (TRY_HANDLERS (try_block));
}

/* Finish the handler-seq for a function-try-block, given by
   TRY_BLOCK.  COMPOUND_STMT is the outer block created by
   begin_function_try_block.  */

void
finish_function_handler_sequence (tree try_block, tree compound_stmt)
{
  in_function_try_handler = 0;
  finish_handler_sequence (try_block);
  finish_compound_stmt (compound_stmt);
}

/* Begin a handler.  Returns a HANDLER if appropriate.  */

tree
begin_handler (void)
{
  tree r;

  r = build_stmt (input_location, HANDLER, NULL_TREE, NULL_TREE);
  add_stmt (r);

  /* Create a binding level for the eh_info and the exception object
     cleanup.  */
  HANDLER_BODY (r) = do_pushlevel (sk_catch);

  return r;
}

/* Finish the handler-parameters for a handler, which may be given by
   HANDLER.  DECL is the declaration for the catch parameter, or NULL
   if this is a `catch (...)' clause.  */

void
finish_handler_parms (tree decl, tree handler)
{
  tree type = NULL_TREE;
  if (processing_template_decl)
    {
      if (decl)
	{
	  decl = pushdecl (decl);
	  decl = push_template_decl (decl);
	  HANDLER_PARMS (handler) = decl;
	  type = TREE_TYPE (decl);
	}
    }
  else
    type = expand_start_catch_block (decl);
  HANDLER_TYPE (handler) = type;
}

/* Finish a handler, which may be given by HANDLER.  The BLOCKs are
   the return value from the matching call to finish_handler_parms.  */

void
finish_handler (tree handler)
{
  if (!processing_template_decl)
    expand_end_catch_block ();
  HANDLER_BODY (handler) = do_poplevel (HANDLER_BODY (handler));
}

/* Begin a compound statement.  FLAGS contains some bits that control the
   behavior and context.  If BCS_NO_SCOPE is set, the compound statement
   does not define a scope.  If BCS_FN_BODY is set, this is the outermost
   block of a function.  If BCS_TRY_BLOCK is set, this is the block
   created on behalf of a TRY statement.  Returns a token to be passed to
   finish_compound_stmt.  */

tree
begin_compound_stmt (unsigned int flags)
{
  tree r;

  if (flags & BCS_NO_SCOPE)
    {
      r = push_stmt_list ();
      STATEMENT_LIST_NO_SCOPE (r) = 1;

      /* Normally, we try hard to keep the BLOCK for a statement-expression.
	 But, if it's a statement-expression with a scopeless block, there's
	 nothing to keep, and we don't want to accidentally keep a block
	 *inside* the scopeless block.  */
      keep_next_level (false);
    }
  else
    r = do_pushlevel (flags & BCS_TRY_BLOCK ? sk_try : sk_block);

  /* When processing a template, we need to remember where the braces were,
     so that we can set up identical scopes when instantiating the template
     later.  BIND_EXPR is a handy candidate for this.
     Note that do_poplevel won't create a BIND_EXPR itself here (and thus
     result in nested BIND_EXPRs), since we don't build BLOCK nodes when
     processing templates.  */
  if (processing_template_decl)
    {
      r = build3 (BIND_EXPR, NULL, NULL, r, NULL);
      BIND_EXPR_TRY_BLOCK (r) = (flags & BCS_TRY_BLOCK) != 0;
      BIND_EXPR_BODY_BLOCK (r) = (flags & BCS_FN_BODY) != 0;
      TREE_SIDE_EFFECTS (r) = 1;
    }

  return r;
}

/* Finish a compound-statement, which is given by STMT.  */

void
finish_compound_stmt (tree stmt)
{
  if (TREE_CODE (stmt) == BIND_EXPR)
    {
      tree body = do_poplevel (BIND_EXPR_BODY (stmt));
      /* If the STATEMENT_LIST is empty and this BIND_EXPR isn't special,
	 discard the BIND_EXPR so it can be merged with the containing
	 STATEMENT_LIST.  */
      if (TREE_CODE (body) == STATEMENT_LIST
	  && STATEMENT_LIST_HEAD (body) == NULL
	  && !BIND_EXPR_BODY_BLOCK (stmt)
	  && !BIND_EXPR_TRY_BLOCK (stmt))
	stmt = body;
      else
	BIND_EXPR_BODY (stmt) = body;
    }
  else if (STATEMENT_LIST_NO_SCOPE (stmt))
    stmt = pop_stmt_list (stmt);
  else
    {
      /* Destroy any ObjC "super" receivers that may have been
	 created.  */
      objc_clear_super_receiver ();

      stmt = do_poplevel (stmt);
    }

  /* ??? See c_end_compound_stmt wrt statement expressions.  */
  add_stmt (stmt);
}

/* Finish an asm-statement, whose components are a STRING, some
   OUTPUT_OPERANDS, some INPUT_OPERANDS, some CLOBBERS and some
   LABELS.  Also note whether the asm-statement should be
   considered volatile.  */

tree
finish_asm_stmt (int volatile_p, tree string, tree output_operands,
		 tree input_operands, tree clobbers, tree labels)
{
  tree r;
  tree t;
  int ninputs = list_length (input_operands);
  int noutputs = list_length (output_operands);

  if (!processing_template_decl)
    {
      const char *constraint;
      const char **oconstraints;
      bool allows_mem, allows_reg, is_inout;
      tree operand;
      int i;

      oconstraints = XALLOCAVEC (const char *, noutputs);

      string = resolve_asm_operand_names (string, output_operands,
					  input_operands, labels);

      for (i = 0, t = output_operands; t; t = TREE_CHAIN (t), ++i)
	{
	  operand = TREE_VALUE (t);

	  /* ??? Really, this should not be here.  Users should be using a
	     proper lvalue, dammit.  But there's a long history of using
	     casts in the output operands.  In cases like longlong.h, this
	     becomes a primitive form of typechecking -- if the cast can be
	     removed, then the output operand had a type of the proper width;
	     otherwise we'll get an error.  Gross, but ...  */
	  STRIP_NOPS (operand);

	  operand = mark_lvalue_use (operand);

	  if (!lvalue_or_else (operand, lv_asm, tf_warning_or_error))
	    operand = error_mark_node;

	  if (operand != error_mark_node
	      && (TREE_READONLY (operand)
		  || CP_TYPE_CONST_P (TREE_TYPE (operand))
		  /* Functions are not modifiable, even though they are
		     lvalues.  */
		  || TREE_CODE (TREE_TYPE (operand)) == FUNCTION_TYPE
		  || TREE_CODE (TREE_TYPE (operand)) == METHOD_TYPE
		  /* If it's an aggregate and any field is const, then it is
		     effectively const.  */
		  || (CLASS_TYPE_P (TREE_TYPE (operand))
		      && C_TYPE_FIELDS_READONLY (TREE_TYPE (operand)))))
	    cxx_readonly_error (operand, lv_asm);

	  constraint = TREE_STRING_POINTER (TREE_VALUE (TREE_PURPOSE (t)));
	  oconstraints[i] = constraint;

	  if (parse_output_constraint (&constraint, i, ninputs, noutputs,
				       &allows_mem, &allows_reg, &is_inout))
	    {
	      /* If the operand is going to end up in memory,
		 mark it addressable.  */
	      if (!allows_reg && !cxx_mark_addressable (operand))
		operand = error_mark_node;
	    }
	  else
	    operand = error_mark_node;

	  TREE_VALUE (t) = operand;
	}

      for (i = 0, t = input_operands; t; ++i, t = TREE_CHAIN (t))
	{
	  constraint = TREE_STRING_POINTER (TREE_VALUE (TREE_PURPOSE (t)));
	  bool constraint_parsed
	    = parse_input_constraint (&constraint, i, ninputs, noutputs, 0,   
				      oconstraints, &allows_mem, &allows_reg);
	  /* If the operand is going to end up in memory, don't call
	     decay_conversion.  */
	  if (constraint_parsed && !allows_reg && allows_mem)
	    operand = mark_lvalue_use (TREE_VALUE (t));
	  else
	    operand = decay_conversion (TREE_VALUE (t), tf_warning_or_error);

	  /* If the type of the operand hasn't been determined (e.g.,
	     because it involves an overloaded function), then issue
	     an error message.  There's no context available to
	     resolve the overloading.  */
	  if (TREE_TYPE (operand) == unknown_type_node)
	    {
	      error ("type of asm operand %qE could not be determined",
		     TREE_VALUE (t));
	      operand = error_mark_node;
	    }

	  if (constraint_parsed)
	    {
	      /* If the operand is going to end up in memory,
		 mark it addressable.  */
	      if (!allows_reg && allows_mem)
		{
		  /* Strip the nops as we allow this case.  FIXME, this really
		     should be rejected or made deprecated.  */
		  STRIP_NOPS (operand);
		  if (!cxx_mark_addressable (operand))
		    operand = error_mark_node;
		}
	      else if (!allows_reg && !allows_mem)
		{
		  /* If constraint allows neither register nor memory,
		     try harder to get a constant.  */
		  tree constop = maybe_constant_value (operand);
		  if (TREE_CONSTANT (constop))
		    operand = constop;
		}
	    }
	  else
	    operand = error_mark_node;

	  TREE_VALUE (t) = operand;
	}
    }

  r = build_stmt (input_location, ASM_EXPR, string,
		  output_operands, input_operands,
		  clobbers, labels);
  ASM_VOLATILE_P (r) = volatile_p || noutputs == 0;
  r = maybe_cleanup_point_expr_void (r);
  return add_stmt (r);
}

/* Finish a label with the indicated NAME.  Returns the new label.  */

tree
finish_label_stmt (tree name)
{
  tree decl = define_label (input_location, name);

  if (decl == error_mark_node)
    return error_mark_node;

  add_stmt (build_stmt (input_location, LABEL_EXPR, decl));

  return decl;
}

/* Finish a series of declarations for local labels.  G++ allows users
   to declare "local" labels, i.e., labels with scope.  This extension
   is useful when writing code involving statement-expressions.  */

void
finish_label_decl (tree name)
{
  if (!at_function_scope_p ())
    {
      error ("__label__ declarations are only allowed in function scopes");
      return;
    }

  add_decl_expr (declare_local_label (name));
}

/* When DECL goes out of scope, make sure that CLEANUP is executed.  */

void
finish_decl_cleanup (tree decl, tree cleanup)
{
  push_cleanup (decl, cleanup, false);
}

/* If the current scope exits with an exception, run CLEANUP.  */

void
finish_eh_cleanup (tree cleanup)
{
  push_cleanup (NULL, cleanup, true);
}

/* The MEM_INITS is a list of mem-initializers, in reverse of the
   order they were written by the user.  Each node is as for
   emit_mem_initializers.  */

void
finish_mem_initializers (tree mem_inits)
{
  /* Reorder the MEM_INITS so that they are in the order they appeared
     in the source program.  */
  mem_inits = nreverse (mem_inits);

  if (processing_template_decl)
    {
      tree mem;

      for (mem = mem_inits; mem; mem = TREE_CHAIN (mem))
        {
          /* If the TREE_PURPOSE is a TYPE_PACK_EXPANSION, skip the
             check for bare parameter packs in the TREE_VALUE, because
             any parameter packs in the TREE_VALUE have already been
             bound as part of the TREE_PURPOSE.  See
             make_pack_expansion for more information.  */
          if (TREE_CODE (TREE_PURPOSE (mem)) != TYPE_PACK_EXPANSION
              && check_for_bare_parameter_packs (TREE_VALUE (mem)))
            TREE_VALUE (mem) = error_mark_node;
        }

      add_stmt (build_min_nt_loc (UNKNOWN_LOCATION,
				  CTOR_INITIALIZER, mem_inits));
    }
  else
    emit_mem_initializers (mem_inits);
}

/* Obfuscate EXPR if it looks like an id-expression or member access so
   that the call to finish_decltype in do_auto_deduction will give the
   right result.  */

tree
force_paren_expr (tree expr)
{
  /* This is only needed for decltype(auto) in C++14.  */
  if (cxx_dialect < cxx1y)
    return expr;

  /* If we're in unevaluated context, we can't be deducing a
     return/initializer type, so we don't need to mess with this.  */
  if (cp_unevaluated_operand)
    return expr;

  if (!DECL_P (expr) && TREE_CODE (expr) != COMPONENT_REF
      && TREE_CODE (expr) != SCOPE_REF)
    return expr;

  if (TREE_CODE (expr) == COMPONENT_REF)
    REF_PARENTHESIZED_P (expr) = true;
  else if (type_dependent_expression_p (expr))
    expr = build1 (PAREN_EXPR, TREE_TYPE (expr), expr);
  else
    {
      cp_lvalue_kind kind = lvalue_kind (expr);
      if ((kind & ~clk_class) != clk_none)
	{
	  tree type = unlowered_expr_type (expr);
	  bool rval = !!(kind & clk_rvalueref);
	  type = cp_build_reference_type (type, rval);
	  expr = build_static_cast (type, expr, tf_error);
	}
    }

  return expr;
}

/* Finish a parenthesized expression EXPR.  */

tree
finish_parenthesized_expr (tree expr)
{
  if (EXPR_P (expr))
    /* This inhibits warnings in c_common_truthvalue_conversion.  */
    TREE_NO_WARNING (expr) = 1;

  if (TREE_CODE (expr) == OFFSET_REF
      || TREE_CODE (expr) == SCOPE_REF)
    /* [expr.unary.op]/3 The qualified id of a pointer-to-member must not be
       enclosed in parentheses.  */
    PTRMEM_OK_P (expr) = 0;

  if (TREE_CODE (expr) == STRING_CST)
    PAREN_STRING_LITERAL_P (expr) = 1;

  expr = force_paren_expr (expr);

  return expr;
}

/* Finish a reference to a non-static data member (DECL) that is not
   preceded by `.' or `->'.  */

tree
finish_non_static_data_member (tree decl, tree object, tree qualifying_scope)
{
  gcc_assert (TREE_CODE (decl) == FIELD_DECL);

  if (!object)
    {
      tree scope = qualifying_scope;
      if (scope == NULL_TREE)
	scope = context_for_name_lookup (decl);
      object = maybe_dummy_object (scope, NULL);
    }

  object = maybe_resolve_dummy (object);
  if (object == error_mark_node)
    return error_mark_node;

  /* DR 613: Can use non-static data members without an associated
     object in sizeof/decltype/alignof.  */
  if (is_dummy_object (object) && cp_unevaluated_operand == 0
      && (!processing_template_decl || !current_class_ref))
    {
      if (current_function_decl
	  && DECL_STATIC_FUNCTION_P (current_function_decl))
	error ("invalid use of member %q+D in static member function", decl);
      else
	error ("invalid use of non-static data member %q+D", decl);
      error ("from this location");

      return error_mark_node;
    }

  if (current_class_ptr)
    TREE_USED (current_class_ptr) = 1;
  if (processing_template_decl && !qualifying_scope)
    {
      tree type = TREE_TYPE (decl);

      if (TREE_CODE (type) == REFERENCE_TYPE)
	/* Quals on the object don't matter.  */;
      else if (PACK_EXPANSION_P (type))
	/* Don't bother trying to represent this.  */
	type = NULL_TREE;
      else
	{
	  /* Set the cv qualifiers.  */
	  int quals = cp_type_quals (TREE_TYPE (object));

	  if (DECL_MUTABLE_P (decl))
	    quals &= ~TYPE_QUAL_CONST;

	  quals |= cp_type_quals (TREE_TYPE (decl));
	  type = cp_build_qualified_type (type, quals);
	}

      return (convert_from_reference
	      (build_min (COMPONENT_REF, type, object, decl, NULL_TREE)));
    }
  /* If PROCESSING_TEMPLATE_DECL is nonzero here, then
     QUALIFYING_SCOPE is also non-null.  Wrap this in a SCOPE_REF
     for now.  */
  else if (processing_template_decl)
    return build_qualified_name (TREE_TYPE (decl),
				 qualifying_scope,
				 decl,
				 /*template_p=*/false);
  else
    {
      tree access_type = TREE_TYPE (object);

      perform_or_defer_access_check (TYPE_BINFO (access_type), decl,
				     decl, tf_warning_or_error);

      /* If the data member was named `C::M', convert `*this' to `C'
	 first.  */
      if (qualifying_scope)
	{
	  tree binfo = NULL_TREE;
	  object = build_scoped_ref (object, qualifying_scope,
				     &binfo);
	}

      return build_class_member_access_expr (object, decl,
					     /*access_path=*/NULL_TREE,
					     /*preserve_reference=*/false,
					     tf_warning_or_error);
    }
}

/* If we are currently parsing a template and we encountered a typedef
   TYPEDEF_DECL that is being accessed though CONTEXT, this function
   adds the typedef to a list tied to the current template.
   At template instantiation time, that list is walked and access check
   performed for each typedef.
   LOCATION is the location of the usage point of TYPEDEF_DECL.  */

void
add_typedef_to_current_template_for_access_check (tree typedef_decl,
                                                  tree context,
						  location_t location)
{
    tree template_info = NULL;
    tree cs = current_scope ();

    if (!is_typedef_decl (typedef_decl)
	|| !context
	|| !CLASS_TYPE_P (context)
	|| !cs)
      return;

    if (CLASS_TYPE_P (cs) || TREE_CODE (cs) == FUNCTION_DECL)
      template_info = get_template_info (cs);

    if (template_info
	&& TI_TEMPLATE (template_info)
	&& !currently_open_class (context))
      append_type_to_template_for_access_check (cs, typedef_decl,
						context, location);
}

/* DECL was the declaration to which a qualified-id resolved.  Issue
   an error message if it is not accessible.  If OBJECT_TYPE is
   non-NULL, we have just seen `x->' or `x.' and OBJECT_TYPE is the
   type of `*x', or `x', respectively.  If the DECL was named as
   `A::B' then NESTED_NAME_SPECIFIER is `A'.  */

void
check_accessibility_of_qualified_id (tree decl,
				     tree object_type,
				     tree nested_name_specifier)
{
  tree scope;
  tree qualifying_type = NULL_TREE;

  /* If we are parsing a template declaration and if decl is a typedef,
     add it to a list tied to the template.
     At template instantiation time, that list will be walked and
     access check performed.  */
  add_typedef_to_current_template_for_access_check (decl,
						    nested_name_specifier
						    ? nested_name_specifier
						    : DECL_CONTEXT (decl),
						    input_location);

  /* If we're not checking, return immediately.  */
  if (deferred_access_no_check)
    return;

  /* Determine the SCOPE of DECL.  */
  scope = context_for_name_lookup (decl);
  /* If the SCOPE is not a type, then DECL is not a member.  */
  if (!TYPE_P (scope))
    return;
  /* Compute the scope through which DECL is being accessed.  */
  if (object_type
      /* OBJECT_TYPE might not be a class type; consider:

	   class A { typedef int I; };
	   I *p;
	   p->A::I::~I();

	 In this case, we will have "A::I" as the DECL, but "I" as the
	 OBJECT_TYPE.  */
      && CLASS_TYPE_P (object_type)
      && DERIVED_FROM_P (scope, object_type))
    /* If we are processing a `->' or `.' expression, use the type of the
       left-hand side.  */
    qualifying_type = object_type;
  else if (nested_name_specifier)
    {
      /* If the reference is to a non-static member of the
	 current class, treat it as if it were referenced through
	 `this'.  */
      if (DECL_NONSTATIC_MEMBER_P (decl)
	  && current_class_ptr
	  && DERIVED_FROM_P (scope, current_class_type))
	qualifying_type = current_class_type;
      /* Otherwise, use the type indicated by the
	 nested-name-specifier.  */
      else
	qualifying_type = nested_name_specifier;
    }
  else
    /* Otherwise, the name must be from the current class or one of
       its bases.  */
    qualifying_type = currently_open_derived_class (scope);

  if (qualifying_type 
      /* It is possible for qualifying type to be a TEMPLATE_TYPE_PARM
	 or similar in a default argument value.  */
      && CLASS_TYPE_P (qualifying_type)
      && !dependent_type_p (qualifying_type))
    perform_or_defer_access_check (TYPE_BINFO (qualifying_type), decl,
				   decl, tf_warning_or_error);
}

/* EXPR is the result of a qualified-id.  The QUALIFYING_CLASS was the
   class named to the left of the "::" operator.  DONE is true if this
   expression is a complete postfix-expression; it is false if this
   expression is followed by '->', '[', '(', etc.  ADDRESS_P is true
   iff this expression is the operand of '&'.  TEMPLATE_P is true iff
   the qualified-id was of the form "A::template B".  TEMPLATE_ARG_P
   is true iff this qualified name appears as a template argument.  */

tree
finish_qualified_id_expr (tree qualifying_class,
			  tree expr,
			  bool done,
			  bool address_p,
			  bool template_p,
			  bool template_arg_p,
			  tsubst_flags_t complain)
{
  gcc_assert (TYPE_P (qualifying_class));

  if (error_operand_p (expr))
    return error_mark_node;

  if ((DECL_P (expr) || BASELINK_P (expr))
      && !mark_used (expr, complain))
    return error_mark_node;

  if (template_p)
    check_template_keyword (expr);

  /* If EXPR occurs as the operand of '&', use special handling that
     permits a pointer-to-member.  */
  if (address_p && done)
    {
      if (TREE_CODE (expr) == SCOPE_REF)
	expr = TREE_OPERAND (expr, 1);
      expr = build_offset_ref (qualifying_class, expr,
			       /*address_p=*/true, complain);
      return expr;
    }

  /* No need to check access within an enum.  */
  if (TREE_CODE (qualifying_class) == ENUMERAL_TYPE)
    return expr;

  /* Within the scope of a class, turn references to non-static
     members into expression of the form "this->...".  */
  if (template_arg_p)
    /* But, within a template argument, we do not want make the
       transformation, as there is no "this" pointer.  */
    ;
  else if (TREE_CODE (expr) == FIELD_DECL)
    {
      push_deferring_access_checks (dk_no_check);
      expr = finish_non_static_data_member (expr, NULL_TREE,
					    qualifying_class);
      pop_deferring_access_checks ();
    }
  else if (BASELINK_P (expr) && !processing_template_decl)
    {
      /* See if any of the functions are non-static members.  */
      /* If so, the expression may be relative to 'this'.  */
      if (!shared_member_p (expr)
	  && current_class_ptr
	  && DERIVED_FROM_P (qualifying_class,
			     current_nonlambda_class_type ()))
	expr = (build_class_member_access_expr
		(maybe_dummy_object (qualifying_class, NULL),
		 expr,
		 BASELINK_ACCESS_BINFO (expr),
		 /*preserve_reference=*/false,
		 complain));
      else if (done)
	/* The expression is a qualified name whose address is not
	   being taken.  */
	expr = build_offset_ref (qualifying_class, expr, /*address_p=*/false,
				 complain);
    }
  else if (BASELINK_P (expr))
    ;
  else
    {
      /* In a template, return a SCOPE_REF for most qualified-ids
	 so that we can check access at instantiation time.  But if
	 we're looking at a member of the current instantiation, we
	 know we have access and building up the SCOPE_REF confuses
	 non-type template argument handling.  */
      if (processing_template_decl
	  && !currently_open_class (qualifying_class))
	expr = build_qualified_name (TREE_TYPE (expr),
				     qualifying_class, expr,
				     template_p);

      expr = convert_from_reference (expr);
    }

  return expr;
}

/* Begin a statement-expression.  The value returned must be passed to
   finish_stmt_expr.  */

tree
begin_stmt_expr (void)
{
  return push_stmt_list ();
}

/* Process the final expression of a statement expression. EXPR can be
   NULL, if the final expression is empty.  Return a STATEMENT_LIST
   containing all the statements in the statement-expression, or
   ERROR_MARK_NODE if there was an error.  */

tree
finish_stmt_expr_expr (tree expr, tree stmt_expr)
{
  if (error_operand_p (expr))
    {
      /* The type of the statement-expression is the type of the last
         expression.  */
      TREE_TYPE (stmt_expr) = error_mark_node;
      return error_mark_node;
    }

  /* If the last statement does not have "void" type, then the value
     of the last statement is the value of the entire expression.  */
  if (expr)
    {
      tree type = TREE_TYPE (expr);

      if (processing_template_decl)
	{
	  expr = build_stmt (input_location, EXPR_STMT, expr);
	  expr = add_stmt (expr);
	  /* Mark the last statement so that we can recognize it as such at
	     template-instantiation time.  */
	  EXPR_STMT_STMT_EXPR_RESULT (expr) = 1;
	}
      else if (VOID_TYPE_P (type))
	{
	  /* Just treat this like an ordinary statement.  */
	  expr = finish_expr_stmt (expr);
	}
      else
	{
	  /* It actually has a value we need to deal with.  First, force it
	     to be an rvalue so that we won't need to build up a copy
	     constructor call later when we try to assign it to something.  */
	  expr = force_rvalue (expr, tf_warning_or_error);
	  if (error_operand_p (expr))
	    return error_mark_node;

	  /* Update for array-to-pointer decay.  */
	  type = TREE_TYPE (expr);

	  /* Wrap it in a CLEANUP_POINT_EXPR and add it to the list like a
	     normal statement, but don't convert to void or actually add
	     the EXPR_STMT.  */
	  if (TREE_CODE (expr) != CLEANUP_POINT_EXPR)
	    expr = maybe_cleanup_point_expr (expr);
	  add_stmt (expr);
	}

      /* The type of the statement-expression is the type of the last
	 expression.  */
      TREE_TYPE (stmt_expr) = type;
    }

  return stmt_expr;
}

/* Finish a statement-expression.  EXPR should be the value returned
   by the previous begin_stmt_expr.  Returns an expression
   representing the statement-expression.  */

tree
finish_stmt_expr (tree stmt_expr, bool has_no_scope)
{
  tree type;
  tree result;

  if (error_operand_p (stmt_expr))
    {
      pop_stmt_list (stmt_expr);
      return error_mark_node;
    }

  gcc_assert (TREE_CODE (stmt_expr) == STATEMENT_LIST);

  type = TREE_TYPE (stmt_expr);
  result = pop_stmt_list (stmt_expr);
  TREE_TYPE (result) = type;

  if (processing_template_decl)
    {
      result = build_min (STMT_EXPR, type, result);
      TREE_SIDE_EFFECTS (result) = 1;
      STMT_EXPR_NO_SCOPE (result) = has_no_scope;
    }
  else if (CLASS_TYPE_P (type))
    {
      /* Wrap the statement-expression in a TARGET_EXPR so that the
	 temporary object created by the final expression is destroyed at
	 the end of the full-expression containing the
	 statement-expression.  */
      result = force_target_expr (type, result, tf_warning_or_error);
    }

  return result;
}

/* Returns the expression which provides the value of STMT_EXPR.  */

tree
stmt_expr_value_expr (tree stmt_expr)
{
  tree t = STMT_EXPR_STMT (stmt_expr);

  if (TREE_CODE (t) == BIND_EXPR)
    t = BIND_EXPR_BODY (t);

  if (TREE_CODE (t) == STATEMENT_LIST && STATEMENT_LIST_TAIL (t))
    t = STATEMENT_LIST_TAIL (t)->stmt;

  if (TREE_CODE (t) == EXPR_STMT)
    t = EXPR_STMT_EXPR (t);

  return t;
}

/* Return TRUE iff EXPR_STMT is an empty list of
   expression statements.  */

bool
empty_expr_stmt_p (tree expr_stmt)
{
  tree body = NULL_TREE;

  if (expr_stmt == void_zero_node)
    return true;

  if (expr_stmt)
    {
      if (TREE_CODE (expr_stmt) == EXPR_STMT)
	body = EXPR_STMT_EXPR (expr_stmt);
      else if (TREE_CODE (expr_stmt) == STATEMENT_LIST)
	body = expr_stmt;
    }

  if (body)
    {
      if (TREE_CODE (body) == STATEMENT_LIST)
	return tsi_end_p (tsi_start (body));
      else
	return empty_expr_stmt_p (body);
    }
  return false;
}

/* Perform Koenig lookup.  FN is the postfix-expression representing
   the function (or functions) to call; ARGS are the arguments to the
   call.  Returns the functions to be considered by overload resolution.  */

tree
perform_koenig_lookup (tree fn, vec<tree, va_gc> *args,
		       tsubst_flags_t complain)
{
  tree identifier = NULL_TREE;
  tree functions = NULL_TREE;
  tree tmpl_args = NULL_TREE;
  bool template_id = false;

  if (TREE_CODE (fn) == TEMPLATE_ID_EXPR)
    {
      /* Use a separate flag to handle null args.  */
      template_id = true;
      tmpl_args = TREE_OPERAND (fn, 1);
      fn = TREE_OPERAND (fn, 0);
    }

  /* Find the name of the overloaded function.  */
  if (identifier_p (fn))
    identifier = fn;
  else if (is_overloaded_fn (fn))
    {
      functions = fn;
      identifier = DECL_NAME (get_first_fn (functions));
    }
  else if (DECL_P (fn))
    {
      functions = fn;
      identifier = DECL_NAME (fn);
    }

  /* A call to a namespace-scope function using an unqualified name.

     Do Koenig lookup -- unless any of the arguments are
     type-dependent.  */
  if (!any_type_dependent_arguments_p (args)
      && !any_dependent_template_arguments_p (tmpl_args))
    {
      fn = lookup_arg_dependent (identifier, functions, args);
      if (!fn)
	{
	  /* The unqualified name could not be resolved.  */
	  if (complain)
	    fn = unqualified_fn_lookup_error (identifier);
	  else
	    fn = identifier;
	}
    }

  if (fn && template_id)
    fn = build2 (TEMPLATE_ID_EXPR, unknown_type_node, fn, tmpl_args);
  
  return fn;
}

/* Generate an expression for `FN (ARGS)'.  This may change the
   contents of ARGS.

   If DISALLOW_VIRTUAL is true, the call to FN will be not generated
   as a virtual call, even if FN is virtual.  (This flag is set when
   encountering an expression where the function name is explicitly
   qualified.  For example a call to `X::f' never generates a virtual
   call.)

   Returns code for the call.  */

tree
finish_call_expr (tree fn, vec<tree, va_gc> **args, bool disallow_virtual,
		  bool koenig_p, tsubst_flags_t complain)
{
  tree result;
  tree orig_fn;
  vec<tree, va_gc> *orig_args = NULL;

  if (fn == error_mark_node)
    return error_mark_node;

  gcc_assert (!TYPE_P (fn));

  orig_fn = fn;

  if (processing_template_decl)
    {
      /* If the call expression is dependent, build a CALL_EXPR node
	 with no type; type_dependent_expression_p recognizes
	 expressions with no type as being dependent.  */
      if (type_dependent_expression_p (fn)
	  || any_type_dependent_arguments_p (*args)
	  /* For a non-static member function that doesn't have an
	     explicit object argument, we need to specifically
	     test the type dependency of the "this" pointer because it
	     is not included in *ARGS even though it is considered to
	     be part of the list of arguments.  Note that this is
	     related to CWG issues 515 and 1005.  */
	  || (TREE_CODE (fn) != COMPONENT_REF
	      && non_static_member_function_p (fn)
	      && current_class_ref
	      && type_dependent_expression_p (current_class_ref)))
	{
	  result = build_nt_call_vec (fn, *args);
	  SET_EXPR_LOCATION (result, EXPR_LOC_OR_LOC (fn, input_location));
	  KOENIG_LOOKUP_P (result) = koenig_p;
	  if (cfun)
	    {
	      do
		{
		  tree fndecl = OVL_CURRENT (fn);
		  if (TREE_CODE (fndecl) != FUNCTION_DECL
		      || !TREE_THIS_VOLATILE (fndecl))
		    break;
		  fn = OVL_NEXT (fn);
		}
	      while (fn);
	      if (!fn)
		current_function_returns_abnormally = 1;
	    }
	  return result;
	}
      orig_args = make_tree_vector_copy (*args);
      if (!BASELINK_P (fn)
	  && TREE_CODE (fn) != PSEUDO_DTOR_EXPR
	  && TREE_TYPE (fn) != unknown_type_node)
	fn = build_non_dependent_expr (fn);
      make_args_non_dependent (*args);
    }

  if (TREE_CODE (fn) == COMPONENT_REF)
    {
      tree member = TREE_OPERAND (fn, 1);
      if (BASELINK_P (member))
	{
	  tree object = TREE_OPERAND (fn, 0);
	  return build_new_method_call (object, member,
					args, NULL_TREE,
                                        (disallow_virtual
                                         ? LOOKUP_NORMAL | LOOKUP_NONVIRTUAL
					 : LOOKUP_NORMAL),
					/*fn_p=*/NULL,
					complain);
	}
    }

  /* Per 13.3.1.1, '(&f)(...)' is the same as '(f)(...)'.  */
  if (TREE_CODE (fn) == ADDR_EXPR
      && TREE_CODE (TREE_OPERAND (fn, 0)) == OVERLOAD)
    fn = TREE_OPERAND (fn, 0);

  if (is_overloaded_fn (fn))
    fn = baselink_for_fns (fn);

  result = NULL_TREE;
  if (BASELINK_P (fn))
    {
      tree object;

      /* A call to a member function.  From [over.call.func]:

	   If the keyword this is in scope and refers to the class of
	   that member function, or a derived class thereof, then the
	   function call is transformed into a qualified function call
	   using (*this) as the postfix-expression to the left of the
	   . operator.... [Otherwise] a contrived object of type T
	   becomes the implied object argument.

	In this situation:

	  struct A { void f(); };
	  struct B : public A {};
	  struct C : public A { void g() { B::f(); }};

	"the class of that member function" refers to `A'.  But 11.2
	[class.access.base] says that we need to convert 'this' to B* as
	part of the access, so we pass 'B' to maybe_dummy_object.  */

      object = maybe_dummy_object (BINFO_TYPE (BASELINK_ACCESS_BINFO (fn)),
				   NULL);

      if (processing_template_decl)
	{
	  if (type_dependent_expression_p (object))
	    {
	      tree ret = build_nt_call_vec (orig_fn, orig_args);
	      release_tree_vector (orig_args);
	      return ret;
	    }
	  object = build_non_dependent_expr (object);
	}

      result = build_new_method_call (object, fn, args, NULL_TREE,
				      (disallow_virtual
				       ? LOOKUP_NORMAL|LOOKUP_NONVIRTUAL
				       : LOOKUP_NORMAL),
				      /*fn_p=*/NULL,
				      complain);
    }
  else if (is_overloaded_fn (fn))
    {
      /* If the function is an overloaded builtin, resolve it.  */
      if (TREE_CODE (fn) == FUNCTION_DECL
	  && (DECL_BUILT_IN_CLASS (fn) == BUILT_IN_NORMAL
	      || DECL_BUILT_IN_CLASS (fn) == BUILT_IN_MD))
	result = resolve_overloaded_builtin (input_location, fn, *args);

      if (!result)
	{
	  if (warn_sizeof_pointer_memaccess
	      && !vec_safe_is_empty (*args)
	      && !processing_template_decl)
	    {
	      location_t sizeof_arg_loc[3];
	      tree sizeof_arg[3];
	      unsigned int i;
	      for (i = 0; i < 3; i++)
		{
		  tree t;

		  sizeof_arg_loc[i] = UNKNOWN_LOCATION;
		  sizeof_arg[i] = NULL_TREE;
		  if (i >= (*args)->length ())
		    continue;
		  t = (**args)[i];
		  if (TREE_CODE (t) != SIZEOF_EXPR)
		    continue;
		  if (SIZEOF_EXPR_TYPE_P (t))
		    sizeof_arg[i] = TREE_TYPE (TREE_OPERAND (t, 0));
		  else
		    sizeof_arg[i] = TREE_OPERAND (t, 0);
		  sizeof_arg_loc[i] = EXPR_LOCATION (t);
		}
	      sizeof_pointer_memaccess_warning
		(sizeof_arg_loc, fn, *args,
		 sizeof_arg, same_type_ignoring_top_level_qualifiers_p);
	    }

	  /* A call to a namespace-scope function.  */
	  result = build_new_function_call (fn, args, koenig_p, complain);
	}
    }
  else if (TREE_CODE (fn) == PSEUDO_DTOR_EXPR)
    {
      if (!vec_safe_is_empty (*args))
	error ("arguments to destructor are not allowed");
      /* Mark the pseudo-destructor call as having side-effects so
	 that we do not issue warnings about its use.  */
      result = build1 (NOP_EXPR,
		       void_type_node,
		       TREE_OPERAND (fn, 0));
      TREE_SIDE_EFFECTS (result) = 1;
    }
  else if (CLASS_TYPE_P (TREE_TYPE (fn)))
    /* If the "function" is really an object of class type, it might
       have an overloaded `operator ()'.  */
    result = build_op_call (fn, args, complain);

  if (!result)
    /* A call where the function is unknown.  */
    result = cp_build_function_call_vec (fn, args, complain);

  if (processing_template_decl && result != error_mark_node)
    {
      if (INDIRECT_REF_P (result))
	result = TREE_OPERAND (result, 0);
      result = build_call_vec (TREE_TYPE (result), orig_fn, orig_args);
      SET_EXPR_LOCATION (result, input_location);
      KOENIG_LOOKUP_P (result) = koenig_p;
      release_tree_vector (orig_args);
      result = convert_from_reference (result);
    }

  if (koenig_p)
    {
      /* Free garbage OVERLOADs from arg-dependent lookup.  */
      tree next = NULL_TREE;
      for (fn = orig_fn;
	   fn && TREE_CODE (fn) == OVERLOAD && OVL_ARG_DEPENDENT (fn);
	   fn = next)
	{
	  if (processing_template_decl)
	    /* In a template, we'll re-use them at instantiation time.  */
	    OVL_ARG_DEPENDENT (fn) = false;
	  else
	    {
	      next = OVL_CHAIN (fn);
	      ggc_free (fn);
	    }
	}
    }

  return result;
}

/* Finish a call to a postfix increment or decrement or EXPR.  (Which
   is indicated by CODE, which should be POSTINCREMENT_EXPR or
   POSTDECREMENT_EXPR.)  */

tree
finish_increment_expr (tree expr, enum tree_code code)
{
  return build_x_unary_op (input_location, code, expr, tf_warning_or_error);
}

/* Finish a use of `this'.  Returns an expression for `this'.  */

tree
finish_this_expr (void)
{
  tree result;

  if (current_class_ptr)
    {
      tree type = TREE_TYPE (current_class_ref);

      /* In a lambda expression, 'this' refers to the captured 'this'.  */
      if (LAMBDA_TYPE_P (type))
        result = lambda_expr_this_capture (CLASSTYPE_LAMBDA_EXPR (type));
      else
        result = current_class_ptr;
    }
  else if (current_function_decl
	   && DECL_STATIC_FUNCTION_P (current_function_decl))
    {
      error ("%<this%> is unavailable for static member functions");
      result = error_mark_node;
    }
  else
    {
      if (current_function_decl)
	error ("invalid use of %<this%> in non-member function");
      else
	error ("invalid use of %<this%> at top level");
      result = error_mark_node;
    }

  /* The keyword 'this' is a prvalue expression.  */
  result = rvalue (result);

  return result;
}

/* Finish a pseudo-destructor expression.  If SCOPE is NULL, the
   expression was of the form `OBJECT.~DESTRUCTOR' where DESTRUCTOR is
   the TYPE for the type given.  If SCOPE is non-NULL, the expression
   was of the form `OBJECT.SCOPE::~DESTRUCTOR'.  */

tree
finish_pseudo_destructor_expr (tree object, tree scope, tree destructor,
			       location_t loc)
{
  if (object == error_mark_node || destructor == error_mark_node)
    return error_mark_node;

  gcc_assert (TYPE_P (destructor));

  if (!processing_template_decl)
    {
      if (scope == error_mark_node)
	{
	  error_at (loc, "invalid qualifying scope in pseudo-destructor name");
	  return error_mark_node;
	}
      if (is_auto (destructor))
	destructor = TREE_TYPE (object);
      if (scope && TYPE_P (scope) && !check_dtor_name (scope, destructor))
	{
	  error_at (loc,
		    "qualified type %qT does not match destructor name ~%qT",
		    scope, destructor);
	  return error_mark_node;
	}


      /* [expr.pseudo] says both:

	   The type designated by the pseudo-destructor-name shall be
	   the same as the object type.

	 and:

	   The cv-unqualified versions of the object type and of the
	   type designated by the pseudo-destructor-name shall be the
	   same type.

	 We implement the more generous second sentence, since that is
	 what most other compilers do.  */
      if (!same_type_ignoring_top_level_qualifiers_p (TREE_TYPE (object),
						      destructor))
	{
	  error_at (loc, "%qE is not of type %qT", object, destructor);
	  return error_mark_node;
	}
    }

  return build3_loc (loc, PSEUDO_DTOR_EXPR, void_type_node, object,
		     scope, destructor);
}

/* Finish an expression of the form CODE EXPR.  */

tree
finish_unary_op_expr (location_t loc, enum tree_code code, tree expr,
		      tsubst_flags_t complain)
{
  tree result = build_x_unary_op (loc, code, expr, complain);
  if ((complain & tf_warning)
      && TREE_OVERFLOW_P (result) && !TREE_OVERFLOW_P (expr))
    overflow_warning (input_location, result);

  return result;
}

/* Finish a compound-literal expression.  TYPE is the type to which
   the CONSTRUCTOR in COMPOUND_LITERAL is being cast.  */

tree
finish_compound_literal (tree type, tree compound_literal,
			 tsubst_flags_t complain)
{
  if (type == error_mark_node)
    return error_mark_node;

  if (TREE_CODE (type) == REFERENCE_TYPE)
    {
      compound_literal
	= finish_compound_literal (TREE_TYPE (type), compound_literal,
				   complain);
      return cp_build_c_cast (type, compound_literal, complain);
    }

  if (!TYPE_OBJ_P (type))
    {
      if (complain & tf_error)
	error ("compound literal of non-object type %qT", type);
      return error_mark_node;
    }

  if (processing_template_decl)
    {
      TREE_TYPE (compound_literal) = type;
      /* Mark the expression as a compound literal.  */
      TREE_HAS_CONSTRUCTOR (compound_literal) = 1;
      return compound_literal;
    }

  type = complete_type (type);

  if (TYPE_NON_AGGREGATE_CLASS (type))
    {
      /* Trying to deal with a CONSTRUCTOR instead of a TREE_LIST
	 everywhere that deals with function arguments would be a pain, so
	 just wrap it in a TREE_LIST.  The parser set a flag so we know
	 that it came from T{} rather than T({}).  */
      CONSTRUCTOR_IS_DIRECT_INIT (compound_literal) = 1;
      compound_literal = build_tree_list (NULL_TREE, compound_literal);
      return build_functional_cast (type, compound_literal, complain);
    }

  if (TREE_CODE (type) == ARRAY_TYPE
      && check_array_initializer (NULL_TREE, type, compound_literal))
    return error_mark_node;
  compound_literal = reshape_init (type, compound_literal, complain);
  if (SCALAR_TYPE_P (type)
      && !BRACE_ENCLOSED_INITIALIZER_P (compound_literal)
      && (complain & tf_warning_or_error))
    check_narrowing (type, compound_literal);
  if (TREE_CODE (type) == ARRAY_TYPE
      && TYPE_DOMAIN (type) == NULL_TREE)
    {
      cp_complete_array_type_or_error (&type, compound_literal,
				       false, complain);
      if (type == error_mark_node)
	return error_mark_node;
    }
  compound_literal = digest_init (type, compound_literal, complain);
  if (TREE_CODE (compound_literal) == CONSTRUCTOR)
    TREE_HAS_CONSTRUCTOR (compound_literal) = true;
  /* Put static/constant array temporaries in static variables, but always
     represent class temporaries with TARGET_EXPR so we elide copies.  */
  if ((!at_function_scope_p () || CP_TYPE_CONST_P (type))
      && TREE_CODE (type) == ARRAY_TYPE
      && !TYPE_HAS_NONTRIVIAL_DESTRUCTOR (type)
      && !cp_unevaluated_operand
      && initializer_constant_valid_p (compound_literal, type))
    {
      tree decl = create_temporary_var (type);
      DECL_INITIAL (decl) = compound_literal;
      TREE_STATIC (decl) = 1;
      if (literal_type_p (type) && CP_TYPE_CONST_NON_VOLATILE_P (type))
	{
	  /* 5.19 says that a constant expression can include an
	     lvalue-rvalue conversion applied to "a glvalue of literal type
	     that refers to a non-volatile temporary object initialized
	     with a constant expression".  Rather than try to communicate
	     that this VAR_DECL is a temporary, just mark it constexpr.  */
	  DECL_DECLARED_CONSTEXPR_P (decl) = true;
	  DECL_INITIALIZED_BY_CONSTANT_EXPRESSION_P (decl) = true;
	  TREE_CONSTANT (decl) = true;
	}
      cp_apply_type_quals_to_decl (cp_type_quals (type), decl);
      decl = pushdecl_top_level (decl);
      DECL_NAME (decl) = make_anon_name ();
      SET_DECL_ASSEMBLER_NAME (decl, DECL_NAME (decl));
      /* Make sure the destructor is callable.  */
      tree clean = cxx_maybe_build_cleanup (decl, complain);
      if (clean == error_mark_node)
	return error_mark_node;
      return decl;
    }
  else
    return get_target_expr_sfinae (compound_literal, complain);
}

/* Return the declaration for the function-name variable indicated by
   ID.  */

tree
finish_fname (tree id)
{
  tree decl;

  decl = fname_decl (input_location, C_RID_CODE (id), id);
  if (processing_template_decl && current_function_decl
      && decl != error_mark_node)
    decl = DECL_NAME (decl);
  return decl;
}

/* Finish a translation unit.  */

void
finish_translation_unit (void)
{
  /* In case there were missing closebraces,
     get us back to the global binding level.  */
  pop_everything ();
  while (current_namespace != global_namespace)
    pop_namespace ();

  /* Do file scope __FUNCTION__ et al.  */
  finish_fname_decls ();
}

/* Finish a template type parameter, specified as AGGR IDENTIFIER.
   Returns the parameter.  */

tree
finish_template_type_parm (tree aggr, tree identifier)
{
  if (aggr != class_type_node)
    {
      permerror (input_location, "template type parameters must use the keyword %<class%> or %<typename%>");
      aggr = class_type_node;
    }

  return build_tree_list (aggr, identifier);
}

/* Finish a template template parameter, specified as AGGR IDENTIFIER.
   Returns the parameter.  */

tree
finish_template_template_parm (tree aggr, tree identifier)
{
  tree decl = build_decl (input_location,
			  TYPE_DECL, identifier, NULL_TREE);
  tree tmpl = build_lang_decl (TEMPLATE_DECL, identifier, NULL_TREE);
  DECL_TEMPLATE_PARMS (tmpl) = current_template_parms;
  DECL_TEMPLATE_RESULT (tmpl) = decl;
  DECL_ARTIFICIAL (decl) = 1;
  end_template_decl ();

  gcc_assert (DECL_TEMPLATE_PARMS (tmpl));

  check_default_tmpl_args (decl, DECL_TEMPLATE_PARMS (tmpl), 
			   /*is_primary=*/true, /*is_partial=*/false,
			   /*is_friend=*/0);

  return finish_template_type_parm (aggr, tmpl);
}

/* ARGUMENT is the default-argument value for a template template
   parameter.  If ARGUMENT is invalid, issue error messages and return
   the ERROR_MARK_NODE.  Otherwise, ARGUMENT itself is returned.  */

tree
check_template_template_default_arg (tree argument)
{
  if (TREE_CODE (argument) != TEMPLATE_DECL
      && TREE_CODE (argument) != TEMPLATE_TEMPLATE_PARM
      && TREE_CODE (argument) != UNBOUND_CLASS_TEMPLATE)
    {
      if (TREE_CODE (argument) == TYPE_DECL)
	error ("invalid use of type %qT as a default value for a template "
	       "template-parameter", TREE_TYPE (argument));
      else
	error ("invalid default argument for a template template parameter");
      return error_mark_node;
    }

  return argument;
}

/* Begin a class definition, as indicated by T.  */

tree
begin_class_definition (tree t)
{
  if (error_operand_p (t) || error_operand_p (TYPE_MAIN_DECL (t)))
    return error_mark_node;

  if (processing_template_parmlist)
    {
      error ("definition of %q#T inside template parameter list", t);
      return error_mark_node;
    }

  /* According to the C++ ABI, decimal classes defined in ISO/IEC TR 24733
     are passed the same as decimal scalar types.  */
  if (TREE_CODE (t) == RECORD_TYPE
      && !processing_template_decl)
    {
      tree ns = TYPE_CONTEXT (t);
      if (ns && TREE_CODE (ns) == NAMESPACE_DECL
	  && DECL_CONTEXT (ns) == std_node
	  && DECL_NAME (ns)
	  && !strcmp (IDENTIFIER_POINTER (DECL_NAME (ns)), "decimal"))
	{
	  const char *n = TYPE_NAME_STRING (t);
	  if ((strcmp (n, "decimal32") == 0)
	      || (strcmp (n, "decimal64") == 0)
	      || (strcmp (n, "decimal128") == 0))
	    TYPE_TRANSPARENT_AGGR (t) = 1;
	}
    }

  /* A non-implicit typename comes from code like:

       template <typename T> struct A {
	 template <typename U> struct A<T>::B ...

     This is erroneous.  */
  else if (TREE_CODE (t) == TYPENAME_TYPE)
    {
      error ("invalid definition of qualified type %qT", t);
      t = error_mark_node;
    }

  if (t == error_mark_node || ! MAYBE_CLASS_TYPE_P (t))
    {
      t = make_class_type (RECORD_TYPE);
      pushtag (make_anon_name (), t, /*tag_scope=*/ts_current);
    }

  if (TYPE_BEING_DEFINED (t))
    {
      t = make_class_type (TREE_CODE (t));
      pushtag (TYPE_IDENTIFIER (t), t, /*tag_scope=*/ts_current);
    }
  maybe_process_partial_specialization (t);
  pushclass (t);
  TYPE_BEING_DEFINED (t) = 1;
  class_binding_level->defining_class_p = 1;

  if (flag_pack_struct)
    {
      tree v;
      TYPE_PACKED (t) = 1;
      /* Even though the type is being defined for the first time
	 here, there might have been a forward declaration, so there
	 might be cv-qualified variants of T.  */
      for (v = TYPE_NEXT_VARIANT (t); v; v = TYPE_NEXT_VARIANT (v))
	TYPE_PACKED (v) = 1;
    }
  /* Reset the interface data, at the earliest possible
     moment, as it might have been set via a class foo;
     before.  */
  if (! TYPE_ANONYMOUS_P (t))
    {
      struct c_fileinfo *finfo = \
	get_fileinfo (LOCATION_FILE (input_location));
      CLASSTYPE_INTERFACE_ONLY (t) = finfo->interface_only;
      SET_CLASSTYPE_INTERFACE_UNKNOWN_X
	(t, finfo->interface_unknown);
    }
  reset_specialization();

  /* Make a declaration for this class in its own scope.  */
  build_self_reference ();

  return t;
}

/* Finish the member declaration given by DECL.  */

void
finish_member_declaration (tree decl)
{
  if (decl == error_mark_node || decl == NULL_TREE)
    return;

  if (decl == void_type_node)
    /* The COMPONENT was a friend, not a member, and so there's
       nothing for us to do.  */
    return;

  /* We should see only one DECL at a time.  */
  gcc_assert (DECL_CHAIN (decl) == NULL_TREE);

  /* Set up access control for DECL.  */
  TREE_PRIVATE (decl)
    = (current_access_specifier == access_private_node);
  TREE_PROTECTED (decl)
    = (current_access_specifier == access_protected_node);
  if (TREE_CODE (decl) == TEMPLATE_DECL)
    {
      TREE_PRIVATE (DECL_TEMPLATE_RESULT (decl)) = TREE_PRIVATE (decl);
      TREE_PROTECTED (DECL_TEMPLATE_RESULT (decl)) = TREE_PROTECTED (decl);
    }

  /* Mark the DECL as a member of the current class, unless it's
     a member of an enumeration.  */
  if (TREE_CODE (decl) != CONST_DECL)
    DECL_CONTEXT (decl) = current_class_type;

  /* Check for bare parameter packs in the member variable declaration.  */
  if (TREE_CODE (decl) == FIELD_DECL)
    {
      if (check_for_bare_parameter_packs (TREE_TYPE (decl)))
        TREE_TYPE (decl) = error_mark_node;
      if (check_for_bare_parameter_packs (DECL_ATTRIBUTES (decl)))
        DECL_ATTRIBUTES (decl) = NULL_TREE;
    }

  /* [dcl.link]

     A C language linkage is ignored for the names of class members
     and the member function type of class member functions.  */
  if (DECL_LANG_SPECIFIC (decl) && DECL_LANGUAGE (decl) == lang_c)
    SET_DECL_LANGUAGE (decl, lang_cplusplus);

  /* Put functions on the TYPE_METHODS list and everything else on the
     TYPE_FIELDS list.  Note that these are built up in reverse order.
     We reverse them (to obtain declaration order) in finish_struct.  */
  if (DECL_DECLARES_FUNCTION_P (decl))
    {
      /* We also need to add this function to the
	 CLASSTYPE_METHOD_VEC.  */
      if (add_method (current_class_type, decl, NULL_TREE))
	{
	  DECL_CHAIN (decl) = TYPE_METHODS (current_class_type);
	  TYPE_METHODS (current_class_type) = decl;

	  maybe_add_class_template_decl_list (current_class_type, decl,
					      /*friend_p=*/0);
	}
    }
  /* Enter the DECL into the scope of the class, if the class
     isn't a closure (whose fields are supposed to be unnamed).  */
  else if (CLASSTYPE_LAMBDA_EXPR (current_class_type)
	   || pushdecl_class_level (decl))
    {
      if (TREE_CODE (decl) == USING_DECL)
	{
	  /* For now, ignore class-scope USING_DECLS, so that
	     debugging backends do not see them. */
	  DECL_IGNORED_P (decl) = 1;
	}

      /* All TYPE_DECLs go at the end of TYPE_FIELDS.  Ordinary fields
	 go at the beginning.  The reason is that lookup_field_1
	 searches the list in order, and we want a field name to
	 override a type name so that the "struct stat hack" will
	 work.  In particular:

	   struct S { enum E { }; int E } s;
	   s.E = 3;

	 is valid.  In addition, the FIELD_DECLs must be maintained in
	 declaration order so that class layout works as expected.
	 However, we don't need that order until class layout, so we
	 save a little time by putting FIELD_DECLs on in reverse order
	 here, and then reversing them in finish_struct_1.  (We could
	 also keep a pointer to the correct insertion points in the
	 list.)  */

      if (TREE_CODE (decl) == TYPE_DECL)
	TYPE_FIELDS (current_class_type)
	  = chainon (TYPE_FIELDS (current_class_type), decl);
      else
	{
	  DECL_CHAIN (decl) = TYPE_FIELDS (current_class_type);
	  TYPE_FIELDS (current_class_type) = decl;
	}

      maybe_add_class_template_decl_list (current_class_type, decl,
					  /*friend_p=*/0);
    }

  if (pch_file)
    note_decl_for_pch (decl);
}

/* DECL has been declared while we are building a PCH file.  Perform
   actions that we might normally undertake lazily, but which can be
   performed now so that they do not have to be performed in
   translation units which include the PCH file.  */

void
note_decl_for_pch (tree decl)
{
  gcc_assert (pch_file);

  /* There's a good chance that we'll have to mangle names at some
     point, even if only for emission in debugging information.  */
  if (VAR_OR_FUNCTION_DECL_P (decl)
      && !processing_template_decl)
    mangle_decl (decl);
}

/* Finish processing a complete template declaration.  The PARMS are
   the template parameters.  */

void
finish_template_decl (tree parms)
{
  if (parms)
    end_template_decl ();
  else
    end_specialization ();
}

/* Finish processing a template-id (which names a type) of the form
   NAME < ARGS >.  Return the TYPE_DECL for the type named by the
   template-id.  If ENTERING_SCOPE is nonzero we are about to enter
   the scope of template-id indicated.  */

tree
finish_template_type (tree name, tree args, int entering_scope)
{
  tree type;

  type = lookup_template_class (name, args,
				NULL_TREE, NULL_TREE, entering_scope,
				tf_warning_or_error | tf_user);
  if (type == error_mark_node)
    return type;
  else if (CLASS_TYPE_P (type) && !alias_type_or_template_p (type))
    return TYPE_STUB_DECL (type);
  else
    return TYPE_NAME (type);
}

/* Finish processing a BASE_CLASS with the indicated ACCESS_SPECIFIER.
   Return a TREE_LIST containing the ACCESS_SPECIFIER and the
   BASE_CLASS, or NULL_TREE if an error occurred.  The
   ACCESS_SPECIFIER is one of
   access_{default,public,protected_private}_node.  For a virtual base
   we set TREE_TYPE.  */

tree
finish_base_specifier (tree base, tree access, bool virtual_p)
{
  tree result;

  if (base == error_mark_node)
    {
      error ("invalid base-class specification");
      result = NULL_TREE;
    }
  else if (! MAYBE_CLASS_TYPE_P (base))
    {
      error ("%qT is not a class type", base);
      result = NULL_TREE;
    }
  else
    {
      if (cp_type_quals (base) != 0)
	{
	  /* DR 484: Can a base-specifier name a cv-qualified
	     class type?  */
	  base = TYPE_MAIN_VARIANT (base);
	}
      result = build_tree_list (access, base);
      if (virtual_p)
	TREE_TYPE (result) = integer_type_node;
    }

  return result;
}

/* If FNS is a member function, a set of member functions, or a
   template-id referring to one or more member functions, return a
   BASELINK for FNS, incorporating the current access context.
   Otherwise, return FNS unchanged.  */

tree
baselink_for_fns (tree fns)
{
  tree scope;
  tree cl;

  if (BASELINK_P (fns) 
      || error_operand_p (fns))
    return fns;

  scope = ovl_scope (fns);
  if (!CLASS_TYPE_P (scope))
    return fns;

  cl = currently_open_derived_class (scope);
  if (!cl)
    cl = scope;
  cl = TYPE_BINFO (cl);
  return build_baselink (cl, cl, fns, /*optype=*/NULL_TREE);
}

/* Returns true iff DECL is a variable from a function outside
   the current one.  */

static bool
outer_var_p (tree decl)
{
  return ((VAR_P (decl) || TREE_CODE (decl) == PARM_DECL)
	  && DECL_FUNCTION_SCOPE_P (decl)
	  && (DECL_CONTEXT (decl) != current_function_decl
	      || parsing_nsdmi ()));
}

/* As above, but also checks that DECL is automatic.  */

static bool
outer_automatic_var_p (tree decl)
{
  return (outer_var_p (decl)
	  && !TREE_STATIC (decl));
}

/* ID_EXPRESSION is a representation of parsed, but unprocessed,
   id-expression.  (See cp_parser_id_expression for details.)  SCOPE,
   if non-NULL, is the type or namespace used to explicitly qualify
   ID_EXPRESSION.  DECL is the entity to which that name has been
   resolved.

   *CONSTANT_EXPRESSION_P is true if we are presently parsing a
   constant-expression.  In that case, *NON_CONSTANT_EXPRESSION_P will
   be set to true if this expression isn't permitted in a
   constant-expression, but it is otherwise not set by this function.
   *ALLOW_NON_CONSTANT_EXPRESSION_P is true if we are parsing a
   constant-expression, but a non-constant expression is also
   permissible.

   DONE is true if this expression is a complete postfix-expression;
   it is false if this expression is followed by '->', '[', '(', etc.
   ADDRESS_P is true iff this expression is the operand of '&'.
   TEMPLATE_P is true iff the qualified-id was of the form
   "A::template B".  TEMPLATE_ARG_P is true iff this qualified name
   appears as a template argument.

   If an error occurs, and it is the kind of error that might cause
   the parser to abort a tentative parse, *ERROR_MSG is filled in.  It
   is the caller's responsibility to issue the message.  *ERROR_MSG
   will be a string with static storage duration, so the caller need
   not "free" it.

   Return an expression for the entity, after issuing appropriate
   diagnostics.  This function is also responsible for transforming a
   reference to a non-static member into a COMPONENT_REF that makes
   the use of "this" explicit.

   Upon return, *IDK will be filled in appropriately.  */
tree
finish_id_expression (tree id_expression,
		      tree decl,
		      tree scope,
		      cp_id_kind *idk,
		      bool integral_constant_expression_p,
		      bool allow_non_integral_constant_expression_p,
		      bool *non_integral_constant_expression_p,
		      bool template_p,
		      bool done,
		      bool address_p,
		      bool template_arg_p,
		      const char **error_msg,
		      location_t location)
{
  decl = strip_using_decl (decl);

  /* Initialize the output parameters.  */
  *idk = CP_ID_KIND_NONE;
  *error_msg = NULL;

  if (id_expression == error_mark_node)
    return error_mark_node;
  /* If we have a template-id, then no further lookup is
     required.  If the template-id was for a template-class, we
     will sometimes have a TYPE_DECL at this point.  */
  else if (TREE_CODE (decl) == TEMPLATE_ID_EXPR
	   || TREE_CODE (decl) == TYPE_DECL)
    ;
  /* Look up the name.  */
  else
    {
      if (decl == error_mark_node)
	{
	  /* Name lookup failed.  */
	  if (scope
	      && (!TYPE_P (scope)
		  || (!dependent_type_p (scope)
		      && !(identifier_p (id_expression)
			   && IDENTIFIER_TYPENAME_P (id_expression)
			   && dependent_type_p (TREE_TYPE (id_expression))))))
	    {
	      /* If the qualifying type is non-dependent (and the name
		 does not name a conversion operator to a dependent
		 type), issue an error.  */
	      qualified_name_lookup_error (scope, id_expression, decl, location);
	      return error_mark_node;
	    }
	  else if (!scope)
	    {
	      /* It may be resolved via Koenig lookup.  */
	      *idk = CP_ID_KIND_UNQUALIFIED;
	      return id_expression;
	    }
	  else
	    decl = id_expression;
	}
      /* If DECL is a variable that would be out of scope under
	 ANSI/ISO rules, but in scope in the ARM, name lookup
	 will succeed.  Issue a diagnostic here.  */
      else
	decl = check_for_out_of_scope_variable (decl);

      /* Remember that the name was used in the definition of
	 the current class so that we can check later to see if
	 the meaning would have been different after the class
	 was entirely defined.  */
      if (!scope && decl != error_mark_node && identifier_p (id_expression))
	maybe_note_name_used_in_class (id_expression, decl);

      /* Disallow uses of local variables from containing functions, except
	 within lambda-expressions.  */
      if (!outer_var_p (decl))
	/* OK */;
      else if (TREE_STATIC (decl)
	       /* It's not a use (3.2) if we're in an unevaluated context.  */
	       || cp_unevaluated_operand)
	{
	  if (processing_template_decl)
	    /* For a use of an outer static/unevaluated var, return the id
	       so that we'll look it up again in the instantiation.  */
	    return id_expression;
	}
      else
	{
	  tree context = DECL_CONTEXT (decl);
	  tree containing_function = current_function_decl;
	  tree lambda_stack = NULL_TREE;
	  tree lambda_expr = NULL_TREE;
	  tree initializer = convert_from_reference (decl);

	  /* Mark it as used now even if the use is ill-formed.  */
	  mark_used (decl);

	  /* Core issue 696: "[At the July 2009 meeting] the CWG expressed
	     support for an approach in which a reference to a local
	     [constant] automatic variable in a nested class or lambda body
	     would enter the expression as an rvalue, which would reduce
	     the complexity of the problem"

	     FIXME update for final resolution of core issue 696.  */
	  if (decl_constant_var_p (decl))
	    {
	      if (processing_template_decl)
		/* In a template, the constant value may not be in a usable
		   form, so look it up again at instantiation time.  */
		return id_expression;
	      else
		return integral_constant_value (decl);
	    }

	  if (parsing_nsdmi ())
	    containing_function = NULL_TREE;
	  /* If we are in a lambda function, we can move out until we hit
	     1. the context,
	     2. a non-lambda function, or
	     3. a non-default capturing lambda function.  */
	  else while (context != containing_function
		      && LAMBDA_FUNCTION_P (containing_function))
	    {
	      lambda_expr = CLASSTYPE_LAMBDA_EXPR
		(DECL_CONTEXT (containing_function));

	      if (LAMBDA_EXPR_DEFAULT_CAPTURE_MODE (lambda_expr)
		  == CPLD_NONE)
		break;

	      lambda_stack = tree_cons (NULL_TREE,
					lambda_expr,
					lambda_stack);

	      containing_function
		= decl_function_context (containing_function);
	    }

	  if (lambda_expr && TREE_CODE (decl) == VAR_DECL
	      && DECL_ANON_UNION_VAR_P (decl))
	    {
	      error ("cannot capture member %qD of anonymous union", decl);
	      return error_mark_node;
	    }
	  if (context == containing_function)
	    {
	      decl = add_default_capture (lambda_stack,
					  /*id=*/DECL_NAME (decl),
					  initializer);
	    }
	  else if (lambda_expr)
	    {
	      error ("%qD is not captured", decl);
	      return error_mark_node;
	    }
	  else
	    {
	      error (VAR_P (decl)
		     ? G_("use of local variable with automatic storage from containing function")
		     : G_("use of parameter from containing function"));
	      inform (input_location, "%q+#D declared here", decl);
	      return error_mark_node;
	    }
	}

      /* Also disallow uses of function parameters outside the function
	 body, except inside an unevaluated context (i.e. decltype).  */
      if (TREE_CODE (decl) == PARM_DECL
	  && DECL_CONTEXT (decl) == NULL_TREE
	  && !cp_unevaluated_operand)
	{
	  *error_msg = "use of parameter outside function body";
	  return error_mark_node;
	}
    }

  /* If we didn't find anything, or what we found was a type,
     then this wasn't really an id-expression.  */
  if (TREE_CODE (decl) == TEMPLATE_DECL
      && !DECL_FUNCTION_TEMPLATE_P (decl))
    {
      *error_msg = "missing template arguments";
      return error_mark_node;
    }
  else if (TREE_CODE (decl) == TYPE_DECL
	   || TREE_CODE (decl) == NAMESPACE_DECL)
    {
      *error_msg = "expected primary-expression";
      return error_mark_node;
    }

  /* If the name resolved to a template parameter, there is no
     need to look it up again later.  */
  if ((TREE_CODE (decl) == CONST_DECL && DECL_TEMPLATE_PARM_P (decl))
      || TREE_CODE (decl) == TEMPLATE_PARM_INDEX)
    {
      tree r;

      *idk = CP_ID_KIND_NONE;
      if (TREE_CODE (decl) == TEMPLATE_PARM_INDEX)
	decl = TEMPLATE_PARM_DECL (decl);
      r = convert_from_reference (DECL_INITIAL (decl));

      if (integral_constant_expression_p
	  && !dependent_type_p (TREE_TYPE (decl))
	  && !(INTEGRAL_OR_ENUMERATION_TYPE_P (TREE_TYPE (r))))
	{
	  if (!allow_non_integral_constant_expression_p)
	    error ("template parameter %qD of type %qT is not allowed in "
		   "an integral constant expression because it is not of "
		   "integral or enumeration type", decl, TREE_TYPE (decl));
	  *non_integral_constant_expression_p = true;
	}
      return r;
    }
  else
    {
      bool dependent_p;

      /* If the declaration was explicitly qualified indicate
	 that.  The semantics of `A::f(3)' are different than
	 `f(3)' if `f' is virtual.  */
      *idk = (scope
	      ? CP_ID_KIND_QUALIFIED
	      : (TREE_CODE (decl) == TEMPLATE_ID_EXPR
		 ? CP_ID_KIND_TEMPLATE_ID
		 : CP_ID_KIND_UNQUALIFIED));


      /* [temp.dep.expr]

	 An id-expression is type-dependent if it contains an
	 identifier that was declared with a dependent type.

	 The standard is not very specific about an id-expression that
	 names a set of overloaded functions.  What if some of them
	 have dependent types and some of them do not?  Presumably,
	 such a name should be treated as a dependent name.  */
      /* Assume the name is not dependent.  */
      dependent_p = false;
      if (!processing_template_decl)
	/* No names are dependent outside a template.  */
	;
      else if (TREE_CODE (decl) == CONST_DECL)
	/* We don't want to treat enumerators as dependent.  */
	;
      /* A template-id where the name of the template was not resolved
	 is definitely dependent.  */
      else if (TREE_CODE (decl) == TEMPLATE_ID_EXPR
	       && (identifier_p (TREE_OPERAND (decl, 0))))
	dependent_p = true;
      /* For anything except an overloaded function, just check its
	 type.  */
      else if (!is_overloaded_fn (decl))
	dependent_p
	  = dependent_type_p (TREE_TYPE (decl));
      /* For a set of overloaded functions, check each of the
	 functions.  */
      else
	{
	  tree fns = decl;

	  if (BASELINK_P (fns))
	    fns = BASELINK_FUNCTIONS (fns);

	  /* For a template-id, check to see if the template
	     arguments are dependent.  */
	  if (TREE_CODE (fns) == TEMPLATE_ID_EXPR)
	    {
	      tree args = TREE_OPERAND (fns, 1);
	      dependent_p = any_dependent_template_arguments_p (args);
	      /* The functions are those referred to by the
		 template-id.  */
	      fns = TREE_OPERAND (fns, 0);
	    }

	  /* If there are no dependent template arguments, go through
	     the overloaded functions.  */
	  while (fns && !dependent_p)
	    {
	      tree fn = OVL_CURRENT (fns);

	      /* Member functions of dependent classes are
		 dependent.  */
	      if (TREE_CODE (fn) == FUNCTION_DECL
		  && type_dependent_expression_p (fn))
		dependent_p = true;
	      else if (TREE_CODE (fn) == TEMPLATE_DECL
		       && dependent_template_p (fn))
		dependent_p = true;

	      fns = OVL_NEXT (fns);
	    }
	}

      /* If the name was dependent on a template parameter, we will
	 resolve the name at instantiation time.  */
      if (dependent_p)
	{
	  /* Create a SCOPE_REF for qualified names, if the scope is
	     dependent.  */
	  if (scope)
	    {
	      if (TYPE_P (scope))
		{
		  if (address_p && done)
		    decl = finish_qualified_id_expr (scope, decl,
						     done, address_p,
						     template_p,
						     template_arg_p,
						     tf_warning_or_error);
		  else
		    {
		      tree type = NULL_TREE;
		      if (DECL_P (decl) && !dependent_scope_p (scope))
			type = TREE_TYPE (decl);
		      decl = build_qualified_name (type,
						   scope,
						   id_expression,
						   template_p);
		    }
		}
	      if (TREE_TYPE (decl))
		decl = convert_from_reference (decl);
	      return decl;
	    }
	  /* A TEMPLATE_ID already contains all the information we
	     need.  */
	  if (TREE_CODE (id_expression) == TEMPLATE_ID_EXPR)
	    return id_expression;
	  *idk = CP_ID_KIND_UNQUALIFIED_DEPENDENT;
	  /* If we found a variable, then name lookup during the
	     instantiation will always resolve to the same VAR_DECL
	     (or an instantiation thereof).  */
	  if (VAR_P (decl)
	      || TREE_CODE (decl) == PARM_DECL)
	    {
	      mark_used (decl);
	      return convert_from_reference (decl);
	    }
	  /* The same is true for FIELD_DECL, but we also need to
	     make sure that the syntax is correct.  */
	  else if (TREE_CODE (decl) == FIELD_DECL)
	    {
	      /* Since SCOPE is NULL here, this is an unqualified name.
		 Access checking has been performed during name lookup
		 already.  Turn off checking to avoid duplicate errors.  */
	      push_deferring_access_checks (dk_no_check);
	      decl = finish_non_static_data_member
		       (decl, NULL_TREE,
			/*qualifying_scope=*/NULL_TREE);
	      pop_deferring_access_checks ();
	      return decl;
	    }
	  return id_expression;
	}

      if (TREE_CODE (decl) == NAMESPACE_DECL)
	{
	  error ("use of namespace %qD as expression", decl);
	  return error_mark_node;
	}
      else if (DECL_CLASS_TEMPLATE_P (decl))
	{
	  error ("use of class template %qT as expression", decl);
	  return error_mark_node;
	}
      else if (TREE_CODE (decl) == TREE_LIST)
	{
	  /* Ambiguous reference to base members.  */
	  error ("request for member %qD is ambiguous in "
		 "multiple inheritance lattice", id_expression);
	  print_candidates (decl);
	  return error_mark_node;
	}

      /* Mark variable-like entities as used.  Functions are similarly
	 marked either below or after overload resolution.  */
      if ((VAR_P (decl)
	   || TREE_CODE (decl) == PARM_DECL
	   || TREE_CODE (decl) == CONST_DECL
	   || TREE_CODE (decl) == RESULT_DECL)
	  && !mark_used (decl))
	return error_mark_node;

      /* Only certain kinds of names are allowed in constant
	 expression.  Template parameters have already
	 been handled above.  */
      if (! error_operand_p (decl)
	  && integral_constant_expression_p
	  && ! decl_constant_var_p (decl)
	  && TREE_CODE (decl) != CONST_DECL
	  && ! builtin_valid_in_constant_expr_p (decl))
	{
	  if (!allow_non_integral_constant_expression_p)
	    {
	      error ("%qD cannot appear in a constant-expression", decl);
	      return error_mark_node;
	    }
	  *non_integral_constant_expression_p = true;
	}

      tree wrap;
      if (VAR_P (decl)
	  && !cp_unevaluated_operand
	  && DECL_THREAD_LOCAL_P (decl)
	  && (wrap = get_tls_wrapper_fn (decl)))
	{
	  /* Replace an evaluated use of the thread_local variable with
	     a call to its wrapper.  */
	  decl = build_cxx_call (wrap, 0, NULL, tf_warning_or_error);
	}
      else if (scope)
	{
	  decl = (adjust_result_of_qualified_name_lookup
		  (decl, scope, current_nonlambda_class_type()));

	  if (TREE_CODE (decl) == FUNCTION_DECL)
	    mark_used (decl);

	  if (TYPE_P (scope))
	    decl = finish_qualified_id_expr (scope,
					     decl,
					     done,
					     address_p,
					     template_p,
					     template_arg_p,
					     tf_warning_or_error);
	  else
	    decl = convert_from_reference (decl);
	}
      else if (TREE_CODE (decl) == FIELD_DECL)
	{
	  /* Since SCOPE is NULL here, this is an unqualified name.
	     Access checking has been performed during name lookup
	     already.  Turn off checking to avoid duplicate errors.  */
	  push_deferring_access_checks (dk_no_check);
	  decl = finish_non_static_data_member (decl, NULL_TREE,
						/*qualifying_scope=*/NULL_TREE);
	  pop_deferring_access_checks ();
	}
      else if (is_overloaded_fn (decl))
	{
	  tree first_fn;

	  first_fn = get_first_fn (decl);
	  if (TREE_CODE (first_fn) == TEMPLATE_DECL)
	    first_fn = DECL_TEMPLATE_RESULT (first_fn);

	  if (!really_overloaded_fn (decl)
	      && !mark_used (first_fn))
	    return error_mark_node;

	  if (!template_arg_p
	      && TREE_CODE (first_fn) == FUNCTION_DECL
	      && DECL_FUNCTION_MEMBER_P (first_fn)
	      && !shared_member_p (decl))
	    {
	      /* A set of member functions.  */
	      decl = maybe_dummy_object (DECL_CONTEXT (first_fn), 0);
	      return finish_class_member_access_expr (decl, id_expression,
						      /*template_p=*/false,
						      tf_warning_or_error);
	    }

	  decl = baselink_for_fns (decl);
	}
      else
	{
	  if (DECL_P (decl) && DECL_NONLOCAL (decl)
	      && DECL_CLASS_SCOPE_P (decl))
	    {
	      tree context = context_for_name_lookup (decl); 
	      if (context != current_class_type)
		{
		  tree path = currently_open_derived_class (context);
		  perform_or_defer_access_check (TYPE_BINFO (path),
						 decl, decl,
						 tf_warning_or_error);
		}
	    }

	  decl = convert_from_reference (decl);
	}
    }

  /* Handle references (c++/56130).  */
  tree t = REFERENCE_REF_P (decl) ? TREE_OPERAND (decl, 0) : decl;
  if (TREE_DEPRECATED (t))
    warn_deprecated_use (t, NULL_TREE);

  return decl;
}

/* Implement the __typeof keyword: Return the type of EXPR, suitable for
   use as a type-specifier.  */

tree
finish_typeof (tree expr)
{
  tree type;

  if (type_dependent_expression_p (expr))
    {
      type = cxx_make_type (TYPEOF_TYPE);
      TYPEOF_TYPE_EXPR (type) = expr;
      SET_TYPE_STRUCTURAL_EQUALITY (type);

      return type;
    }

  expr = mark_type_use (expr);

  type = unlowered_expr_type (expr);

  if (!type || type == unknown_type_node)
    {
      error ("type of %qE is unknown", expr);
      return error_mark_node;
    }

  return type;
}

/* Implement the __underlying_type keyword: Return the underlying
   type of TYPE, suitable for use as a type-specifier.  */

tree
finish_underlying_type (tree type)
{
  tree underlying_type;

  if (processing_template_decl)
    {
      underlying_type = cxx_make_type (UNDERLYING_TYPE);
      UNDERLYING_TYPE_TYPE (underlying_type) = type;
      SET_TYPE_STRUCTURAL_EQUALITY (underlying_type);

      return underlying_type;
    }

  complete_type (type);

  if (TREE_CODE (type) != ENUMERAL_TYPE)
    {
      error ("%qT is not an enumeration type", type);
      return error_mark_node;
    }

  underlying_type = ENUM_UNDERLYING_TYPE (type);

  /* Fixup necessary in this case because ENUM_UNDERLYING_TYPE
     includes TYPE_MIN_VALUE and TYPE_MAX_VALUE information.
     See finish_enum_value_list for details.  */
  if (!ENUM_FIXED_UNDERLYING_TYPE_P (type))
    underlying_type
      = c_common_type_for_mode (TYPE_MODE (underlying_type),
				TYPE_UNSIGNED (underlying_type));

  return underlying_type;
}

/* Implement the __direct_bases keyword: Return the direct base classes
   of type */

tree
calculate_direct_bases (tree type)
{
  vec<tree, va_gc> *vector = make_tree_vector();
  tree bases_vec = NULL_TREE;
  vec<tree, va_gc> *base_binfos;
  tree binfo;
  unsigned i;

  complete_type (type);

  if (!NON_UNION_CLASS_TYPE_P (type))
    return make_tree_vec (0);

  base_binfos = BINFO_BASE_BINFOS (TYPE_BINFO (type));

  /* Virtual bases are initialized first */
  for (i = 0; base_binfos->iterate (i, &binfo); i++)
    {
      if (BINFO_VIRTUAL_P (binfo))
       {
         vec_safe_push (vector, binfo);
       }
    }

  /* Now non-virtuals */
  for (i = 0; base_binfos->iterate (i, &binfo); i++)
    {
      if (!BINFO_VIRTUAL_P (binfo))
       {
         vec_safe_push (vector, binfo);
       }
    }


  bases_vec = make_tree_vec (vector->length ());

  for (i = 0; i < vector->length (); ++i)
    {
      TREE_VEC_ELT (bases_vec, i) = BINFO_TYPE ((*vector)[i]);
    }
  return bases_vec;
}

/* Implement the __bases keyword: Return the base classes
   of type */

/* Find morally non-virtual base classes by walking binfo hierarchy */
/* Virtual base classes are handled separately in finish_bases */

static tree
dfs_calculate_bases_pre (tree binfo, void * /*data_*/)
{
  /* Don't walk bases of virtual bases */
  return BINFO_VIRTUAL_P (binfo) ? dfs_skip_bases : NULL_TREE;
}

static tree
dfs_calculate_bases_post (tree binfo, void *data_)
{
  vec<tree, va_gc> **data = ((vec<tree, va_gc> **) data_);
  if (!BINFO_VIRTUAL_P (binfo))
    {
      vec_safe_push (*data, BINFO_TYPE (binfo));
    }
  return NULL_TREE;
}

/* Calculates the morally non-virtual base classes of a class */
static vec<tree, va_gc> *
calculate_bases_helper (tree type)
{
  vec<tree, va_gc> *vector = make_tree_vector();

  /* Now add non-virtual base classes in order of construction */
  dfs_walk_all (TYPE_BINFO (type),
                dfs_calculate_bases_pre, dfs_calculate_bases_post, &vector);
  return vector;
}

tree
calculate_bases (tree type)
{
  vec<tree, va_gc> *vector = make_tree_vector();
  tree bases_vec = NULL_TREE;
  unsigned i;
  vec<tree, va_gc> *vbases;
  vec<tree, va_gc> *nonvbases;
  tree binfo;

  complete_type (type);

  if (!NON_UNION_CLASS_TYPE_P (type))
    return make_tree_vec (0);

  /* First go through virtual base classes */
  for (vbases = CLASSTYPE_VBASECLASSES (type), i = 0;
       vec_safe_iterate (vbases, i, &binfo); i++)
    {
      vec<tree, va_gc> *vbase_bases;
      vbase_bases = calculate_bases_helper (BINFO_TYPE (binfo));
      vec_safe_splice (vector, vbase_bases);
      release_tree_vector (vbase_bases);
    }

  /* Now for the non-virtual bases */
  nonvbases = calculate_bases_helper (type);
  vec_safe_splice (vector, nonvbases);
  release_tree_vector (nonvbases);

  /* Last element is entire class, so don't copy */
  bases_vec = make_tree_vec (vector->length () - 1);

  for (i = 0; i < vector->length () - 1; ++i)
    {
      TREE_VEC_ELT (bases_vec, i) = (*vector)[i];
    }
  release_tree_vector (vector);
  return bases_vec;
}

tree
finish_bases (tree type, bool direct)
{
  tree bases = NULL_TREE;

  if (!processing_template_decl)
    {
      /* Parameter packs can only be used in templates */
      error ("Parameter pack __bases only valid in template declaration");
      return error_mark_node;
    }

  bases = cxx_make_type (BASES);
  BASES_TYPE (bases) = type;
  BASES_DIRECT (bases) = direct;
  SET_TYPE_STRUCTURAL_EQUALITY (bases);

  return bases;
}

/* Perform C++-specific checks for __builtin_offsetof before calling
   fold_offsetof.  */

tree
finish_offsetof (tree expr)
{
  if (TREE_CODE (expr) == PSEUDO_DTOR_EXPR)
    {
      error ("cannot apply %<offsetof%> to destructor %<~%T%>",
	      TREE_OPERAND (expr, 2));
      return error_mark_node;
    }
  if (TREE_CODE (TREE_TYPE (expr)) == FUNCTION_TYPE
      || TREE_CODE (TREE_TYPE (expr)) == METHOD_TYPE
      || TREE_TYPE (expr) == unknown_type_node)
    {
      if (INDIRECT_REF_P (expr))
	error ("second operand of %<offsetof%> is neither a single "
	       "identifier nor a sequence of member accesses and "
	       "array references");
      else
	{
	  if (TREE_CODE (expr) == COMPONENT_REF
	      || TREE_CODE (expr) == COMPOUND_EXPR)
	    expr = TREE_OPERAND (expr, 1);
	  error ("cannot apply %<offsetof%> to member function %qD", expr);
	}
      return error_mark_node;
    }
  if (REFERENCE_REF_P (expr))
    expr = TREE_OPERAND (expr, 0);
  if (TREE_CODE (expr) == COMPONENT_REF)
    {
      tree object = TREE_OPERAND (expr, 0);
      if (!complete_type_or_else (TREE_TYPE (object), object))
	return error_mark_node;
    }
  return fold_offsetof (expr);
}

/* Replace the AGGR_INIT_EXPR at *TP with an equivalent CALL_EXPR.  This
   function is broken out from the above for the benefit of the tree-ssa
   project.  */

void
simplify_aggr_init_expr (tree *tp)
{
  tree aggr_init_expr = *tp;

  /* Form an appropriate CALL_EXPR.  */
  tree fn = AGGR_INIT_EXPR_FN (aggr_init_expr);
  tree slot = AGGR_INIT_EXPR_SLOT (aggr_init_expr);
  tree type = TREE_TYPE (slot);

  tree call_expr;
  enum style_t { ctor, arg, pcc } style;

  if (AGGR_INIT_VIA_CTOR_P (aggr_init_expr))
    style = ctor;
#ifdef PCC_STATIC_STRUCT_RETURN
  else if (1)
    style = pcc;
#endif
  else
    {
      gcc_assert (TREE_ADDRESSABLE (type));
      style = arg;
    }

  call_expr = build_call_array_loc (input_location,
				    TREE_TYPE (TREE_TYPE (TREE_TYPE (fn))),
				    fn,
				    aggr_init_expr_nargs (aggr_init_expr),
				    AGGR_INIT_EXPR_ARGP (aggr_init_expr));
  TREE_NOTHROW (call_expr) = TREE_NOTHROW (aggr_init_expr);

  if (style == ctor)
    {
      /* Replace the first argument to the ctor with the address of the
	 slot.  */
      cxx_mark_addressable (slot);
      CALL_EXPR_ARG (call_expr, 0) =
	build1 (ADDR_EXPR, build_pointer_type (type), slot);
    }
  else if (style == arg)
    {
      /* Just mark it addressable here, and leave the rest to
	 expand_call{,_inline}.  */
      cxx_mark_addressable (slot);
      CALL_EXPR_RETURN_SLOT_OPT (call_expr) = true;
      call_expr = build2 (INIT_EXPR, TREE_TYPE (call_expr), slot, call_expr);
    }
  else if (style == pcc)
    {
      /* If we're using the non-reentrant PCC calling convention, then we
	 need to copy the returned value out of the static buffer into the
	 SLOT.  */
      push_deferring_access_checks (dk_no_check);
      call_expr = build_aggr_init (slot, call_expr,
				   DIRECT_BIND | LOOKUP_ONLYCONVERTING,
                                   tf_warning_or_error);
      pop_deferring_access_checks ();
      call_expr = build2 (COMPOUND_EXPR, TREE_TYPE (slot), call_expr, slot);
    }

  if (AGGR_INIT_ZERO_FIRST (aggr_init_expr))
    {
      tree init = build_zero_init (type, NULL_TREE,
				   /*static_storage_p=*/false);
      init = build2 (INIT_EXPR, void_type_node, slot, init);
      call_expr = build2 (COMPOUND_EXPR, TREE_TYPE (call_expr),
			  init, call_expr);
    }

  *tp = call_expr;
}

/* Emit all thunks to FN that should be emitted when FN is emitted.  */

void
emit_associated_thunks (tree fn)
{
  /* When we use vcall offsets, we emit thunks with the virtual
     functions to which they thunk. The whole point of vcall offsets
     is so that you can know statically the entire set of thunks that
     will ever be needed for a given virtual function, thereby
     enabling you to output all the thunks with the function itself.  */
  if (DECL_VIRTUAL_P (fn)
      /* Do not emit thunks for extern template instantiations.  */
      && ! DECL_REALLY_EXTERN (fn))
    {
      tree thunk;

      for (thunk = DECL_THUNKS (fn); thunk; thunk = DECL_CHAIN (thunk))
	{
	  if (!THUNK_ALIAS (thunk))
	    {
	      use_thunk (thunk, /*emit_p=*/1);
	      if (DECL_RESULT_THUNK_P (thunk))
		{
		  tree probe;

		  for (probe = DECL_THUNKS (thunk);
		       probe; probe = DECL_CHAIN (probe))
		    use_thunk (probe, /*emit_p=*/1);
		}
	    }
	  else
	    gcc_assert (!DECL_THUNKS (thunk));
	}
    }
}

/* Returns true iff FUN is an instantiation of a constexpr function
   template.  */

static inline bool
is_instantiation_of_constexpr (tree fun)
{
  return (DECL_TEMPLOID_INSTANTIATION (fun)
	  && DECL_DECLARED_CONSTEXPR_P (DECL_TI_TEMPLATE (fun)));
}

/* Generate RTL for FN.  */

bool
expand_or_defer_fn_1 (tree fn)
{
  /* When the parser calls us after finishing the body of a template
     function, we don't really want to expand the body.  */
  if (processing_template_decl)
    {
      /* Normally, collection only occurs in rest_of_compilation.  So,
	 if we don't collect here, we never collect junk generated
	 during the processing of templates until we hit a
	 non-template function.  It's not safe to do this inside a
	 nested class, though, as the parser may have local state that
	 is not a GC root.  */
      if (!function_depth)
	ggc_collect ();
      return false;
    }

  gcc_assert (DECL_SAVED_TREE (fn));

  /* We make a decision about linkage for these functions at the end
     of the compilation.  Until that point, we do not want the back
     end to output them -- but we do want it to see the bodies of
     these functions so that it can inline them as appropriate.  */
  if (DECL_DECLARED_INLINE_P (fn) || DECL_IMPLICIT_INSTANTIATION (fn))
    {
      if (DECL_INTERFACE_KNOWN (fn))
	/* We've already made a decision as to how this function will
	   be handled.  */;
      else if (!at_eof)
	tentative_decl_linkage (fn);
      else
	import_export_decl (fn);

      /* If the user wants us to keep all inline functions, then mark
	 this function as needed so that finish_file will make sure to
	 output it later.  Similarly, all dllexport'd functions must
	 be emitted; there may be callers in other DLLs.  */
      if ((flag_keep_inline_functions
	   && DECL_DECLARED_INLINE_P (fn)
	   && !DECL_REALLY_EXTERN (fn))
	  || (flag_keep_inline_dllexport
	      && lookup_attribute ("dllexport", DECL_ATTRIBUTES (fn))))
	{
	  mark_needed (fn);
	  DECL_EXTERNAL (fn) = 0;
	}
    }

  /* If this is a constructor or destructor body, we have to clone
     it.  */
  if (maybe_clone_body (fn))
    {
      /* We don't want to process FN again, so pretend we've written
	 it out, even though we haven't.  */
      TREE_ASM_WRITTEN (fn) = 1;
      /* If this is an instantiation of a constexpr function, keep
	 DECL_SAVED_TREE for explain_invalid_constexpr_fn.  */
      if (!is_instantiation_of_constexpr (fn))
	DECL_SAVED_TREE (fn) = NULL_TREE;
      return false;
    }

  /* There's no reason to do any of the work here if we're only doing
     semantic analysis; this code just generates RTL.  */
  if (flag_syntax_only)
    return false;

  return true;
}

void
expand_or_defer_fn (tree fn)
{
  if (expand_or_defer_fn_1 (fn))
    {
      function_depth++;

      /* Expand or defer, at the whim of the compilation unit manager.  */
      cgraph_finalize_function (fn, function_depth > 1);
      emit_associated_thunks (fn);

      function_depth--;
    }
}

struct nrv_data
{
  tree var;
  tree result;
  hash_table <pointer_hash <tree_node> > visited;
};

/* Helper function for walk_tree, used by finalize_nrv below.  */

static tree
finalize_nrv_r (tree* tp, int* walk_subtrees, void* data)
{
  struct nrv_data *dp = (struct nrv_data *)data;
  tree_node **slot;

  /* No need to walk into types.  There wouldn't be any need to walk into
     non-statements, except that we have to consider STMT_EXPRs.  */
  if (TYPE_P (*tp))
    *walk_subtrees = 0;
  /* Change all returns to just refer to the RESULT_DECL; this is a nop,
     but differs from using NULL_TREE in that it indicates that we care
     about the value of the RESULT_DECL.  */
  else if (TREE_CODE (*tp) == RETURN_EXPR)
    TREE_OPERAND (*tp, 0) = dp->result;
  /* Change all cleanups for the NRV to only run when an exception is
     thrown.  */
  else if (TREE_CODE (*tp) == CLEANUP_STMT
	   && CLEANUP_DECL (*tp) == dp->var)
    CLEANUP_EH_ONLY (*tp) = 1;
  /* Replace the DECL_EXPR for the NRV with an initialization of the
     RESULT_DECL, if needed.  */
  else if (TREE_CODE (*tp) == DECL_EXPR
	   && DECL_EXPR_DECL (*tp) == dp->var)
    {
      tree init;
      if (DECL_INITIAL (dp->var)
	  && DECL_INITIAL (dp->var) != error_mark_node)
	init = build2 (INIT_EXPR, void_type_node, dp->result,
		       DECL_INITIAL (dp->var));
      else
	init = build_empty_stmt (EXPR_LOCATION (*tp));
      DECL_INITIAL (dp->var) = NULL_TREE;
      SET_EXPR_LOCATION (init, EXPR_LOCATION (*tp));
      *tp = init;
    }
  /* And replace all uses of the NRV with the RESULT_DECL.  */
  else if (*tp == dp->var)
    *tp = dp->result;

  /* Avoid walking into the same tree more than once.  Unfortunately, we
     can't just use walk_tree_without duplicates because it would only call
     us for the first occurrence of dp->var in the function body.  */
  slot = dp->visited.find_slot (*tp, INSERT);
  if (*slot)
    *walk_subtrees = 0;
  else
    *slot = *tp;

  /* Keep iterating.  */
  return NULL_TREE;
}

/* Called from finish_function to implement the named return value
   optimization by overriding all the RETURN_EXPRs and pertinent
   CLEANUP_STMTs and replacing all occurrences of VAR with RESULT, the
   RESULT_DECL for the function.  */

void
finalize_nrv (tree *tp, tree var, tree result)
{
  struct nrv_data data;

  /* Copy name from VAR to RESULT.  */
  DECL_NAME (result) = DECL_NAME (var);
  /* Don't forget that we take its address.  */
  TREE_ADDRESSABLE (result) = TREE_ADDRESSABLE (var);
  /* Finally set DECL_VALUE_EXPR to avoid assigning
     a stack slot at -O0 for the original var and debug info
     uses RESULT location for VAR.  */
  SET_DECL_VALUE_EXPR (var, result);
  DECL_HAS_VALUE_EXPR_P (var) = 1;

  data.var = var;
  data.result = result;
  data.visited.create (37);
  cp_walk_tree (tp, finalize_nrv_r, &data, 0);
  data.visited.dispose ();
}

/* Create CP_OMP_CLAUSE_INFO for clause C.  Returns true if it is invalid.  */

bool
cxx_omp_create_clause_info (tree c, tree type, bool need_default_ctor,
			    bool need_copy_ctor, bool need_copy_assignment,
			    bool need_dtor)
{
  int save_errorcount = errorcount;
  tree info, t;

  /* Always allocate 3 elements for simplicity.  These are the
     function decls for the ctor, dtor, and assignment op.
     This layout is known to the three lang hooks,
     cxx_omp_clause_default_init, cxx_omp_clause_copy_init,
     and cxx_omp_clause_assign_op.  */
  info = make_tree_vec (3);
  CP_OMP_CLAUSE_INFO (c) = info;

  if (need_default_ctor || need_copy_ctor)
    {
      if (need_default_ctor)
	t = get_default_ctor (type);
      else
	t = get_copy_ctor (type, tf_warning_or_error);

      if (t && !trivial_fn_p (t))
	TREE_VEC_ELT (info, 0) = t;
    }

  if (need_dtor && TYPE_HAS_NONTRIVIAL_DESTRUCTOR (type))
    TREE_VEC_ELT (info, 1) = get_dtor (type, tf_warning_or_error);

  if (need_copy_assignment)
    {
      t = get_copy_assign (type);

      if (t && !trivial_fn_p (t))
	TREE_VEC_ELT (info, 2) = t;
    }

  return errorcount != save_errorcount;
}

/* Helper function for handle_omp_array_sections.  Called recursively
   to handle multiple array-section-subscripts.  C is the clause,
   T current expression (initially OMP_CLAUSE_DECL), which is either
   a TREE_LIST for array-section-subscript (TREE_PURPOSE is low-bound
   expression if specified, TREE_VALUE length expression if specified,
   TREE_CHAIN is what it has been specified after, or some decl.
   TYPES vector is populated with array section types, MAYBE_ZERO_LEN
   set to true if any of the array-section-subscript could have length
   of zero (explicit or implicit), FIRST_NON_ONE is the index of the
   first array-section-subscript which is known not to have length
   of one.  Given say:
   map(a[:b][2:1][:c][:2][:d][e:f][2:5])
   FIRST_NON_ONE will be 3, array-section-subscript [:b], [2:1] and [:c]
   all are or may have length of 1, array-section-subscript [:2] is the
   first one knonwn not to have length 1.  For array-section-subscript
   <= FIRST_NON_ONE we diagnose non-contiguous arrays if low bound isn't
   0 or length isn't the array domain max + 1, for > FIRST_NON_ONE we
   can if MAYBE_ZERO_LEN is false.  MAYBE_ZERO_LEN will be true in the above
   case though, as some lengths could be zero.  */

static tree
handle_omp_array_sections_1 (tree c, tree t, vec<tree> &types,
			     bool &maybe_zero_len, unsigned int &first_non_one)
{
  tree ret, low_bound, length, type;
  if (TREE_CODE (t) != TREE_LIST)
    {
      if (error_operand_p (t))
	return error_mark_node;
      if (type_dependent_expression_p (t))
	return NULL_TREE;
      if (TREE_CODE (t) != VAR_DECL && TREE_CODE (t) != PARM_DECL)
	{
	  if (processing_template_decl)
	    return NULL_TREE;
	  if (DECL_P (t))
	    error_at (OMP_CLAUSE_LOCATION (c),
		      "%qD is not a variable in %qs clause", t,
		      omp_clause_code_name[OMP_CLAUSE_CODE (c)]);
	  else
	    error_at (OMP_CLAUSE_LOCATION (c),
		      "%qE is not a variable in %qs clause", t,
		      omp_clause_code_name[OMP_CLAUSE_CODE (c)]);
	  return error_mark_node;
	}
      else if (OMP_CLAUSE_CODE (c) != OMP_CLAUSE_DEPEND
	       && TREE_CODE (t) == VAR_DECL && DECL_THREAD_LOCAL_P (t))
	{
	  error_at (OMP_CLAUSE_LOCATION (c),
		    "%qD is threadprivate variable in %qs clause", t,
		    omp_clause_code_name[OMP_CLAUSE_CODE (c)]);
	  return error_mark_node;
	}
      t = convert_from_reference (t);
      return t;
    }

  ret = handle_omp_array_sections_1 (c, TREE_CHAIN (t), types,
				     maybe_zero_len, first_non_one);
  if (ret == error_mark_node || ret == NULL_TREE)
    return ret;

  type = TREE_TYPE (ret);
  low_bound = TREE_PURPOSE (t);
  length = TREE_VALUE (t);
  if ((low_bound && type_dependent_expression_p (low_bound))
      || (length && type_dependent_expression_p (length)))
    return NULL_TREE;
<<<<<<< HEAD

  if (low_bound == error_mark_node || length == error_mark_node)
    return error_mark_node;

  if (low_bound && !INTEGRAL_TYPE_P (TREE_TYPE (low_bound)))
    {
      error_at (OMP_CLAUSE_LOCATION (c),
		"low bound %qE of array section does not have integral type",
		low_bound);
      return error_mark_node;
    }
  if (length && !INTEGRAL_TYPE_P (TREE_TYPE (length)))
    {
      error_at (OMP_CLAUSE_LOCATION (c),
		"length %qE of array section does not have integral type",
		length);
      return error_mark_node;
    }
  if (low_bound
      && TREE_CODE (low_bound) == INTEGER_CST
      && TYPE_PRECISION (TREE_TYPE (low_bound))
	 > TYPE_PRECISION (sizetype))
    low_bound = fold_convert (sizetype, low_bound);
  if (length
      && TREE_CODE (length) == INTEGER_CST
      && TYPE_PRECISION (TREE_TYPE (length))
	 > TYPE_PRECISION (sizetype))
    length = fold_convert (sizetype, length);
  if (low_bound == NULL_TREE)
    low_bound = integer_zero_node;

  if (length != NULL_TREE)
    {
      if (!integer_nonzerop (length))
	maybe_zero_len = true;
      if (first_non_one == types.length ()
	  && (TREE_CODE (length) != INTEGER_CST || integer_onep (length)))
	first_non_one++;
    }
  if (TREE_CODE (type) == ARRAY_TYPE)
    {
      if (length == NULL_TREE
	  && (TYPE_DOMAIN (type) == NULL_TREE
	      || TYPE_MAX_VALUE (TYPE_DOMAIN (type)) == NULL_TREE))
	{
	  error_at (OMP_CLAUSE_LOCATION (c),
		    "for unknown bound array type length expression must "
		    "be specified");
	  return error_mark_node;
	}
      if (TREE_CODE (low_bound) == INTEGER_CST
	  && tree_int_cst_sgn (low_bound) == -1)
	{
	  error_at (OMP_CLAUSE_LOCATION (c),
		    "negative low bound in array section in %qs clause",
		    omp_clause_code_name[OMP_CLAUSE_CODE (c)]);
	  return error_mark_node;
	}
      if (length != NULL_TREE
	  && TREE_CODE (length) == INTEGER_CST
	  && tree_int_cst_sgn (length) == -1)
	{
	  error_at (OMP_CLAUSE_LOCATION (c),
		    "negative length in array section in %qs clause",
		    omp_clause_code_name[OMP_CLAUSE_CODE (c)]);
	  return error_mark_node;
	}
      if (TYPE_DOMAIN (type)
	  && TYPE_MAX_VALUE (TYPE_DOMAIN (type))
	  && TREE_CODE (TYPE_MAX_VALUE (TYPE_DOMAIN (type)))
			== INTEGER_CST)
	{
	  tree size = size_binop (PLUS_EXPR,
				  TYPE_MAX_VALUE (TYPE_DOMAIN (type)),
				  size_one_node);
	  if (TREE_CODE (low_bound) == INTEGER_CST)
	    {
	      if (tree_int_cst_lt (size, low_bound))
		{
		  error_at (OMP_CLAUSE_LOCATION (c),
			    "low bound %qE above array section size "
			    "in %qs clause", low_bound,
			    omp_clause_code_name[OMP_CLAUSE_CODE (c)]);
		  return error_mark_node;
		}
	      if (tree_int_cst_equal (size, low_bound))
		maybe_zero_len = true;
	      else if (length == NULL_TREE
		       && first_non_one == types.length ()
		       && tree_int_cst_equal
			    (TYPE_MAX_VALUE (TYPE_DOMAIN (type)),
			     low_bound))
		first_non_one++;
	    }
	  else if (length == NULL_TREE)
	    {
	      maybe_zero_len = true;
	      if (first_non_one == types.length ())
		first_non_one++;
	    }
	  if (length && TREE_CODE (length) == INTEGER_CST)
	    {
	      if (tree_int_cst_lt (size, length))
		{
		  error_at (OMP_CLAUSE_LOCATION (c),
			    "length %qE above array section size "
			    "in %qs clause", length,
			    omp_clause_code_name[OMP_CLAUSE_CODE (c)]);
		  return error_mark_node;
		}
	      if (TREE_CODE (low_bound) == INTEGER_CST)
		{
		  tree lbpluslen
		    = size_binop (PLUS_EXPR,
				  fold_convert (sizetype, low_bound),
				  fold_convert (sizetype, length));
		  if (TREE_CODE (lbpluslen) == INTEGER_CST
		      && tree_int_cst_lt (size, lbpluslen))
		    {
		      error_at (OMP_CLAUSE_LOCATION (c),
				"high bound %qE above array section size "
				"in %qs clause", lbpluslen,
				omp_clause_code_name[OMP_CLAUSE_CODE (c)]);
		      return error_mark_node;
		    }
		}
	    }
	}
      else if (length == NULL_TREE)
	{
	  maybe_zero_len = true;
	  if (first_non_one == types.length ())
	    first_non_one++;
	}

      /* For [lb:] we will need to evaluate lb more than once.  */
      if (length == NULL_TREE && OMP_CLAUSE_CODE (c) != OMP_CLAUSE_DEPEND)
	{
	  tree lb = cp_save_expr (low_bound);
	  if (lb != low_bound)
	    {
	      TREE_PURPOSE (t) = lb;
	      low_bound = lb;
	    }
	}
    }
  else if (TREE_CODE (type) == POINTER_TYPE)
    {
      if (length == NULL_TREE)
	{
	  error_at (OMP_CLAUSE_LOCATION (c),
		    "for pointer type length expression must be specified");
	  return error_mark_node;
	}
      /* If there is a pointer type anywhere but in the very first
	 array-section-subscript, the array section can't be contiguous.  */
      if (OMP_CLAUSE_CODE (c) != OMP_CLAUSE_DEPEND
	  && TREE_CODE (TREE_CHAIN (t)) == TREE_LIST)
	{
	  error_at (OMP_CLAUSE_LOCATION (c),
		    "array section is not contiguous in %qs clause",
		    omp_clause_code_name[OMP_CLAUSE_CODE (c)]);
	  return error_mark_node;
	}
    }
  else
    {
      error_at (OMP_CLAUSE_LOCATION (c),
		"%qE does not have pointer or array type", ret);
      return error_mark_node;
    }
  if (OMP_CLAUSE_CODE (c) != OMP_CLAUSE_DEPEND)
    types.safe_push (TREE_TYPE (ret));
  /* We will need to evaluate lb more than once.  */
  tree lb = cp_save_expr (low_bound);
  if (lb != low_bound)
    {
      TREE_PURPOSE (t) = lb;
      low_bound = lb;
    }
  ret = grok_array_decl (OMP_CLAUSE_LOCATION (c), ret, low_bound, false);
  return ret;
}

/* Handle array sections for clause C.  */

static bool
handle_omp_array_sections (tree c)
{
  bool maybe_zero_len = false;
  unsigned int first_non_one = 0;
  auto_vec<tree> types;
  tree first = handle_omp_array_sections_1 (c, OMP_CLAUSE_DECL (c), types,
					    maybe_zero_len, first_non_one);
  if (first == error_mark_node)
    return true;
  if (first == NULL_TREE)
    return false;
  if (OMP_CLAUSE_CODE (c) == OMP_CLAUSE_DEPEND)
    {
      tree t = OMP_CLAUSE_DECL (c);
      tree tem = NULL_TREE;
      if (processing_template_decl)
	return false;
      /* Need to evaluate side effects in the length expressions
	 if any.  */
      while (TREE_CODE (t) == TREE_LIST)
	{
	  if (TREE_VALUE (t) && TREE_SIDE_EFFECTS (TREE_VALUE (t)))
	    {
	      if (tem == NULL_TREE)
		tem = TREE_VALUE (t);
	      else
		tem = build2 (COMPOUND_EXPR, TREE_TYPE (tem),
			      TREE_VALUE (t), tem);
	    }
	  t = TREE_CHAIN (t);
	}
      if (tem)
	first = build2 (COMPOUND_EXPR, TREE_TYPE (first), tem, first);
      OMP_CLAUSE_DECL (c) = first;
    }
  else
    {
      unsigned int num = types.length (), i;
      tree t, side_effects = NULL_TREE, size = NULL_TREE;
      tree condition = NULL_TREE;

      if (int_size_in_bytes (TREE_TYPE (first)) <= 0)
	maybe_zero_len = true;
      if (processing_template_decl && maybe_zero_len)
	return false;

      for (i = num, t = OMP_CLAUSE_DECL (c); i > 0;
	   t = TREE_CHAIN (t))
	{
	  tree low_bound = TREE_PURPOSE (t);
	  tree length = TREE_VALUE (t);

	  i--;
	  if (low_bound
	      && TREE_CODE (low_bound) == INTEGER_CST
	      && TYPE_PRECISION (TREE_TYPE (low_bound))
		 > TYPE_PRECISION (sizetype))
	    low_bound = fold_convert (sizetype, low_bound);
	  if (length
	      && TREE_CODE (length) == INTEGER_CST
	      && TYPE_PRECISION (TREE_TYPE (length))
		 > TYPE_PRECISION (sizetype))
	    length = fold_convert (sizetype, length);
	  if (low_bound == NULL_TREE)
	    low_bound = integer_zero_node;
	  if (!maybe_zero_len && i > first_non_one)
	    {
	      if (integer_nonzerop (low_bound))
		goto do_warn_noncontiguous;
	      if (length != NULL_TREE
		  && TREE_CODE (length) == INTEGER_CST
		  && TYPE_DOMAIN (types[i])
		  && TYPE_MAX_VALUE (TYPE_DOMAIN (types[i]))
		  && TREE_CODE (TYPE_MAX_VALUE (TYPE_DOMAIN (types[i])))
		     == INTEGER_CST)
		{
		  tree size;
		  size = size_binop (PLUS_EXPR,
				     TYPE_MAX_VALUE (TYPE_DOMAIN (types[i])),
				     size_one_node);
		  if (!tree_int_cst_equal (length, size))
		    {
		     do_warn_noncontiguous:
		      error_at (OMP_CLAUSE_LOCATION (c),
				"array section is not contiguous in %qs "
				"clause",
				omp_clause_code_name[OMP_CLAUSE_CODE (c)]);
		      return true;
		    }
		}
	      if (!processing_template_decl
		  && length != NULL_TREE
		  && TREE_SIDE_EFFECTS (length))
		{
		  if (side_effects == NULL_TREE)
		    side_effects = length;
		  else
		    side_effects = build2 (COMPOUND_EXPR,
					   TREE_TYPE (side_effects),
					   length, side_effects);
		}
=======

  if (low_bound == error_mark_node || length == error_mark_node)
    return error_mark_node;

  if (low_bound && !INTEGRAL_TYPE_P (TREE_TYPE (low_bound)))
    {
      error_at (OMP_CLAUSE_LOCATION (c),
		"low bound %qE of array section does not have integral type",
		low_bound);
      return error_mark_node;
    }
  if (length && !INTEGRAL_TYPE_P (TREE_TYPE (length)))
    {
      error_at (OMP_CLAUSE_LOCATION (c),
		"length %qE of array section does not have integral type",
		length);
      return error_mark_node;
    }
  if (low_bound
      && TREE_CODE (low_bound) == INTEGER_CST
      && TYPE_PRECISION (TREE_TYPE (low_bound))
	 > TYPE_PRECISION (sizetype))
    low_bound = fold_convert (sizetype, low_bound);
  if (length
      && TREE_CODE (length) == INTEGER_CST
      && TYPE_PRECISION (TREE_TYPE (length))
	 > TYPE_PRECISION (sizetype))
    length = fold_convert (sizetype, length);
  if (low_bound == NULL_TREE)
    low_bound = integer_zero_node;

  if (length != NULL_TREE)
    {
      if (!integer_nonzerop (length))
	maybe_zero_len = true;
      if (first_non_one == types.length ()
	  && (TREE_CODE (length) != INTEGER_CST || integer_onep (length)))
	first_non_one++;
    }
  if (TREE_CODE (type) == ARRAY_TYPE)
    {
      if (length == NULL_TREE
	  && (TYPE_DOMAIN (type) == NULL_TREE
	      || TYPE_MAX_VALUE (TYPE_DOMAIN (type)) == NULL_TREE))
	{
	  error_at (OMP_CLAUSE_LOCATION (c),
		    "for unknown bound array type length expression must "
		    "be specified");
	  return error_mark_node;
	}
      if (TREE_CODE (low_bound) == INTEGER_CST
	  && tree_int_cst_sgn (low_bound) == -1)
	{
	  error_at (OMP_CLAUSE_LOCATION (c),
		    "negative low bound in array section in %qs clause",
		    omp_clause_code_name[OMP_CLAUSE_CODE (c)]);
	  return error_mark_node;
	}
      if (length != NULL_TREE
	  && TREE_CODE (length) == INTEGER_CST
	  && tree_int_cst_sgn (length) == -1)
	{
	  error_at (OMP_CLAUSE_LOCATION (c),
		    "negative length in array section in %qs clause",
		    omp_clause_code_name[OMP_CLAUSE_CODE (c)]);
	  return error_mark_node;
	}
      if (TYPE_DOMAIN (type)
	  && TYPE_MAX_VALUE (TYPE_DOMAIN (type))
	  && TREE_CODE (TYPE_MAX_VALUE (TYPE_DOMAIN (type)))
			== INTEGER_CST)
	{
	  tree size = size_binop (PLUS_EXPR,
				  TYPE_MAX_VALUE (TYPE_DOMAIN (type)),
				  size_one_node);
	  if (TREE_CODE (low_bound) == INTEGER_CST)
	    {
	      if (tree_int_cst_lt (size, low_bound))
		{
		  error_at (OMP_CLAUSE_LOCATION (c),
			    "low bound %qE above array section size "
			    "in %qs clause", low_bound,
			    omp_clause_code_name[OMP_CLAUSE_CODE (c)]);
		  return error_mark_node;
		}
	      if (tree_int_cst_equal (size, low_bound))
		maybe_zero_len = true;
	      else if (length == NULL_TREE
		       && first_non_one == types.length ()
		       && tree_int_cst_equal
			    (TYPE_MAX_VALUE (TYPE_DOMAIN (type)),
			     low_bound))
		first_non_one++;
	    }
	  else if (length == NULL_TREE)
	    {
	      maybe_zero_len = true;
	      if (first_non_one == types.length ())
		first_non_one++;
	    }
	  if (length && TREE_CODE (length) == INTEGER_CST)
	    {
	      if (tree_int_cst_lt (size, length))
		{
		  error_at (OMP_CLAUSE_LOCATION (c),
			    "length %qE above array section size "
			    "in %qs clause", length,
			    omp_clause_code_name[OMP_CLAUSE_CODE (c)]);
		  return error_mark_node;
		}
	      if (TREE_CODE (low_bound) == INTEGER_CST)
		{
		  tree lbpluslen
		    = size_binop (PLUS_EXPR,
				  fold_convert (sizetype, low_bound),
				  fold_convert (sizetype, length));
		  if (TREE_CODE (lbpluslen) == INTEGER_CST
		      && tree_int_cst_lt (size, lbpluslen))
		    {
		      error_at (OMP_CLAUSE_LOCATION (c),
				"high bound %qE above array section size "
				"in %qs clause", lbpluslen,
				omp_clause_code_name[OMP_CLAUSE_CODE (c)]);
		      return error_mark_node;
		    }
		}
	    }
	}
      else if (length == NULL_TREE)
	{
	  maybe_zero_len = true;
	  if (first_non_one == types.length ())
	    first_non_one++;
	}

      /* For [lb:] we will need to evaluate lb more than once.  */
      if (length == NULL_TREE && OMP_CLAUSE_CODE (c) != OMP_CLAUSE_DEPEND)
	{
	  tree lb = cp_save_expr (low_bound);
	  if (lb != low_bound)
	    {
	      TREE_PURPOSE (t) = lb;
	      low_bound = lb;
	    }
	}
    }
  else if (TREE_CODE (type) == POINTER_TYPE)
    {
      if (length == NULL_TREE)
	{
	  error_at (OMP_CLAUSE_LOCATION (c),
		    "for pointer type length expression must be specified");
	  return error_mark_node;
	}
      /* If there is a pointer type anywhere but in the very first
	 array-section-subscript, the array section can't be contiguous.  */
      if (OMP_CLAUSE_CODE (c) != OMP_CLAUSE_DEPEND
	  && TREE_CODE (TREE_CHAIN (t)) == TREE_LIST)
	{
	  error_at (OMP_CLAUSE_LOCATION (c),
		    "array section is not contiguous in %qs clause",
		    omp_clause_code_name[OMP_CLAUSE_CODE (c)]);
	  return error_mark_node;
	}
    }
  else
    {
      error_at (OMP_CLAUSE_LOCATION (c),
		"%qE does not have pointer or array type", ret);
      return error_mark_node;
    }
  if (OMP_CLAUSE_CODE (c) != OMP_CLAUSE_DEPEND)
    types.safe_push (TREE_TYPE (ret));
  /* We will need to evaluate lb more than once.  */
  tree lb = cp_save_expr (low_bound);
  if (lb != low_bound)
    {
      TREE_PURPOSE (t) = lb;
      low_bound = lb;
    }
  ret = grok_array_decl (OMP_CLAUSE_LOCATION (c), ret, low_bound, false);
  return ret;
}

/* Handle array sections for clause C.  */

static bool
handle_omp_array_sections (tree c)
{
  bool maybe_zero_len = false;
  unsigned int first_non_one = 0;
  auto_vec<tree> types;
  tree first = handle_omp_array_sections_1 (c, OMP_CLAUSE_DECL (c), types,
					    maybe_zero_len, first_non_one);
  if (first == error_mark_node)
    return true;
  if (first == NULL_TREE)
    return false;
  if (OMP_CLAUSE_CODE (c) == OMP_CLAUSE_DEPEND)
    {
      tree t = OMP_CLAUSE_DECL (c);
      tree tem = NULL_TREE;
      if (processing_template_decl)
	return false;
      /* Need to evaluate side effects in the length expressions
	 if any.  */
      while (TREE_CODE (t) == TREE_LIST)
	{
	  if (TREE_VALUE (t) && TREE_SIDE_EFFECTS (TREE_VALUE (t)))
	    {
	      if (tem == NULL_TREE)
		tem = TREE_VALUE (t);
	      else
		tem = build2 (COMPOUND_EXPR, TREE_TYPE (tem),
			      TREE_VALUE (t), tem);
	    }
	  t = TREE_CHAIN (t);
	}
      if (tem)
	first = build2 (COMPOUND_EXPR, TREE_TYPE (first), tem, first);
      OMP_CLAUSE_DECL (c) = first;
    }
  else
    {
      unsigned int num = types.length (), i;
      tree t, side_effects = NULL_TREE, size = NULL_TREE;
      tree condition = NULL_TREE;

      if (int_size_in_bytes (TREE_TYPE (first)) <= 0)
	maybe_zero_len = true;
      if (processing_template_decl && maybe_zero_len)
	return false;

      for (i = num, t = OMP_CLAUSE_DECL (c); i > 0;
	   t = TREE_CHAIN (t))
	{
	  tree low_bound = TREE_PURPOSE (t);
	  tree length = TREE_VALUE (t);

	  i--;
	  if (low_bound
	      && TREE_CODE (low_bound) == INTEGER_CST
	      && TYPE_PRECISION (TREE_TYPE (low_bound))
		 > TYPE_PRECISION (sizetype))
	    low_bound = fold_convert (sizetype, low_bound);
	  if (length
	      && TREE_CODE (length) == INTEGER_CST
	      && TYPE_PRECISION (TREE_TYPE (length))
		 > TYPE_PRECISION (sizetype))
	    length = fold_convert (sizetype, length);
	  if (low_bound == NULL_TREE)
	    low_bound = integer_zero_node;
	  if (!maybe_zero_len && i > first_non_one)
	    {
	      if (integer_nonzerop (low_bound))
		goto do_warn_noncontiguous;
	      if (length != NULL_TREE
		  && TREE_CODE (length) == INTEGER_CST
		  && TYPE_DOMAIN (types[i])
		  && TYPE_MAX_VALUE (TYPE_DOMAIN (types[i]))
		  && TREE_CODE (TYPE_MAX_VALUE (TYPE_DOMAIN (types[i])))
		     == INTEGER_CST)
		{
		  tree size;
		  size = size_binop (PLUS_EXPR,
				     TYPE_MAX_VALUE (TYPE_DOMAIN (types[i])),
				     size_one_node);
		  if (!tree_int_cst_equal (length, size))
		    {
		     do_warn_noncontiguous:
		      error_at (OMP_CLAUSE_LOCATION (c),
				"array section is not contiguous in %qs "
				"clause",
				omp_clause_code_name[OMP_CLAUSE_CODE (c)]);
		      return true;
		    }
		}
	      if (!processing_template_decl
		  && length != NULL_TREE
		  && TREE_SIDE_EFFECTS (length))
		{
		  if (side_effects == NULL_TREE)
		    side_effects = length;
		  else
		    side_effects = build2 (COMPOUND_EXPR,
					   TREE_TYPE (side_effects),
					   length, side_effects);
		}
	    }
	  else if (processing_template_decl)
	    continue;
	  else
	    {
	      tree l;

	      if (i > first_non_one && length && integer_nonzerop (length))
		continue;
	      if (length)
		l = fold_convert (sizetype, length);
	      else
		{
		  l = size_binop (PLUS_EXPR,
				  TYPE_MAX_VALUE (TYPE_DOMAIN (types[i])),
				  size_one_node);
		  l = size_binop (MINUS_EXPR, l,
				  fold_convert (sizetype, low_bound));
		}
	      if (i > first_non_one)
		{
		  l = fold_build2 (NE_EXPR, boolean_type_node, l,
				   size_zero_node);
		  if (condition == NULL_TREE)
		    condition = l;
		  else
		    condition = fold_build2 (BIT_AND_EXPR, boolean_type_node,
					     l, condition);
		}
	      else if (size == NULL_TREE)
		{
		  size = size_in_bytes (TREE_TYPE (types[i]));
		  size = size_binop (MULT_EXPR, size, l);
		  if (condition)
		    size = fold_build3 (COND_EXPR, sizetype, condition,
					size, size_zero_node);
		}
	      else
		size = size_binop (MULT_EXPR, size, l);
	    }
	}
      if (!processing_template_decl)
	{
	  if (side_effects)
	    size = build2 (COMPOUND_EXPR, sizetype, side_effects, size);
	  OMP_CLAUSE_DECL (c) = first;
	  OMP_CLAUSE_SIZE (c) = size;
	  if (OMP_CLAUSE_CODE (c) != OMP_CLAUSE_MAP)
	    return false;
	  tree c2 = build_omp_clause (OMP_CLAUSE_LOCATION (c),
				      OMP_CLAUSE_MAP);
	  OMP_CLAUSE_MAP_KIND (c2) = OMP_CLAUSE_MAP_POINTER;
	  if (!cxx_mark_addressable (t))
	    return false;
	  OMP_CLAUSE_DECL (c2) = t;
	  t = build_fold_addr_expr (first);
	  t = fold_convert_loc (OMP_CLAUSE_LOCATION (c),
				ptrdiff_type_node, t);
	  tree ptr = OMP_CLAUSE_DECL (c2);
	  ptr = convert_from_reference (ptr);
	  if (!POINTER_TYPE_P (TREE_TYPE (ptr)))
	    ptr = build_fold_addr_expr (ptr);
	  t = fold_build2_loc (OMP_CLAUSE_LOCATION (c), MINUS_EXPR,
			       ptrdiff_type_node, t,
			       fold_convert_loc (OMP_CLAUSE_LOCATION (c),
						 ptrdiff_type_node, ptr));
	  OMP_CLAUSE_SIZE (c2) = t;
	  OMP_CLAUSE_CHAIN (c2) = OMP_CLAUSE_CHAIN (c);
	  OMP_CLAUSE_CHAIN (c) = c2;
	  ptr = OMP_CLAUSE_DECL (c2);
	  if (TREE_CODE (TREE_TYPE (ptr)) == REFERENCE_TYPE
	      && POINTER_TYPE_P (TREE_TYPE (TREE_TYPE (ptr))))
	    {
	      tree c3 = build_omp_clause (OMP_CLAUSE_LOCATION (c),
					  OMP_CLAUSE_MAP);
	      OMP_CLAUSE_MAP_KIND (c3) = OMP_CLAUSE_MAP_POINTER;
	      OMP_CLAUSE_DECL (c3) = ptr;
	      OMP_CLAUSE_DECL (c2) = convert_from_reference (ptr);
	      OMP_CLAUSE_SIZE (c3) = size_zero_node;
	      OMP_CLAUSE_CHAIN (c3) = OMP_CLAUSE_CHAIN (c2);
	      OMP_CLAUSE_CHAIN (c2) = c3;
	    }
	}
    }
  return false;
}

/* Return identifier to look up for omp declare reduction.  */

tree
omp_reduction_id (enum tree_code reduction_code, tree reduction_id, tree type)
{
  const char *p = NULL;
  const char *m = NULL;
  switch (reduction_code)
    {
    case PLUS_EXPR:
    case MULT_EXPR:
    case MINUS_EXPR:
    case BIT_AND_EXPR:
    case BIT_XOR_EXPR:
    case BIT_IOR_EXPR:
    case TRUTH_ANDIF_EXPR:
    case TRUTH_ORIF_EXPR:
      reduction_id = ansi_opname (reduction_code);
      break;
    case MIN_EXPR:
      p = "min";
      break;
    case MAX_EXPR:
      p = "max";
      break;
    default:
      break;
    }

  if (p == NULL)
    {
      if (TREE_CODE (reduction_id) != IDENTIFIER_NODE)
	return error_mark_node;
      p = IDENTIFIER_POINTER (reduction_id);
    }

  if (type != NULL_TREE)
    m = mangle_type_string (TYPE_MAIN_VARIANT (type));

  const char prefix[] = "omp declare reduction ";
  size_t lenp = sizeof (prefix);
  if (strncmp (p, prefix, lenp - 1) == 0)
    lenp = 1;
  size_t len = strlen (p);
  size_t lenm = m ? strlen (m) + 1 : 0;
  char *name = XALLOCAVEC (char, lenp + len + lenm);
  if (lenp > 1)
    memcpy (name, prefix, lenp - 1);
  memcpy (name + lenp - 1, p, len + 1);
  if (m)
    {
      name[lenp + len - 1] = '~';
      memcpy (name + lenp + len, m, lenm);
    }
  return get_identifier (name);
}

/* Lookup OpenMP UDR ID for TYPE, return the corresponding artificial
   FUNCTION_DECL or NULL_TREE if not found.  */

static tree
omp_reduction_lookup (location_t loc, tree id, tree type, tree *baselinkp,
		      vec<tree> *ambiguousp)
{
  tree orig_id = id;
  tree baselink = NULL_TREE;
  if (identifier_p (id))
    {
      cp_id_kind idk;
      bool nonint_cst_expression_p;
      const char *error_msg;
      id = omp_reduction_id (ERROR_MARK, id, type);
      tree decl = lookup_name (id);
      if (decl == NULL_TREE)
	decl = error_mark_node;
      id = finish_id_expression (id, decl, NULL_TREE, &idk, false, true,
				 &nonint_cst_expression_p, false, true, false,
				 false, &error_msg, loc);
      if (idk == CP_ID_KIND_UNQUALIFIED
	  && identifier_p (id))
	{
	  vec<tree, va_gc> *args = NULL;
	  vec_safe_push (args, build_reference_type (type));
	  id = perform_koenig_lookup (id, args, tf_none);
	}
    }
  else if (TREE_CODE (id) == SCOPE_REF)
    id = lookup_qualified_name (TREE_OPERAND (id, 0),
				omp_reduction_id (ERROR_MARK,
						  TREE_OPERAND (id, 1),
						  type),
				false, false);
  tree fns = id;
  if (id && is_overloaded_fn (id))
    id = get_fns (id);
  for (; id; id = OVL_NEXT (id))
    {
      tree fndecl = OVL_CURRENT (id);
      if (TREE_CODE (fndecl) == FUNCTION_DECL)
	{
	  tree argtype = TREE_VALUE (TYPE_ARG_TYPES (TREE_TYPE (fndecl)));
	  if (same_type_p (TREE_TYPE (argtype), type))
	    break;
	}
    }
  if (id && BASELINK_P (fns))
    {
      if (baselinkp)
	*baselinkp = fns;
      else
	baselink = fns;
    }
  if (id == NULL_TREE && CLASS_TYPE_P (type) && TYPE_BINFO (type))
    {
      vec<tree> ambiguous = vNULL;
      tree binfo = TYPE_BINFO (type), base_binfo, ret = NULL_TREE;
      unsigned int ix;
      if (ambiguousp == NULL)
	ambiguousp = &ambiguous;
      for (ix = 0; BINFO_BASE_ITERATE (binfo, ix, base_binfo); ix++)
	{
	  id = omp_reduction_lookup (loc, orig_id, BINFO_TYPE (base_binfo),
				     baselinkp ? baselinkp : &baselink,
				     ambiguousp);
	  if (id == NULL_TREE)
	    continue;
	  if (!ambiguousp->is_empty ())
	    ambiguousp->safe_push (id);
	  else if (ret != NULL_TREE)
	    {
	      ambiguousp->safe_push (ret);
	      ambiguousp->safe_push (id);
	      ret = NULL_TREE;
	    }
	  else
	    ret = id;
	}
      if (ambiguousp != &ambiguous)
	return ret;
      if (!ambiguous.is_empty ())
	{
	  const char *str = _("candidates are:");
	  unsigned int idx;
	  tree udr;
	  error_at (loc, "user defined reduction lookup is ambiguous");
	  FOR_EACH_VEC_ELT (ambiguous, idx, udr)
	    {
	      inform (DECL_SOURCE_LOCATION (udr), "%s %#D", str, udr);
	      if (idx == 0)
		str = get_spaces (str);
	    }
	  ambiguous.release ();
	  ret = error_mark_node;
	  baselink = NULL_TREE;
	}
      id = ret;
    }
  if (id && baselink)
    perform_or_defer_access_check (BASELINK_BINFO (baselink),
				   id, id, tf_warning_or_error);
  return id;
}

/* Helper function for cp_parser_omp_declare_reduction_exprs
   and tsubst_omp_udr.
   Remove CLEANUP_STMT for data (omp_priv variable).
   Also append INIT_EXPR for DECL_INITIAL of omp_priv after its
   DECL_EXPR.  */

tree
cp_remove_omp_priv_cleanup_stmt (tree *tp, int *walk_subtrees, void *data)
{
  if (TYPE_P (*tp))
    *walk_subtrees = 0;
  else if (TREE_CODE (*tp) == CLEANUP_STMT && CLEANUP_DECL (*tp) == (tree) data)
    *tp = CLEANUP_BODY (*tp);
  else if (TREE_CODE (*tp) == DECL_EXPR)
    {
      tree decl = DECL_EXPR_DECL (*tp);
      if (!processing_template_decl
	  && decl == (tree) data
	  && DECL_INITIAL (decl)
	  && DECL_INITIAL (decl) != error_mark_node)
	{
	  tree list = NULL_TREE;
	  append_to_statement_list_force (*tp, &list);
	  tree init_expr = build2 (INIT_EXPR, void_type_node,
				   decl, DECL_INITIAL (decl));
	  DECL_INITIAL (decl) = NULL_TREE;
	  append_to_statement_list_force (init_expr, &list);
	  *tp = list;
	}
    }
  return NULL_TREE;
}

/* Data passed from cp_check_omp_declare_reduction to
   cp_check_omp_declare_reduction_r.  */

struct cp_check_omp_declare_reduction_data
{
  location_t loc;
  tree stmts[7];
  bool combiner_p;
};

/* Helper function for cp_check_omp_declare_reduction, called via
   cp_walk_tree.  */

static tree
cp_check_omp_declare_reduction_r (tree *tp, int *, void *data)
{
  struct cp_check_omp_declare_reduction_data *udr_data
    = (struct cp_check_omp_declare_reduction_data *) data;
  if (SSA_VAR_P (*tp)
      && !DECL_ARTIFICIAL (*tp)
      && *tp != DECL_EXPR_DECL (udr_data->stmts[udr_data->combiner_p ? 0 : 3])
      && *tp != DECL_EXPR_DECL (udr_data->stmts[udr_data->combiner_p ? 1 : 4]))
    {
      location_t loc = udr_data->loc;
      if (udr_data->combiner_p)
	error_at (loc, "%<#pragma omp declare reduction%> combiner refers to "
		       "variable %qD which is not %<omp_out%> nor %<omp_in%>",
		  *tp);
      else
	error_at (loc, "%<#pragma omp declare reduction%> initializer refers "
		       "to variable %qD which is not %<omp_priv%> nor "
		       "%<omp_orig%>",
		  *tp);
      return *tp;
    }
  return NULL_TREE;
}

/* Diagnose violation of OpenMP #pragma omp declare reduction restrictions.  */

void
cp_check_omp_declare_reduction (tree udr)
{
  tree type = TREE_VALUE (TYPE_ARG_TYPES (TREE_TYPE (udr)));
  gcc_assert (TREE_CODE (type) == REFERENCE_TYPE);
  type = TREE_TYPE (type);
  int i;
  location_t loc = DECL_SOURCE_LOCATION (udr);

  if (type == error_mark_node)
    return;
  if (ARITHMETIC_TYPE_P (type))
    {
      static enum tree_code predef_codes[]
	= { PLUS_EXPR, MULT_EXPR, MINUS_EXPR, BIT_AND_EXPR, BIT_XOR_EXPR,
	    BIT_IOR_EXPR, TRUTH_ANDIF_EXPR, TRUTH_ORIF_EXPR };
      for (i = 0; i < 8; i++)
	{
	  tree id = omp_reduction_id (predef_codes[i], NULL_TREE, NULL_TREE);
	  const char *n1 = IDENTIFIER_POINTER (DECL_NAME (udr));
	  const char *n2 = IDENTIFIER_POINTER (id);
	  if (strncmp (n1, n2, IDENTIFIER_LENGTH (id)) == 0
	      && (n1[IDENTIFIER_LENGTH (id)] == '~'
		  || n1[IDENTIFIER_LENGTH (id)] == '\0'))
	    break;
	}

      if (i == 8
	  && TREE_CODE (type) != COMPLEX_EXPR)
	{
	  const char prefix_minmax[] = "omp declare reduction m";
	  size_t prefix_size = sizeof (prefix_minmax) - 1;
	  const char *n = IDENTIFIER_POINTER (DECL_NAME (udr));
	  if (strncmp (IDENTIFIER_POINTER (DECL_NAME (udr)),
		       prefix_minmax, prefix_size) == 0
	      && ((n[prefix_size] == 'i' && n[prefix_size + 1] == 'n')
		  || (n[prefix_size] == 'a' && n[prefix_size + 1] == 'x'))
	      && (n[prefix_size + 2] == '~' || n[prefix_size + 2] == '\0'))
	    i = 0;
	}
      if (i < 8)
	{
	  error_at (loc, "predeclared arithmetic type %qT in "
			 "%<#pragma omp declare reduction%>", type);
	  return;
	}
    }
  else if (TREE_CODE (type) == FUNCTION_TYPE
	   || TREE_CODE (type) == METHOD_TYPE
	   || TREE_CODE (type) == ARRAY_TYPE)
    {
      error_at (loc, "function or array type %qT in "
		     "%<#pragma omp declare reduction%>", type);
      return;
    }
  else if (TREE_CODE (type) == REFERENCE_TYPE)
    {
      error_at (loc, "reference type %qT in %<#pragma omp declare reduction%>",
		type);
      return;
    }
  else if (TYPE_QUALS_NO_ADDR_SPACE (type))
    {
      error_at (loc, "const, volatile or __restrict qualified type %qT in "
		     "%<#pragma omp declare reduction%>", type);
      return;
    }

  tree body = DECL_SAVED_TREE (udr);
  if (body == NULL_TREE || TREE_CODE (body) != STATEMENT_LIST)
    return;

  tree_stmt_iterator tsi;
  struct cp_check_omp_declare_reduction_data data;
  memset (data.stmts, 0, sizeof data.stmts);
  for (i = 0, tsi = tsi_start (body);
       i < 7 && !tsi_end_p (tsi);
       i++, tsi_next (&tsi))
    data.stmts[i] = tsi_stmt (tsi);
  data.loc = loc;
  gcc_assert (tsi_end_p (tsi));
  if (i >= 3)
    {
      gcc_assert (TREE_CODE (data.stmts[0]) == DECL_EXPR
		  && TREE_CODE (data.stmts[1]) == DECL_EXPR);
      if (TREE_NO_WARNING (DECL_EXPR_DECL (data.stmts[0])))
	return;
      data.combiner_p = true;
      if (cp_walk_tree (&data.stmts[2], cp_check_omp_declare_reduction_r,
			&data, NULL))
	TREE_NO_WARNING (DECL_EXPR_DECL (data.stmts[0])) = 1;
    }
  if (i >= 6)
    {
      gcc_assert (TREE_CODE (data.stmts[3]) == DECL_EXPR
		  && TREE_CODE (data.stmts[4]) == DECL_EXPR);
      data.combiner_p = false;
      if (cp_walk_tree (&data.stmts[5], cp_check_omp_declare_reduction_r,
			&data, NULL)
	  || cp_walk_tree (&DECL_INITIAL (DECL_EXPR_DECL (data.stmts[3])),
			   cp_check_omp_declare_reduction_r, &data, NULL))
	TREE_NO_WARNING (DECL_EXPR_DECL (data.stmts[0])) = 1;
      if (i == 7)
	gcc_assert (TREE_CODE (data.stmts[6]) == DECL_EXPR);
    }
}

/* Helper function of finish_omp_clauses.  Clone STMT as if we were making
   an inline call.  But, remap
   the OMP_DECL1 VAR_DECL (omp_out resp. omp_orig) to PLACEHOLDER
   and OMP_DECL2 VAR_DECL (omp_in resp. omp_priv) to DECL.  */

static tree
clone_omp_udr (tree stmt, tree omp_decl1, tree omp_decl2,
	       tree decl, tree placeholder)
{
  copy_body_data id;
  struct pointer_map_t *decl_map = pointer_map_create ();

  *pointer_map_insert (decl_map, omp_decl1) = placeholder;
  *pointer_map_insert (decl_map, omp_decl2) = decl;
  memset (&id, 0, sizeof (id));
  id.src_fn = DECL_CONTEXT (omp_decl1);
  id.dst_fn = current_function_decl;
  id.src_cfun = DECL_STRUCT_FUNCTION (id.src_fn);
  id.decl_map = decl_map;

  id.copy_decl = copy_decl_no_change;
  id.transform_call_graph_edges = CB_CGE_DUPLICATE;
  id.transform_new_cfg = true;
  id.transform_return_to_modify = false;
  id.transform_lang_insert_block = NULL;
  id.eh_lp_nr = 0;
  walk_tree (&stmt, copy_tree_body_r, &id, NULL);
  pointer_map_destroy (decl_map);
  return stmt;
}

/* Helper function of finish_omp_clauses, called via cp_walk_tree.
   Find OMP_CLAUSE_PLACEHOLDER (passed in DATA) in *TP.  */

static tree
find_omp_placeholder_r (tree *tp, int *, void *data)
{
  if (*tp == (tree) data)
    return *tp;
  return NULL_TREE;
}

/* Helper function of finish_omp_clauses.  Handle OMP_CLAUSE_REDUCTION C.
   Return true if there is some error and the clause should be removed.  */

static bool
finish_omp_reduction_clause (tree c, bool *need_default_ctor, bool *need_dtor)
{
  tree t = OMP_CLAUSE_DECL (c);
  bool predefined = false;
  tree type = TREE_TYPE (t);
  if (TREE_CODE (type) == REFERENCE_TYPE)
    type = TREE_TYPE (type);
  if (type == error_mark_node)
    return true;
  else if (ARITHMETIC_TYPE_P (type))
    switch (OMP_CLAUSE_REDUCTION_CODE (c))
      {
      case PLUS_EXPR:
      case MULT_EXPR:
      case MINUS_EXPR:
	predefined = true;
	break;
      case MIN_EXPR:
      case MAX_EXPR:
	if (TREE_CODE (type) == COMPLEX_TYPE)
	  break;
	predefined = true;
	break;
      case BIT_AND_EXPR:
      case BIT_IOR_EXPR:
      case BIT_XOR_EXPR:
	if (FLOAT_TYPE_P (type) || TREE_CODE (type) == COMPLEX_TYPE)
	  break;
	predefined = true;
	break;
      case TRUTH_ANDIF_EXPR:
      case TRUTH_ORIF_EXPR:
	if (FLOAT_TYPE_P (type))
	  break;
	predefined = true;
	break;
      default:
	break;
      }
  else if (TREE_CODE (type) == ARRAY_TYPE || TYPE_READONLY (type))
    {
      error ("%qE has invalid type for %<reduction%>", t);
      return true;
    }
  else if (!processing_template_decl)
    {
      t = require_complete_type (t);
      if (t == error_mark_node)
	return true;
      OMP_CLAUSE_DECL (c) = t;
    }

  if (predefined)
    {
      OMP_CLAUSE_REDUCTION_PLACEHOLDER (c) = NULL_TREE;
      return false;
    }
  else if (processing_template_decl)
    return false;

  tree id = OMP_CLAUSE_REDUCTION_PLACEHOLDER (c);

  type = TYPE_MAIN_VARIANT (TREE_TYPE (t));
  if (TREE_CODE (type) == REFERENCE_TYPE)
    type = TREE_TYPE (type);
  OMP_CLAUSE_REDUCTION_PLACEHOLDER (c) = NULL_TREE;
  if (id == NULL_TREE)
    id = omp_reduction_id (OMP_CLAUSE_REDUCTION_CODE (c),
			   NULL_TREE, NULL_TREE);
  id = omp_reduction_lookup (OMP_CLAUSE_LOCATION (c), id, type, NULL, NULL);
  if (id)
    {
      if (id == error_mark_node)
	return true;
      id = OVL_CURRENT (id);
      mark_used (id);
      tree body = DECL_SAVED_TREE (id);
      if (TREE_CODE (body) == STATEMENT_LIST)
	{
	  tree_stmt_iterator tsi;
	  tree placeholder = NULL_TREE;
	  int i;
	  tree stmts[7];
	  tree atype = TREE_VALUE (TYPE_ARG_TYPES (TREE_TYPE (id)));
	  atype = TREE_TYPE (atype);
	  bool need_static_cast = !same_type_p (type, atype);
	  memset (stmts, 0, sizeof stmts);
	  for (i = 0, tsi = tsi_start (body);
	       i < 7 && !tsi_end_p (tsi);
	       i++, tsi_next (&tsi))
	    stmts[i] = tsi_stmt (tsi);
	  gcc_assert (tsi_end_p (tsi));

	  if (i >= 3)
	    {
	      gcc_assert (TREE_CODE (stmts[0]) == DECL_EXPR
			  && TREE_CODE (stmts[1]) == DECL_EXPR);
	      placeholder = build_lang_decl (VAR_DECL, NULL_TREE, type);
	      DECL_ARTIFICIAL (placeholder) = 1;
	      DECL_IGNORED_P (placeholder) = 1;
	      OMP_CLAUSE_REDUCTION_PLACEHOLDER (c) = placeholder;
	      if (TREE_ADDRESSABLE (DECL_EXPR_DECL (stmts[0])))
		cxx_mark_addressable (placeholder);
	      if (TREE_ADDRESSABLE (DECL_EXPR_DECL (stmts[1]))
		  && TREE_CODE (TREE_TYPE (OMP_CLAUSE_DECL (c)))
		     != REFERENCE_TYPE)
		cxx_mark_addressable (OMP_CLAUSE_DECL (c));
	      tree omp_out = placeholder;
	      tree omp_in = convert_from_reference (OMP_CLAUSE_DECL (c));
	      if (need_static_cast)
		{
		  tree rtype = build_reference_type (atype);
		  omp_out = build_static_cast (rtype, omp_out,
					       tf_warning_or_error);
		  omp_in = build_static_cast (rtype, omp_in,
					      tf_warning_or_error);
		  if (omp_out == error_mark_node || omp_in == error_mark_node)
		    return true;
		  omp_out = convert_from_reference (omp_out);
		  omp_in = convert_from_reference (omp_in);
		}
	      OMP_CLAUSE_REDUCTION_MERGE (c)
		= clone_omp_udr (stmts[2], DECL_EXPR_DECL (stmts[0]),
				 DECL_EXPR_DECL (stmts[1]), omp_in, omp_out);
	    }
	  if (i >= 6)
	    {
	      gcc_assert (TREE_CODE (stmts[3]) == DECL_EXPR
			  && TREE_CODE (stmts[4]) == DECL_EXPR);
	      if (TREE_ADDRESSABLE (DECL_EXPR_DECL (stmts[3])))
		cxx_mark_addressable (OMP_CLAUSE_DECL (c));
	      if (TREE_ADDRESSABLE (DECL_EXPR_DECL (stmts[4])))
		cxx_mark_addressable (placeholder);
	      tree omp_priv = convert_from_reference (OMP_CLAUSE_DECL (c));
	      tree omp_orig = placeholder;
	      if (need_static_cast)
		{
		  if (i == 7)
		    {
		      error_at (OMP_CLAUSE_LOCATION (c),
				"user defined reduction with constructor "
				"initializer for base class %qT", atype);
		      return true;
		    }
		  tree rtype = build_reference_type (atype);
		  omp_priv = build_static_cast (rtype, omp_priv,
						tf_warning_or_error);
		  omp_orig = build_static_cast (rtype, omp_orig,
						tf_warning_or_error);
		  if (omp_priv == error_mark_node
		      || omp_orig == error_mark_node)
		    return true;
		  omp_priv = convert_from_reference (omp_priv);
		  omp_orig = convert_from_reference (omp_orig);
		}
	      if (i == 6)
		*need_default_ctor = true;
	      OMP_CLAUSE_REDUCTION_INIT (c)
		= clone_omp_udr (stmts[5], DECL_EXPR_DECL (stmts[4]),
				 DECL_EXPR_DECL (stmts[3]),
				 omp_priv, omp_orig);
	      if (cp_walk_tree (&OMP_CLAUSE_REDUCTION_INIT (c),
				find_omp_placeholder_r, placeholder, NULL))
		OMP_CLAUSE_REDUCTION_OMP_ORIG_REF (c) = 1;
	    }
	  else if (i >= 3)
	    {
	      if (CLASS_TYPE_P (type) && !pod_type_p (type))
		*need_default_ctor = true;
	      else
		{
		  tree init;
		  tree v = convert_from_reference (t);
		  if (AGGREGATE_TYPE_P (TREE_TYPE (v)))
		    init = build_constructor (TREE_TYPE (v), NULL);
		  else
		    init = fold_convert (TREE_TYPE (v), integer_zero_node);
		  OMP_CLAUSE_REDUCTION_INIT (c)
		    = build2 (INIT_EXPR, TREE_TYPE (v), v, init);
		}
	    }
	}
    }
  if (OMP_CLAUSE_REDUCTION_PLACEHOLDER (c))
    *need_dtor = true;
  else
    {
      error ("user defined reduction not found for %qD", t);
      return true;
    }
  return false;
}

/* For all elements of CLAUSES, validate them vs OpenMP constraints.
   Remove any elements from the list that are invalid.  */

tree
finish_omp_clauses (tree clauses)
{
  bitmap_head generic_head, firstprivate_head, lastprivate_head;
  bitmap_head aligned_head;
  tree c, t, *pc = &clauses;
  bool branch_seen = false;
  bool copyprivate_seen = false;

  bitmap_obstack_initialize (NULL);
  bitmap_initialize (&generic_head, &bitmap_default_obstack);
  bitmap_initialize (&firstprivate_head, &bitmap_default_obstack);
  bitmap_initialize (&lastprivate_head, &bitmap_default_obstack);
  bitmap_initialize (&aligned_head, &bitmap_default_obstack);

  for (pc = &clauses, c = clauses; c ; c = *pc)
    {
      bool remove = false;

      switch (OMP_CLAUSE_CODE (c))
	{
	case OMP_CLAUSE_SHARED:
	  goto check_dup_generic;
	case OMP_CLAUSE_PRIVATE:
	  goto check_dup_generic;
	case OMP_CLAUSE_REDUCTION:
	  goto check_dup_generic;
	case OMP_CLAUSE_COPYPRIVATE:
	  copyprivate_seen = true;
	  goto check_dup_generic;
	case OMP_CLAUSE_COPYIN:
	  goto check_dup_generic;
	case OMP_CLAUSE_LINEAR:
	  t = OMP_CLAUSE_DECL (c);
	  if (!type_dependent_expression_p (t)
	      && !INTEGRAL_TYPE_P (TREE_TYPE (t))
	      && TREE_CODE (TREE_TYPE (t)) != POINTER_TYPE)
	    {
	      error ("linear clause applied to non-integral non-pointer "
		     "variable with %qT type", TREE_TYPE (t));
	      remove = true;
	      break;
	    }
	  t = OMP_CLAUSE_LINEAR_STEP (c);
	  if (t == NULL_TREE)
	    t = integer_one_node;
	  if (t == error_mark_node)
	    {
	      remove = true;
	      break;
	    }
	  else if (!type_dependent_expression_p (t)
		   && !INTEGRAL_TYPE_P (TREE_TYPE (t)))
	    {
	      error ("linear step expression must be integral");
	      remove = true;
	      break;
	    }
	  else
	    {
	      t = mark_rvalue_use (t);
	      if (!processing_template_decl)
		{
		  if (TREE_CODE (OMP_CLAUSE_DECL (c)) == PARM_DECL)
		    t = maybe_constant_value (t);
		  t = fold_build_cleanup_point_expr (TREE_TYPE (t), t);
		  if (TREE_CODE (TREE_TYPE (OMP_CLAUSE_DECL (c)))
		      == POINTER_TYPE)
		    {
		      t = pointer_int_sum (OMP_CLAUSE_LOCATION (c), PLUS_EXPR,
					   OMP_CLAUSE_DECL (c), t);
		      t = fold_build2_loc (OMP_CLAUSE_LOCATION (c),
					   MINUS_EXPR, sizetype, t,
					   OMP_CLAUSE_DECL (c));
		      if (t == error_mark_node)
			{
			  remove = true;
			  break;
			}
		    }
		}
	      OMP_CLAUSE_LINEAR_STEP (c) = t;
	    }
	  goto check_dup_generic;
	check_dup_generic:
	  t = OMP_CLAUSE_DECL (c);
	  if (!VAR_P (t) && TREE_CODE (t) != PARM_DECL)
	    {
	      if (processing_template_decl)
		break;
	      if (DECL_P (t))
		error ("%qD is not a variable in clause %qs", t,
		       omp_clause_code_name[OMP_CLAUSE_CODE (c)]);
	      else
		error ("%qE is not a variable in clause %qs", t,
		       omp_clause_code_name[OMP_CLAUSE_CODE (c)]);
	      remove = true;
	    }
	  else if (bitmap_bit_p (&generic_head, DECL_UID (t))
		   || bitmap_bit_p (&firstprivate_head, DECL_UID (t))
		   || bitmap_bit_p (&lastprivate_head, DECL_UID (t)))
	    {
	      error ("%qD appears more than once in data clauses", t);
	      remove = true;
	    }
	  else
	    bitmap_set_bit (&generic_head, DECL_UID (t));
	  break;

	case OMP_CLAUSE_FIRSTPRIVATE:
	  t = OMP_CLAUSE_DECL (c);
	  if (!VAR_P (t) && TREE_CODE (t) != PARM_DECL)
	    {
	      if (processing_template_decl)
		break;
	      if (DECL_P (t))
		error ("%qD is not a variable in clause %<firstprivate%>", t);
	      else
		error ("%qE is not a variable in clause %<firstprivate%>", t);
	      remove = true;
	    }
	  else if (bitmap_bit_p (&generic_head, DECL_UID (t))
		   || bitmap_bit_p (&firstprivate_head, DECL_UID (t)))
	    {
	      error ("%qD appears more than once in data clauses", t);
	      remove = true;
	    }
	  else
	    bitmap_set_bit (&firstprivate_head, DECL_UID (t));
	  break;

	case OMP_CLAUSE_LASTPRIVATE:
	  t = OMP_CLAUSE_DECL (c);
	  if (!VAR_P (t) && TREE_CODE (t) != PARM_DECL)
	    {
	      if (processing_template_decl)
		break;
	      if (DECL_P (t))
		error ("%qD is not a variable in clause %<lastprivate%>", t);
	      else
		error ("%qE is not a variable in clause %<lastprivate%>", t);
	      remove = true;
	    }
	  else if (bitmap_bit_p (&generic_head, DECL_UID (t))
		   || bitmap_bit_p (&lastprivate_head, DECL_UID (t)))
	    {
	      error ("%qD appears more than once in data clauses", t);
	      remove = true;
	    }
	  else
	    bitmap_set_bit (&lastprivate_head, DECL_UID (t));
	  break;

	case OMP_CLAUSE_IF:
	  t = OMP_CLAUSE_IF_EXPR (c);
	  t = maybe_convert_cond (t);
	  if (t == error_mark_node)
	    remove = true;
	  else if (!processing_template_decl)
	    t = fold_build_cleanup_point_expr (TREE_TYPE (t), t);
	  OMP_CLAUSE_IF_EXPR (c) = t;
	  break;

	case OMP_CLAUSE_FINAL:
	  t = OMP_CLAUSE_FINAL_EXPR (c);
	  t = maybe_convert_cond (t);
	  if (t == error_mark_node)
	    remove = true;
	  else if (!processing_template_decl)
	    t = fold_build_cleanup_point_expr (TREE_TYPE (t), t);
	  OMP_CLAUSE_FINAL_EXPR (c) = t;
	  break;

	case OMP_CLAUSE_NUM_THREADS:
	  t = OMP_CLAUSE_NUM_THREADS_EXPR (c);
	  if (t == error_mark_node)
	    remove = true;
	  else if (!type_dependent_expression_p (t)
		   && !INTEGRAL_TYPE_P (TREE_TYPE (t)))
	    {
	      error ("num_threads expression must be integral");
	      remove = true;
	    }
	  else
	    {
	      t = mark_rvalue_use (t);
	      if (!processing_template_decl)
		t = fold_build_cleanup_point_expr (TREE_TYPE (t), t);
	      OMP_CLAUSE_NUM_THREADS_EXPR (c) = t;
	    }
	  break;

	case OMP_CLAUSE_SCHEDULE:
	  t = OMP_CLAUSE_SCHEDULE_CHUNK_EXPR (c);
	  if (t == NULL)
	    ;
	  else if (t == error_mark_node)
	    remove = true;
	  else if (!type_dependent_expression_p (t)
		   && !INTEGRAL_TYPE_P (TREE_TYPE (t)))
	    {
	      error ("schedule chunk size expression must be integral");
	      remove = true;
	    }
	  else
	    {
	      t = mark_rvalue_use (t);
	      if (!processing_template_decl)
		t = fold_build_cleanup_point_expr (TREE_TYPE (t), t);
	      OMP_CLAUSE_SCHEDULE_CHUNK_EXPR (c) = t;
	    }
	  break;

	case OMP_CLAUSE_SIMDLEN:
	case OMP_CLAUSE_SAFELEN:
	  t = OMP_CLAUSE_OPERAND (c, 0);
	  if (t == error_mark_node)
	    remove = true;
	  else if (!type_dependent_expression_p (t)
		   && !INTEGRAL_TYPE_P (TREE_TYPE (t)))
	    {
	      error ("%qs length expression must be integral",
		     omp_clause_code_name[OMP_CLAUSE_CODE (c)]);
	      remove = true;
	    }
	  else
	    {
	      t = mark_rvalue_use (t);
	      t = maybe_constant_value (t);
	      if (!processing_template_decl)
		{
		  if (TREE_CODE (t) != INTEGER_CST
		      || tree_int_cst_sgn (t) != 1)
		    {
		      error ("%qs length expression must be positive constant"
			     " integer expression",
			     omp_clause_code_name[OMP_CLAUSE_CODE (c)]);
		      remove = true;
		    }
		}
	      OMP_CLAUSE_OPERAND (c, 0) = t;
	    }
	  break;

	case OMP_CLAUSE_NUM_TEAMS:
	  t = OMP_CLAUSE_NUM_TEAMS_EXPR (c);
	  if (t == error_mark_node)
	    remove = true;
	  else if (!type_dependent_expression_p (t)
		   && !INTEGRAL_TYPE_P (TREE_TYPE (t)))
	    {
	      error ("%<num_teams%> expression must be integral");
	      remove = true;
	    }
	  else
	    {
	      t = mark_rvalue_use (t);
	      if (!processing_template_decl)
		t = fold_build_cleanup_point_expr (TREE_TYPE (t), t);
	      OMP_CLAUSE_NUM_TEAMS_EXPR (c) = t;
	    }
	  break;

	case OMP_CLAUSE_THREAD_LIMIT:
	  t = OMP_CLAUSE_THREAD_LIMIT_EXPR (c);
	  if (t == error_mark_node)
	    remove = true;
	  else if (!type_dependent_expression_p (t)
		   && !INTEGRAL_TYPE_P (TREE_TYPE (t)))
	    {
	      error ("%<thread_limit%> expression must be integral");
	      remove = true;
	    }
	  else
	    {
	      t = mark_rvalue_use (t);
	      if (!processing_template_decl)
		t = fold_build_cleanup_point_expr (TREE_TYPE (t), t);
	      OMP_CLAUSE_THREAD_LIMIT_EXPR (c) = t;
	    }
	  break;

	case OMP_CLAUSE_DEVICE:
	  t = OMP_CLAUSE_DEVICE_ID (c);
	  if (t == error_mark_node)
	    remove = true;
	  else if (!type_dependent_expression_p (t)
		   && !INTEGRAL_TYPE_P (TREE_TYPE (t)))
	    {
	      error ("%<device%> id must be integral");
	      remove = true;
	    }
	  else
	    {
	      t = mark_rvalue_use (t);
	      if (!processing_template_decl)
		t = fold_build_cleanup_point_expr (TREE_TYPE (t), t);
	      OMP_CLAUSE_DEVICE_ID (c) = t;
	    }
	  break;

	case OMP_CLAUSE_DIST_SCHEDULE:
	  t = OMP_CLAUSE_DIST_SCHEDULE_CHUNK_EXPR (c);
	  if (t == NULL)
	    ;
	  else if (t == error_mark_node)
	    remove = true;
	  else if (!type_dependent_expression_p (t)
		   && !INTEGRAL_TYPE_P (TREE_TYPE (t)))
	    {
	      error ("%<dist_schedule%> chunk size expression must be "
		     "integral");
	      remove = true;
>>>>>>> a7aa3838
	    }
	  else if (processing_template_decl)
	    continue;
	  else
<<<<<<< HEAD
	    {
	      tree l;

	      if (i > first_non_one && length && integer_nonzerop (length))
		continue;
	      if (length)
		l = fold_convert (sizetype, length);
	      else
		{
		  l = size_binop (PLUS_EXPR,
				  TYPE_MAX_VALUE (TYPE_DOMAIN (types[i])),
				  size_one_node);
		  l = size_binop (MINUS_EXPR, l,
				  fold_convert (sizetype, low_bound));
		}
	      if (i > first_non_one)
		{
		  l = fold_build2 (NE_EXPR, boolean_type_node, l,
				   size_zero_node);
		  if (condition == NULL_TREE)
		    condition = l;
		  else
		    condition = fold_build2 (BIT_AND_EXPR, boolean_type_node,
					     l, condition);
		}
	      else if (size == NULL_TREE)
		{
		  size = size_in_bytes (TREE_TYPE (types[i]));
		  size = size_binop (MULT_EXPR, size, l);
		  if (condition)
		    size = fold_build3 (COND_EXPR, sizetype, condition,
					size, size_zero_node);
		}
	      else
		size = size_binop (MULT_EXPR, size, l);
	    }
	}
      if (!processing_template_decl)
	{
	  if (side_effects)
	    size = build2 (COMPOUND_EXPR, sizetype, side_effects, size);
	  OMP_CLAUSE_DECL (c) = first;
	  OMP_CLAUSE_SIZE (c) = size;
	  if (OMP_CLAUSE_CODE (c) != OMP_CLAUSE_MAP)
	    return false;
	  tree c2 = build_omp_clause (OMP_CLAUSE_LOCATION (c),
				      OMP_CLAUSE_MAP);
	  OMP_CLAUSE_MAP_KIND (c2) = OMP_CLAUSE_MAP_POINTER;
	  if (!cxx_mark_addressable (t))
	    return false;
	  OMP_CLAUSE_DECL (c2) = t;
	  t = build_fold_addr_expr (first);
	  t = fold_convert_loc (OMP_CLAUSE_LOCATION (c),
				ptrdiff_type_node, t);
	  tree ptr = OMP_CLAUSE_DECL (c2);
	  ptr = convert_from_reference (ptr);
	  if (!POINTER_TYPE_P (TREE_TYPE (ptr)))
	    ptr = build_fold_addr_expr (ptr);
	  t = fold_build2_loc (OMP_CLAUSE_LOCATION (c), MINUS_EXPR,
			       ptrdiff_type_node, t,
			       fold_convert_loc (OMP_CLAUSE_LOCATION (c),
						 ptrdiff_type_node, ptr));
	  OMP_CLAUSE_SIZE (c2) = t;
	  OMP_CLAUSE_CHAIN (c2) = OMP_CLAUSE_CHAIN (c);
	  OMP_CLAUSE_CHAIN (c) = c2;
	  ptr = OMP_CLAUSE_DECL (c2);
	  if (TREE_CODE (TREE_TYPE (ptr)) == REFERENCE_TYPE
	      && POINTER_TYPE_P (TREE_TYPE (TREE_TYPE (ptr))))
	    {
	      tree c3 = build_omp_clause (OMP_CLAUSE_LOCATION (c),
					  OMP_CLAUSE_MAP);
	      OMP_CLAUSE_MAP_KIND (c3) = OMP_CLAUSE_MAP_POINTER;
	      OMP_CLAUSE_DECL (c3) = ptr;
	      OMP_CLAUSE_DECL (c2) = convert_from_reference (ptr);
	      OMP_CLAUSE_SIZE (c3) = size_zero_node;
	      OMP_CLAUSE_CHAIN (c3) = OMP_CLAUSE_CHAIN (c2);
	      OMP_CLAUSE_CHAIN (c2) = c3;
	    }
	}
    }
  return false;
}

/* Return identifier to look up for omp declare reduction.  */

tree
omp_reduction_id (enum tree_code reduction_code, tree reduction_id, tree type)
{
  const char *p = NULL;
  const char *m = NULL;
  switch (reduction_code)
    {
    case PLUS_EXPR:
    case MULT_EXPR:
    case MINUS_EXPR:
    case BIT_AND_EXPR:
    case BIT_XOR_EXPR:
    case BIT_IOR_EXPR:
    case TRUTH_ANDIF_EXPR:
    case TRUTH_ORIF_EXPR:
      reduction_id = ansi_opname (reduction_code);
      break;
    case MIN_EXPR:
      p = "min";
      break;
    case MAX_EXPR:
      p = "max";
      break;
    default:
      break;
    }

  if (p == NULL)
    {
      if (TREE_CODE (reduction_id) != IDENTIFIER_NODE)
	return error_mark_node;
      p = IDENTIFIER_POINTER (reduction_id);
    }

  if (type != NULL_TREE)
    m = mangle_type_string (TYPE_MAIN_VARIANT (type));

  const char prefix[] = "omp declare reduction ";
  size_t lenp = sizeof (prefix);
  if (strncmp (p, prefix, lenp - 1) == 0)
    lenp = 1;
  size_t len = strlen (p);
  size_t lenm = m ? strlen (m) + 1 : 0;
  char *name = XALLOCAVEC (char, lenp + len + lenm);
  if (lenp > 1)
    memcpy (name, prefix, lenp - 1);
  memcpy (name + lenp - 1, p, len + 1);
  if (m)
    {
      name[lenp + len - 1] = '~';
      memcpy (name + lenp + len, m, lenm);
    }
  return get_identifier (name);
}

/* Lookup OpenMP UDR ID for TYPE, return the corresponding artificial
   FUNCTION_DECL or NULL_TREE if not found.  */

static tree
omp_reduction_lookup (location_t loc, tree id, tree type, tree *baselinkp,
		      vec<tree> *ambiguousp)
{
  tree orig_id = id;
  tree baselink = NULL_TREE;
  if (identifier_p (id))
    {
      cp_id_kind idk;
      bool nonint_cst_expression_p;
      const char *error_msg;
      id = omp_reduction_id (ERROR_MARK, id, type);
      tree decl = lookup_name (id);
      if (decl == NULL_TREE)
	decl = error_mark_node;
      id = finish_id_expression (id, decl, NULL_TREE, &idk, false, true,
				 &nonint_cst_expression_p, false, true, false,
				 false, &error_msg, loc);
      if (idk == CP_ID_KIND_UNQUALIFIED
	  && identifier_p (id))
	{
	  vec<tree, va_gc> *args = NULL;
	  vec_safe_push (args, build_reference_type (type));
	  id = perform_koenig_lookup (id, args, tf_none);
	}
    }
  else if (TREE_CODE (id) == SCOPE_REF)
    id = lookup_qualified_name (TREE_OPERAND (id, 0),
				omp_reduction_id (ERROR_MARK,
						  TREE_OPERAND (id, 1),
						  type),
				false, false);
  tree fns = id;
  if (id && is_overloaded_fn (id))
    id = get_fns (id);
  for (; id; id = OVL_NEXT (id))
    {
      tree fndecl = OVL_CURRENT (id);
      if (TREE_CODE (fndecl) == FUNCTION_DECL)
	{
	  tree argtype = TREE_VALUE (TYPE_ARG_TYPES (TREE_TYPE (fndecl)));
	  if (same_type_p (TREE_TYPE (argtype), type))
	    break;
	}
    }
  if (id && BASELINK_P (fns))
    {
      if (baselinkp)
	*baselinkp = fns;
      else
	baselink = fns;
    }
  if (id == NULL_TREE && CLASS_TYPE_P (type) && TYPE_BINFO (type))
    {
      vec<tree> ambiguous = vNULL;
      tree binfo = TYPE_BINFO (type), base_binfo, ret = NULL_TREE;
      unsigned int ix;
      if (ambiguousp == NULL)
	ambiguousp = &ambiguous;
      for (ix = 0; BINFO_BASE_ITERATE (binfo, ix, base_binfo); ix++)
	{
	  id = omp_reduction_lookup (loc, orig_id, BINFO_TYPE (base_binfo),
				     baselinkp ? baselinkp : &baselink,
				     ambiguousp);
	  if (id == NULL_TREE)
	    continue;
	  if (!ambiguousp->is_empty ())
	    ambiguousp->safe_push (id);
	  else if (ret != NULL_TREE)
	    {
	      ambiguousp->safe_push (ret);
	      ambiguousp->safe_push (id);
	      ret = NULL_TREE;
	    }
	  else
	    ret = id;
	}
      if (ambiguousp != &ambiguous)
	return ret;
      if (!ambiguous.is_empty ())
	{
	  const char *str = _("candidates are:");
	  unsigned int idx;
	  tree udr;
	  error_at (loc, "user defined reduction lookup is ambiguous");
	  FOR_EACH_VEC_ELT (ambiguous, idx, udr)
	    {
	      inform (DECL_SOURCE_LOCATION (udr), "%s %#D", str, udr);
	      if (idx == 0)
		str = get_spaces (str);
	    }
	  ambiguous.release ();
	  ret = error_mark_node;
	  baselink = NULL_TREE;
	}
      id = ret;
    }
  if (id && baselink)
    perform_or_defer_access_check (BASELINK_BINFO (baselink),
				   id, id, tf_warning_or_error);
  return id;
}

/* Helper function for cp_parser_omp_declare_reduction_exprs
   and tsubst_omp_udr.
   Remove CLEANUP_STMT for data (omp_priv variable).
   Also append INIT_EXPR for DECL_INITIAL of omp_priv after its
   DECL_EXPR.  */

tree
cp_remove_omp_priv_cleanup_stmt (tree *tp, int *walk_subtrees, void *data)
{
  if (TYPE_P (*tp))
    *walk_subtrees = 0;
  else if (TREE_CODE (*tp) == CLEANUP_STMT && CLEANUP_DECL (*tp) == (tree) data)
    *tp = CLEANUP_BODY (*tp);
  else if (TREE_CODE (*tp) == DECL_EXPR)
    {
      tree decl = DECL_EXPR_DECL (*tp);
      if (!processing_template_decl
	  && decl == (tree) data
	  && DECL_INITIAL (decl)
	  && DECL_INITIAL (decl) != error_mark_node)
	{
	  tree list = NULL_TREE;
	  append_to_statement_list_force (*tp, &list);
	  tree init_expr = build2 (INIT_EXPR, void_type_node,
				   decl, DECL_INITIAL (decl));
	  DECL_INITIAL (decl) = NULL_TREE;
	  append_to_statement_list_force (init_expr, &list);
	  *tp = list;
	}
    }
  return NULL_TREE;
}

/* Data passed from cp_check_omp_declare_reduction to
   cp_check_omp_declare_reduction_r.  */

struct cp_check_omp_declare_reduction_data
{
  location_t loc;
  tree stmts[7];
  bool combiner_p;
};

/* Helper function for cp_check_omp_declare_reduction, called via
   cp_walk_tree.  */

static tree
cp_check_omp_declare_reduction_r (tree *tp, int *, void *data)
{
  struct cp_check_omp_declare_reduction_data *udr_data
    = (struct cp_check_omp_declare_reduction_data *) data;
  if (SSA_VAR_P (*tp)
      && !DECL_ARTIFICIAL (*tp)
      && *tp != DECL_EXPR_DECL (udr_data->stmts[udr_data->combiner_p ? 0 : 3])
      && *tp != DECL_EXPR_DECL (udr_data->stmts[udr_data->combiner_p ? 1 : 4]))
    {
      location_t loc = udr_data->loc;
      if (udr_data->combiner_p)
	error_at (loc, "%<#pragma omp declare reduction%> combiner refers to "
		       "variable %qD which is not %<omp_out%> nor %<omp_in%>",
		  *tp);
      else
	error_at (loc, "%<#pragma omp declare reduction%> initializer refers "
		       "to variable %qD which is not %<omp_priv%> nor "
		       "%<omp_orig%>",
		  *tp);
      return *tp;
    }
  return NULL_TREE;
}

/* Diagnose violation of OpenMP #pragma omp declare reduction restrictions.  */

void
cp_check_omp_declare_reduction (tree udr)
{
  tree type = TREE_VALUE (TYPE_ARG_TYPES (TREE_TYPE (udr)));
  gcc_assert (TREE_CODE (type) == REFERENCE_TYPE);
  type = TREE_TYPE (type);
  int i;
  location_t loc = DECL_SOURCE_LOCATION (udr);

  if (type == error_mark_node)
    return;
  if (ARITHMETIC_TYPE_P (type))
    {
      static enum tree_code predef_codes[]
	= { PLUS_EXPR, MULT_EXPR, MINUS_EXPR, BIT_AND_EXPR, BIT_XOR_EXPR,
	    BIT_IOR_EXPR, TRUTH_ANDIF_EXPR, TRUTH_ORIF_EXPR };
      for (i = 0; i < 8; i++)
	{
	  tree id = omp_reduction_id (predef_codes[i], NULL_TREE, NULL_TREE);
	  const char *n1 = IDENTIFIER_POINTER (DECL_NAME (udr));
	  const char *n2 = IDENTIFIER_POINTER (id);
	  if (strncmp (n1, n2, IDENTIFIER_LENGTH (id)) == 0
	      && (n1[IDENTIFIER_LENGTH (id)] == '~'
		  || n1[IDENTIFIER_LENGTH (id)] == '\0'))
	    break;
	}

      if (i == 8
	  && TREE_CODE (type) != COMPLEX_EXPR)
	{
	  const char prefix_minmax[] = "omp declare reduction m";
	  size_t prefix_size = sizeof (prefix_minmax) - 1;
	  const char *n = IDENTIFIER_POINTER (DECL_NAME (udr));
	  if (strncmp (IDENTIFIER_POINTER (DECL_NAME (udr)),
		       prefix_minmax, prefix_size) == 0
	      && ((n[prefix_size] == 'i' && n[prefix_size + 1] == 'n')
		  || (n[prefix_size] == 'a' && n[prefix_size + 1] == 'x'))
	      && (n[prefix_size + 2] == '~' || n[prefix_size + 2] == '\0'))
	    i = 0;
	}
      if (i < 8)
	{
	  error_at (loc, "predeclared arithmetic type %qT in "
			 "%<#pragma omp declare reduction%>", type);
	  return;
	}
    }
  else if (TREE_CODE (type) == FUNCTION_TYPE
	   || TREE_CODE (type) == METHOD_TYPE
	   || TREE_CODE (type) == ARRAY_TYPE)
    {
      error_at (loc, "function or array type %qT in "
		     "%<#pragma omp declare reduction%>", type);
      return;
    }
  else if (TREE_CODE (type) == REFERENCE_TYPE)
    {
      error_at (loc, "reference type %qT in %<#pragma omp declare reduction%>",
		type);
      return;
    }
  else if (TYPE_QUALS_NO_ADDR_SPACE (type))
    {
      error_at (loc, "const, volatile or __restrict qualified type %qT in "
		     "%<#pragma omp declare reduction%>", type);
      return;
    }

  tree body = DECL_SAVED_TREE (udr);
  if (body == NULL_TREE || TREE_CODE (body) != STATEMENT_LIST)
    return;

  tree_stmt_iterator tsi;
  struct cp_check_omp_declare_reduction_data data;
  memset (data.stmts, 0, sizeof data.stmts);
  for (i = 0, tsi = tsi_start (body);
       i < 7 && !tsi_end_p (tsi);
       i++, tsi_next (&tsi))
    data.stmts[i] = tsi_stmt (tsi);
  data.loc = loc;
  gcc_assert (tsi_end_p (tsi));
  if (i >= 3)
    {
      gcc_assert (TREE_CODE (data.stmts[0]) == DECL_EXPR
		  && TREE_CODE (data.stmts[1]) == DECL_EXPR);
      if (TREE_NO_WARNING (DECL_EXPR_DECL (data.stmts[0])))
	return;
      data.combiner_p = true;
      if (cp_walk_tree (&data.stmts[2], cp_check_omp_declare_reduction_r,
			&data, NULL))
	TREE_NO_WARNING (DECL_EXPR_DECL (data.stmts[0])) = 1;
    }
  if (i >= 6)
    {
      gcc_assert (TREE_CODE (data.stmts[3]) == DECL_EXPR
		  && TREE_CODE (data.stmts[4]) == DECL_EXPR);
      data.combiner_p = false;
      if (cp_walk_tree (&data.stmts[5], cp_check_omp_declare_reduction_r,
			&data, NULL)
	  || cp_walk_tree (&DECL_INITIAL (DECL_EXPR_DECL (data.stmts[3])),
			   cp_check_omp_declare_reduction_r, &data, NULL))
	TREE_NO_WARNING (DECL_EXPR_DECL (data.stmts[0])) = 1;
      if (i == 7)
	gcc_assert (TREE_CODE (data.stmts[6]) == DECL_EXPR);
    }
}

/* Helper function of finish_omp_clauses.  Clone STMT as if we were making
   an inline call.  But, remap
   the OMP_DECL1 VAR_DECL (omp_out resp. omp_orig) to PLACEHOLDER
   and OMP_DECL2 VAR_DECL (omp_in resp. omp_priv) to DECL.  */

static tree
clone_omp_udr (tree stmt, tree omp_decl1, tree omp_decl2,
	       tree decl, tree placeholder)
{
  copy_body_data id;
  struct pointer_map_t *decl_map = pointer_map_create ();

  *pointer_map_insert (decl_map, omp_decl1) = placeholder;
  *pointer_map_insert (decl_map, omp_decl2) = decl;
  memset (&id, 0, sizeof (id));
  id.src_fn = DECL_CONTEXT (omp_decl1);
  id.dst_fn = current_function_decl;
  id.src_cfun = DECL_STRUCT_FUNCTION (id.src_fn);
  id.decl_map = decl_map;

  id.copy_decl = copy_decl_no_change;
  id.transform_call_graph_edges = CB_CGE_DUPLICATE;
  id.transform_new_cfg = true;
  id.transform_return_to_modify = false;
  id.transform_lang_insert_block = NULL;
  id.eh_lp_nr = 0;
  walk_tree (&stmt, copy_tree_body_r, &id, NULL);
  pointer_map_destroy (decl_map);
  return stmt;
}

/* Helper function of finish_omp_clauses, called via cp_walk_tree.
   Find OMP_CLAUSE_PLACEHOLDER (passed in DATA) in *TP.  */

static tree
find_omp_placeholder_r (tree *tp, int *, void *data)
{
  if (*tp == (tree) data)
    return *tp;
  return NULL_TREE;
}

/* Helper function of finish_omp_clauses.  Handle OMP_CLAUSE_REDUCTION C.
   Return true if there is some error and the clause should be removed.  */

static bool
finish_omp_reduction_clause (tree c, bool *need_default_ctor, bool *need_dtor)
{
  tree t = OMP_CLAUSE_DECL (c);
  bool predefined = false;
  tree type = TREE_TYPE (t);
  if (TREE_CODE (type) == REFERENCE_TYPE)
    type = TREE_TYPE (type);
  if (type == error_mark_node)
    return true;
  else if (ARITHMETIC_TYPE_P (type))
    switch (OMP_CLAUSE_REDUCTION_CODE (c))
      {
      case PLUS_EXPR:
      case MULT_EXPR:
      case MINUS_EXPR:
	predefined = true;
	break;
      case MIN_EXPR:
      case MAX_EXPR:
	if (TREE_CODE (type) == COMPLEX_TYPE)
	  break;
	predefined = true;
	break;
      case BIT_AND_EXPR:
      case BIT_IOR_EXPR:
      case BIT_XOR_EXPR:
	if (FLOAT_TYPE_P (type) || TREE_CODE (type) == COMPLEX_TYPE)
	  break;
	predefined = true;
	break;
      case TRUTH_ANDIF_EXPR:
      case TRUTH_ORIF_EXPR:
	if (FLOAT_TYPE_P (type))
	  break;
	predefined = true;
	break;
      default:
	break;
      }
  else if (TREE_CODE (type) == ARRAY_TYPE || TYPE_READONLY (type))
    {
      error ("%qE has invalid type for %<reduction%>", t);
      return true;
    }
  else if (!processing_template_decl)
    {
      t = require_complete_type (t);
      if (t == error_mark_node)
	return true;
      OMP_CLAUSE_DECL (c) = t;
    }

  if (predefined)
    {
      OMP_CLAUSE_REDUCTION_PLACEHOLDER (c) = NULL_TREE;
      return false;
    }
  else if (processing_template_decl)
    return false;

  tree id = OMP_CLAUSE_REDUCTION_PLACEHOLDER (c);

  type = TYPE_MAIN_VARIANT (TREE_TYPE (t));
  if (TREE_CODE (type) == REFERENCE_TYPE)
    type = TREE_TYPE (type);
  OMP_CLAUSE_REDUCTION_PLACEHOLDER (c) = NULL_TREE;
  if (id == NULL_TREE)
    id = omp_reduction_id (OMP_CLAUSE_REDUCTION_CODE (c),
			   NULL_TREE, NULL_TREE);
  id = omp_reduction_lookup (OMP_CLAUSE_LOCATION (c), id, type, NULL, NULL);
  if (id)
    {
      if (id == error_mark_node)
	return true;
      id = OVL_CURRENT (id);
      mark_used (id);
      tree body = DECL_SAVED_TREE (id);
      if (TREE_CODE (body) == STATEMENT_LIST)
	{
	  tree_stmt_iterator tsi;
	  tree placeholder = NULL_TREE;
	  int i;
	  tree stmts[7];
	  tree atype = TREE_VALUE (TYPE_ARG_TYPES (TREE_TYPE (id)));
	  atype = TREE_TYPE (atype);
	  bool need_static_cast = !same_type_p (type, atype);
	  memset (stmts, 0, sizeof stmts);
	  for (i = 0, tsi = tsi_start (body);
	       i < 7 && !tsi_end_p (tsi);
	       i++, tsi_next (&tsi))
	    stmts[i] = tsi_stmt (tsi);
	  gcc_assert (tsi_end_p (tsi));

	  if (i >= 3)
	    {
	      gcc_assert (TREE_CODE (stmts[0]) == DECL_EXPR
			  && TREE_CODE (stmts[1]) == DECL_EXPR);
	      placeholder = build_lang_decl (VAR_DECL, NULL_TREE, type);
	      DECL_ARTIFICIAL (placeholder) = 1;
	      DECL_IGNORED_P (placeholder) = 1;
	      OMP_CLAUSE_REDUCTION_PLACEHOLDER (c) = placeholder;
	      if (TREE_ADDRESSABLE (DECL_EXPR_DECL (stmts[0])))
		cxx_mark_addressable (placeholder);
	      if (TREE_ADDRESSABLE (DECL_EXPR_DECL (stmts[1]))
		  && TREE_CODE (TREE_TYPE (OMP_CLAUSE_DECL (c)))
		     != REFERENCE_TYPE)
		cxx_mark_addressable (OMP_CLAUSE_DECL (c));
	      tree omp_out = placeholder;
	      tree omp_in = convert_from_reference (OMP_CLAUSE_DECL (c));
	      if (need_static_cast)
		{
		  tree rtype = build_reference_type (atype);
		  omp_out = build_static_cast (rtype, omp_out,
					       tf_warning_or_error);
		  omp_in = build_static_cast (rtype, omp_in,
					      tf_warning_or_error);
		  if (omp_out == error_mark_node || omp_in == error_mark_node)
		    return true;
		  omp_out = convert_from_reference (omp_out);
		  omp_in = convert_from_reference (omp_in);
		}
	      OMP_CLAUSE_REDUCTION_MERGE (c)
		= clone_omp_udr (stmts[2], DECL_EXPR_DECL (stmts[0]),
				 DECL_EXPR_DECL (stmts[1]), omp_in, omp_out);
	    }
	  if (i >= 6)
	    {
	      gcc_assert (TREE_CODE (stmts[3]) == DECL_EXPR
			  && TREE_CODE (stmts[4]) == DECL_EXPR);
	      if (TREE_ADDRESSABLE (DECL_EXPR_DECL (stmts[3])))
		cxx_mark_addressable (OMP_CLAUSE_DECL (c));
	      if (TREE_ADDRESSABLE (DECL_EXPR_DECL (stmts[4])))
		cxx_mark_addressable (placeholder);
	      tree omp_priv = convert_from_reference (OMP_CLAUSE_DECL (c));
	      tree omp_orig = placeholder;
	      if (need_static_cast)
		{
		  if (i == 7)
		    {
		      error_at (OMP_CLAUSE_LOCATION (c),
				"user defined reduction with constructor "
				"initializer for base class %qT", atype);
		      return true;
		    }
		  tree rtype = build_reference_type (atype);
		  omp_priv = build_static_cast (rtype, omp_priv,
						tf_warning_or_error);
		  omp_orig = build_static_cast (rtype, omp_orig,
						tf_warning_or_error);
		  if (omp_priv == error_mark_node
		      || omp_orig == error_mark_node)
		    return true;
		  omp_priv = convert_from_reference (omp_priv);
		  omp_orig = convert_from_reference (omp_orig);
		}
	      if (i == 6)
		*need_default_ctor = true;
	      OMP_CLAUSE_REDUCTION_INIT (c)
		= clone_omp_udr (stmts[5], DECL_EXPR_DECL (stmts[4]),
				 DECL_EXPR_DECL (stmts[3]),
				 omp_priv, omp_orig);
	      if (cp_walk_tree (&OMP_CLAUSE_REDUCTION_INIT (c),
				find_omp_placeholder_r, placeholder, NULL))
		OMP_CLAUSE_REDUCTION_OMP_ORIG_REF (c) = 1;
	    }
	  else if (i >= 3)
	    {
	      if (CLASS_TYPE_P (type) && !pod_type_p (type))
		*need_default_ctor = true;
	      else
		{
		  tree init;
		  tree v = convert_from_reference (t);
		  if (AGGREGATE_TYPE_P (TREE_TYPE (v)))
		    init = build_constructor (TREE_TYPE (v), NULL);
		  else
		    init = fold_convert (TREE_TYPE (v), integer_zero_node);
		  OMP_CLAUSE_REDUCTION_INIT (c)
		    = build2 (INIT_EXPR, TREE_TYPE (v), v, init);
		}
	    }
	}
    }
  if (OMP_CLAUSE_REDUCTION_PLACEHOLDER (c))
    *need_dtor = true;
  else
    {
      error ("user defined reduction not found for %qD", t);
      return true;
    }
  return false;
}

/* For all elements of CLAUSES, validate them vs OpenMP constraints.
   Remove any elements from the list that are invalid.  */

tree
finish_omp_clauses (tree clauses)
{
  bitmap_head generic_head, firstprivate_head, lastprivate_head;
  bitmap_head aligned_head;
  tree c, t, *pc = &clauses;
  bool branch_seen = false;
  bool copyprivate_seen = false;

  bitmap_obstack_initialize (NULL);
  bitmap_initialize (&generic_head, &bitmap_default_obstack);
  bitmap_initialize (&firstprivate_head, &bitmap_default_obstack);
  bitmap_initialize (&lastprivate_head, &bitmap_default_obstack);
  bitmap_initialize (&aligned_head, &bitmap_default_obstack);

  for (pc = &clauses, c = clauses; c ; c = *pc)
    {
      bool remove = false;

      switch (OMP_CLAUSE_CODE (c))
	{
	case OMP_CLAUSE_SHARED:
	  goto check_dup_generic;
	case OMP_CLAUSE_PRIVATE:
	  goto check_dup_generic;
	case OMP_CLAUSE_REDUCTION:
	  goto check_dup_generic;
	case OMP_CLAUSE_COPYPRIVATE:
	  copyprivate_seen = true;
	  goto check_dup_generic;
	case OMP_CLAUSE_COPYIN:
	  goto check_dup_generic;
	case OMP_CLAUSE_LINEAR:
	  t = OMP_CLAUSE_DECL (c);
	  if (!type_dependent_expression_p (t)
	      && !INTEGRAL_TYPE_P (TREE_TYPE (t))
	      && TREE_CODE (TREE_TYPE (t)) != POINTER_TYPE)
	    {
	      error ("linear clause applied to non-integral non-pointer "
		     "variable with %qT type", TREE_TYPE (t));
	      remove = true;
	      break;
	    }
	  t = OMP_CLAUSE_LINEAR_STEP (c);
	  if (t == NULL_TREE)
	    t = integer_one_node;
	  if (t == error_mark_node)
	    {
	      remove = true;
	      break;
	    }
	  else if (!type_dependent_expression_p (t)
		   && !INTEGRAL_TYPE_P (TREE_TYPE (t)))
	    {
	      error ("linear step expression must be integral");
	      remove = true;
	      break;
=======
	    {
	      t = mark_rvalue_use (t);
	      if (!processing_template_decl)
		t = fold_build_cleanup_point_expr (TREE_TYPE (t), t);
	      OMP_CLAUSE_DIST_SCHEDULE_CHUNK_EXPR (c) = t;
	    }
	  break;

	case OMP_CLAUSE_ALIGNED:
	  t = OMP_CLAUSE_DECL (c);
	  if (TREE_CODE (t) != VAR_DECL && TREE_CODE (t) != PARM_DECL)
	    {
	      if (processing_template_decl)
		break;
	      if (DECL_P (t))
		error ("%qD is not a variable in %<aligned%> clause", t);
	      else
		error ("%qE is not a variable in %<aligned%> clause", t);
	      remove = true;
	    }
	  else if (!type_dependent_expression_p (t)
		   && TREE_CODE (TREE_TYPE (t)) != POINTER_TYPE
		   && TREE_CODE (TREE_TYPE (t)) != ARRAY_TYPE
		   && (TREE_CODE (TREE_TYPE (t)) != REFERENCE_TYPE
		       || (!POINTER_TYPE_P (TREE_TYPE (TREE_TYPE (t)))
			   && (TREE_CODE (TREE_TYPE (TREE_TYPE (t)))
			       != ARRAY_TYPE))))
	    {
	      error_at (OMP_CLAUSE_LOCATION (c),
			"%qE in %<aligned%> clause is neither a pointer nor "
			"an array nor a reference to pointer or array", t);
	      remove = true;
	    }
	  else if (bitmap_bit_p (&aligned_head, DECL_UID (t)))
	    {
	      error ("%qD appears more than once in %<aligned%> clauses", t);
	      remove = true;
	    }
	  else
	    bitmap_set_bit (&aligned_head, DECL_UID (t));
	  t = OMP_CLAUSE_ALIGNED_ALIGNMENT (c);
	  if (t == error_mark_node)
	    remove = true;
	  else if (t == NULL_TREE)
	    break;
	  else if (!type_dependent_expression_p (t)
		   && !INTEGRAL_TYPE_P (TREE_TYPE (t)))
	    {
	      error ("%<aligned%> clause alignment expression must "
		     "be integral");
	      remove = true;
>>>>>>> a7aa3838
	    }
	  else
	    {
	      t = mark_rvalue_use (t);
<<<<<<< HEAD
	      if (!processing_template_decl)
		{
		  if (TREE_CODE (OMP_CLAUSE_DECL (c)) == PARM_DECL)
		    t = maybe_constant_value (t);
		  t = fold_build_cleanup_point_expr (TREE_TYPE (t), t);
		  if (TREE_CODE (TREE_TYPE (OMP_CLAUSE_DECL (c)))
		      == POINTER_TYPE)
		    {
		      t = pointer_int_sum (OMP_CLAUSE_LOCATION (c), PLUS_EXPR,
					   OMP_CLAUSE_DECL (c), t);
		      t = fold_build2_loc (OMP_CLAUSE_LOCATION (c),
					   MINUS_EXPR, sizetype, t,
					   OMP_CLAUSE_DECL (c));
		      if (t == error_mark_node)
			{
			  remove = true;
			  break;
			}
		    }
		}
	      OMP_CLAUSE_LINEAR_STEP (c) = t;
	    }
	  goto check_dup_generic;
	check_dup_generic:
	  t = OMP_CLAUSE_DECL (c);
	  if (!VAR_P (t) && TREE_CODE (t) != PARM_DECL)
	    {
	      if (processing_template_decl)
		break;
	      if (DECL_P (t))
		error ("%qD is not a variable in clause %qs", t,
		       omp_clause_code_name[OMP_CLAUSE_CODE (c)]);
	      else
		error ("%qE is not a variable in clause %qs", t,
		       omp_clause_code_name[OMP_CLAUSE_CODE (c)]);
	      remove = true;
	    }
	  else if (bitmap_bit_p (&generic_head, DECL_UID (t))
		   || bitmap_bit_p (&firstprivate_head, DECL_UID (t))
		   || bitmap_bit_p (&lastprivate_head, DECL_UID (t)))
	    {
	      error ("%qD appears more than once in data clauses", t);
	      remove = true;
	    }
	  else
	    bitmap_set_bit (&generic_head, DECL_UID (t));
	  break;

	case OMP_CLAUSE_FIRSTPRIVATE:
	  t = OMP_CLAUSE_DECL (c);
	  if (!VAR_P (t) && TREE_CODE (t) != PARM_DECL)
	    {
	      if (processing_template_decl)
		break;
	      if (DECL_P (t))
		error ("%qD is not a variable in clause %<firstprivate%>", t);
	      else
		error ("%qE is not a variable in clause %<firstprivate%>", t);
	      remove = true;
	    }
	  else if (bitmap_bit_p (&generic_head, DECL_UID (t))
		   || bitmap_bit_p (&firstprivate_head, DECL_UID (t)))
	    {
	      error ("%qD appears more than once in data clauses", t);
	      remove = true;
	    }
	  else
	    bitmap_set_bit (&firstprivate_head, DECL_UID (t));
	  break;

	case OMP_CLAUSE_LASTPRIVATE:
	  t = OMP_CLAUSE_DECL (c);
	  if (!VAR_P (t) && TREE_CODE (t) != PARM_DECL)
	    {
	      if (processing_template_decl)
		break;
	      if (DECL_P (t))
		error ("%qD is not a variable in clause %<lastprivate%>", t);
	      else
		error ("%qE is not a variable in clause %<lastprivate%>", t);
	      remove = true;
	    }
	  else if (bitmap_bit_p (&generic_head, DECL_UID (t))
		   || bitmap_bit_p (&lastprivate_head, DECL_UID (t)))
	    {
	      error ("%qD appears more than once in data clauses", t);
	      remove = true;
	    }
	  else
	    bitmap_set_bit (&lastprivate_head, DECL_UID (t));
	  break;

	case OMP_CLAUSE_IF:
	  t = OMP_CLAUSE_IF_EXPR (c);
	  t = maybe_convert_cond (t);
	  if (t == error_mark_node)
	    remove = true;
	  else if (!processing_template_decl)
	    t = fold_build_cleanup_point_expr (TREE_TYPE (t), t);
	  OMP_CLAUSE_IF_EXPR (c) = t;
=======
	      t = maybe_constant_value (t);
	      if (!processing_template_decl)
		{
		  if (TREE_CODE (t) != INTEGER_CST
		      || tree_int_cst_sgn (t) != 1)
		    {
		      error ("%<aligned%> clause alignment expression must be "
			     "positive constant integer expression");
		      remove = true;
		    }
		}
	      OMP_CLAUSE_ALIGNED_ALIGNMENT (c) = t;
	    }
>>>>>>> a7aa3838
	  break;

	case OMP_CLAUSE_DEPEND:
	  t = OMP_CLAUSE_DECL (c);
	  if (TREE_CODE (t) == TREE_LIST)
	    {
	      if (handle_omp_array_sections (c))
		remove = true;
	      break;
	    }
	  if (t == error_mark_node)
	    remove = true;
	  else if (TREE_CODE (t) != VAR_DECL && TREE_CODE (t) != PARM_DECL)
	    {
	      if (processing_template_decl)
		break;
	      if (DECL_P (t))
		error ("%qD is not a variable in %<depend%> clause", t);
	      else
		error ("%qE is not a variable in %<depend%> clause", t);
	      remove = true;
	    }
	  else if (!processing_template_decl
		   && !cxx_mark_addressable (t))
	    remove = true;
	  break;

	case OMP_CLAUSE_MAP:
	case OMP_CLAUSE_TO:
	case OMP_CLAUSE_FROM:
	  t = OMP_CLAUSE_DECL (c);
	  if (TREE_CODE (t) == TREE_LIST)
	    {
	      if (handle_omp_array_sections (c))
		remove = true;
	      else
		{
		  t = OMP_CLAUSE_DECL (c);
		  if (!cp_omp_mappable_type (TREE_TYPE (t)))
		    {
		      error_at (OMP_CLAUSE_LOCATION (c),
				"array section does not have mappable type "
				"in %qs clause",
				omp_clause_code_name[OMP_CLAUSE_CODE (c)]);
		      remove = true;
		    }
		}
	      break;
	    }
	  if (t == error_mark_node)
	    remove = true;
	  else if (TREE_CODE (t) != VAR_DECL && TREE_CODE (t) != PARM_DECL)
	    {
	      if (processing_template_decl)
		break;
	      if (OMP_CLAUSE_CODE (c) == OMP_CLAUSE_MAP
		  && OMP_CLAUSE_MAP_KIND (c) == OMP_CLAUSE_MAP_POINTER)
		break;
	      if (DECL_P (t))
		error ("%qD is not a variable in %qs clause", t,
		       omp_clause_code_name[OMP_CLAUSE_CODE (c)]);
	      else
		error ("%qE is not a variable in %qs clause", t,
		       omp_clause_code_name[OMP_CLAUSE_CODE (c)]);
	      remove = true;
	    }
	  else if (TREE_CODE (t) == VAR_DECL && DECL_THREAD_LOCAL_P (t))
	    {
	      error ("%qD is threadprivate variable in %qs clause", t,
		     omp_clause_code_name[OMP_CLAUSE_CODE (c)]);
	      remove = true;
	    }
	  else if (!processing_template_decl
		   && TREE_CODE (TREE_TYPE (t)) != REFERENCE_TYPE
		   && !cxx_mark_addressable (t))
	    remove = true;
	  else if (!(OMP_CLAUSE_CODE (c) == OMP_CLAUSE_MAP
		     && OMP_CLAUSE_MAP_KIND (c) == OMP_CLAUSE_MAP_POINTER)
		   && !cp_omp_mappable_type ((TREE_CODE (TREE_TYPE (t))
					      == REFERENCE_TYPE)
					     ? TREE_TYPE (TREE_TYPE (t))
					     : TREE_TYPE (t)))
	    {
	      error_at (OMP_CLAUSE_LOCATION (c),
			"%qD does not have a mappable type in %qs clause", t,
			omp_clause_code_name[OMP_CLAUSE_CODE (c)]);
	      remove = true;
	    }
	  else if (bitmap_bit_p (&generic_head, DECL_UID (t)))
	    {
	      if (OMP_CLAUSE_CODE (c) != OMP_CLAUSE_MAP)
		error ("%qD appears more than once in motion clauses", t);
	      else
		error ("%qD appears more than once in map clauses", t);
	      remove = true;
	    }
	  else
	    bitmap_set_bit (&generic_head, DECL_UID (t));
	  break;

<<<<<<< HEAD
	case OMP_CLAUSE_SIMDLEN:
	case OMP_CLAUSE_SAFELEN:
	  t = OMP_CLAUSE_OPERAND (c, 0);
	  if (t == error_mark_node)
	    remove = true;
	  else if (!type_dependent_expression_p (t)
		   && !INTEGRAL_TYPE_P (TREE_TYPE (t)))
	    {
	      error ("%qs length expression must be integral",
		     omp_clause_code_name[OMP_CLAUSE_CODE (c)]);
	      remove = true;
	    }
	  else
	    {
	      t = mark_rvalue_use (t);
	      t = maybe_constant_value (t);
	      if (!processing_template_decl)
		{
		  if (TREE_CODE (t) != INTEGER_CST
		      || tree_int_cst_sgn (t) != 1)
		    {
		      error ("%qs length expression must be positive constant"
			     " integer expression",
			     omp_clause_code_name[OMP_CLAUSE_CODE (c)]);
		      remove = true;
		    }
		}
	      OMP_CLAUSE_OPERAND (c, 0) = t;
	    }
	  break;

	case OMP_CLAUSE_NUM_TEAMS:
	  t = OMP_CLAUSE_NUM_TEAMS_EXPR (c);
	  if (t == error_mark_node)
	    remove = true;
	  else if (!type_dependent_expression_p (t)
		   && !INTEGRAL_TYPE_P (TREE_TYPE (t)))
	    {
	      error ("%<num_teams%> expression must be integral");
	      remove = true;
	    }
	  else
	    {
	      t = mark_rvalue_use (t);
	      if (!processing_template_decl)
		t = fold_build_cleanup_point_expr (TREE_TYPE (t), t);
	      OMP_CLAUSE_NUM_TEAMS_EXPR (c) = t;
	    }
	  break;

	case OMP_CLAUSE_THREAD_LIMIT:
	  t = OMP_CLAUSE_THREAD_LIMIT_EXPR (c);
	  if (t == error_mark_node)
	    remove = true;
	  else if (!type_dependent_expression_p (t)
		   && !INTEGRAL_TYPE_P (TREE_TYPE (t)))
	    {
	      error ("%<thread_limit%> expression must be integral");
	      remove = true;
	    }
	  else
	    {
	      t = mark_rvalue_use (t);
	      if (!processing_template_decl)
		t = fold_build_cleanup_point_expr (TREE_TYPE (t), t);
	      OMP_CLAUSE_THREAD_LIMIT_EXPR (c) = t;
	    }
	  break;

	case OMP_CLAUSE_DEVICE:
	  t = OMP_CLAUSE_DEVICE_ID (c);
	  if (t == error_mark_node)
	    remove = true;
	  else if (!type_dependent_expression_p (t)
		   && !INTEGRAL_TYPE_P (TREE_TYPE (t)))
	    {
	      error ("%<device%> id must be integral");
	      remove = true;
	    }
	  else
	    {
	      t = mark_rvalue_use (t);
	      if (!processing_template_decl)
		t = fold_build_cleanup_point_expr (TREE_TYPE (t), t);
	      OMP_CLAUSE_DEVICE_ID (c) = t;
	    }
	  break;

	case OMP_CLAUSE_DIST_SCHEDULE:
	  t = OMP_CLAUSE_DIST_SCHEDULE_CHUNK_EXPR (c);
	  if (t == NULL)
	    ;
	  else if (t == error_mark_node)
	    remove = true;
	  else if (!type_dependent_expression_p (t)
		   && !INTEGRAL_TYPE_P (TREE_TYPE (t)))
	    {
	      error ("%<dist_schedule%> chunk size expression must be "
		     "integral");
	      remove = true;
	    }
	  else
	    {
	      t = mark_rvalue_use (t);
	      if (!processing_template_decl)
		t = fold_build_cleanup_point_expr (TREE_TYPE (t), t);
	      OMP_CLAUSE_DIST_SCHEDULE_CHUNK_EXPR (c) = t;
	    }
	  break;

	case OMP_CLAUSE_ALIGNED:
	  t = OMP_CLAUSE_DECL (c);
	  if (TREE_CODE (t) != VAR_DECL && TREE_CODE (t) != PARM_DECL)
	    {
	      if (processing_template_decl)
		break;
	      if (DECL_P (t))
		error ("%qD is not a variable in %<aligned%> clause", t);
	      else
		error ("%qE is not a variable in %<aligned%> clause", t);
	      remove = true;
	    }
	  else if (!type_dependent_expression_p (t)
		   && TREE_CODE (TREE_TYPE (t)) != POINTER_TYPE
		   && TREE_CODE (TREE_TYPE (t)) != ARRAY_TYPE
		   && (TREE_CODE (TREE_TYPE (t)) != REFERENCE_TYPE
		       || (!POINTER_TYPE_P (TREE_TYPE (TREE_TYPE (t)))
			   && (TREE_CODE (TREE_TYPE (TREE_TYPE (t)))
			       != ARRAY_TYPE))))
	    {
	      error_at (OMP_CLAUSE_LOCATION (c),
			"%qE in %<aligned%> clause is neither a pointer nor "
			"an array nor a reference to pointer or array", t);
	      remove = true;
	    }
	  else if (bitmap_bit_p (&aligned_head, DECL_UID (t)))
	    {
	      error ("%qD appears more than once in %<aligned%> clauses", t);
	      remove = true;
	    }
	  else
	    bitmap_set_bit (&aligned_head, DECL_UID (t));
	  t = OMP_CLAUSE_ALIGNED_ALIGNMENT (c);
	  if (t == error_mark_node)
	    remove = true;
	  else if (t == NULL_TREE)
	    break;
	  else if (!type_dependent_expression_p (t)
		   && !INTEGRAL_TYPE_P (TREE_TYPE (t)))
	    {
	      error ("%<aligned%> clause alignment expression must "
		     "be integral");
	      remove = true;
	    }
	  else
	    {
	      t = mark_rvalue_use (t);
	      t = maybe_constant_value (t);
	      if (!processing_template_decl)
		{
		  if (TREE_CODE (t) != INTEGER_CST
		      || tree_int_cst_sgn (t) != 1)
		    {
		      error ("%<aligned%> clause alignment expression must be "
			     "positive constant integer expression");
		      remove = true;
		    }
		}
	      OMP_CLAUSE_ALIGNED_ALIGNMENT (c) = t;
	    }
	  break;

	case OMP_CLAUSE_DEPEND:
	  t = OMP_CLAUSE_DECL (c);
	  if (TREE_CODE (t) == TREE_LIST)
	    {
	      if (handle_omp_array_sections (c))
		remove = true;
	      break;
	    }
	  if (t == error_mark_node)
	    remove = true;
	  else if (TREE_CODE (t) != VAR_DECL && TREE_CODE (t) != PARM_DECL)
	    {
	      if (processing_template_decl)
		break;
	      if (DECL_P (t))
		error ("%qD is not a variable in %<depend%> clause", t);
	      else
		error ("%qE is not a variable in %<depend%> clause", t);
	      remove = true;
	    }
	  else if (!processing_template_decl
		   && !cxx_mark_addressable (t))
	    remove = true;
	  break;

	case OMP_CLAUSE_MAP:
	case OMP_CLAUSE_TO:
	case OMP_CLAUSE_FROM:
	  t = OMP_CLAUSE_DECL (c);
	  if (TREE_CODE (t) == TREE_LIST)
	    {
	      if (handle_omp_array_sections (c))
		remove = true;
	      else
		{
		  t = OMP_CLAUSE_DECL (c);
		  if (!cp_omp_mappable_type (TREE_TYPE (t)))
		    {
		      error_at (OMP_CLAUSE_LOCATION (c),
				"array section does not have mappable type "
				"in %qs clause",
				omp_clause_code_name[OMP_CLAUSE_CODE (c)]);
		      remove = true;
		    }
		}
	      break;
	    }
	  if (t == error_mark_node)
	    remove = true;
	  else if (TREE_CODE (t) != VAR_DECL && TREE_CODE (t) != PARM_DECL)
	    {
	      if (processing_template_decl)
		break;
	      if (OMP_CLAUSE_CODE (c) == OMP_CLAUSE_MAP
		  && OMP_CLAUSE_MAP_KIND (c) == OMP_CLAUSE_MAP_POINTER)
		break;
	      if (DECL_P (t))
		error ("%qD is not a variable in %qs clause", t,
		       omp_clause_code_name[OMP_CLAUSE_CODE (c)]);
	      else
		error ("%qE is not a variable in %qs clause", t,
		       omp_clause_code_name[OMP_CLAUSE_CODE (c)]);
	      remove = true;
	    }
	  else if (TREE_CODE (t) == VAR_DECL && DECL_THREAD_LOCAL_P (t))
	    {
	      error ("%qD is threadprivate variable in %qs clause", t,
		     omp_clause_code_name[OMP_CLAUSE_CODE (c)]);
	      remove = true;
	    }
	  else if (!processing_template_decl
		   && TREE_CODE (TREE_TYPE (t)) != REFERENCE_TYPE
		   && !cxx_mark_addressable (t))
	    remove = true;
	  else if (!(OMP_CLAUSE_CODE (c) == OMP_CLAUSE_MAP
		     && OMP_CLAUSE_MAP_KIND (c) == OMP_CLAUSE_MAP_POINTER)
		   && !cp_omp_mappable_type ((TREE_CODE (TREE_TYPE (t))
					      == REFERENCE_TYPE)
					     ? TREE_TYPE (TREE_TYPE (t))
					     : TREE_TYPE (t)))
	    {
	      error_at (OMP_CLAUSE_LOCATION (c),
			"%qD does not have a mappable type in %qs clause", t,
			omp_clause_code_name[OMP_CLAUSE_CODE (c)]);
	      remove = true;
	    }
	  else if (bitmap_bit_p (&generic_head, DECL_UID (t)))
	    {
	      if (OMP_CLAUSE_CODE (c) != OMP_CLAUSE_MAP)
		error ("%qD appears more than once in motion clauses", t);
	      else
		error ("%qD appears more than once in map clauses", t);
	      remove = true;
	    }
	  else
	    bitmap_set_bit (&generic_head, DECL_UID (t));
	  break;

=======
>>>>>>> a7aa3838
	case OMP_CLAUSE_UNIFORM:
	  t = OMP_CLAUSE_DECL (c);
	  if (TREE_CODE (t) != PARM_DECL)
	    {
	      if (processing_template_decl)
		break;
	      if (DECL_P (t))
		error ("%qD is not an argument in %<uniform%> clause", t);
	      else
		error ("%qE is not an argument in %<uniform%> clause", t);
	      remove = true;
	      break;
	    }
	  goto check_dup_generic;

	case OMP_CLAUSE_NOWAIT:
	case OMP_CLAUSE_ORDERED:
	case OMP_CLAUSE_DEFAULT:
	case OMP_CLAUSE_UNTIED:
	case OMP_CLAUSE_COLLAPSE:
	case OMP_CLAUSE_MERGEABLE:
	case OMP_CLAUSE_PARALLEL:
	case OMP_CLAUSE_FOR:
	case OMP_CLAUSE_SECTIONS:
	case OMP_CLAUSE_TASKGROUP:
	case OMP_CLAUSE_PROC_BIND:
	  break;

	case OMP_CLAUSE_INBRANCH:
	case OMP_CLAUSE_NOTINBRANCH:
	  if (branch_seen)
	    {
	      error ("%<inbranch%> clause is incompatible with "
		     "%<notinbranch%>");
	      remove = true;
	    }
	  branch_seen = true;
	  break;

	default:
	  gcc_unreachable ();
	}

      if (remove)
	*pc = OMP_CLAUSE_CHAIN (c);
      else
	pc = &OMP_CLAUSE_CHAIN (c);
    }

  for (pc = &clauses, c = clauses; c ; c = *pc)
    {
      enum omp_clause_code c_kind = OMP_CLAUSE_CODE (c);
      bool remove = false;
      bool need_complete_non_reference = false;
      bool need_default_ctor = false;
      bool need_copy_ctor = false;
      bool need_copy_assignment = false;
      bool need_implicitly_determined = false;
      bool need_dtor = false;
      tree type, inner_type;

      switch (c_kind)
	{
	case OMP_CLAUSE_SHARED:
	  need_implicitly_determined = true;
	  break;
	case OMP_CLAUSE_PRIVATE:
	  need_complete_non_reference = true;
	  need_default_ctor = true;
	  need_dtor = true;
	  need_implicitly_determined = true;
	  break;
	case OMP_CLAUSE_FIRSTPRIVATE:
	  need_complete_non_reference = true;
	  need_copy_ctor = true;
	  need_dtor = true;
	  need_implicitly_determined = true;
	  break;
	case OMP_CLAUSE_LASTPRIVATE:
	  need_complete_non_reference = true;
	  need_copy_assignment = true;
	  need_implicitly_determined = true;
	  break;
	case OMP_CLAUSE_REDUCTION:
	  need_implicitly_determined = true;
	  break;
	case OMP_CLAUSE_COPYPRIVATE:
	  need_copy_assignment = true;
	  break;
	case OMP_CLAUSE_COPYIN:
	  need_copy_assignment = true;
	  break;
	case OMP_CLAUSE_NOWAIT:
	  if (copyprivate_seen)
	    {
	      error_at (OMP_CLAUSE_LOCATION (c),
			"%<nowait%> clause must not be used together "
			"with %<copyprivate%>");
	      *pc = OMP_CLAUSE_CHAIN (c);
	      continue;
	    }
	  /* FALLTHRU */
	default:
	  pc = &OMP_CLAUSE_CHAIN (c);
	  continue;
	}

      t = OMP_CLAUSE_DECL (c);
      if (processing_template_decl
	  && !VAR_P (t) && TREE_CODE (t) != PARM_DECL)
	{
	  pc = &OMP_CLAUSE_CHAIN (c);
	  continue;
	}

      switch (c_kind)
	{
	case OMP_CLAUSE_LASTPRIVATE:
	  if (!bitmap_bit_p (&firstprivate_head, DECL_UID (t)))
	    {
	      need_default_ctor = true;
	      need_dtor = true;
	    }
	  break;

	case OMP_CLAUSE_REDUCTION:
	  if (finish_omp_reduction_clause (c, &need_default_ctor,
					   &need_dtor))
	    remove = true;
	  else
	    t = OMP_CLAUSE_DECL (c);
	  break;

	case OMP_CLAUSE_COPYIN:
	  if (!VAR_P (t) || !DECL_THREAD_LOCAL_P (t))
	    {
	      error ("%qE must be %<threadprivate%> for %<copyin%>", t);
	      remove = true;
	    }
	  break;

	default:
	  break;
	}

      if (need_complete_non_reference || need_copy_assignment)
	{
	  t = require_complete_type (t);
	  if (t == error_mark_node)
	    remove = true;
	  else if (TREE_CODE (TREE_TYPE (t)) == REFERENCE_TYPE
		   && need_complete_non_reference)
	    {
	      error ("%qE has reference type for %qs", t,
		     omp_clause_code_name[OMP_CLAUSE_CODE (c)]);
	      remove = true;
	    }
	}
      if (need_implicitly_determined)
	{
	  const char *share_name = NULL;

	  if (VAR_P (t) && DECL_THREAD_LOCAL_P (t))
	    share_name = "threadprivate";
	  else switch (cxx_omp_predetermined_sharing (t))
	    {
	    case OMP_CLAUSE_DEFAULT_UNSPECIFIED:
	      break;
	    case OMP_CLAUSE_DEFAULT_SHARED:
	      /* const vars may be specified in firstprivate clause.  */
	      if (OMP_CLAUSE_CODE (c) == OMP_CLAUSE_FIRSTPRIVATE
		  && cxx_omp_const_qual_no_mutable (t))
		break;
	      share_name = "shared";
	      break;
	    case OMP_CLAUSE_DEFAULT_PRIVATE:
	      share_name = "private";
	      break;
	    default:
	      gcc_unreachable ();
	    }
	  if (share_name)
	    {
	      error ("%qE is predetermined %qs for %qs",
		     t, share_name, omp_clause_code_name[OMP_CLAUSE_CODE (c)]);
	      remove = true;
	    }
	}

      /* We're interested in the base element, not arrays.  */
      inner_type = type = TREE_TYPE (t);
      while (TREE_CODE (inner_type) == ARRAY_TYPE)
	inner_type = TREE_TYPE (inner_type);

      if (OMP_CLAUSE_CODE (c) == OMP_CLAUSE_REDUCTION
	  && TREE_CODE (inner_type) == REFERENCE_TYPE)
	inner_type = TREE_TYPE (inner_type);

      /* Check for special function availability by building a call to one.
	 Save the results, because later we won't be in the right context
	 for making these queries.  */
      if (CLASS_TYPE_P (inner_type)
	  && COMPLETE_TYPE_P (inner_type)
	  && (need_default_ctor || need_copy_ctor
	      || need_copy_assignment || need_dtor)
	  && !type_dependent_expression_p (t)
	  && cxx_omp_create_clause_info (c, inner_type, need_default_ctor,
					 need_copy_ctor, need_copy_assignment,
					 need_dtor))
	remove = true;

      if (remove)
	*pc = OMP_CLAUSE_CHAIN (c);
      else
	pc = &OMP_CLAUSE_CHAIN (c);
    }

  bitmap_obstack_release (NULL);
  return clauses;
}

/* For all variables in the tree_list VARS, mark them as thread local.  */

void
finish_omp_threadprivate (tree vars)
{
  tree t;

  /* Mark every variable in VARS to be assigned thread local storage.  */
  for (t = vars; t; t = TREE_CHAIN (t))
    {
      tree v = TREE_PURPOSE (t);

      if (error_operand_p (v))
	;
      else if (!VAR_P (v))
	error ("%<threadprivate%> %qD is not file, namespace "
	       "or block scope variable", v);
      /* If V had already been marked threadprivate, it doesn't matter
	 whether it had been used prior to this point.  */
      else if (TREE_USED (v)
	  && (DECL_LANG_SPECIFIC (v) == NULL
	      || !CP_DECL_THREADPRIVATE_P (v)))
	error ("%qE declared %<threadprivate%> after first use", v);
      else if (! TREE_STATIC (v) && ! DECL_EXTERNAL (v))
	error ("automatic variable %qE cannot be %<threadprivate%>", v);
      else if (! COMPLETE_TYPE_P (complete_type (TREE_TYPE (v))))
	error ("%<threadprivate%> %qE has incomplete type", v);
      else if (TREE_STATIC (v) && TYPE_P (CP_DECL_CONTEXT (v))
	       && CP_DECL_CONTEXT (v) != current_class_type)
	error ("%<threadprivate%> %qE directive not "
	       "in %qT definition", v, CP_DECL_CONTEXT (v));
      else
	{
	  /* Allocate a LANG_SPECIFIC structure for V, if needed.  */
	  if (DECL_LANG_SPECIFIC (v) == NULL)
	    {
	      retrofit_lang_decl (v);

	      /* Make sure that DECL_DISCRIMINATOR_P continues to be true
		 after the allocation of the lang_decl structure.  */
	      if (DECL_DISCRIMINATOR_P (v))
		DECL_LANG_SPECIFIC (v)->u.base.u2sel = 1;
	    }

	  if (! DECL_THREAD_LOCAL_P (v))
	    {
	      DECL_TLS_MODEL (v) = decl_default_tls_model (v);
	      /* If rtl has been already set for this var, call
		 make_decl_rtl once again, so that encode_section_info
		 has a chance to look at the new decl flags.  */
	      if (DECL_RTL_SET_P (v))
		make_decl_rtl (v);
	    }
	  CP_DECL_THREADPRIVATE_P (v) = 1;
	}
    }
}

/* Build an OpenMP structured block.  */

tree
begin_omp_structured_block (void)
{
  return do_pushlevel (sk_omp);
}

tree
finish_omp_structured_block (tree block)
{
  return do_poplevel (block);
}

/* Similarly, except force the retention of the BLOCK.  */

tree
begin_omp_parallel (void)
{
  keep_next_level (true);
  return begin_omp_structured_block ();
}

tree
finish_omp_parallel (tree clauses, tree body)
{
  tree stmt;

  body = finish_omp_structured_block (body);

  stmt = make_node (OMP_PARALLEL);
  TREE_TYPE (stmt) = void_type_node;
  OMP_PARALLEL_CLAUSES (stmt) = clauses;
  OMP_PARALLEL_BODY (stmt) = body;

  return add_stmt (stmt);
}

tree
begin_omp_task (void)
{
  keep_next_level (true);
  return begin_omp_structured_block ();
}

tree
finish_omp_task (tree clauses, tree body)
{
  tree stmt;

  body = finish_omp_structured_block (body);

  stmt = make_node (OMP_TASK);
  TREE_TYPE (stmt) = void_type_node;
  OMP_TASK_CLAUSES (stmt) = clauses;
  OMP_TASK_BODY (stmt) = body;

  return add_stmt (stmt);
}

/* Helper function for finish_omp_for.  Convert Ith random access iterator
   into integral iterator.  Return FALSE if successful.  */

static bool
handle_omp_for_class_iterator (int i, location_t locus, tree declv, tree initv,
			       tree condv, tree incrv, tree *body,
			       tree *pre_body, tree clauses)
{
  tree diff, iter_init, iter_incr = NULL, last;
  tree incr_var = NULL, orig_pre_body, orig_body, c;
  tree decl = TREE_VEC_ELT (declv, i);
  tree init = TREE_VEC_ELT (initv, i);
  tree cond = TREE_VEC_ELT (condv, i);
  tree incr = TREE_VEC_ELT (incrv, i);
  tree iter = decl;
  location_t elocus = locus;

  if (init && EXPR_HAS_LOCATION (init))
    elocus = EXPR_LOCATION (init);

  switch (TREE_CODE (cond))
    {
    case GT_EXPR:
    case GE_EXPR:
    case LT_EXPR:
    case LE_EXPR:
      if (TREE_OPERAND (cond, 1) == iter)
	cond = build2 (swap_tree_comparison (TREE_CODE (cond)),
		       TREE_TYPE (cond), iter, TREE_OPERAND (cond, 0));
      if (TREE_OPERAND (cond, 0) != iter)
	cond = error_mark_node;
      else
	{
	  tree tem = build_x_binary_op (EXPR_LOCATION (cond),
					TREE_CODE (cond),
					iter, ERROR_MARK,
					TREE_OPERAND (cond, 1), ERROR_MARK,
					NULL, tf_warning_or_error);
	  if (error_operand_p (tem))
	    return true;
	}
      break;
    default:
      cond = error_mark_node;
      break;
    }
  if (cond == error_mark_node)
    {
      error_at (elocus, "invalid controlling predicate");
      return true;
    }
  diff = build_x_binary_op (elocus, MINUS_EXPR, TREE_OPERAND (cond, 1),
			    ERROR_MARK, iter, ERROR_MARK, NULL,
			    tf_warning_or_error);
  if (error_operand_p (diff))
    return true;
  if (TREE_CODE (TREE_TYPE (diff)) != INTEGER_TYPE)
    {
      error_at (elocus, "difference between %qE and %qD does not have integer type",
		TREE_OPERAND (cond, 1), iter);
      return true;
    }

  switch (TREE_CODE (incr))
    {
    case PREINCREMENT_EXPR:
    case PREDECREMENT_EXPR:
    case POSTINCREMENT_EXPR:
    case POSTDECREMENT_EXPR:
      if (TREE_OPERAND (incr, 0) != iter)
	{
	  incr = error_mark_node;
	  break;
	}
      iter_incr = build_x_unary_op (EXPR_LOCATION (incr),
				    TREE_CODE (incr), iter,
				    tf_warning_or_error);
      if (error_operand_p (iter_incr))
	return true;
      else if (TREE_CODE (incr) == PREINCREMENT_EXPR
	       || TREE_CODE (incr) == POSTINCREMENT_EXPR)
	incr = integer_one_node;
      else
	incr = integer_minus_one_node;
      break;
    case MODIFY_EXPR:
      if (TREE_OPERAND (incr, 0) != iter)
	incr = error_mark_node;
      else if (TREE_CODE (TREE_OPERAND (incr, 1)) == PLUS_EXPR
	       || TREE_CODE (TREE_OPERAND (incr, 1)) == MINUS_EXPR)
	{
	  tree rhs = TREE_OPERAND (incr, 1);
	  if (TREE_OPERAND (rhs, 0) == iter)
	    {
	      if (TREE_CODE (TREE_TYPE (TREE_OPERAND (rhs, 1)))
		  != INTEGER_TYPE)
		incr = error_mark_node;
	      else
		{
		  iter_incr = build_x_modify_expr (EXPR_LOCATION (rhs),
						   iter, TREE_CODE (rhs),
						   TREE_OPERAND (rhs, 1),
						   tf_warning_or_error);
		  if (error_operand_p (iter_incr))
		    return true;
		  incr = TREE_OPERAND (rhs, 1);
		  incr = cp_convert (TREE_TYPE (diff), incr,
				     tf_warning_or_error);
		  if (TREE_CODE (rhs) == MINUS_EXPR)
		    {
		      incr = build1 (NEGATE_EXPR, TREE_TYPE (diff), incr);
		      incr = fold_if_not_in_template (incr);
		    }
		  if (TREE_CODE (incr) != INTEGER_CST
		      && (TREE_CODE (incr) != NOP_EXPR
			  || (TREE_CODE (TREE_OPERAND (incr, 0))
			      != INTEGER_CST)))
		    iter_incr = NULL;
		}
	    }
	  else if (TREE_OPERAND (rhs, 1) == iter)
	    {
	      if (TREE_CODE (TREE_TYPE (TREE_OPERAND (rhs, 0))) != INTEGER_TYPE
		  || TREE_CODE (rhs) != PLUS_EXPR)
		incr = error_mark_node;
	      else
		{
		  iter_incr = build_x_binary_op (EXPR_LOCATION (rhs),
						 PLUS_EXPR,
						 TREE_OPERAND (rhs, 0),
						 ERROR_MARK, iter,
						 ERROR_MARK, NULL,
						 tf_warning_or_error);
		  if (error_operand_p (iter_incr))
		    return true;
		  iter_incr = build_x_modify_expr (EXPR_LOCATION (rhs),
						   iter, NOP_EXPR,
						   iter_incr,
						   tf_warning_or_error);
		  if (error_operand_p (iter_incr))
		    return true;
		  incr = TREE_OPERAND (rhs, 0);
		  iter_incr = NULL;
		}
	    }
	  else
	    incr = error_mark_node;
	}
      else
	incr = error_mark_node;
      break;
    default:
      incr = error_mark_node;
      break;
    }

  if (incr == error_mark_node)
    {
      error_at (elocus, "invalid increment expression");
      return true;
    }

  incr = cp_convert (TREE_TYPE (diff), incr, tf_warning_or_error);
  for (c = clauses; c ; c = OMP_CLAUSE_CHAIN (c))
    if (OMP_CLAUSE_CODE (c) == OMP_CLAUSE_LASTPRIVATE
	&& OMP_CLAUSE_DECL (c) == iter)
      break;

  decl = create_temporary_var (TREE_TYPE (diff));
  pushdecl (decl);
  add_decl_expr (decl);
  last = create_temporary_var (TREE_TYPE (diff));
  pushdecl (last);
  add_decl_expr (last);
  if (c && iter_incr == NULL)
    {
      incr_var = create_temporary_var (TREE_TYPE (diff));
      pushdecl (incr_var);
      add_decl_expr (incr_var);
    }
  gcc_assert (stmts_are_full_exprs_p ());

  orig_pre_body = *pre_body;
  *pre_body = push_stmt_list ();
  if (orig_pre_body)
    add_stmt (orig_pre_body);
  if (init != NULL)
    finish_expr_stmt (build_x_modify_expr (elocus,
					   iter, NOP_EXPR, init,
					   tf_warning_or_error));
  init = build_int_cst (TREE_TYPE (diff), 0);
  if (c && iter_incr == NULL)
    {
      finish_expr_stmt (build_x_modify_expr (elocus,
					     incr_var, NOP_EXPR,
					     incr, tf_warning_or_error));
      incr = incr_var;
      iter_incr = build_x_modify_expr (elocus,
				       iter, PLUS_EXPR, incr,
				       tf_warning_or_error);
    }
  finish_expr_stmt (build_x_modify_expr (elocus,
					 last, NOP_EXPR, init,
					 tf_warning_or_error));
  *pre_body = pop_stmt_list (*pre_body);

  cond = cp_build_binary_op (elocus,
			     TREE_CODE (cond), decl, diff,
			     tf_warning_or_error);
  incr = build_modify_expr (elocus, decl, NULL_TREE, PLUS_EXPR,
			    elocus, incr, NULL_TREE);

  orig_body = *body;
  *body = push_stmt_list ();
  iter_init = build2 (MINUS_EXPR, TREE_TYPE (diff), decl, last);
  iter_init = build_x_modify_expr (elocus,
				   iter, PLUS_EXPR, iter_init,
				   tf_warning_or_error);
  iter_init = build1 (NOP_EXPR, void_type_node, iter_init);
  finish_expr_stmt (iter_init);
  finish_expr_stmt (build_x_modify_expr (elocus,
					 last, NOP_EXPR, decl,
					 tf_warning_or_error));
  add_stmt (orig_body);
  *body = pop_stmt_list (*body);

  if (c)
    {
      OMP_CLAUSE_LASTPRIVATE_STMT (c) = push_stmt_list ();
      finish_expr_stmt (iter_incr);
      OMP_CLAUSE_LASTPRIVATE_STMT (c)
	= pop_stmt_list (OMP_CLAUSE_LASTPRIVATE_STMT (c));
    }

  TREE_VEC_ELT (declv, i) = decl;
  TREE_VEC_ELT (initv, i) = init;
  TREE_VEC_ELT (condv, i) = cond;
  TREE_VEC_ELT (incrv, i) = incr;

  return false;
}

/* Build and validate an OMP_FOR statement.  CLAUSES, BODY, COND, INCR
   are directly for their associated operands in the statement.  DECL
   and INIT are a combo; if DECL is NULL then INIT ought to be a
   MODIFY_EXPR, and the DECL should be extracted.  PRE_BODY are
   optional statements that need to go before the loop into its
   sk_omp scope.  */

tree
finish_omp_for (location_t locus, enum tree_code code, tree declv, tree initv,
		tree condv, tree incrv, tree body, tree pre_body, tree clauses)
{
  tree omp_for = NULL, orig_incr = NULL;
  tree decl, init, cond, incr;
  location_t elocus;
  int i;

  gcc_assert (TREE_VEC_LENGTH (declv) == TREE_VEC_LENGTH (initv));
  gcc_assert (TREE_VEC_LENGTH (declv) == TREE_VEC_LENGTH (condv));
  gcc_assert (TREE_VEC_LENGTH (declv) == TREE_VEC_LENGTH (incrv));
  for (i = 0; i < TREE_VEC_LENGTH (declv); i++)
    {
      decl = TREE_VEC_ELT (declv, i);
      init = TREE_VEC_ELT (initv, i);
      cond = TREE_VEC_ELT (condv, i);
      incr = TREE_VEC_ELT (incrv, i);
      elocus = locus;

      if (decl == NULL)
	{
	  if (init != NULL)
	    switch (TREE_CODE (init))
	      {
	      case MODIFY_EXPR:
		decl = TREE_OPERAND (init, 0);
		init = TREE_OPERAND (init, 1);
		break;
	      case MODOP_EXPR:
		if (TREE_CODE (TREE_OPERAND (init, 1)) == NOP_EXPR)
		  {
		    decl = TREE_OPERAND (init, 0);
		    init = TREE_OPERAND (init, 2);
		  }
		break;
	      default:
		break;
	      }

	  if (decl == NULL)
	    {
	      error_at (locus,
			"expected iteration declaration or initialization");
	      return NULL;
	    }
	}

      if (init && EXPR_HAS_LOCATION (init))
	elocus = EXPR_LOCATION (init);

      if (cond == NULL)
	{
	  error_at (elocus, "missing controlling predicate");
	  return NULL;
	}

      if (incr == NULL)
	{
	  error_at (elocus, "missing increment expression");
	  return NULL;
	}

      TREE_VEC_ELT (declv, i) = decl;
      TREE_VEC_ELT (initv, i) = init;
    }

  if (dependent_omp_for_p (declv, initv, condv, incrv))
    {
      tree stmt;

      stmt = make_node (code);

      for (i = 0; i < TREE_VEC_LENGTH (declv); i++)
	{
	  /* This is really just a place-holder.  We'll be decomposing this
	     again and going through the cp_build_modify_expr path below when
	     we instantiate the thing.  */
	  TREE_VEC_ELT (initv, i)
	    = build2 (MODIFY_EXPR, void_type_node, TREE_VEC_ELT (declv, i),
		      TREE_VEC_ELT (initv, i));
	}

      TREE_TYPE (stmt) = void_type_node;
      OMP_FOR_INIT (stmt) = initv;
      OMP_FOR_COND (stmt) = condv;
      OMP_FOR_INCR (stmt) = incrv;
      OMP_FOR_BODY (stmt) = body;
      OMP_FOR_PRE_BODY (stmt) = pre_body;
      OMP_FOR_CLAUSES (stmt) = clauses;

      SET_EXPR_LOCATION (stmt, locus);
      return add_stmt (stmt);
    }

  if (processing_template_decl)
    orig_incr = make_tree_vec (TREE_VEC_LENGTH (incrv));

  for (i = 0; i < TREE_VEC_LENGTH (declv); )
    {
      decl = TREE_VEC_ELT (declv, i);
      init = TREE_VEC_ELT (initv, i);
      cond = TREE_VEC_ELT (condv, i);
      incr = TREE_VEC_ELT (incrv, i);
      if (orig_incr)
	TREE_VEC_ELT (orig_incr, i) = incr;
      elocus = locus;

      if (init && EXPR_HAS_LOCATION (init))
	elocus = EXPR_LOCATION (init);

      if (!DECL_P (decl))
	{
	  error_at (elocus, "expected iteration declaration or initialization");
	  return NULL;
	}

      if (incr && TREE_CODE (incr) == MODOP_EXPR)
	{
	  if (orig_incr)
	    TREE_VEC_ELT (orig_incr, i) = incr;
	  incr = cp_build_modify_expr (TREE_OPERAND (incr, 0),
				       TREE_CODE (TREE_OPERAND (incr, 1)),
				       TREE_OPERAND (incr, 2),
				       tf_warning_or_error);
	}

      if (CLASS_TYPE_P (TREE_TYPE (decl)))
	{
	  if (code == OMP_SIMD)
	    {
	      error_at (elocus, "%<#pragma omp simd%> used with class "
				"iteration variable %qE", decl);
	      return NULL;
	    }
	  if (handle_omp_for_class_iterator (i, locus, declv, initv, condv,
					     incrv, &body, &pre_body, clauses))
	    return NULL;
	  continue;
	}

      if (!INTEGRAL_TYPE_P (TREE_TYPE (decl))
	  && !TYPE_PTR_P (TREE_TYPE (decl)))
	{
	  error_at (elocus, "invalid type for iteration variable %qE", decl);
	  return NULL;
	}

      if (!processing_template_decl)
	{
	  init = fold_build_cleanup_point_expr (TREE_TYPE (init), init);
	  init = cp_build_modify_expr (decl, NOP_EXPR, init, tf_warning_or_error);
	}
      else
	init = build2 (MODIFY_EXPR, void_type_node, decl, init);
      if (cond
	  && TREE_SIDE_EFFECTS (cond)
	  && COMPARISON_CLASS_P (cond)
	  && !processing_template_decl)
	{
	  tree t = TREE_OPERAND (cond, 0);
	  if (TREE_SIDE_EFFECTS (t)
	      && t != decl
	      && (TREE_CODE (t) != NOP_EXPR
		  || TREE_OPERAND (t, 0) != decl))
	    TREE_OPERAND (cond, 0)
	      = fold_build_cleanup_point_expr (TREE_TYPE (t), t);

	  t = TREE_OPERAND (cond, 1);
	  if (TREE_SIDE_EFFECTS (t)
	      && t != decl
	      && (TREE_CODE (t) != NOP_EXPR
		  || TREE_OPERAND (t, 0) != decl))
	    TREE_OPERAND (cond, 1)
	      = fold_build_cleanup_point_expr (TREE_TYPE (t), t);
	}
      if (decl == error_mark_node || init == error_mark_node)
	return NULL;

      TREE_VEC_ELT (declv, i) = decl;
      TREE_VEC_ELT (initv, i) = init;
      TREE_VEC_ELT (condv, i) = cond;
      TREE_VEC_ELT (incrv, i) = incr;
      i++;
    }

  if (IS_EMPTY_STMT (pre_body))
    pre_body = NULL;

  omp_for = c_finish_omp_for (locus, code, declv, initv, condv, incrv,
			      body, pre_body);

  if (omp_for == NULL)
    return NULL;

  for (i = 0; i < TREE_VEC_LENGTH (OMP_FOR_INCR (omp_for)); i++)
    {
      decl = TREE_OPERAND (TREE_VEC_ELT (OMP_FOR_INIT (omp_for), i), 0);
      incr = TREE_VEC_ELT (OMP_FOR_INCR (omp_for), i);

      if (TREE_CODE (incr) != MODIFY_EXPR)
	continue;

      if (TREE_SIDE_EFFECTS (TREE_OPERAND (incr, 1))
	  && BINARY_CLASS_P (TREE_OPERAND (incr, 1))
	  && !processing_template_decl)
	{
	  tree t = TREE_OPERAND (TREE_OPERAND (incr, 1), 0);
	  if (TREE_SIDE_EFFECTS (t)
	      && t != decl
	      && (TREE_CODE (t) != NOP_EXPR
		  || TREE_OPERAND (t, 0) != decl))
	    TREE_OPERAND (TREE_OPERAND (incr, 1), 0)
	      = fold_build_cleanup_point_expr (TREE_TYPE (t), t);

	  t = TREE_OPERAND (TREE_OPERAND (incr, 1), 1);
	  if (TREE_SIDE_EFFECTS (t)
	      && t != decl
	      && (TREE_CODE (t) != NOP_EXPR
		  || TREE_OPERAND (t, 0) != decl))
	    TREE_OPERAND (TREE_OPERAND (incr, 1), 1)
	      = fold_build_cleanup_point_expr (TREE_TYPE (t), t);
	}

      if (orig_incr)
	TREE_VEC_ELT (OMP_FOR_INCR (omp_for), i) = TREE_VEC_ELT (orig_incr, i);
    }
  if (omp_for != NULL)
    OMP_FOR_CLAUSES (omp_for) = clauses;
  return omp_for;
}

void
finish_omp_atomic (enum tree_code code, enum tree_code opcode, tree lhs,
		   tree rhs, tree v, tree lhs1, tree rhs1, bool seq_cst)
{
  tree orig_lhs;
  tree orig_rhs;
  tree orig_v;
  tree orig_lhs1;
  tree orig_rhs1;
  bool dependent_p;
  tree stmt;

  orig_lhs = lhs;
  orig_rhs = rhs;
  orig_v = v;
  orig_lhs1 = lhs1;
  orig_rhs1 = rhs1;
  dependent_p = false;
  stmt = NULL_TREE;

  /* Even in a template, we can detect invalid uses of the atomic
     pragma if neither LHS nor RHS is type-dependent.  */
  if (processing_template_decl)
    {
      dependent_p = (type_dependent_expression_p (lhs)
		     || (rhs && type_dependent_expression_p (rhs))
		     || (v && type_dependent_expression_p (v))
		     || (lhs1 && type_dependent_expression_p (lhs1))
		     || (rhs1 && type_dependent_expression_p (rhs1)));
      if (!dependent_p)
	{
	  lhs = build_non_dependent_expr (lhs);
	  if (rhs)
	    rhs = build_non_dependent_expr (rhs);
	  if (v)
	    v = build_non_dependent_expr (v);
	  if (lhs1)
	    lhs1 = build_non_dependent_expr (lhs1);
	  if (rhs1)
	    rhs1 = build_non_dependent_expr (rhs1);
	}
    }
  if (!dependent_p)
    {
      bool swapped = false;
      if (rhs1 && cp_tree_equal (lhs, rhs))
	{
	  tree tem = rhs;
	  rhs = rhs1;
	  rhs1 = tem;
	  swapped = !commutative_tree_code (opcode);
	}
      if (rhs1 && !cp_tree_equal (lhs, rhs1))
	{
	  if (code == OMP_ATOMIC)
	    error ("%<#pragma omp atomic update%> uses two different "
		   "expressions for memory");
	  else
	    error ("%<#pragma omp atomic capture%> uses two different "
		   "expressions for memory");
	  return;
	}
      if (lhs1 && !cp_tree_equal (lhs, lhs1))
	{
	  if (code == OMP_ATOMIC)
	    error ("%<#pragma omp atomic update%> uses two different "
		   "expressions for memory");
	  else
	    error ("%<#pragma omp atomic capture%> uses two different "
		   "expressions for memory");
	  return;
	}
      stmt = c_finish_omp_atomic (input_location, code, opcode, lhs, rhs,
				  v, lhs1, rhs1, swapped, seq_cst);
      if (stmt == error_mark_node)
	return;
    }
  if (processing_template_decl)
    {
      if (code == OMP_ATOMIC_READ)
	{
	  stmt = build_min_nt_loc (EXPR_LOCATION (orig_lhs),
				   OMP_ATOMIC_READ, orig_lhs);
	  OMP_ATOMIC_SEQ_CST (stmt) = seq_cst;
	  stmt = build2 (MODIFY_EXPR, void_type_node, orig_v, stmt);
	}
      else
	{
	  if (opcode == NOP_EXPR)
	    stmt = build2 (MODIFY_EXPR, void_type_node, orig_lhs, orig_rhs);
	  else 
	    stmt = build2 (opcode, void_type_node, orig_lhs, orig_rhs);
	  if (orig_rhs1)
	    stmt = build_min_nt_loc (EXPR_LOCATION (orig_rhs1),
				     COMPOUND_EXPR, orig_rhs1, stmt);
	  if (code != OMP_ATOMIC)
	    {
	      stmt = build_min_nt_loc (EXPR_LOCATION (orig_lhs1),
				       code, orig_lhs1, stmt);
	      OMP_ATOMIC_SEQ_CST (stmt) = seq_cst;
	      stmt = build2 (MODIFY_EXPR, void_type_node, orig_v, stmt);
	    }
	}
      stmt = build2 (OMP_ATOMIC, void_type_node, integer_zero_node, stmt);
      OMP_ATOMIC_SEQ_CST (stmt) = seq_cst;
    }
  finish_expr_stmt (stmt);
}

void
finish_omp_barrier (void)
{
  tree fn = builtin_decl_explicit (BUILT_IN_GOMP_BARRIER);
  vec<tree, va_gc> *vec = make_tree_vector ();
  tree stmt = finish_call_expr (fn, &vec, false, false, tf_warning_or_error);
  release_tree_vector (vec);
  finish_expr_stmt (stmt);
}

void
finish_omp_flush (void)
{
  tree fn = builtin_decl_explicit (BUILT_IN_SYNC_SYNCHRONIZE);
  vec<tree, va_gc> *vec = make_tree_vector ();
  tree stmt = finish_call_expr (fn, &vec, false, false, tf_warning_or_error);
  release_tree_vector (vec);
  finish_expr_stmt (stmt);
}

void
finish_omp_taskwait (void)
{
  tree fn = builtin_decl_explicit (BUILT_IN_GOMP_TASKWAIT);
  vec<tree, va_gc> *vec = make_tree_vector ();
  tree stmt = finish_call_expr (fn, &vec, false, false, tf_warning_or_error);
  release_tree_vector (vec);
  finish_expr_stmt (stmt);
}

void
finish_omp_taskyield (void)
{
  tree fn = builtin_decl_explicit (BUILT_IN_GOMP_TASKYIELD);
  vec<tree, va_gc> *vec = make_tree_vector ();
  tree stmt = finish_call_expr (fn, &vec, false, false, tf_warning_or_error);
  release_tree_vector (vec);
  finish_expr_stmt (stmt);
}

void
finish_omp_cancel (tree clauses)
{
  tree fn = builtin_decl_explicit (BUILT_IN_GOMP_CANCEL);
  int mask = 0;
  if (find_omp_clause (clauses, OMP_CLAUSE_PARALLEL))
    mask = 1;
  else if (find_omp_clause (clauses, OMP_CLAUSE_FOR))
    mask = 2;
  else if (find_omp_clause (clauses, OMP_CLAUSE_SECTIONS))
    mask = 4;
  else if (find_omp_clause (clauses, OMP_CLAUSE_TASKGROUP))
    mask = 8;
  else
    {
      error ("%<#pragma omp cancel must specify one of "
	     "%<parallel%>, %<for%>, %<sections%> or %<taskgroup%> clauses");
      return;
    }
  vec<tree, va_gc> *vec = make_tree_vector ();
  tree ifc = find_omp_clause (clauses, OMP_CLAUSE_IF);
  if (ifc != NULL_TREE)
    {
      tree type = TREE_TYPE (OMP_CLAUSE_IF_EXPR (ifc));
      ifc = fold_build2_loc (OMP_CLAUSE_LOCATION (ifc), NE_EXPR,
			     boolean_type_node, OMP_CLAUSE_IF_EXPR (ifc),
			     build_zero_cst (type));
    }
  else
    ifc = boolean_true_node;
  vec->quick_push (build_int_cst (integer_type_node, mask));
  vec->quick_push (ifc);
  tree stmt = finish_call_expr (fn, &vec, false, false, tf_warning_or_error);
  release_tree_vector (vec);
  finish_expr_stmt (stmt);
}

void
finish_omp_cancellation_point (tree clauses)
{
  tree fn = builtin_decl_explicit (BUILT_IN_GOMP_CANCELLATION_POINT);
  int mask = 0;
  if (find_omp_clause (clauses, OMP_CLAUSE_PARALLEL))
    mask = 1;
  else if (find_omp_clause (clauses, OMP_CLAUSE_FOR))
    mask = 2;
  else if (find_omp_clause (clauses, OMP_CLAUSE_SECTIONS))
    mask = 4;
  else if (find_omp_clause (clauses, OMP_CLAUSE_TASKGROUP))
    mask = 8;
  else
    {
      error ("%<#pragma omp cancellation point must specify one of "
	     "%<parallel%>, %<for%>, %<sections%> or %<taskgroup%> clauses");
      return;
    }
  vec<tree, va_gc> *vec
    = make_tree_vector_single (build_int_cst (integer_type_node, mask));
  tree stmt = finish_call_expr (fn, &vec, false, false, tf_warning_or_error);
  release_tree_vector (vec);
  finish_expr_stmt (stmt);
}

/* Begin a __transaction_atomic or __transaction_relaxed statement.
   If PCOMPOUND is non-null, this is for a function-transaction-block, and we
   should create an extra compound stmt.  */

tree
begin_transaction_stmt (location_t loc, tree *pcompound, int flags)
{
  tree r;

  if (pcompound)
    *pcompound = begin_compound_stmt (0);

  r = build_stmt (loc, TRANSACTION_EXPR, NULL_TREE);

  /* Only add the statement to the function if support enabled.  */
  if (flag_tm)
    add_stmt (r);
  else
    error_at (loc, ((flags & TM_STMT_ATTR_RELAXED) != 0
		    ? G_("%<__transaction_relaxed%> without "
			 "transactional memory support enabled")
		    : G_("%<__transaction_atomic%> without "
			 "transactional memory support enabled")));

  TRANSACTION_EXPR_BODY (r) = push_stmt_list ();
  TREE_SIDE_EFFECTS (r) = 1;
  return r;
}

/* End a __transaction_atomic or __transaction_relaxed statement.
   If COMPOUND_STMT is non-null, this is for a function-transaction-block,
   and we should end the compound.  If NOEX is non-NULL, we wrap the body in
   a MUST_NOT_THROW_EXPR with NOEX as condition.  */

void
finish_transaction_stmt (tree stmt, tree compound_stmt, int flags, tree noex)
{
  TRANSACTION_EXPR_BODY (stmt) = pop_stmt_list (TRANSACTION_EXPR_BODY (stmt));
  TRANSACTION_EXPR_OUTER (stmt) = (flags & TM_STMT_ATTR_OUTER) != 0;
  TRANSACTION_EXPR_RELAXED (stmt) = (flags & TM_STMT_ATTR_RELAXED) != 0;
  TRANSACTION_EXPR_IS_STMT (stmt) = 1;

  /* noexcept specifications are not allowed for function transactions.  */
  gcc_assert (!(noex && compound_stmt));
  if (noex)
    {
      tree body = build_must_not_throw_expr (TRANSACTION_EXPR_BODY (stmt),
					     noex);
      /* This may not be true when the STATEMENT_LIST is empty.  */
      if (EXPR_P (body))
        SET_EXPR_LOCATION (body, EXPR_LOCATION (TRANSACTION_EXPR_BODY (stmt)));
      TREE_SIDE_EFFECTS (body) = 1;
      TRANSACTION_EXPR_BODY (stmt) = body;
    }

  if (compound_stmt)
    finish_compound_stmt (compound_stmt);
}

/* Build a __transaction_atomic or __transaction_relaxed expression.  If
   NOEX is non-NULL, we wrap the body in a MUST_NOT_THROW_EXPR with NOEX as
   condition.  */

tree
build_transaction_expr (location_t loc, tree expr, int flags, tree noex)
{
  tree ret;
  if (noex)
    {
      expr = build_must_not_throw_expr (expr, noex);
      if (EXPR_P (expr))
	SET_EXPR_LOCATION (expr, loc);
      TREE_SIDE_EFFECTS (expr) = 1;
    }
  ret = build1 (TRANSACTION_EXPR, TREE_TYPE (expr), expr);
  if (flags & TM_STMT_ATTR_RELAXED)
	TRANSACTION_EXPR_RELAXED (ret) = 1;
  TREE_SIDE_EFFECTS (ret) = 1;
  SET_EXPR_LOCATION (ret, loc);
  return ret;
}

void
init_cp_semantics (void)
{
}

/* Build a STATIC_ASSERT for a static assertion with the condition
   CONDITION and the message text MESSAGE.  LOCATION is the location
   of the static assertion in the source code.  When MEMBER_P, this
   static assertion is a member of a class.  */
void 
finish_static_assert (tree condition, tree message, location_t location, 
                      bool member_p)
{
  if (message == NULL_TREE
      || message == error_mark_node
      || condition == NULL_TREE
      || condition == error_mark_node)
    return;

  if (check_for_bare_parameter_packs (condition))
    condition = error_mark_node;

  if (type_dependent_expression_p (condition) 
      || value_dependent_expression_p (condition))
    {
      /* We're in a template; build a STATIC_ASSERT and put it in
         the right place. */
      tree assertion;

      assertion = make_node (STATIC_ASSERT);
      STATIC_ASSERT_CONDITION (assertion) = condition;
      STATIC_ASSERT_MESSAGE (assertion) = message;
      STATIC_ASSERT_SOURCE_LOCATION (assertion) = location;

      if (member_p)
        maybe_add_class_template_decl_list (current_class_type, 
                                            assertion,
                                            /*friend_p=*/0);
      else
        add_stmt (assertion);

      return;
    }

  /* Fold the expression and convert it to a boolean value. */
  condition = fold_non_dependent_expr (condition);
  condition = cp_convert (boolean_type_node, condition, tf_warning_or_error);
  condition = maybe_constant_value (condition);

  if (TREE_CODE (condition) == INTEGER_CST && !integer_zerop (condition))
    /* Do nothing; the condition is satisfied. */
    ;
  else 
    {
      location_t saved_loc = input_location;

      input_location = location;
      if (TREE_CODE (condition) == INTEGER_CST 
          && integer_zerop (condition))
        /* Report the error. */
        error ("static assertion failed: %s", TREE_STRING_POINTER (message));
      else if (condition && condition != error_mark_node)
	{
	  error ("non-constant condition for static assertion");
	  if (require_potential_rvalue_constant_expression (condition))
	    cxx_constant_value (condition);
	}
      input_location = saved_loc;
    }
}

/* Implements the C++0x decltype keyword. Returns the type of EXPR,
   suitable for use as a type-specifier.

   ID_EXPRESSION_OR_MEMBER_ACCESS_P is true when EXPR was parsed as an
   id-expression or a class member access, FALSE when it was parsed as
   a full expression.  */

tree
finish_decltype_type (tree expr, bool id_expression_or_member_access_p,
		      tsubst_flags_t complain)
{
  tree type = NULL_TREE;

  if (!expr || error_operand_p (expr))
    return error_mark_node;

  if (TYPE_P (expr)
      || TREE_CODE (expr) == TYPE_DECL
      || (TREE_CODE (expr) == BIT_NOT_EXPR
	  && TYPE_P (TREE_OPERAND (expr, 0))))
    {
      if (complain & tf_error)
	error ("argument to decltype must be an expression");
      return error_mark_node;
    }

  /* Depending on the resolution of DR 1172, we may later need to distinguish
     instantiation-dependent but not type-dependent expressions so that, say,
     A<decltype(sizeof(T))>::U doesn't require 'typename'.  */
  if (instantiation_dependent_expression_p (expr))
    {
      type = cxx_make_type (DECLTYPE_TYPE);
      DECLTYPE_TYPE_EXPR (type) = expr;
      DECLTYPE_TYPE_ID_EXPR_OR_MEMBER_ACCESS_P (type)
        = id_expression_or_member_access_p;
      SET_TYPE_STRUCTURAL_EQUALITY (type);

      return type;
    }

  /* The type denoted by decltype(e) is defined as follows:  */

  expr = resolve_nondeduced_context (expr);

  if (invalid_nonstatic_memfn_p (expr, complain))
    return error_mark_node;

  if (type_unknown_p (expr))
    {
      if (complain & tf_error)
	error ("decltype cannot resolve address of overloaded function");
      return error_mark_node;
    }

  /* To get the size of a static data member declared as an array of
     unknown bound, we need to instantiate it.  */
  if (VAR_P (expr)
      && VAR_HAD_UNKNOWN_BOUND (expr)
      && DECL_TEMPLATE_INSTANTIATION (expr))
    instantiate_decl (expr, /*defer_ok*/true, /*expl_inst_mem*/false);

  if (id_expression_or_member_access_p)
    {
      /* If e is an id-expression or a class member access (5.2.5
         [expr.ref]), decltype(e) is defined as the type of the entity
         named by e. If there is no such entity, or e names a set of
         overloaded functions, the program is ill-formed.  */
      if (identifier_p (expr))
        expr = lookup_name (expr);

      if (INDIRECT_REF_P (expr))
        /* This can happen when the expression is, e.g., "a.b". Just
           look at the underlying operand.  */
        expr = TREE_OPERAND (expr, 0);

      if (TREE_CODE (expr) == OFFSET_REF
          || TREE_CODE (expr) == MEMBER_REF
	  || TREE_CODE (expr) == SCOPE_REF)
        /* We're only interested in the field itself. If it is a
           BASELINK, we will need to see through it in the next
           step.  */
        expr = TREE_OPERAND (expr, 1);

      if (BASELINK_P (expr))
        /* See through BASELINK nodes to the underlying function.  */
        expr = BASELINK_FUNCTIONS (expr);

      switch (TREE_CODE (expr))
        {
        case FIELD_DECL:
          if (DECL_BIT_FIELD_TYPE (expr))
            {
              type = DECL_BIT_FIELD_TYPE (expr);
              break;
            }
          /* Fall through for fields that aren't bitfields.  */

        case FUNCTION_DECL:
        case VAR_DECL:
        case CONST_DECL:
        case PARM_DECL:
        case RESULT_DECL:
        case TEMPLATE_PARM_INDEX:
	  expr = mark_type_use (expr);
          type = TREE_TYPE (expr);
          break;

        case ERROR_MARK:
          type = error_mark_node;
          break;

        case COMPONENT_REF:
	case COMPOUND_EXPR:
	  mark_type_use (expr);
          type = is_bitfield_expr_with_lowered_type (expr);
          if (!type)
            type = TREE_TYPE (TREE_OPERAND (expr, 1));
          break;

        case BIT_FIELD_REF:
          gcc_unreachable ();

        case INTEGER_CST:
	case PTRMEM_CST:
          /* We can get here when the id-expression refers to an
             enumerator or non-type template parameter.  */
          type = TREE_TYPE (expr);
          break;

        default:
	  /* Handle instantiated template non-type arguments.  */
	  type = TREE_TYPE (expr);
          break;
        }
    }
  else
    {
      /* Within a lambda-expression:

	 Every occurrence of decltype((x)) where x is a possibly
	 parenthesized id-expression that names an entity of
	 automatic storage duration is treated as if x were
	 transformed into an access to a corresponding data member
	 of the closure type that would have been declared if x
	 were a use of the denoted entity.  */
      if (outer_automatic_var_p (expr)
	  && current_function_decl
	  && LAMBDA_FUNCTION_P (current_function_decl))
	type = capture_decltype (expr);
      else if (error_operand_p (expr))
	type = error_mark_node;
      else if (expr == current_class_ptr)
	/* If the expression is just "this", we want the
	   cv-unqualified pointer for the "this" type.  */
	type = TYPE_MAIN_VARIANT (TREE_TYPE (expr));
      else
	{
	  /* Otherwise, where T is the type of e, if e is an lvalue,
	     decltype(e) is defined as T&; if an xvalue, T&&; otherwise, T. */
	  cp_lvalue_kind clk = lvalue_kind (expr);
	  type = unlowered_expr_type (expr);
	  gcc_assert (TREE_CODE (type) != REFERENCE_TYPE);

	  /* For vector types, pick a non-opaque variant.  */
	  if (TREE_CODE (type) == VECTOR_TYPE)
	    type = strip_typedefs (type);

	  if (clk != clk_none && !(clk & clk_class))
	    type = cp_build_reference_type (type, (clk & clk_rvalueref));
	}
    }

  if (cxx_dialect >= cxx1y && array_of_runtime_bound_p (type)
      && (flag_iso || warn_vla > 0))
    {
      if (complain & tf_warning_or_error)
	pedwarn (input_location, OPT_Wvla,
		 "taking decltype of array of runtime bound");
      else
	return error_mark_node;
    }

  return type;
}

/* Called from trait_expr_value to evaluate either __has_nothrow_assign or 
   __has_nothrow_copy, depending on assign_p.  */

static bool
classtype_has_nothrow_assign_or_copy_p (tree type, bool assign_p)
{
  tree fns;

  if (assign_p)
    {
      int ix;
      ix = lookup_fnfields_1 (type, ansi_assopname (NOP_EXPR));
      if (ix < 0)
	return false;
      fns = (*CLASSTYPE_METHOD_VEC (type))[ix];
    } 
  else if (TYPE_HAS_COPY_CTOR (type))
    {
      /* If construction of the copy constructor was postponed, create
	 it now.  */
      if (CLASSTYPE_LAZY_COPY_CTOR (type))
	lazily_declare_fn (sfk_copy_constructor, type);
      if (CLASSTYPE_LAZY_MOVE_CTOR (type))
	lazily_declare_fn (sfk_move_constructor, type);
      fns = CLASSTYPE_CONSTRUCTORS (type);
    }
  else
    return false;

  for (; fns; fns = OVL_NEXT (fns))
    {
      tree fn = OVL_CURRENT (fns);
 
      if (assign_p)
	{
	  if (copy_fn_p (fn) == 0)
	    continue;
	}
      else if (copy_fn_p (fn) <= 0)
	continue;

      maybe_instantiate_noexcept (fn);
      if (!TYPE_NOTHROW_P (TREE_TYPE (fn)))
	return false;
    }

  return true;
}

/* Actually evaluates the trait.  */

static bool
trait_expr_value (cp_trait_kind kind, tree type1, tree type2)
{
  enum tree_code type_code1;
  tree t;

  type_code1 = TREE_CODE (type1);

  switch (kind)
    {
    case CPTK_HAS_NOTHROW_ASSIGN:
      type1 = strip_array_types (type1);
      return (!CP_TYPE_CONST_P (type1) && type_code1 != REFERENCE_TYPE
	      && (trait_expr_value (CPTK_HAS_TRIVIAL_ASSIGN, type1, type2)
		  || (CLASS_TYPE_P (type1)
		      && classtype_has_nothrow_assign_or_copy_p (type1,
								 true))));

    case CPTK_HAS_TRIVIAL_ASSIGN:
      /* ??? The standard seems to be missing the "or array of such a class
	 type" wording for this trait.  */
      type1 = strip_array_types (type1);
      return (!CP_TYPE_CONST_P (type1) && type_code1 != REFERENCE_TYPE
	      && (trivial_type_p (type1)
		    || (CLASS_TYPE_P (type1)
			&& TYPE_HAS_TRIVIAL_COPY_ASSIGN (type1))));

    case CPTK_HAS_NOTHROW_CONSTRUCTOR:
      type1 = strip_array_types (type1);
      return (trait_expr_value (CPTK_HAS_TRIVIAL_CONSTRUCTOR, type1, type2) 
	      || (CLASS_TYPE_P (type1)
		  && (t = locate_ctor (type1))
		  && (maybe_instantiate_noexcept (t),
		      TYPE_NOTHROW_P (TREE_TYPE (t)))));

    case CPTK_HAS_TRIVIAL_CONSTRUCTOR:
      type1 = strip_array_types (type1);
      return (trivial_type_p (type1)
	      || (CLASS_TYPE_P (type1) && TYPE_HAS_TRIVIAL_DFLT (type1)));

    case CPTK_HAS_NOTHROW_COPY:
      type1 = strip_array_types (type1);
      return (trait_expr_value (CPTK_HAS_TRIVIAL_COPY, type1, type2)
	      || (CLASS_TYPE_P (type1)
		  && classtype_has_nothrow_assign_or_copy_p (type1, false)));

    case CPTK_HAS_TRIVIAL_COPY:
      /* ??? The standard seems to be missing the "or array of such a class
	 type" wording for this trait.  */
      type1 = strip_array_types (type1);
      return (trivial_type_p (type1) || type_code1 == REFERENCE_TYPE
	      || (CLASS_TYPE_P (type1) && TYPE_HAS_TRIVIAL_COPY_CTOR (type1)));

    case CPTK_HAS_TRIVIAL_DESTRUCTOR:
      type1 = strip_array_types (type1);
      return (trivial_type_p (type1) || type_code1 == REFERENCE_TYPE
	      || (CLASS_TYPE_P (type1)
		  && TYPE_HAS_TRIVIAL_DESTRUCTOR (type1)));

    case CPTK_HAS_VIRTUAL_DESTRUCTOR:
      return type_has_virtual_destructor (type1);

    case CPTK_IS_ABSTRACT:
      return (ABSTRACT_CLASS_TYPE_P (type1));

    case CPTK_IS_BASE_OF:
      return (NON_UNION_CLASS_TYPE_P (type1) && NON_UNION_CLASS_TYPE_P (type2)
	      && (same_type_ignoring_top_level_qualifiers_p (type1, type2)
		  || DERIVED_FROM_P (type1, type2)));

    case CPTK_IS_CLASS:
      return (NON_UNION_CLASS_TYPE_P (type1));

    case CPTK_IS_CONVERTIBLE_TO:
      /* TODO  */
      return false;

    case CPTK_IS_EMPTY:
      return (NON_UNION_CLASS_TYPE_P (type1) && CLASSTYPE_EMPTY_P (type1));

    case CPTK_IS_ENUM:
      return (type_code1 == ENUMERAL_TYPE);

    case CPTK_IS_FINAL:
      return (CLASS_TYPE_P (type1) && CLASSTYPE_FINAL (type1));

    case CPTK_IS_LITERAL_TYPE:
      return (literal_type_p (type1));

    case CPTK_IS_POD:
      return (pod_type_p (type1));

    case CPTK_IS_POLYMORPHIC:
      return (CLASS_TYPE_P (type1) && TYPE_POLYMORPHIC_P (type1));

    case CPTK_IS_STD_LAYOUT:
      return (std_layout_type_p (type1));

    case CPTK_IS_TRIVIAL:
      return (trivial_type_p (type1));

    case CPTK_IS_UNION:
      return (type_code1 == UNION_TYPE);

    default:
      gcc_unreachable ();
      return false;
    }
}

/* If TYPE is an array of unknown bound, or (possibly cv-qualified)
   void, or a complete type, returns it, otherwise NULL_TREE.  */

static tree
check_trait_type (tree type)
{
  if (TREE_CODE (type) == ARRAY_TYPE && !TYPE_DOMAIN (type)
      && COMPLETE_TYPE_P (TREE_TYPE (type)))
    return type;

  if (VOID_TYPE_P (type))
    return type;

  return complete_type_or_else (strip_array_types (type), NULL_TREE);
}

/* Process a trait expression.  */

tree
finish_trait_expr (cp_trait_kind kind, tree type1, tree type2)
{
  gcc_assert (kind == CPTK_HAS_NOTHROW_ASSIGN
	      || kind == CPTK_HAS_NOTHROW_CONSTRUCTOR
	      || kind == CPTK_HAS_NOTHROW_COPY
	      || kind == CPTK_HAS_TRIVIAL_ASSIGN
	      || kind == CPTK_HAS_TRIVIAL_CONSTRUCTOR
	      || kind == CPTK_HAS_TRIVIAL_COPY
	      || kind == CPTK_HAS_TRIVIAL_DESTRUCTOR
	      || kind == CPTK_HAS_VIRTUAL_DESTRUCTOR	      
	      || kind == CPTK_IS_ABSTRACT
	      || kind == CPTK_IS_BASE_OF
	      || kind == CPTK_IS_CLASS
	      || kind == CPTK_IS_CONVERTIBLE_TO
	      || kind == CPTK_IS_EMPTY
	      || kind == CPTK_IS_ENUM
	      || kind == CPTK_IS_FINAL
	      || kind == CPTK_IS_LITERAL_TYPE
	      || kind == CPTK_IS_POD
	      || kind == CPTK_IS_POLYMORPHIC
	      || kind == CPTK_IS_STD_LAYOUT
	      || kind == CPTK_IS_TRIVIAL
	      || kind == CPTK_IS_UNION);

  if (kind == CPTK_IS_CONVERTIBLE_TO)
    {
      sorry ("__is_convertible_to");
      return error_mark_node;
    }

  if (type1 == error_mark_node
      || ((kind == CPTK_IS_BASE_OF || kind == CPTK_IS_CONVERTIBLE_TO)
	  && type2 == error_mark_node))
    return error_mark_node;

  if (processing_template_decl)
    {
      tree trait_expr = make_node (TRAIT_EXPR);
      TREE_TYPE (trait_expr) = boolean_type_node;
      TRAIT_EXPR_TYPE1 (trait_expr) = type1;
      TRAIT_EXPR_TYPE2 (trait_expr) = type2;
      TRAIT_EXPR_KIND (trait_expr) = kind;
      return trait_expr;
    }

  switch (kind)
    {
    case CPTK_HAS_NOTHROW_ASSIGN:
    case CPTK_HAS_TRIVIAL_ASSIGN:
    case CPTK_HAS_NOTHROW_CONSTRUCTOR:
    case CPTK_HAS_TRIVIAL_CONSTRUCTOR:
    case CPTK_HAS_NOTHROW_COPY:
    case CPTK_HAS_TRIVIAL_COPY:
    case CPTK_HAS_TRIVIAL_DESTRUCTOR:
    case CPTK_HAS_VIRTUAL_DESTRUCTOR:
    case CPTK_IS_ABSTRACT:
    case CPTK_IS_EMPTY:
    case CPTK_IS_FINAL:
    case CPTK_IS_LITERAL_TYPE:
    case CPTK_IS_POD:
    case CPTK_IS_POLYMORPHIC:
    case CPTK_IS_STD_LAYOUT:
    case CPTK_IS_TRIVIAL:
      if (!check_trait_type (type1))
	return error_mark_node;
      break;

    case CPTK_IS_BASE_OF:
      if (NON_UNION_CLASS_TYPE_P (type1) && NON_UNION_CLASS_TYPE_P (type2)
	  && !same_type_ignoring_top_level_qualifiers_p (type1, type2)
	  && !complete_type_or_else (type2, NULL_TREE))
	/* We already issued an error.  */
	return error_mark_node;
      break;

    case CPTK_IS_CLASS:
    case CPTK_IS_ENUM:
    case CPTK_IS_UNION:
      break;
    
    case CPTK_IS_CONVERTIBLE_TO:
    default:
      gcc_unreachable ();
    }

  return (trait_expr_value (kind, type1, type2)
	  ? boolean_true_node : boolean_false_node);
}

/* Do-nothing variants of functions to handle pragma FLOAT_CONST_DECIMAL64,
   which is ignored for C++.  */

void
set_float_const_decimal64 (void)
{
}

void
clear_float_const_decimal64 (void)
{
}

bool
float_const_decimal64_p (void)
{
  return 0;
}


/* Return true if T is a literal type.   */

bool
literal_type_p (tree t)
{
  if (SCALAR_TYPE_P (t)
      || TREE_CODE (t) == VECTOR_TYPE
      || TREE_CODE (t) == REFERENCE_TYPE)
    return true;
  if (CLASS_TYPE_P (t))
    {
      t = complete_type (t);
      gcc_assert (COMPLETE_TYPE_P (t) || errorcount);
      return CLASSTYPE_LITERAL_P (t);
    }
  if (TREE_CODE (t) == ARRAY_TYPE)
    return literal_type_p (strip_array_types (t));
  return false;
}

/* If DECL is a variable declared `constexpr', require its type
   be literal.  Return the DECL if OK, otherwise NULL.  */

tree
ensure_literal_type_for_constexpr_object (tree decl)
{
  tree type = TREE_TYPE (decl);
  if (VAR_P (decl) && DECL_DECLARED_CONSTEXPR_P (decl)
      && !processing_template_decl)
    {
      tree stype = strip_array_types (type);
      if (CLASS_TYPE_P (stype) && !COMPLETE_TYPE_P (complete_type (stype)))
	/* Don't complain here, we'll complain about incompleteness
	   when we try to initialize the variable.  */;
      else if (!literal_type_p (type))
	{
	  error ("the type %qT of constexpr variable %qD is not literal",
		 type, decl);
	  explain_non_literal_class (type);
	  return NULL;
	}
    }
  return decl;
}

/* Representation of entries in the constexpr function definition table.  */

typedef struct GTY(()) constexpr_fundef {
  tree decl;
  tree body;
} constexpr_fundef;

/* This table holds all constexpr function definitions seen in
   the current translation unit.  */

static GTY ((param_is (constexpr_fundef))) htab_t constexpr_fundef_table;

/* Utility function used for managing the constexpr function table.
   Return true if the entries pointed to by P and Q are for the
   same constexpr function.  */

static inline int
constexpr_fundef_equal (const void *p, const void *q)
{
  const constexpr_fundef *lhs = (const constexpr_fundef *) p;
  const constexpr_fundef *rhs = (const constexpr_fundef *) q;
  return lhs->decl == rhs->decl;
}

/* Utility function used for managing the constexpr function table.
   Return a hash value for the entry pointed to by Q.  */

static inline hashval_t
constexpr_fundef_hash (const void *p)
{
  const constexpr_fundef *fundef = (const constexpr_fundef *) p;
  return DECL_UID (fundef->decl);
}

/* Return a previously saved definition of function FUN.   */

static constexpr_fundef *
retrieve_constexpr_fundef (tree fun)
{
  constexpr_fundef fundef = { NULL, NULL };
  if (constexpr_fundef_table == NULL)
    return NULL;

  fundef.decl = fun;
  return (constexpr_fundef *) htab_find (constexpr_fundef_table, &fundef);
}

/* Check whether the parameter and return types of FUN are valid for a
   constexpr function, and complain if COMPLAIN.  */

static bool
is_valid_constexpr_fn (tree fun, bool complain)
{
  bool ret = true;

  if (DECL_INHERITED_CTOR_BASE (fun)
      && TREE_CODE (fun) == TEMPLATE_DECL)
    {
      ret = false;
      if (complain)
	error ("inherited constructor %qD is not constexpr",
	       get_inherited_ctor (fun));
    }
  else
    {
      for (tree parm = FUNCTION_FIRST_USER_PARM (fun);
	   parm != NULL_TREE; parm = TREE_CHAIN (parm))
	if (!literal_type_p (TREE_TYPE (parm)))
	  {
	    ret = false;
	    if (complain)
	      {
		error ("invalid type for parameter %d of constexpr "
		       "function %q+#D", DECL_PARM_INDEX (parm), fun);
		explain_non_literal_class (TREE_TYPE (parm));
	      }
	  }
    }

  if (!DECL_CONSTRUCTOR_P (fun))
    {
      tree rettype = TREE_TYPE (TREE_TYPE (fun));
      if (!literal_type_p (rettype))
	{
	  ret = false;
	  if (complain)
	    {
	      error ("invalid return type %qT of constexpr function %q+D",
		     rettype, fun);
	      explain_non_literal_class (rettype);
	    }
	}

      if (DECL_NONSTATIC_MEMBER_FUNCTION_P (fun)
	  && !CLASSTYPE_LITERAL_P (DECL_CONTEXT (fun)))
	{
	  ret = false;
	  if (complain)
	    {
	      error ("enclosing class of constexpr non-static member "
		     "function %q+#D is not a literal type", fun);
	      explain_non_literal_class (DECL_CONTEXT (fun));
	    }
	}
    }
  else if (CLASSTYPE_VBASECLASSES (DECL_CONTEXT (fun)))
    {
      ret = false;
      if (complain)
	error ("%q#T has virtual base classes", DECL_CONTEXT (fun));
    }

  return ret;
}

/* Subroutine of build_data_member_initialization.  MEMBER is a COMPONENT_REF
   for a member of an anonymous aggregate, INIT is the initializer for that
   member, and VEC_OUTER is the vector of constructor elements for the class
   whose constructor we are processing.  Add the initializer to the vector
   and return true to indicate success.  */

static bool
build_anon_member_initialization (tree member, tree init,
				  vec<constructor_elt, va_gc> **vec_outer)
{
  /* MEMBER presents the relevant fields from the inside out, but we need
     to build up the initializer from the outside in so that we can reuse
     previously built CONSTRUCTORs if this is, say, the second field in an
     anonymous struct.  So we use a vec as a stack.  */
  auto_vec<tree, 2> fields;
  do
    {
      fields.safe_push (TREE_OPERAND (member, 1));
      member = TREE_OPERAND (member, 0);
    }
  while (ANON_AGGR_TYPE_P (TREE_TYPE (member))
	 && TREE_CODE (member) == COMPONENT_REF);

  /* VEC has the constructor elements vector for the context of FIELD.
     If FIELD is an anonymous aggregate, we will push inside it.  */
  vec<constructor_elt, va_gc> **vec = vec_outer;
  tree field;
  while (field = fields.pop(),
	 ANON_AGGR_TYPE_P (TREE_TYPE (field)))
    {
      tree ctor;
      /* If there is already an outer constructor entry for the anonymous
	 aggregate FIELD, use it; otherwise, insert one.  */
      if (vec_safe_is_empty (*vec)
	  || (*vec)->last().index != field)
	{
	  ctor = build_constructor (TREE_TYPE (field), NULL);
	  CONSTRUCTOR_APPEND_ELT (*vec, field, ctor);
	}
      else
	ctor = (*vec)->last().value;
      vec = &CONSTRUCTOR_ELTS (ctor);
    }

  /* Now we're at the innermost field, the one that isn't an anonymous
     aggregate.  Add its initializer to the CONSTRUCTOR and we're done.  */
  gcc_assert (fields.is_empty());
  CONSTRUCTOR_APPEND_ELT (*vec, field, init);

  return true;
}

/* Subroutine of  build_constexpr_constructor_member_initializers.
   The expression tree T represents a data member initialization
   in a (constexpr) constructor definition.  Build a pairing of
   the data member with its initializer, and prepend that pair
   to the existing initialization pair INITS.  */

static bool
build_data_member_initialization (tree t, vec<constructor_elt, va_gc> **vec)
{
  tree member, init;
  if (TREE_CODE (t) == CLEANUP_POINT_EXPR)
    t = TREE_OPERAND (t, 0);
  if (TREE_CODE (t) == EXPR_STMT)
    t = TREE_OPERAND (t, 0);
  if (t == error_mark_node)
    return false;
  if (TREE_CODE (t) == STATEMENT_LIST)
    {
      tree_stmt_iterator i;
      for (i = tsi_start (t); !tsi_end_p (i); tsi_next (&i))
	{
	  if (! build_data_member_initialization (tsi_stmt (i), vec))
	    return false;
	}
      return true;
    }
  if (TREE_CODE (t) == CLEANUP_STMT)
    {
      /* We can't see a CLEANUP_STMT in a constructor for a literal class,
	 but we can in a constexpr constructor for a non-literal class.  Just
	 ignore it; either all the initialization will be constant, in which
	 case the cleanup can't run, or it can't be constexpr.
	 Still recurse into CLEANUP_BODY.  */
      return build_data_member_initialization (CLEANUP_BODY (t), vec);
    }
  if (TREE_CODE (t) == CONVERT_EXPR)
    t = TREE_OPERAND (t, 0);
  if (TREE_CODE (t) == INIT_EXPR
      || TREE_CODE (t) == MODIFY_EXPR)
    {
      member = TREE_OPERAND (t, 0);
      init = break_out_target_exprs (TREE_OPERAND (t, 1));
    }
  else if (TREE_CODE (t) == CALL_EXPR)
    {
      member = CALL_EXPR_ARG (t, 0);
      /* We don't use build_cplus_new here because it complains about
	 abstract bases.  Leaving the call unwrapped means that it has the
	 wrong type, but cxx_eval_constant_expression doesn't care.  */
      init = break_out_target_exprs (t);
    }
  else if (TREE_CODE (t) == DECL_EXPR)
    /* Declaring a temporary, don't add it to the CONSTRUCTOR.  */
    return true;
  else
    gcc_unreachable ();
  if (INDIRECT_REF_P (member))
    member = TREE_OPERAND (member, 0);
  if (TREE_CODE (member) == NOP_EXPR)
    {
      tree op = member;
      STRIP_NOPS (op);
      if (TREE_CODE (op) == ADDR_EXPR)
	{
	  gcc_assert (same_type_ignoring_top_level_qualifiers_p
		      (TREE_TYPE (TREE_TYPE (op)),
		       TREE_TYPE (TREE_TYPE (member))));
	  /* Initializing a cv-qualified member; we need to look through
	     the const_cast.  */
	  member = op;
	}
      else if (op == current_class_ptr
	       && (same_type_ignoring_top_level_qualifiers_p
		   (TREE_TYPE (TREE_TYPE (member)),
		    current_class_type)))
	/* Delegating constructor.  */
	member = op;
      else
	{
	  /* This is an initializer for an empty base; keep it for now so
	     we can check it in cxx_eval_bare_aggregate.  */
	  gcc_assert (is_empty_class (TREE_TYPE (TREE_TYPE (member))));
	}
    }
  if (TREE_CODE (member) == ADDR_EXPR)
    member = TREE_OPERAND (member, 0);
  if (TREE_CODE (member) == COMPONENT_REF)
    {
      tree aggr = TREE_OPERAND (member, 0);
      if (TREE_CODE (aggr) != COMPONENT_REF)
	/* Normal member initialization.  */
	member = TREE_OPERAND (member, 1);
      else if (ANON_AGGR_TYPE_P (TREE_TYPE (aggr)))
	/* Initializing a member of an anonymous union.  */
	return build_anon_member_initialization (member, init, vec);
      else
	/* We're initializing a vtable pointer in a base.  Leave it as
	   COMPONENT_REF so we remember the path to get to the vfield.  */
	gcc_assert (TREE_TYPE (member) == vtbl_ptr_type_node);
    }

  CONSTRUCTOR_APPEND_ELT (*vec, member, init);
  return true;
}

/* Make sure that there are no statements after LAST in the constructor
   body represented by LIST.  */

bool
check_constexpr_ctor_body (tree last, tree list)
{
  bool ok = true;
  if (TREE_CODE (list) == STATEMENT_LIST)
    {
      tree_stmt_iterator i = tsi_last (list);
      for (; !tsi_end_p (i); tsi_prev (&i))
	{
	  tree t = tsi_stmt (i);
	  if (t == last)
	    break;
	  if (TREE_CODE (t) == BIND_EXPR)
	    {
	      if (BIND_EXPR_VARS (t))
		{
		  ok = false;
		  break;
		}
	      if (!check_constexpr_ctor_body (last, BIND_EXPR_BODY (t)))
		return false;
	      else
		continue;
	    }
	  /* We currently allow typedefs and static_assert.
	     FIXME allow them in the standard, too.  */
	  if (TREE_CODE (t) != STATIC_ASSERT)
	    {
	      ok = false;
	      break;
	    }
	}
    }
  else if (list != last
	   && TREE_CODE (list) != STATIC_ASSERT)
    ok = false;
  if (!ok)
    {
      error ("constexpr constructor does not have empty body");
      DECL_DECLARED_CONSTEXPR_P (current_function_decl) = false;
    }
  return ok;
}

/* V is a vector of constructor elements built up for the base and member
   initializers of a constructor for TYPE.  They need to be in increasing
   offset order, which they might not be yet if TYPE has a primary base
   which is not first in the base-clause or a vptr and at least one base
   all of which are non-primary.  */

static vec<constructor_elt, va_gc> *
sort_constexpr_mem_initializers (tree type, vec<constructor_elt, va_gc> *v)
{
  tree pri = CLASSTYPE_PRIMARY_BINFO (type);
  tree field_type;
  unsigned i;
  constructor_elt *ce;

  if (pri)
    field_type = BINFO_TYPE (pri);
  else if (TYPE_CONTAINS_VPTR_P (type))
    field_type = vtbl_ptr_type_node;
  else
    return v;

  /* Find the element for the primary base or vptr and move it to the
     beginning of the vec.  */
  for (i = 0; vec_safe_iterate (v, i, &ce); ++i)
    if (TREE_TYPE (ce->index) == field_type)
      break;

  if (i > 0 && i < vec_safe_length (v))
    {
      vec<constructor_elt, va_gc> &vref = *v;
      constructor_elt elt = vref[i];
      for (; i > 0; --i)
	vref[i] = vref[i-1];
      vref[0] = elt;
    }

  return v;
}

/* Build compile-time evalable representations of member-initializer list
   for a constexpr constructor.  */

static tree
build_constexpr_constructor_member_initializers (tree type, tree body)
{
  vec<constructor_elt, va_gc> *vec = NULL;
  bool ok = true;
  if (TREE_CODE (body) == MUST_NOT_THROW_EXPR
      || TREE_CODE (body) == EH_SPEC_BLOCK)
    body = TREE_OPERAND (body, 0);
  if (TREE_CODE (body) == STATEMENT_LIST)
    body = STATEMENT_LIST_HEAD (body)->stmt;
  body = BIND_EXPR_BODY (body);
  if (TREE_CODE (body) == CLEANUP_POINT_EXPR)
    {
      body = TREE_OPERAND (body, 0);
      if (TREE_CODE (body) == EXPR_STMT)
	body = TREE_OPERAND (body, 0);
      if (TREE_CODE (body) == INIT_EXPR
	  && (same_type_ignoring_top_level_qualifiers_p
	      (TREE_TYPE (TREE_OPERAND (body, 0)),
	       current_class_type)))
	{
	  /* Trivial copy.  */
	  return TREE_OPERAND (body, 1);
	}
      ok = build_data_member_initialization (body, &vec);
    }
  else if (TREE_CODE (body) == STATEMENT_LIST)
    {
      tree_stmt_iterator i;
      for (i = tsi_start (body); !tsi_end_p (i); tsi_next (&i))
	{
	  ok = build_data_member_initialization (tsi_stmt (i), &vec);
	  if (!ok)
	    break;
	}
    }
  else if (TREE_CODE (body) == TRY_BLOCK)
    {
      error ("body of %<constexpr%> constructor cannot be "
	     "a function-try-block");
      return error_mark_node;
    }
  else if (EXPR_P (body))
    ok = build_data_member_initialization (body, &vec);
  else
    gcc_assert (errorcount > 0);
  if (ok)
    {
      if (vec_safe_length (vec) > 0)
	{
	  /* In a delegating constructor, return the target.  */
	  constructor_elt *ce = &(*vec)[0];
	  if (ce->index == current_class_ptr)
	    {
	      body = ce->value;
	      vec_free (vec);
	      return body;
	    }
	}
      vec = sort_constexpr_mem_initializers (type, vec);
      return build_constructor (type, vec);
    }
  else
    return error_mark_node;
}

/* Subroutine of register_constexpr_fundef.  BODY is the body of a function
   declared to be constexpr, or a sub-statement thereof.  Returns the
   return value if suitable, error_mark_node for a statement not allowed in
   a constexpr function, or NULL_TREE if no return value was found.  */

static tree
constexpr_fn_retval (tree body)
{
  switch (TREE_CODE (body))
    {
    case STATEMENT_LIST:
      {
	tree_stmt_iterator i;
	tree expr = NULL_TREE;
	for (i = tsi_start (body); !tsi_end_p (i); tsi_next (&i))
	  {
	    tree s = constexpr_fn_retval (tsi_stmt (i));
	    if (s == error_mark_node)
	      return error_mark_node;
	    else if (s == NULL_TREE)
	      /* Keep iterating.  */;
	    else if (expr)
	      /* Multiple return statements.  */
	      return error_mark_node;
	    else
	      expr = s;
	  }
	return expr;
      }

    case RETURN_EXPR:
      return break_out_target_exprs (TREE_OPERAND (body, 0));

    case DECL_EXPR:
      if (TREE_CODE (DECL_EXPR_DECL (body)) == USING_DECL)
	return NULL_TREE;
      return error_mark_node;

    case CLEANUP_POINT_EXPR:
      return constexpr_fn_retval (TREE_OPERAND (body, 0));

    case USING_STMT:
      return NULL_TREE;

    default:
      return error_mark_node;
    }
}

/* Subroutine of register_constexpr_fundef.  BODY is the DECL_SAVED_TREE of
   FUN; do the necessary transformations to turn it into a single expression
   that we can store in the hash table.  */

static tree
massage_constexpr_body (tree fun, tree body)
{
  if (DECL_CONSTRUCTOR_P (fun))
    body = build_constexpr_constructor_member_initializers
      (DECL_CONTEXT (fun), body);
  else
    {
      if (TREE_CODE (body) == EH_SPEC_BLOCK)
        body = EH_SPEC_STMTS (body);
      if (TREE_CODE (body) == MUST_NOT_THROW_EXPR)
	body = TREE_OPERAND (body, 0);
      if (TREE_CODE (body) == BIND_EXPR)
	body = BIND_EXPR_BODY (body);
      body = constexpr_fn_retval (body);
    }
  return body;
}

/* FUN is a constexpr constructor with massaged body BODY.  Return true
   if some bases/fields are uninitialized, and complain if COMPLAIN.  */

static bool
cx_check_missing_mem_inits (tree fun, tree body, bool complain)
{
  bool bad;
  tree field;
  unsigned i, nelts;
  tree ctype;

  if (TREE_CODE (body) != CONSTRUCTOR)
    return false;

  nelts = CONSTRUCTOR_NELTS (body);
  ctype = DECL_CONTEXT (fun);
  field = TYPE_FIELDS (ctype);

  if (TREE_CODE (ctype) == UNION_TYPE)
    {
      if (nelts == 0 && next_initializable_field (field))
	{
	  if (complain)
	    error ("%<constexpr%> constructor for union %qT must "
		   "initialize exactly one non-static data member", ctype);
	  return true;
	}
      return false;
    }

  bad = false;
  for (i = 0; i <= nelts; ++i)
    {
      tree index;
      if (i == nelts)
	index = NULL_TREE;
      else
	{
	  index = CONSTRUCTOR_ELT (body, i)->index;
	  /* Skip base and vtable inits.  */
	  if (TREE_CODE (index) != FIELD_DECL
	      || DECL_ARTIFICIAL (index))
	    continue;
	}
      for (; field != index; field = DECL_CHAIN (field))
	{
	  tree ftype;
	  if (TREE_CODE (field) != FIELD_DECL
	      || (DECL_C_BIT_FIELD (field) && !DECL_NAME (field))
	      || DECL_ARTIFICIAL (field))
	    continue;
	  ftype = strip_array_types (TREE_TYPE (field));
	  if (type_has_constexpr_default_constructor (ftype))
	    {
	      /* It's OK to skip a member with a trivial constexpr ctor.
	         A constexpr ctor that isn't trivial should have been
	         added in by now.  */
	      gcc_checking_assert (!TYPE_HAS_COMPLEX_DFLT (ftype)
				   || errorcount != 0);
	      continue;
	    }
	  if (!complain)
	    return true;
	  error ("uninitialized member %qD in %<constexpr%> constructor",
		 field);
	  bad = true;
	}
      if (field == NULL_TREE)
	break;
      field = DECL_CHAIN (field);
    }

  return bad;
}

/* We are processing the definition of the constexpr function FUN.
   Check that its BODY fulfills the propriate requirements and
   enter it in the constexpr function definition table.
   For constructor BODY is actually the TREE_LIST of the
   member-initializer list.  */

tree
register_constexpr_fundef (tree fun, tree body)
{
  constexpr_fundef entry;
  constexpr_fundef **slot;

  if (!is_valid_constexpr_fn (fun, !DECL_GENERATED_P (fun)))
    return NULL;

  body = massage_constexpr_body (fun, body);
  if (body == NULL_TREE || body == error_mark_node)
    {
      if (!DECL_CONSTRUCTOR_P (fun))
	error ("body of constexpr function %qD not a return-statement", fun);
      return NULL;
    }

  if (!potential_rvalue_constant_expression (body))
    {
      if (!DECL_GENERATED_P (fun))
	require_potential_rvalue_constant_expression (body);
      return NULL;
    }

  if (DECL_CONSTRUCTOR_P (fun)
      && cx_check_missing_mem_inits (fun, body, !DECL_GENERATED_P (fun)))
    return NULL;

  /* Create the constexpr function table if necessary.  */
  if (constexpr_fundef_table == NULL)
    constexpr_fundef_table = htab_create_ggc (101,
                                              constexpr_fundef_hash,
                                              constexpr_fundef_equal,
                                              ggc_free);
  entry.decl = fun;
  entry.body = body;
  slot = (constexpr_fundef **)
    htab_find_slot (constexpr_fundef_table, &entry, INSERT);

  gcc_assert (*slot == NULL);
  *slot = ggc_alloc_constexpr_fundef ();
  **slot = entry;

  return fun;
}

/* FUN is a non-constexpr function called in a context that requires a
   constant expression.  If it comes from a constexpr template, explain why
   the instantiation isn't constexpr.  */

void
explain_invalid_constexpr_fn (tree fun)
{
  static struct pointer_set_t *diagnosed;
  tree body;
  location_t save_loc;
  /* Only diagnose defaulted functions or instantiations.  */
  if (!DECL_DEFAULTED_FN (fun)
      && !is_instantiation_of_constexpr (fun))
    return;
  if (diagnosed == NULL)
    diagnosed = pointer_set_create ();
  if (pointer_set_insert (diagnosed, fun) != 0)
    /* Already explained.  */
    return;

  save_loc = input_location;
  input_location = DECL_SOURCE_LOCATION (fun);
  inform (0, "%q+D is not usable as a constexpr function because:", fun);
  /* First check the declaration.  */
  if (is_valid_constexpr_fn (fun, true))
    {
      /* Then if it's OK, the body.  */
      if (DECL_DEFAULTED_FN (fun))
	explain_implicit_non_constexpr (fun);
      else
	{
	  body = massage_constexpr_body (fun, DECL_SAVED_TREE (fun));
	  require_potential_rvalue_constant_expression (body);
	  if (DECL_CONSTRUCTOR_P (fun))
	    cx_check_missing_mem_inits (fun, body, true);
	}
    }
  input_location = save_loc;
}

/* Objects of this type represent calls to constexpr functions
   along with the bindings of parameters to their arguments, for
   the purpose of compile time evaluation.  */

typedef struct GTY(()) constexpr_call {
  /* Description of the constexpr function definition.  */
  constexpr_fundef *fundef;
  /* Parameter bindings environment.  A TREE_LIST where each TREE_PURPOSE
     is a parameter _DECL and the TREE_VALUE is the value of the parameter.
     Note: This arrangement is made to accommodate the use of
     iterative_hash_template_arg (see pt.c).  If you change this
     representation, also change the hash calculation in
     cxx_eval_call_expression.  */
  tree bindings;
  /* Result of the call.
       NULL means the call is being evaluated.
       error_mark_node means that the evaluation was erroneous;
       otherwise, the actuall value of the call.  */
  tree result;
  /* The hash of this call; we remember it here to avoid having to
     recalculate it when expanding the hash table.  */
  hashval_t hash;
} constexpr_call;

/* A table of all constexpr calls that have been evaluated by the
   compiler in this translation unit.  */

static GTY ((param_is (constexpr_call))) htab_t constexpr_call_table;

static tree cxx_eval_constant_expression (const constexpr_call *, tree,
					  bool, bool, bool *, bool *);

/* Compute a hash value for a constexpr call representation.  */

static hashval_t
constexpr_call_hash (const void *p)
{
  const constexpr_call *info = (const constexpr_call *) p;
  return info->hash;
}

/* Return 1 if the objects pointed to by P and Q represent calls
   to the same constexpr function with the same arguments.
   Otherwise, return 0.  */

static int
constexpr_call_equal (const void *p, const void *q)
{
  const constexpr_call *lhs = (const constexpr_call *) p;
  const constexpr_call *rhs = (const constexpr_call *) q;
  tree lhs_bindings;
  tree rhs_bindings;
  if (lhs == rhs)
    return 1;
  if (!constexpr_fundef_equal (lhs->fundef, rhs->fundef))
    return 0;
  lhs_bindings = lhs->bindings;
  rhs_bindings = rhs->bindings;
  while (lhs_bindings != NULL && rhs_bindings != NULL)
    {
      tree lhs_arg = TREE_VALUE (lhs_bindings);
      tree rhs_arg = TREE_VALUE (rhs_bindings);
      gcc_assert (TREE_TYPE (lhs_arg) == TREE_TYPE (rhs_arg));
      if (!cp_tree_equal (lhs_arg, rhs_arg))
        return 0;
      lhs_bindings = TREE_CHAIN (lhs_bindings);
      rhs_bindings = TREE_CHAIN (rhs_bindings);
    }
  return lhs_bindings == rhs_bindings;
}

/* Initialize the constexpr call table, if needed.  */

static void
maybe_initialize_constexpr_call_table (void)
{
  if (constexpr_call_table == NULL)
    constexpr_call_table = htab_create_ggc (101,
                                            constexpr_call_hash,
                                            constexpr_call_equal,
                                            ggc_free);
}

/* Return true if T designates the implied `this' parameter.  */

static inline bool
is_this_parameter (tree t)
{
  return t == current_class_ptr;
}

/* We have an expression tree T that represents a call, either CALL_EXPR
   or AGGR_INIT_EXPR.  If the call is lexically to a named function,
   retrun the _DECL for that function.  */

static tree
get_function_named_in_call (tree t)
{
  tree fun = NULL;
  switch (TREE_CODE (t))
    {
    case CALL_EXPR:
      fun = CALL_EXPR_FN (t);
      break;

    case AGGR_INIT_EXPR:
      fun = AGGR_INIT_EXPR_FN (t);
      break;

    default:
      gcc_unreachable();
      break;
    }
  if (TREE_CODE (fun) == ADDR_EXPR
      && TREE_CODE (TREE_OPERAND (fun, 0)) == FUNCTION_DECL)
    fun = TREE_OPERAND (fun, 0);
  return fun;
}

/* We have an expression tree T that represents a call, either CALL_EXPR
   or AGGR_INIT_EXPR.  Return the Nth argument.  */

static inline tree
get_nth_callarg (tree t, int n)
{
  switch (TREE_CODE (t))
    {
    case CALL_EXPR:
      return CALL_EXPR_ARG (t, n);

    case AGGR_INIT_EXPR:
      return AGGR_INIT_EXPR_ARG (t, n);

    default:
      gcc_unreachable ();
      return NULL;
    }
}

/* Look up the binding of the function parameter T in a constexpr
   function call context CALL.  */

static tree
lookup_parameter_binding (const constexpr_call *call, tree t)
{
  tree b = purpose_member (t, call->bindings);
  return TREE_VALUE (b);
}

/* Attempt to evaluate T which represents a call to a builtin function.
   We assume here that all builtin functions evaluate to scalar types
   represented by _CST nodes.  */

static tree
cxx_eval_builtin_function_call (const constexpr_call *call, tree t,
				bool allow_non_constant, bool addr,
				bool *non_constant_p, bool *overflow_p)
{
  const int nargs = call_expr_nargs (t);
  tree *args = (tree *) alloca (nargs * sizeof (tree));
  tree new_call;
  int i;
  for (i = 0; i < nargs; ++i)
    {
      args[i] = cxx_eval_constant_expression (call, CALL_EXPR_ARG (t, i),
					      allow_non_constant, addr,
					      non_constant_p, overflow_p);
      if (allow_non_constant && *non_constant_p)
	return t;
    }
  if (*non_constant_p)
    return t;
  new_call = build_call_array_loc (EXPR_LOCATION (t), TREE_TYPE (t),
                                   CALL_EXPR_FN (t), nargs, args);
  new_call = fold (new_call);
  VERIFY_CONSTANT (new_call);
  return new_call;
}

/* TEMP is the constant value of a temporary object of type TYPE.  Adjust
   the type of the value to match.  */

static tree
adjust_temp_type (tree type, tree temp)
{
  if (TREE_TYPE (temp) == type)
    return temp;
  /* Avoid wrapping an aggregate value in a NOP_EXPR.  */
  if (TREE_CODE (temp) == CONSTRUCTOR)
    return build_constructor (type, CONSTRUCTOR_ELTS (temp));
  gcc_assert (scalarish_type_p (type));
  return cp_fold_convert (type, temp);
}

/* Subroutine of cxx_eval_call_expression.
   We are processing a call expression (either CALL_EXPR or
   AGGR_INIT_EXPR) in the call context of OLD_CALL.  Evaluate
   all arguments and bind their values to correspondings
   parameters, making up the NEW_CALL context.  */

static void
cxx_bind_parameters_in_call (const constexpr_call *old_call, tree t,
                             constexpr_call *new_call,
			     bool allow_non_constant,
			     bool *non_constant_p, bool *overflow_p)
{
  const int nargs = call_expr_nargs (t);
  tree fun = new_call->fundef->decl;
  tree parms = DECL_ARGUMENTS (fun);
  int i;
  for (i = 0; i < nargs; ++i)
    {
      tree x, arg;
      tree type = parms ? TREE_TYPE (parms) : void_type_node;
      /* For member function, the first argument is a pointer to the implied
         object.  And for an object construction, don't bind `this' before
         it is fully constructed.  */
      if (i == 0 && DECL_CONSTRUCTOR_P (fun))
        goto next;
      x = get_nth_callarg (t, i);
      if (parms && DECL_BY_REFERENCE (parms))
	{
	  /* cp_genericize made this a reference for argument passing, but
	     we don't want to treat it like one for constexpr evaluation.  */
	  gcc_assert (TREE_CODE (type) == REFERENCE_TYPE);
	  gcc_assert (TREE_CODE (TREE_TYPE (x)) == REFERENCE_TYPE);
	  type = TREE_TYPE (type);
	  x = convert_from_reference (x);
	}
      arg = cxx_eval_constant_expression (old_call, x, allow_non_constant,
					  TREE_CODE (type) == REFERENCE_TYPE,
					  non_constant_p, overflow_p);
      /* Don't VERIFY_CONSTANT here.  */
      if (*non_constant_p && allow_non_constant)
	return;
      /* Just discard ellipsis args after checking their constantitude.  */
      if (!parms)
	continue;
      if (*non_constant_p)
	/* Don't try to adjust the type of non-constant args.  */
	goto next;

      /* Make sure the binding has the same type as the parm.  */
      if (TREE_CODE (type) != REFERENCE_TYPE)
	arg = adjust_temp_type (type, arg);
      new_call->bindings = tree_cons (parms, arg, new_call->bindings);
    next:
      parms = TREE_CHAIN (parms);
    }
}

/* Variables and functions to manage constexpr call expansion context.
   These do not need to be marked for PCH or GC.  */

/* FIXME remember and print actual constant arguments.  */
static vec<tree> call_stack = vNULL;
static int call_stack_tick;
static int last_cx_error_tick;

static bool
push_cx_call_context (tree call)
{
  ++call_stack_tick;
  if (!EXPR_HAS_LOCATION (call))
    SET_EXPR_LOCATION (call, input_location);
  call_stack.safe_push (call);
  if (call_stack.length () > (unsigned) max_constexpr_depth)
    return false;
  return true;
}

static void
pop_cx_call_context (void)
{
  ++call_stack_tick;
  call_stack.pop ();
}

vec<tree> 
cx_error_context (void)
{
  vec<tree> r = vNULL;
  if (call_stack_tick != last_cx_error_tick
      && !call_stack.is_empty ())
    r = call_stack;
  last_cx_error_tick = call_stack_tick;
  return r;
}

/* Subroutine of cxx_eval_constant_expression.
   Evaluate the call expression tree T in the context of OLD_CALL expression
   evaluation.  */

static tree
cxx_eval_call_expression (const constexpr_call *old_call, tree t,
			  bool allow_non_constant, bool addr,
			  bool *non_constant_p, bool *overflow_p)
{
  location_t loc = EXPR_LOC_OR_LOC (t, input_location);
  tree fun = get_function_named_in_call (t);
  tree result;
  constexpr_call new_call = { NULL, NULL, NULL, 0 };
  constexpr_call **slot;
  constexpr_call *entry;
  bool depth_ok;

  if (TREE_CODE (fun) != FUNCTION_DECL)
    {
      /* Might be a constexpr function pointer.  */
      fun = cxx_eval_constant_expression (old_call, fun, allow_non_constant,
					  /*addr*/false, non_constant_p, overflow_p);
      if (TREE_CODE (fun) == ADDR_EXPR)
	fun = TREE_OPERAND (fun, 0);
    }
  if (TREE_CODE (fun) != FUNCTION_DECL)
    {
      if (!allow_non_constant && !*non_constant_p)
	error_at (loc, "expression %qE does not designate a constexpr "
		  "function", fun);
      *non_constant_p = true;
      return t;
    }
  if (DECL_CLONED_FUNCTION_P (fun))
    fun = DECL_CLONED_FUNCTION (fun);
  if (is_builtin_fn (fun))
    return cxx_eval_builtin_function_call (old_call, t, allow_non_constant,
					   addr, non_constant_p, overflow_p);
  if (!DECL_DECLARED_CONSTEXPR_P (fun))
    {
      if (!allow_non_constant)
	{
	  error_at (loc, "call to non-constexpr function %qD", fun);
	  explain_invalid_constexpr_fn (fun);
	}
      *non_constant_p = true;
      return t;
    }

  /* Shortcut trivial constructor/op=.  */
  if (trivial_fn_p (fun))
    {
      if (call_expr_nargs (t) == 2)
	{
	  tree arg = convert_from_reference (get_nth_callarg (t, 1));
	  return cxx_eval_constant_expression (old_call, arg, allow_non_constant,
					       addr, non_constant_p, overflow_p);
	}
      else if (TREE_CODE (t) == AGGR_INIT_EXPR
	       && AGGR_INIT_ZERO_FIRST (t))
	return build_zero_init (DECL_CONTEXT (fun), NULL_TREE, false);
    }

  /* If in direct recursive call, optimize definition search.  */
  if (old_call != NULL && old_call->fundef->decl == fun)
    new_call.fundef = old_call->fundef;
  else
    {
      new_call.fundef = retrieve_constexpr_fundef (fun);
      if (new_call.fundef == NULL || new_call.fundef->body == NULL)
        {
	  if (!allow_non_constant)
	    {
	      if (DECL_INITIAL (fun))
		{
		  /* The definition of fun was somehow unsuitable.  */
		  error_at (loc, "%qD called in a constant expression", fun);
		  explain_invalid_constexpr_fn (fun);
		}
	      else
		error_at (loc, "%qD used before its definition", fun);
	    }
	  *non_constant_p = true;
          return t;
        }
    }
  cxx_bind_parameters_in_call (old_call, t, &new_call,
			       allow_non_constant, non_constant_p, overflow_p);
  if (*non_constant_p)
    return t;

  depth_ok = push_cx_call_context (t);

  new_call.hash
    = iterative_hash_template_arg (new_call.bindings,
				   constexpr_fundef_hash (new_call.fundef));

  /* If we have seen this call before, we are done.  */
  maybe_initialize_constexpr_call_table ();
  slot = (constexpr_call **)
    htab_find_slot (constexpr_call_table, &new_call, INSERT);
  entry = *slot;
  if (entry == NULL)
    {
      /* We need to keep a pointer to the entry, not just the slot, as the
	 slot can move in the call to cxx_eval_builtin_function_call.  */
      *slot = entry = ggc_alloc_constexpr_call ();
      *entry = new_call;
    }
  /* Calls which are in progress have their result set to NULL
     so that we can detect circular dependencies.  */
  else if (entry->result == NULL)
    {
      if (!allow_non_constant)
	error ("call has circular dependency");
      *non_constant_p = true;
      entry->result = result = error_mark_node;
    }

  if (!depth_ok)
    {
      if (!allow_non_constant)
	error ("constexpr evaluation depth exceeds maximum of %d (use "
	       "-fconstexpr-depth= to increase the maximum)",
	       max_constexpr_depth);
      *non_constant_p = true;
      entry->result = result = error_mark_node;
    }
  else
    {
      result = entry->result;
      if (!result || result == error_mark_node)
	result = (cxx_eval_constant_expression
		  (&new_call, new_call.fundef->body,
		   allow_non_constant, addr,
		   non_constant_p, overflow_p));
      if (result == error_mark_node)
	*non_constant_p = true;
      if (*non_constant_p)
	entry->result = result = error_mark_node;
      else
	{
	  /* If this was a call to initialize an object, set the type of
	     the CONSTRUCTOR to the type of that object.  */
	  if (DECL_CONSTRUCTOR_P (fun))
	    {
	      tree ob_arg = get_nth_callarg (t, 0);
	      STRIP_NOPS (ob_arg);
	      gcc_assert (TYPE_PTR_P (TREE_TYPE (ob_arg))
			  && CLASS_TYPE_P (TREE_TYPE (TREE_TYPE (ob_arg))));
	      result = adjust_temp_type (TREE_TYPE (TREE_TYPE (ob_arg)),
					 result);
	    }
	  entry->result = result;
	}
    }

  pop_cx_call_context ();
  return unshare_expr (result);
}

/* FIXME speed this up, it's taking 16% of compile time on sieve testcase.  */

bool
reduced_constant_expression_p (tree t)
{
  if (TREE_CODE (t) == PTRMEM_CST)
    /* Even if we can't lower this yet, it's constant.  */
    return true;
  /* FIXME are we calling this too much?  */
  return initializer_constant_valid_p (t, TREE_TYPE (t)) != NULL_TREE;
}

/* Some expressions may have constant operands but are not constant
   themselves, such as 1/0.  Call this function (or rather, the macro
   following it) to check for that condition.

   We only call this in places that require an arithmetic constant, not in
   places where we might have a non-constant expression that can be a
   component of a constant expression, such as the address of a constexpr
   variable that might be dereferenced later.  */

static bool
verify_constant (tree t, bool allow_non_constant, bool *non_constant_p,
		 bool *overflow_p)
{
  if (!*non_constant_p && !reduced_constant_expression_p (t))
    {
      if (!allow_non_constant)
	error ("%q+E is not a constant expression", t);
      *non_constant_p = true;
    }
  if (TREE_OVERFLOW_P (t))
    {
      if (!allow_non_constant)
	{
	  permerror (input_location, "overflow in constant expression");
	  /* If we're being permissive (and are in an enforcing
	     context), ignore the overflow.  */
	  if (flag_permissive)
	    return *non_constant_p;
	}
      *overflow_p = true;
    }
  return *non_constant_p;
}

/* Subroutine of cxx_eval_constant_expression.
   Attempt to reduce the unary expression tree T to a compile time value.
   If successful, return the value.  Otherwise issue a diagnostic
   and return error_mark_node.  */

static tree
cxx_eval_unary_expression (const constexpr_call *call, tree t,
			   bool allow_non_constant, bool addr,
			   bool *non_constant_p, bool *overflow_p)
{
  tree r;
  tree orig_arg = TREE_OPERAND (t, 0);
  tree arg = cxx_eval_constant_expression (call, orig_arg, allow_non_constant,
					   addr, non_constant_p, overflow_p);
  VERIFY_CONSTANT (arg);
  if (arg == orig_arg)
    return t;
  r = fold_build1 (TREE_CODE (t), TREE_TYPE (t), arg);
  VERIFY_CONSTANT (r);
  return r;
}

/* Subroutine of cxx_eval_constant_expression.
   Like cxx_eval_unary_expression, except for binary expressions.  */

static tree
cxx_eval_binary_expression (const constexpr_call *call, tree t,
			    bool allow_non_constant, bool addr,
			    bool *non_constant_p, bool *overflow_p)
{
  tree r;
  tree orig_lhs = TREE_OPERAND (t, 0);
  tree orig_rhs = TREE_OPERAND (t, 1);
  tree lhs, rhs;
  lhs = cxx_eval_constant_expression (call, orig_lhs,
				      allow_non_constant, addr,
				      non_constant_p, overflow_p);
  VERIFY_CONSTANT (lhs);
  rhs = cxx_eval_constant_expression (call, orig_rhs,
				      allow_non_constant, addr,
				      non_constant_p, overflow_p);
  VERIFY_CONSTANT (rhs);
  if (lhs == orig_lhs && rhs == orig_rhs)
    return t;
  r = fold_build2 (TREE_CODE (t), TREE_TYPE (t), lhs, rhs);
  VERIFY_CONSTANT (r);
  return r;
}

/* Subroutine of cxx_eval_constant_expression.
   Attempt to evaluate condition expressions.  Dead branches are not
   looked into.  */

static tree
cxx_eval_conditional_expression (const constexpr_call *call, tree t,
				 bool allow_non_constant, bool addr,
				 bool *non_constant_p, bool *overflow_p)
{
  tree val = cxx_eval_constant_expression (call, TREE_OPERAND (t, 0),
					   allow_non_constant, addr,
					   non_constant_p, overflow_p);
  VERIFY_CONSTANT (val);
  /* Don't VERIFY_CONSTANT the other operands.  */
  if (integer_zerop (val))
    return cxx_eval_constant_expression (call, TREE_OPERAND (t, 2),
					 allow_non_constant, addr,
					 non_constant_p, overflow_p);
  return cxx_eval_constant_expression (call, TREE_OPERAND (t, 1),
				       allow_non_constant, addr,
				       non_constant_p, overflow_p);
}

/* Subroutine of cxx_eval_constant_expression.
   Attempt to reduce a reference to an array slot.  */

static tree
cxx_eval_array_reference (const constexpr_call *call, tree t,
			  bool allow_non_constant, bool addr,
			  bool *non_constant_p, bool *overflow_p)
{
  tree oldary = TREE_OPERAND (t, 0);
  tree ary = cxx_eval_constant_expression (call, oldary,
					   allow_non_constant, addr,
					   non_constant_p, overflow_p);
  tree index, oldidx;
  HOST_WIDE_INT i;
  tree elem_type;
  unsigned len, elem_nchars = 1;
  if (*non_constant_p)
    return t;
  oldidx = TREE_OPERAND (t, 1);
  index = cxx_eval_constant_expression (call, oldidx,
					allow_non_constant, false,
					non_constant_p, overflow_p);
  VERIFY_CONSTANT (index);
  if (addr && ary == oldary && index == oldidx)
    return t;
  else if (addr)
    return build4 (ARRAY_REF, TREE_TYPE (t), ary, index, NULL, NULL);
  elem_type = TREE_TYPE (TREE_TYPE (ary));
  if (TREE_CODE (ary) == CONSTRUCTOR)
    len = CONSTRUCTOR_NELTS (ary);
  else if (TREE_CODE (ary) == STRING_CST)
    {
      elem_nchars = (TYPE_PRECISION (elem_type)
		     / TYPE_PRECISION (char_type_node));
      len = (unsigned) TREE_STRING_LENGTH (ary) / elem_nchars;
    }
  else
    {
      /* We can't do anything with other tree codes, so use
	 VERIFY_CONSTANT to complain and fail.  */
      VERIFY_CONSTANT (ary);
      gcc_unreachable ();
    }
  if (compare_tree_int (index, len) >= 0)
    {
      if (tree_int_cst_lt (index, array_type_nelts_top (TREE_TYPE (ary))))
	{
	  /* If it's within the array bounds but doesn't have an explicit
	     initializer, it's value-initialized.  */
	  tree val = build_value_init (elem_type, tf_warning_or_error);
	  return cxx_eval_constant_expression (call, val,
					       allow_non_constant, addr,
					       non_constant_p, overflow_p);
	}

      if (!allow_non_constant)
	error ("array subscript out of bound");
      *non_constant_p = true;
      return t;
    }
  else if (tree_int_cst_lt (index, integer_zero_node))
    {
      if (!allow_non_constant)
	error ("negative array subscript");
      *non_constant_p = true;
      return t;
    }
  i = tree_to_shwi (index);
  if (TREE_CODE (ary) == CONSTRUCTOR)
    return (*CONSTRUCTOR_ELTS (ary))[i].value;
  else if (elem_nchars == 1)
    return build_int_cst (cv_unqualified (TREE_TYPE (TREE_TYPE (ary))),
			  TREE_STRING_POINTER (ary)[i]);
  else
    {
      tree type = cv_unqualified (TREE_TYPE (TREE_TYPE (ary)));
      return native_interpret_expr (type, (const unsigned char *)
					  TREE_STRING_POINTER (ary)
					  + i * elem_nchars, elem_nchars);
    }
  /* Don't VERIFY_CONSTANT here.  */
}

/* Subroutine of cxx_eval_constant_expression.
   Attempt to reduce a field access of a value of class type.  */

static tree
cxx_eval_component_reference (const constexpr_call *call, tree t,
			      bool allow_non_constant, bool addr,
			      bool *non_constant_p, bool *overflow_p)
{
  unsigned HOST_WIDE_INT i;
  tree field;
  tree value;
  tree part = TREE_OPERAND (t, 1);
  tree orig_whole = TREE_OPERAND (t, 0);
  tree whole = cxx_eval_constant_expression (call, orig_whole,
					     allow_non_constant, addr,
					     non_constant_p, overflow_p);
  if (whole == orig_whole)
    return t;
  if (addr)
    return fold_build3 (COMPONENT_REF, TREE_TYPE (t),
			whole, part, NULL_TREE);
  /* Don't VERIFY_CONSTANT here; we only want to check that we got a
     CONSTRUCTOR.  */
  if (!*non_constant_p && TREE_CODE (whole) != CONSTRUCTOR)
    {
      if (!allow_non_constant)
	error ("%qE is not a constant expression", orig_whole);
      *non_constant_p = true;
    }
  if (DECL_MUTABLE_P (part))
    {
      if (!allow_non_constant)
	error ("mutable %qD is not usable in a constant expression", part);
      *non_constant_p = true;
    }
  if (*non_constant_p)
    return t;
  FOR_EACH_CONSTRUCTOR_ELT (CONSTRUCTOR_ELTS (whole), i, field, value)
    {
      if (field == part)
        return value;
    }
  if (TREE_CODE (TREE_TYPE (whole)) == UNION_TYPE
      && CONSTRUCTOR_NELTS (whole) > 0)
    {
      /* DR 1188 says we don't have to deal with this.  */
      if (!allow_non_constant)
	error ("accessing %qD member instead of initialized %qD member in "
	       "constant expression", part, CONSTRUCTOR_ELT (whole, 0)->index);
      *non_constant_p = true;
      return t;
    }

  /* If there's no explicit init for this field, it's value-initialized.  */
  value = build_value_init (TREE_TYPE (t), tf_warning_or_error);
  return cxx_eval_constant_expression (call, value,
				       allow_non_constant, addr,
				       non_constant_p, overflow_p);
}

/* Subroutine of cxx_eval_constant_expression.
   Attempt to reduce a field access of a value of class type that is
   expressed as a BIT_FIELD_REF.  */

static tree
cxx_eval_bit_field_ref (const constexpr_call *call, tree t,
			bool allow_non_constant, bool addr,
			bool *non_constant_p, bool *overflow_p)
{
  tree orig_whole = TREE_OPERAND (t, 0);
  tree retval, fldval, utype, mask;
  bool fld_seen = false;
  HOST_WIDE_INT istart, isize;
  tree whole = cxx_eval_constant_expression (call, orig_whole,
					     allow_non_constant, addr,
					     non_constant_p, overflow_p);
  tree start, field, value;
  unsigned HOST_WIDE_INT i;

  if (whole == orig_whole)
    return t;
  /* Don't VERIFY_CONSTANT here; we only want to check that we got a
     CONSTRUCTOR.  */
  if (!*non_constant_p
      && TREE_CODE (whole) != VECTOR_CST
      && TREE_CODE (whole) != CONSTRUCTOR)
    {
      if (!allow_non_constant)
	error ("%qE is not a constant expression", orig_whole);
      *non_constant_p = true;
    }
  if (*non_constant_p)
    return t;

  if (TREE_CODE (whole) == VECTOR_CST)
    return fold_ternary (BIT_FIELD_REF, TREE_TYPE (t), whole,
			 TREE_OPERAND (t, 1), TREE_OPERAND (t, 2));

  start = TREE_OPERAND (t, 2);
  istart = tree_to_shwi (start);
  isize = tree_to_shwi (TREE_OPERAND (t, 1));
  utype = TREE_TYPE (t);
  if (!TYPE_UNSIGNED (utype))
    utype = build_nonstandard_integer_type (TYPE_PRECISION (utype), 1);
  retval = build_int_cst (utype, 0);
  FOR_EACH_CONSTRUCTOR_ELT (CONSTRUCTOR_ELTS (whole), i, field, value)
    {
      tree bitpos = bit_position (field);
      if (bitpos == start && DECL_SIZE (field) == TREE_OPERAND (t, 1))
	return value;
      if (TREE_CODE (TREE_TYPE (field)) == INTEGER_TYPE
	  && TREE_CODE (value) == INTEGER_CST
	  && tree_fits_shwi_p (bitpos)
	  && tree_fits_shwi_p (DECL_SIZE (field)))
	{
	  HOST_WIDE_INT bit = tree_to_shwi (bitpos);
	  HOST_WIDE_INT sz = tree_to_shwi (DECL_SIZE (field));
	  HOST_WIDE_INT shift;
	  if (bit >= istart && bit + sz <= istart + isize)
	    {
	      fldval = fold_convert (utype, value);
	      mask = build_int_cst_type (utype, -1);
	      mask = fold_build2 (LSHIFT_EXPR, utype, mask,
				  size_int (TYPE_PRECISION (utype) - sz));
	      mask = fold_build2 (RSHIFT_EXPR, utype, mask,
				  size_int (TYPE_PRECISION (utype) - sz));
	      fldval = fold_build2 (BIT_AND_EXPR, utype, fldval, mask);
	      shift = bit - istart;
	      if (BYTES_BIG_ENDIAN)
		shift = TYPE_PRECISION (utype) - shift - sz;
	      fldval = fold_build2 (LSHIFT_EXPR, utype, fldval,
				    size_int (shift));
	      retval = fold_build2 (BIT_IOR_EXPR, utype, retval, fldval);
	      fld_seen = true;
	    }
	}
    }
  if (fld_seen)
    return fold_convert (TREE_TYPE (t), retval);
  gcc_unreachable ();
  return error_mark_node;
}

/* Subroutine of cxx_eval_constant_expression.
   Evaluate a short-circuited logical expression T in the context
   of a given constexpr CALL.  BAILOUT_VALUE is the value for
   early return.  CONTINUE_VALUE is used here purely for
   sanity check purposes.  */

static tree
cxx_eval_logical_expression (const constexpr_call *call, tree t,
                             tree bailout_value, tree continue_value,
			     bool allow_non_constant, bool addr,
			     bool *non_constant_p, bool *overflow_p)
{
  tree r;
  tree lhs = cxx_eval_constant_expression (call, TREE_OPERAND (t, 0),
					   allow_non_constant, addr,
					   non_constant_p, overflow_p);
  VERIFY_CONSTANT (lhs);
  if (tree_int_cst_equal (lhs, bailout_value))
    return lhs;
  gcc_assert (tree_int_cst_equal (lhs, continue_value));
  r = cxx_eval_constant_expression (call, TREE_OPERAND (t, 1),
				    allow_non_constant, addr, non_constant_p, overflow_p);
  VERIFY_CONSTANT (r);
  return r;
}

/* REF is a COMPONENT_REF designating a particular field.  V is a vector of
   CONSTRUCTOR elements to initialize (part of) an object containing that
   field.  Return a pointer to the constructor_elt corresponding to the
   initialization of the field.  */

static constructor_elt *
base_field_constructor_elt (vec<constructor_elt, va_gc> *v, tree ref)
{
  tree aggr = TREE_OPERAND (ref, 0);
  tree field = TREE_OPERAND (ref, 1);
  HOST_WIDE_INT i;
  constructor_elt *ce;

  gcc_assert (TREE_CODE (ref) == COMPONENT_REF);

  if (TREE_CODE (aggr) == COMPONENT_REF)
    {
      constructor_elt *base_ce
	= base_field_constructor_elt (v, aggr);
      v = CONSTRUCTOR_ELTS (base_ce->value);
    }

  for (i = 0; vec_safe_iterate (v, i, &ce); ++i)
    if (ce->index == field)
      return ce;

  gcc_unreachable ();
  return NULL;
}

/* Subroutine of cxx_eval_constant_expression.
   The expression tree T denotes a C-style array or a C-style
   aggregate.  Reduce it to a constant expression.  */

static tree
cxx_eval_bare_aggregate (const constexpr_call *call, tree t,
			 bool allow_non_constant, bool addr,
			 bool *non_constant_p, bool *overflow_p)
{
  vec<constructor_elt, va_gc> *v = CONSTRUCTOR_ELTS (t);
  vec<constructor_elt, va_gc> *n;
  vec_alloc (n, vec_safe_length (v));
  constructor_elt *ce;
  HOST_WIDE_INT i;
  bool changed = false;
  gcc_assert (!BRACE_ENCLOSED_INITIALIZER_P (t));
  for (i = 0; vec_safe_iterate (v, i, &ce); ++i)
    {
      tree elt = cxx_eval_constant_expression (call, ce->value,
					       allow_non_constant, addr,
					       non_constant_p, overflow_p);
      /* Don't VERIFY_CONSTANT here.  */
      if (allow_non_constant && *non_constant_p)
	goto fail;
      if (elt != ce->value)
	changed = true;
      if (ce->index && TREE_CODE (ce->index) == COMPONENT_REF)
	{
	  /* This is an initialization of a vfield inside a base
	     subaggregate that we already initialized; push this
	     initialization into the previous initialization.  */
	  constructor_elt *inner = base_field_constructor_elt (n, ce->index);
	  inner->value = elt;
	}
      else if (ce->index && TREE_CODE (ce->index) == NOP_EXPR)
	{
	  /* This is an initializer for an empty base; now that we've
	     checked that it's constant, we can ignore it.  */
	  gcc_assert (is_empty_class (TREE_TYPE (TREE_TYPE (ce->index))));
	}
      else
	CONSTRUCTOR_APPEND_ELT (n, ce->index, elt);
    }
  if (*non_constant_p || !changed)
    {
    fail:
      vec_free (n);
      return t;
    }
  t = build_constructor (TREE_TYPE (t), n);
  TREE_CONSTANT (t) = true;
  if (TREE_CODE (TREE_TYPE (t)) == VECTOR_TYPE)
    t = fold (t);
  return t;
}

/* Subroutine of cxx_eval_constant_expression.
   The expression tree T is a VEC_INIT_EXPR which denotes the desired
   initialization of a non-static data member of array type.  Reduce it to a
   CONSTRUCTOR.

   Note that apart from value-initialization (when VALUE_INIT is true),
   this is only intended to support value-initialization and the
   initializations done by defaulted constructors for classes with
   non-static data members of array type.  In this case, VEC_INIT_EXPR_INIT
   will either be NULL_TREE for the default constructor, or a COMPONENT_REF
   for the copy/move constructor.  */

static tree
cxx_eval_vec_init_1 (const constexpr_call *call, tree atype, tree init,
		     bool value_init, bool allow_non_constant, bool addr,
		     bool *non_constant_p, bool *overflow_p)
{
  tree elttype = TREE_TYPE (atype);
  int max = tree_to_shwi (array_type_nelts (atype));
  vec<constructor_elt, va_gc> *n;
  vec_alloc (n, max + 1);
  bool pre_init = false;
  int i;

  /* For the default constructor, build up a call to the default
     constructor of the element type.  We only need to handle class types
     here, as for a constructor to be constexpr, all members must be
     initialized, which for a defaulted default constructor means they must
     be of a class type with a constexpr default constructor.  */
  if (TREE_CODE (elttype) == ARRAY_TYPE)
    /* We only do this at the lowest level.  */;
  else if (value_init)
    {
      init = build_value_init (elttype, tf_warning_or_error);
      init = cxx_eval_constant_expression
	    (call, init, allow_non_constant, addr, non_constant_p, overflow_p);
      pre_init = true;
    }
  else if (!init)
    {
      vec<tree, va_gc> *argvec = make_tree_vector ();
      init = build_special_member_call (NULL_TREE, complete_ctor_identifier,
					&argvec, elttype, LOOKUP_NORMAL,
					tf_warning_or_error);
      release_tree_vector (argvec);
      init = cxx_eval_constant_expression (call, init, allow_non_constant,
					   addr, non_constant_p, overflow_p);
      pre_init = true;
    }

  if (*non_constant_p && !allow_non_constant)
    goto fail;

  for (i = 0; i <= max; ++i)
    {
      tree idx = build_int_cst (size_type_node, i);
      tree eltinit;
      if (TREE_CODE (elttype) == ARRAY_TYPE)
	{
	  /* A multidimensional array; recurse.  */
	  if (value_init || init == NULL_TREE)
	    eltinit = NULL_TREE;
	  else
	    eltinit = cp_build_array_ref (input_location, init, idx,
					  tf_warning_or_error);
	  eltinit = cxx_eval_vec_init_1 (call, elttype, eltinit, value_init,
					 allow_non_constant, addr,
					 non_constant_p, overflow_p);
	}
      else if (pre_init)
	{
	  /* Initializing an element using value or default initialization
	     we just pre-built above.  */
	  if (i == 0)
	    eltinit = init;
	  else
	    eltinit = unshare_expr (init);
	}
      else
	{
	  /* Copying an element.  */
	  gcc_assert (same_type_ignoring_top_level_qualifiers_p
		      (atype, TREE_TYPE (init)));
	  eltinit = cp_build_array_ref (input_location, init, idx,
					tf_warning_or_error);
	  if (!real_lvalue_p (init))
	    eltinit = move (eltinit);
	  eltinit = force_rvalue (eltinit, tf_warning_or_error);
	  eltinit = cxx_eval_constant_expression
	    (call, eltinit, allow_non_constant, addr, non_constant_p, overflow_p);
	}
      if (*non_constant_p && !allow_non_constant)
	goto fail;
      CONSTRUCTOR_APPEND_ELT (n, idx, eltinit);
    }

  if (!*non_constant_p)
    {
      init = build_constructor (atype, n);
      TREE_CONSTANT (init) = true;
      return init;
    }

 fail:
  vec_free (n);
  return init;
}

static tree
cxx_eval_vec_init (const constexpr_call *call, tree t,
		   bool allow_non_constant, bool addr,
		   bool *non_constant_p, bool *overflow_p)
{
  tree atype = TREE_TYPE (t);
  tree init = VEC_INIT_EXPR_INIT (t);
  tree r = cxx_eval_vec_init_1 (call, atype, init,
				VEC_INIT_EXPR_VALUE_INIT (t),
				allow_non_constant, addr, non_constant_p, overflow_p);
  if (*non_constant_p)
    return t;
  else
    return r;
}

/* A less strict version of fold_indirect_ref_1, which requires cv-quals to
   match.  We want to be less strict for simple *& folding; if we have a
   non-const temporary that we access through a const pointer, that should
   work.  We handle this here rather than change fold_indirect_ref_1
   because we're dealing with things like ADDR_EXPR of INTEGER_CST which
   don't really make sense outside of constant expression evaluation.  Also
   we want to allow folding to COMPONENT_REF, which could cause trouble
   with TBAA in fold_indirect_ref_1.

   Try to keep this function synced with fold_indirect_ref_1.  */

static tree
cxx_fold_indirect_ref (location_t loc, tree type, tree op0, bool *empty_base)
{
  tree sub, subtype;

  sub = op0;
  STRIP_NOPS (sub);
  subtype = TREE_TYPE (sub);
  if (!POINTER_TYPE_P (subtype))
    return NULL_TREE;

  if (TREE_CODE (sub) == ADDR_EXPR)
    {
      tree op = TREE_OPERAND (sub, 0);
      tree optype = TREE_TYPE (op);

      /* *&CONST_DECL -> to the value of the const decl.  */
      if (TREE_CODE (op) == CONST_DECL)
	return DECL_INITIAL (op);
      /* *&p => p;  make sure to handle *&"str"[cst] here.  */
      if (same_type_ignoring_top_level_qualifiers_p (optype, type))
	{
	  tree fop = fold_read_from_constant_string (op);
	  if (fop)
	    return fop;
	  else
	    return op;
	}
      /* *(foo *)&fooarray => fooarray[0] */
      else if (TREE_CODE (optype) == ARRAY_TYPE
	       && (same_type_ignoring_top_level_qualifiers_p
		   (type, TREE_TYPE (optype))))
	{
	  tree type_domain = TYPE_DOMAIN (optype);
	  tree min_val = size_zero_node;
	  if (type_domain && TYPE_MIN_VALUE (type_domain))
	    min_val = TYPE_MIN_VALUE (type_domain);
	  return build4_loc (loc, ARRAY_REF, type, op, min_val,
			     NULL_TREE, NULL_TREE);
	}
      /* *(foo *)&complexfoo => __real__ complexfoo */
      else if (TREE_CODE (optype) == COMPLEX_TYPE
	       && (same_type_ignoring_top_level_qualifiers_p
		   (type, TREE_TYPE (optype))))
	return fold_build1_loc (loc, REALPART_EXPR, type, op);
      /* *(foo *)&vectorfoo => BIT_FIELD_REF<vectorfoo,...> */
      else if (TREE_CODE (optype) == VECTOR_TYPE
	       && (same_type_ignoring_top_level_qualifiers_p
		   (type, TREE_TYPE (optype))))
	{
	  tree part_width = TYPE_SIZE (type);
	  tree index = bitsize_int (0);
	  return fold_build3_loc (loc, BIT_FIELD_REF, type, op, part_width, index);
	}
      /* Also handle conversion to an empty base class, which
	 is represented with a NOP_EXPR.  */
      else if (is_empty_class (type)
	       && CLASS_TYPE_P (optype)
	       && DERIVED_FROM_P (type, optype))
	{
	  *empty_base = true;
	  return op;
	}
      /* *(foo *)&struct_with_foo_field => COMPONENT_REF */
      else if (RECORD_OR_UNION_TYPE_P (optype))
	{
	  tree field = TYPE_FIELDS (optype);
	  for (; field; field = DECL_CHAIN (field))
	    if (TREE_CODE (field) == FIELD_DECL
		&& integer_zerop (byte_position (field))
		&& (same_type_ignoring_top_level_qualifiers_p
		    (TREE_TYPE (field), type)))
	      {
		return fold_build3 (COMPONENT_REF, type, op, field, NULL_TREE);
		break;
	      }
	}
    }
  else if (TREE_CODE (sub) == POINTER_PLUS_EXPR
	   && TREE_CODE (TREE_OPERAND (sub, 1)) == INTEGER_CST)
    {
      tree op00 = TREE_OPERAND (sub, 0);
      tree op01 = TREE_OPERAND (sub, 1);

      STRIP_NOPS (op00);
      if (TREE_CODE (op00) == ADDR_EXPR)
	{
	  tree op00type;
	  op00 = TREE_OPERAND (op00, 0);
	  op00type = TREE_TYPE (op00);

	  /* ((foo*)&vectorfoo)[1] => BIT_FIELD_REF<vectorfoo,...> */
	  if (TREE_CODE (op00type) == VECTOR_TYPE
	      && (same_type_ignoring_top_level_qualifiers_p
		  (type, TREE_TYPE (op00type))))
	    {
	      HOST_WIDE_INT offset = tree_to_shwi (op01);
	      tree part_width = TYPE_SIZE (type);
	      unsigned HOST_WIDE_INT part_widthi = tree_to_shwi (part_width)/BITS_PER_UNIT;
	      unsigned HOST_WIDE_INT indexi = offset * BITS_PER_UNIT;
	      tree index = bitsize_int (indexi);

	      if (offset / part_widthi < TYPE_VECTOR_SUBPARTS (op00type))
		return fold_build3_loc (loc,
					BIT_FIELD_REF, type, op00,
					part_width, index);

	    }
	  /* ((foo*)&complexfoo)[1] => __imag__ complexfoo */
	  else if (TREE_CODE (op00type) == COMPLEX_TYPE
		   && (same_type_ignoring_top_level_qualifiers_p
		       (type, TREE_TYPE (op00type))))
	    {
	      tree size = TYPE_SIZE_UNIT (type);
	      if (tree_int_cst_equal (size, op01))
		return fold_build1_loc (loc, IMAGPART_EXPR, type, op00);
	    }
	  /* ((foo *)&fooarray)[1] => fooarray[1] */
	  else if (TREE_CODE (op00type) == ARRAY_TYPE
		   && (same_type_ignoring_top_level_qualifiers_p
		       (type, TREE_TYPE (op00type))))
	    {
	      tree type_domain = TYPE_DOMAIN (op00type);
	      tree min_val = size_zero_node;
	      if (type_domain && TYPE_MIN_VALUE (type_domain))
		min_val = TYPE_MIN_VALUE (type_domain);
	      op01 = size_binop_loc (loc, EXACT_DIV_EXPR, op01,
				     TYPE_SIZE_UNIT (type));
	      op01 = size_binop_loc (loc, PLUS_EXPR, op01, min_val);
	      return build4_loc (loc, ARRAY_REF, type, op00, op01,
				 NULL_TREE, NULL_TREE);
	    }
	  /* Also handle conversion to an empty base class, which
	     is represented with a NOP_EXPR.  */
	  else if (is_empty_class (type)
		   && CLASS_TYPE_P (op00type)
		   && DERIVED_FROM_P (type, op00type))
	    {
	      *empty_base = true;
	      return op00;
	    }
	  /* ((foo *)&struct_with_foo_field)[1] => COMPONENT_REF */
	  else if (RECORD_OR_UNION_TYPE_P (op00type))
	    {
	      tree field = TYPE_FIELDS (op00type);
	      for (; field; field = DECL_CHAIN (field))
		if (TREE_CODE (field) == FIELD_DECL
		    && tree_int_cst_equal (byte_position (field), op01)
		    && (same_type_ignoring_top_level_qualifiers_p
			(TREE_TYPE (field), type)))
		  {
		    return fold_build3 (COMPONENT_REF, type, op00,
				     field, NULL_TREE);
		    break;
		  }
	    }
	}
    }
  /* *(foo *)fooarrptr => (*fooarrptr)[0] */
  else if (TREE_CODE (TREE_TYPE (subtype)) == ARRAY_TYPE
	   && (same_type_ignoring_top_level_qualifiers_p
	       (type, TREE_TYPE (TREE_TYPE (subtype)))))
    {
      tree type_domain;
      tree min_val = size_zero_node;
      tree newsub = cxx_fold_indirect_ref (loc, TREE_TYPE (subtype), sub, NULL);
      if (newsub)
	sub = newsub;
      else
	sub = build1_loc (loc, INDIRECT_REF, TREE_TYPE (subtype), sub);
      type_domain = TYPE_DOMAIN (TREE_TYPE (sub));
      if (type_domain && TYPE_MIN_VALUE (type_domain))
	min_val = TYPE_MIN_VALUE (type_domain);
      return build4_loc (loc, ARRAY_REF, type, sub, min_val, NULL_TREE,
			 NULL_TREE);
    }

  return NULL_TREE;
}

static tree
cxx_eval_indirect_ref (const constexpr_call *call, tree t,
		       bool allow_non_constant, bool addr,
		       bool *non_constant_p, bool *overflow_p)
{
  tree orig_op0 = TREE_OPERAND (t, 0);
  tree op0 = cxx_eval_constant_expression (call, orig_op0, allow_non_constant,
					   /*addr*/false, non_constant_p, overflow_p);
  bool empty_base = false;
  tree r;

  /* Don't VERIFY_CONSTANT here.  */
  if (*non_constant_p)
    return t;

  r = cxx_fold_indirect_ref (EXPR_LOCATION (t), TREE_TYPE (t), op0,
			     &empty_base);

  if (r)
    r = cxx_eval_constant_expression (call, r, allow_non_constant,
				      addr, non_constant_p, overflow_p);
  else
    {
      tree sub = op0;
      STRIP_NOPS (sub);
      if (TREE_CODE (sub) == ADDR_EXPR)
	{
	  /* We couldn't fold to a constant value.  Make sure it's not
	     something we should have been able to fold.  */
	  gcc_assert (!same_type_ignoring_top_level_qualifiers_p
		      (TREE_TYPE (TREE_TYPE (sub)), TREE_TYPE (t)));
	  /* DR 1188 says we don't have to deal with this.  */
	  if (!allow_non_constant)
	    error ("accessing value of %qE through a %qT glvalue in a "
		   "constant expression", build_fold_indirect_ref (sub),
		   TREE_TYPE (t));
	  *non_constant_p = true;
	  return t;
	}
    }

  /* If we're pulling out the value of an empty base, make sure
     that the whole object is constant and then return an empty
     CONSTRUCTOR.  */
  if (empty_base)
    {
      VERIFY_CONSTANT (r);
      r = build_constructor (TREE_TYPE (t), NULL);
      TREE_CONSTANT (r) = true;
    }

  if (r == NULL_TREE)
    {
      if (addr && op0 != orig_op0)
	return build1 (INDIRECT_REF, TREE_TYPE (t), op0);
      if (!addr)
	VERIFY_CONSTANT (t);
      return t;
    }
  return r;
}

/* Complain about R, a VAR_DECL, not being usable in a constant expression.
   Shared between potential_constant_expression and
   cxx_eval_constant_expression.  */

static void
non_const_var_error (tree r)
{
  tree type = TREE_TYPE (r);
  error ("the value of %qD is not usable in a constant "
	 "expression", r);
  /* Avoid error cascade.  */
  if (DECL_INITIAL (r) == error_mark_node)
    return;
  if (DECL_DECLARED_CONSTEXPR_P (r))
    inform (DECL_SOURCE_LOCATION (r),
	    "%qD used in its own initializer", r);
  else if (INTEGRAL_OR_ENUMERATION_TYPE_P (type))
    {
      if (!CP_TYPE_CONST_P (type))
	inform (DECL_SOURCE_LOCATION (r),
		"%q#D is not const", r);
      else if (CP_TYPE_VOLATILE_P (type))
	inform (DECL_SOURCE_LOCATION (r),
		"%q#D is volatile", r);
      else if (!DECL_INITIAL (r)
	       || !TREE_CONSTANT (DECL_INITIAL (r)))
	inform (DECL_SOURCE_LOCATION (r),
		"%qD was not initialized with a constant "
		"expression", r);
      else
	gcc_unreachable ();
    }
  else
    {
      if (cxx_dialect >= cxx11 && !DECL_DECLARED_CONSTEXPR_P (r))
	inform (DECL_SOURCE_LOCATION (r),
		"%qD was not declared %<constexpr%>", r);
      else
	inform (DECL_SOURCE_LOCATION (r),
		"%qD does not have integral or enumeration type",
		r);
    }
}

/* Subroutine of cxx_eval_constant_expression.
   Like cxx_eval_unary_expression, except for trinary expressions.  */

static tree
cxx_eval_trinary_expression (const constexpr_call *call, tree t,
			     bool allow_non_constant, bool addr,
			     bool *non_constant_p, bool *overflow_p)
{
  int i;
  tree args[3];
  tree val;

  for (i = 0; i < 3; i++)
    {
      args[i] = cxx_eval_constant_expression (call, TREE_OPERAND (t, i),
					      allow_non_constant, addr,
					      non_constant_p, overflow_p);
      VERIFY_CONSTANT (args[i]);
    }

  val = fold_ternary_loc (EXPR_LOCATION (t), TREE_CODE (t), TREE_TYPE (t),
			  args[0], args[1], args[2]);
  if (val == NULL_TREE)
    return t;
  VERIFY_CONSTANT (val);
  return val;
}

/* Attempt to reduce the expression T to a constant value.
   On failure, issue diagnostic and return error_mark_node.  */
/* FIXME unify with c_fully_fold */

static tree
cxx_eval_constant_expression (const constexpr_call *call, tree t,
			      bool allow_non_constant, bool addr,
			      bool *non_constant_p, bool *overflow_p)
{
  tree r = t;

  if (t == error_mark_node)
    {
      *non_constant_p = true;
      return t;
    }
  if (CONSTANT_CLASS_P (t))
    {
      if (TREE_CODE (t) == PTRMEM_CST)
	t = cplus_expand_constant (t);
      else if (TREE_OVERFLOW (t) && (!flag_permissive || allow_non_constant))
	*overflow_p = true;
      return t;
    }
  if (TREE_CODE (t) != NOP_EXPR
      && reduced_constant_expression_p (t))
    return fold (t);

  switch (TREE_CODE (t))
    {
    case VAR_DECL:
      if (addr)
	return t;
      /* else fall through. */
    case CONST_DECL:
      r = integral_constant_value (t);
      if (TREE_CODE (r) == TARGET_EXPR
	  && TREE_CODE (TARGET_EXPR_INITIAL (r)) == CONSTRUCTOR)
	r = TARGET_EXPR_INITIAL (r);
      if (DECL_P (r))
	{
	  if (!allow_non_constant)
	    non_const_var_error (r);
	  *non_constant_p = true;
	}
      break;

    case FUNCTION_DECL:
    case TEMPLATE_DECL:
    case LABEL_DECL:
      return t;

    case PARM_DECL:
      if (call && DECL_CONTEXT (t) == call->fundef->decl)
	{
	  if (DECL_ARTIFICIAL (t) && DECL_CONSTRUCTOR_P (DECL_CONTEXT (t)))
	    {
	      if (!allow_non_constant)
		sorry ("use of the value of the object being constructed "
		       "in a constant expression");
	      *non_constant_p = true;
	    }
	  else
	    r = lookup_parameter_binding (call, t);
	}
      else if (addr)
	/* Defer in case this is only used for its type.  */;
      else
	{
	  if (!allow_non_constant)
	    error ("%qE is not a constant expression", t);
	  *non_constant_p = true;
	}
      break;

    case CALL_EXPR:
    case AGGR_INIT_EXPR:
      r = cxx_eval_call_expression (call, t, allow_non_constant, addr,
				    non_constant_p, overflow_p);
      break;

    case TARGET_EXPR:
      if (!literal_type_p (TREE_TYPE (t)))
	{
	  if (!allow_non_constant)
	    {
	      error ("temporary of non-literal type %qT in a "
		     "constant expression", TREE_TYPE (t));
	      explain_non_literal_class (TREE_TYPE (t));
	    }
	  *non_constant_p = true;
	  break;
	}
      /* else fall through.  */
    case INIT_EXPR:
      /* Pass false for 'addr' because these codes indicate
	 initialization of a temporary.  */
      r = cxx_eval_constant_expression (call, TREE_OPERAND (t, 1),
					allow_non_constant, false,
					non_constant_p, overflow_p);
      if (!*non_constant_p)
	/* Adjust the type of the result to the type of the temporary.  */
	r = adjust_temp_type (TREE_TYPE (t), r);
      break;

    case SCOPE_REF:
      r = cxx_eval_constant_expression (call, TREE_OPERAND (t, 1),
					allow_non_constant, addr,
					non_constant_p, overflow_p);
      break;

    case RETURN_EXPR:
    case NON_LVALUE_EXPR:
    case TRY_CATCH_EXPR:
    case CLEANUP_POINT_EXPR:
    case MUST_NOT_THROW_EXPR:
    case SAVE_EXPR:
      r = cxx_eval_constant_expression (call, TREE_OPERAND (t, 0),
					allow_non_constant, addr,
					non_constant_p, overflow_p);
      break;

      /* These differ from cxx_eval_unary_expression in that this doesn't
	 check for a constant operand or result; an address can be
	 constant without its operand being, and vice versa.  */
    case INDIRECT_REF:
      r = cxx_eval_indirect_ref (call, t, allow_non_constant, addr,
				 non_constant_p, overflow_p);
      break;

    case ADDR_EXPR:
      {
	tree oldop = TREE_OPERAND (t, 0);
	tree op = cxx_eval_constant_expression (call, oldop,
						allow_non_constant,
						/*addr*/true,
						non_constant_p, overflow_p);
	/* Don't VERIFY_CONSTANT here.  */
	if (*non_constant_p)
	  return t;
	/* This function does more aggressive folding than fold itself.  */
	r = build_fold_addr_expr_with_type (op, TREE_TYPE (t));
	if (TREE_CODE (r) == ADDR_EXPR && TREE_OPERAND (r, 0) == oldop)
	  return t;
	break;
      }

    case REALPART_EXPR:
    case IMAGPART_EXPR:
    case CONJ_EXPR:
    case FIX_TRUNC_EXPR:
    case FLOAT_EXPR:
    case NEGATE_EXPR:
    case ABS_EXPR:
    case BIT_NOT_EXPR:
    case TRUTH_NOT_EXPR:
    case FIXED_CONVERT_EXPR:
      r = cxx_eval_unary_expression (call, t, allow_non_constant, addr,
				     non_constant_p, overflow_p);
      break;

    case SIZEOF_EXPR:
      if (SIZEOF_EXPR_TYPE_P (t))
	r = cxx_sizeof_or_alignof_type (TREE_TYPE (TREE_OPERAND (t, 0)),
					SIZEOF_EXPR, false);
      else if (TYPE_P (TREE_OPERAND (t, 0)))
	r = cxx_sizeof_or_alignof_type (TREE_OPERAND (t, 0), SIZEOF_EXPR,
					false);
      else
	r = cxx_sizeof_or_alignof_expr (TREE_OPERAND (t, 0), SIZEOF_EXPR,
					false);
      if (r == error_mark_node)
	r = size_one_node;
      VERIFY_CONSTANT (r);
      break;

    case COMPOUND_EXPR:
      {
	/* check_return_expr sometimes wraps a TARGET_EXPR in a
	   COMPOUND_EXPR; don't get confused.  Also handle EMPTY_CLASS_EXPR
	   introduced by build_call_a.  */
	tree op0 = TREE_OPERAND (t, 0);
	tree op1 = TREE_OPERAND (t, 1);
	STRIP_NOPS (op1);
	if ((TREE_CODE (op0) == TARGET_EXPR && op1 == TARGET_EXPR_SLOT (op0))
	    || TREE_CODE (op1) == EMPTY_CLASS_EXPR)
	  r = cxx_eval_constant_expression (call, op0, allow_non_constant,
					    addr, non_constant_p, overflow_p);
	else
	  {
	    /* Check that the LHS is constant and then discard it.  */
	    cxx_eval_constant_expression (call, op0, allow_non_constant,
					  false, non_constant_p, overflow_p);
	    op1 = TREE_OPERAND (t, 1);
	    r = cxx_eval_constant_expression (call, op1, allow_non_constant,
					      addr, non_constant_p, overflow_p);
	  }
      }
      break;

    case POINTER_PLUS_EXPR:
    case PLUS_EXPR:
    case MINUS_EXPR:
    case MULT_EXPR:
    case TRUNC_DIV_EXPR:
    case CEIL_DIV_EXPR:
    case FLOOR_DIV_EXPR:
    case ROUND_DIV_EXPR:
    case TRUNC_MOD_EXPR:
    case CEIL_MOD_EXPR:
    case ROUND_MOD_EXPR:
    case RDIV_EXPR:
    case EXACT_DIV_EXPR:
    case MIN_EXPR:
    case MAX_EXPR:
    case LSHIFT_EXPR:
    case RSHIFT_EXPR:
    case LROTATE_EXPR:
    case RROTATE_EXPR:
    case BIT_IOR_EXPR:
    case BIT_XOR_EXPR:
    case BIT_AND_EXPR:
    case TRUTH_XOR_EXPR:
    case LT_EXPR:
    case LE_EXPR:
    case GT_EXPR:
    case GE_EXPR:
    case EQ_EXPR:
    case NE_EXPR:
    case UNORDERED_EXPR:
    case ORDERED_EXPR:
    case UNLT_EXPR:
    case UNLE_EXPR:
    case UNGT_EXPR:
    case UNGE_EXPR:
    case UNEQ_EXPR:
    case LTGT_EXPR:
    case RANGE_EXPR:
    case COMPLEX_EXPR:
      r = cxx_eval_binary_expression (call, t, allow_non_constant, addr,
				      non_constant_p, overflow_p);
      break;

      /* fold can introduce non-IF versions of these; still treat them as
	 short-circuiting.  */
    case TRUTH_AND_EXPR:
    case TRUTH_ANDIF_EXPR:
      r = cxx_eval_logical_expression (call, t, boolean_false_node,
				       boolean_true_node,
				       allow_non_constant, addr,
				       non_constant_p, overflow_p);
      break;

    case TRUTH_OR_EXPR:
    case TRUTH_ORIF_EXPR:
      r = cxx_eval_logical_expression (call, t, boolean_true_node,
				       boolean_false_node,
				       allow_non_constant, addr,
				       non_constant_p, overflow_p);
      break;

    case ARRAY_REF:
      r = cxx_eval_array_reference (call, t, allow_non_constant, addr,
				    non_constant_p, overflow_p);
      break;

    case COMPONENT_REF:
      if (is_overloaded_fn (t))
	{
	  /* We can only get here in checking mode via 
	     build_non_dependent_expr,  because any expression that
	     calls or takes the address of the function will have
	     pulled a FUNCTION_DECL out of the COMPONENT_REF.  */
	  gcc_checking_assert (allow_non_constant || errorcount);
	  *non_constant_p = true;
	  return t;
	}
      r = cxx_eval_component_reference (call, t, allow_non_constant, addr,
					non_constant_p, overflow_p);
      break;

    case BIT_FIELD_REF:
      r = cxx_eval_bit_field_ref (call, t, allow_non_constant, addr,
				  non_constant_p, overflow_p);
      break;

    case COND_EXPR:
    case VEC_COND_EXPR:
      r = cxx_eval_conditional_expression (call, t, allow_non_constant, addr,
					   non_constant_p, overflow_p);
      break;

    case CONSTRUCTOR:
      r = cxx_eval_bare_aggregate (call, t, allow_non_constant, addr,
				   non_constant_p, overflow_p);
      break;

    case VEC_INIT_EXPR:
      /* We can get this in a defaulted constructor for a class with a
	 non-static data member of array type.  Either the initializer will
	 be NULL, meaning default-initialization, or it will be an lvalue
	 or xvalue of the same type, meaning direct-initialization from the
	 corresponding member.  */
      r = cxx_eval_vec_init (call, t, allow_non_constant, addr,
			     non_constant_p, overflow_p);
      break;

    case FMA_EXPR:
    case VEC_PERM_EXPR:
      r = cxx_eval_trinary_expression (call, t, allow_non_constant, addr,
				       non_constant_p, overflow_p);
      break;

    case CONVERT_EXPR:
    case VIEW_CONVERT_EXPR:
    case NOP_EXPR:
      {
	tree oldop = TREE_OPERAND (t, 0);
	tree op = cxx_eval_constant_expression (call, oldop,
						allow_non_constant, addr,
						non_constant_p, overflow_p);
	if (*non_constant_p)
	  return t;
	if (POINTER_TYPE_P (TREE_TYPE (t))
	    && TREE_CODE (op) == INTEGER_CST
	    && !integer_zerop (op))
	  {
	    if (!allow_non_constant)
	      error_at (EXPR_LOC_OR_LOC (t, input_location),
			"reinterpret_cast from integer to pointer");
	    *non_constant_p = true;
	    return t;
	  }
	if (op == oldop)
	  /* We didn't fold at the top so we could check for ptr-int
	     conversion.  */
	  return fold (t);
	r = fold_build1 (TREE_CODE (t), TREE_TYPE (t), op);
	/* Conversion of an out-of-range value has implementation-defined
	   behavior; the language considers it different from arithmetic
	   overflow, which is undefined.  */
	if (TREE_OVERFLOW_P (r) && !TREE_OVERFLOW_P (op))
	  TREE_OVERFLOW (r) = false;
      }
      break;

    case EMPTY_CLASS_EXPR:
      /* This is good enough for a function argument that might not get
	 used, and they can't do anything with it, so just return it.  */
      return t;

    case LAMBDA_EXPR:
    case PREINCREMENT_EXPR:
    case POSTINCREMENT_EXPR:
    case PREDECREMENT_EXPR:
    case POSTDECREMENT_EXPR:
    case NEW_EXPR:
    case VEC_NEW_EXPR:
    case DELETE_EXPR:
    case VEC_DELETE_EXPR:
    case THROW_EXPR:
    case MODIFY_EXPR:
    case MODOP_EXPR:
      /* GCC internal stuff.  */
    case VA_ARG_EXPR:
    case OBJ_TYPE_REF:
    case WITH_CLEANUP_EXPR:
    case STATEMENT_LIST:
    case BIND_EXPR:
    case NON_DEPENDENT_EXPR:
    case BASELINK:
    case EXPR_STMT:
    case OFFSET_REF:
      if (!allow_non_constant)
        error_at (EXPR_LOC_OR_LOC (t, input_location),
		  "expression %qE is not a constant-expression", t);
      *non_constant_p = true;
      break;

    default:
      internal_error ("unexpected expression %qE of kind %s", t,
		      get_tree_code_name (TREE_CODE (t)));
      *non_constant_p = true;
      break;
    }

  if (r == error_mark_node)
    *non_constant_p = true;

  if (*non_constant_p)
    return t;
  else
    return r;
}

static tree
cxx_eval_outermost_constant_expr (tree t, bool allow_non_constant)
{
  bool non_constant_p = false;
  bool overflow_p = false;
  tree r = cxx_eval_constant_expression (NULL, t, allow_non_constant,
					 false, &non_constant_p, &overflow_p);

  verify_constant (r, allow_non_constant, &non_constant_p, &overflow_p);

  if (TREE_CODE (t) != CONSTRUCTOR
      && cp_has_mutable_p (TREE_TYPE (t)))
    {
      /* We allow a mutable type if the original expression was a
	 CONSTRUCTOR so that we can do aggregate initialization of
	 constexpr variables.  */
      if (!allow_non_constant)
	error ("%qT cannot be the type of a complete constant expression "
	       "because it has mutable sub-objects", TREE_TYPE (t));
      non_constant_p = true;
    }

  /* Technically we should check this for all subexpressions, but that
     runs into problems with our internal representation of pointer
     subtraction and the 5.19 rules are still in flux.  */
  if (CONVERT_EXPR_CODE_P (TREE_CODE (r))
      && ARITHMETIC_TYPE_P (TREE_TYPE (r))
      && TREE_CODE (TREE_OPERAND (r, 0)) == ADDR_EXPR)
    {
      if (!allow_non_constant)
	error ("conversion from pointer type %qT "
	       "to arithmetic type %qT in a constant-expression",
	       TREE_TYPE (TREE_OPERAND (r, 0)), TREE_TYPE (r));
      non_constant_p = true;
    }

  if (!non_constant_p && overflow_p)
    non_constant_p = true;

  if (non_constant_p && !allow_non_constant)
    return error_mark_node;
  else if (non_constant_p && TREE_CONSTANT (r))
    {
      /* This isn't actually constant, so unset TREE_CONSTANT.  */
      if (EXPR_P (r))
	r = copy_node (r);
      else if (TREE_CODE (r) == CONSTRUCTOR)
	r = build1 (VIEW_CONVERT_EXPR, TREE_TYPE (r), r);
      else
	r = build_nop (TREE_TYPE (r), r);
      TREE_CONSTANT (r) = false;
    }
  else if (non_constant_p || r == t)
    return t;

  if (TREE_CODE (r) == CONSTRUCTOR && CLASS_TYPE_P (TREE_TYPE (r)))
    {
      if (TREE_CODE (t) == TARGET_EXPR
	  && TARGET_EXPR_INITIAL (t) == r)
	return t;
      else
	{
	  r = get_target_expr (r);
	  TREE_CONSTANT (r) = true;
	  return r;
	}
    }
  else
    return r;
}

/* Returns true if T is a valid subexpression of a constant expression,
   even if it isn't itself a constant expression.  */

bool
is_sub_constant_expr (tree t)
{
  bool non_constant_p = false;
  bool overflow_p = false;
  cxx_eval_constant_expression (NULL, t, true, false, &non_constant_p,
				&overflow_p);
  return !non_constant_p && !overflow_p;
}

/* If T represents a constant expression returns its reduced value.
   Otherwise return error_mark_node.  If T is dependent, then
   return NULL.  */

tree
cxx_constant_value (tree t)
{
  return cxx_eval_outermost_constant_expr (t, false);
}

/* If T is a constant expression, returns its reduced value.
   Otherwise, if T does not have TREE_CONSTANT set, returns T.
   Otherwise, returns a version of T without TREE_CONSTANT.  */

tree
maybe_constant_value (tree t)
{
  tree r;

  if (instantiation_dependent_expression_p (t)
      || type_unknown_p (t)
      || BRACE_ENCLOSED_INITIALIZER_P (t)
      || !potential_constant_expression (t))
    {
      if (TREE_OVERFLOW_P (t))
	{
	  t = build_nop (TREE_TYPE (t), t);
	  TREE_CONSTANT (t) = false;
	}
      return t;
    }

  r = cxx_eval_outermost_constant_expr (t, true);
#ifdef ENABLE_CHECKING
  /* cp_tree_equal looks through NOPs, so allow them.  */
  gcc_assert (r == t
	      || CONVERT_EXPR_P (t)
	      || (TREE_CONSTANT (t) && !TREE_CONSTANT (r))
	      || !cp_tree_equal (r, t));
#endif
  return r;
}

/* Like maybe_constant_value, but returns a CONSTRUCTOR directly, rather
   than wrapped in a TARGET_EXPR.  */

tree
maybe_constant_init (tree t)
{
  t = maybe_constant_value (t);
  if (TREE_CODE (t) == TARGET_EXPR)
    {
      tree init = TARGET_EXPR_INITIAL (t);
      if (TREE_CODE (init) == CONSTRUCTOR)
	t = init;
    }
  return t;
}

#if 0
/* FIXME see ADDR_EXPR section in potential_constant_expression_1.  */
/* Return true if the object referred to by REF has automatic or thread
   local storage.  */

enum { ck_ok, ck_bad, ck_unknown };
static int
check_automatic_or_tls (tree ref)
{
  enum machine_mode mode;
  HOST_WIDE_INT bitsize, bitpos;
  tree offset;
  int volatilep = 0, unsignedp = 0;
  tree decl = get_inner_reference (ref, &bitsize, &bitpos, &offset,
				   &mode, &unsignedp, &volatilep, false);
  duration_kind dk;

  /* If there isn't a decl in the middle, we don't know the linkage here,
     and this isn't a constant expression anyway.  */
  if (!DECL_P (decl))
    return ck_unknown;
  dk = decl_storage_duration (decl);
  return (dk == dk_auto || dk == dk_thread) ? ck_bad : ck_ok;
}
#endif

/* Return true if T denotes a potentially constant expression.  Issue
   diagnostic as appropriate under control of FLAGS.  If WANT_RVAL is true,
   an lvalue-rvalue conversion is implied.

   C++0x [expr.const] used to say

   6 An expression is a potential constant expression if it is
     a constant expression where all occurrences of function
     parameters are replaced by arbitrary constant expressions
     of the appropriate type.

   2  A conditional expression is a constant expression unless it
      involves one of the following as a potentially evaluated
      subexpression (3.2), but subexpressions of logical AND (5.14),
      logical OR (5.15), and conditional (5.16) operations that are
      not evaluated are not considered.   */

static bool
potential_constant_expression_1 (tree t, bool want_rval, tsubst_flags_t flags)
{
  enum { any = false, rval = true };
  int i;
  tree tmp;

  if (t == error_mark_node)
    return false;
  if (t == NULL_TREE)
    return true;
  if (TREE_THIS_VOLATILE (t))
    {
      if (flags & tf_error)
        error ("expression %qE has side-effects", t);
      return false;
    }
  if (CONSTANT_CLASS_P (t))
    return true;

  switch (TREE_CODE (t))
    {
    case FUNCTION_DECL:
    case BASELINK:
    case TEMPLATE_DECL:
    case OVERLOAD:
    case TEMPLATE_ID_EXPR:
    case LABEL_DECL:
    case LABEL_EXPR:
    case CONST_DECL:
    case SIZEOF_EXPR:
    case ALIGNOF_EXPR:
    case OFFSETOF_EXPR:
    case NOEXCEPT_EXPR:
    case TEMPLATE_PARM_INDEX:
    case TRAIT_EXPR:
    case IDENTIFIER_NODE:
    case USERDEF_LITERAL:
      /* We can see a FIELD_DECL in a pointer-to-member expression.  */
    case FIELD_DECL:
    case PARM_DECL:
    case USING_DECL:
      return true;

    case AGGR_INIT_EXPR:
    case CALL_EXPR:
      /* -- an invocation of a function other than a constexpr function
            or a constexpr constructor.  */
      {
        tree fun = get_function_named_in_call (t);
        const int nargs = call_expr_nargs (t);
	i = 0;

	if (is_overloaded_fn (fun))
	  {
	    if (TREE_CODE (fun) == FUNCTION_DECL)
	      {
		if (builtin_valid_in_constant_expr_p (fun))
		  return true;
		if (!DECL_DECLARED_CONSTEXPR_P (fun)
		    /* Allow any built-in function; if the expansion
		       isn't constant, we'll deal with that then.  */
		    && !is_builtin_fn (fun))
		  {
		    if (flags & tf_error)
		      {
			error_at (EXPR_LOC_OR_LOC (t, input_location),
				  "call to non-constexpr function %qD", fun);
			explain_invalid_constexpr_fn (fun);
		      }
		    return false;
		  }
		/* A call to a non-static member function takes the address
		   of the object as the first argument.  But in a constant
		   expression the address will be folded away, so look
		   through it now.  */
		if (DECL_NONSTATIC_MEMBER_FUNCTION_P (fun)
		    && !DECL_CONSTRUCTOR_P (fun))
		  {
		    tree x = get_nth_callarg (t, 0);
		    if (is_this_parameter (x))
		      {
			if (DECL_CONTEXT (x) == NULL_TREE
			    || DECL_CONSTRUCTOR_P (DECL_CONTEXT (x)))
			  {
			    if (flags & tf_error)
			      sorry ("calling a member function of the "
				     "object being constructed in a constant "
				     "expression");
			    return false;
			  }
			/* Otherwise OK.  */;
		      }
		    else if (!potential_constant_expression_1 (x, rval, flags))
		      return false;
		    i = 1;
		  }
	      }
	    else
	      {
		if (!potential_constant_expression_1 (fun, true, flags))
		  return false;
		fun = get_first_fn (fun);
	      }
	    /* Skip initial arguments to base constructors.  */
	    if (DECL_BASE_CONSTRUCTOR_P (fun))
	      i = num_artificial_parms_for (fun);
	    fun = DECL_ORIGIN (fun);
	  }
	else
          {
	    if (potential_constant_expression_1 (fun, rval, flags))
	      /* Might end up being a constant function pointer.  */;
	    else
	      return false;
          }
        for (; i < nargs; ++i)
          {
            tree x = get_nth_callarg (t, i);
	    if (!potential_constant_expression_1 (x, rval, flags))
	      return false;
          }
        return true;
      }

    case NON_LVALUE_EXPR:
      /* -- an lvalue-to-rvalue conversion (4.1) unless it is applied to
            -- an lvalue of integral type that refers to a non-volatile
               const variable or static data member initialized with
               constant expressions, or

            -- an lvalue of literal type that refers to non-volatile
               object defined with constexpr, or that refers to a
               sub-object of such an object;  */
      return potential_constant_expression_1 (TREE_OPERAND (t, 0), rval, flags);

    case VAR_DECL:
      if (want_rval && !decl_constant_var_p (t)
	  && !dependent_type_p (TREE_TYPE (t)))
        {
          if (flags & tf_error)
            non_const_var_error (t);
          return false;
        }
      return true;

    case NOP_EXPR:
    case CONVERT_EXPR:
    case VIEW_CONVERT_EXPR:
      /* -- a reinterpret_cast.  FIXME not implemented, and this rule
	 may change to something more specific to type-punning (DR 1312).  */
      {
        tree from = TREE_OPERAND (t, 0);
	if (POINTER_TYPE_P (TREE_TYPE (t))
	    && TREE_CODE (from) == INTEGER_CST
	    && !integer_zerop (from))
	  {
	    if (flags & tf_error)
	      error_at (EXPR_LOC_OR_LOC (t, input_location),
			"reinterpret_cast from integer to pointer");
	    return false;
	  }
        return (potential_constant_expression_1
		(from, TREE_CODE (t) != VIEW_CONVERT_EXPR, flags));
      }

    case ADDR_EXPR:
      /* -- a unary operator & that is applied to an lvalue that
            designates an object with thread or automatic storage
            duration;  */
      t = TREE_OPERAND (t, 0);
#if 0
      /* FIXME adjust when issue 1197 is fully resolved.  For now don't do
         any checking here, as we might dereference the pointer later.  If
         we remove this code, also remove check_automatic_or_tls.  */
      i = check_automatic_or_tls (t);
      if (i == ck_ok)
	return true;
      if (i == ck_bad)
        {
          if (flags & tf_error)
            error ("address-of an object %qE with thread local or "
                   "automatic storage is not a constant expression", t);
          return false;
        }
#endif
      return potential_constant_expression_1 (t, any, flags);

    case COMPONENT_REF:
    case BIT_FIELD_REF:
    case ARROW_EXPR:
    case OFFSET_REF:
      /* -- a class member access unless its postfix-expression is
            of literal type or of pointer to literal type.  */
      /* This test would be redundant, as it follows from the
	 postfix-expression being a potential constant expression.  */
      return potential_constant_expression_1 (TREE_OPERAND (t, 0),
					      want_rval, flags);

    case EXPR_PACK_EXPANSION:
      return potential_constant_expression_1 (PACK_EXPANSION_PATTERN (t),
					      want_rval, flags);

    case INDIRECT_REF:
      {
        tree x = TREE_OPERAND (t, 0);
        STRIP_NOPS (x);
        if (is_this_parameter (x))
	  {
	    if (DECL_CONTEXT (x)
		&& !DECL_DECLARED_CONSTEXPR_P (DECL_CONTEXT (x)))
	      {
		if (flags & tf_error)
		  error ("use of %<this%> in a constant expression");
		return false;
	      }
	    if (want_rval && DECL_CONTEXT (x)
		&& DECL_CONSTRUCTOR_P (DECL_CONTEXT (x)))
	      {
		if (flags & tf_error)
		  sorry ("use of the value of the object being constructed "
			 "in a constant expression");
		return false;
	      }
	    return true;
	  }
	return potential_constant_expression_1 (x, rval, flags);
      }

    case LAMBDA_EXPR:
    case DYNAMIC_CAST_EXPR:
    case PSEUDO_DTOR_EXPR:
    case PREINCREMENT_EXPR:
    case POSTINCREMENT_EXPR:
    case PREDECREMENT_EXPR:
    case POSTDECREMENT_EXPR:
    case NEW_EXPR:
    case VEC_NEW_EXPR:
    case DELETE_EXPR:
    case VEC_DELETE_EXPR:
    case THROW_EXPR:
    case MODIFY_EXPR:
    case MODOP_EXPR:
    case OMP_ATOMIC:
    case OMP_ATOMIC_READ:
    case OMP_ATOMIC_CAPTURE_OLD:
    case OMP_ATOMIC_CAPTURE_NEW:
      /* GCC internal stuff.  */
    case VA_ARG_EXPR:
    case OBJ_TYPE_REF:
    case WITH_CLEANUP_EXPR:
    case CLEANUP_POINT_EXPR:
    case MUST_NOT_THROW_EXPR:
    case TRY_CATCH_EXPR:
    case STATEMENT_LIST:
      /* Don't bother trying to define a subset of statement-expressions to
	 be constant-expressions, at least for now.  */
    case STMT_EXPR:
    case EXPR_STMT:
    case BIND_EXPR:
    case TRANSACTION_EXPR:
    case IF_STMT:
    case DO_STMT:
    case FOR_STMT:
    case WHILE_STMT:
    case DECL_EXPR:
      if (flags & tf_error)
        error ("expression %qE is not a constant-expression", t);
      return false;

    case TYPEID_EXPR:
      /* -- a typeid expression whose operand is of polymorphic
            class type;  */
      {
        tree e = TREE_OPERAND (t, 0);
        if (!TYPE_P (e) && !type_dependent_expression_p (e)
	    && TYPE_POLYMORPHIC_P (TREE_TYPE (e)))
          {
            if (flags & tf_error)
              error ("typeid-expression is not a constant expression "
                     "because %qE is of polymorphic type", e);
            return false;
          }
        return true;
      }

    case MINUS_EXPR:
      /* -- a subtraction where both operands are pointers.   */
      if (TYPE_PTR_P (TREE_OPERAND (t, 0))
          && TYPE_PTR_P (TREE_OPERAND (t, 1)))
        {
          if (flags & tf_error)
            error ("difference of two pointer expressions is not "
                   "a constant expression");
          return false;
        }
      want_rval = true;
      goto binary;

    case LT_EXPR:
    case LE_EXPR:
    case GT_EXPR:
    case GE_EXPR:
    case EQ_EXPR:
    case NE_EXPR:
      /* -- a relational or equality operator where at least
            one of the operands is a pointer.  */
      if (TYPE_PTR_P (TREE_OPERAND (t, 0))
          || TYPE_PTR_P (TREE_OPERAND (t, 1)))
        {
          if (flags & tf_error)
            error ("pointer comparison expression is not a "
                   "constant expression");
          return false;
        }
      want_rval = true;
      goto binary;

    case BIT_NOT_EXPR:
      /* A destructor.  */
      if (TYPE_P (TREE_OPERAND (t, 0)))
	return true;
      /* else fall through.  */

    case REALPART_EXPR:
    case IMAGPART_EXPR:
    case CONJ_EXPR:
    case SAVE_EXPR:
    case FIX_TRUNC_EXPR:
    case FLOAT_EXPR:
    case NEGATE_EXPR:
    case ABS_EXPR:
    case TRUTH_NOT_EXPR:
    case FIXED_CONVERT_EXPR:
    case UNARY_PLUS_EXPR:
      return potential_constant_expression_1 (TREE_OPERAND (t, 0), rval,
					      flags);

    case CAST_EXPR:
    case CONST_CAST_EXPR:
    case STATIC_CAST_EXPR:
    case REINTERPRET_CAST_EXPR:
    case IMPLICIT_CONV_EXPR:
      if (cxx_dialect < cxx11
	  && !dependent_type_p (TREE_TYPE (t))
	  && !INTEGRAL_OR_ENUMERATION_TYPE_P (TREE_TYPE (t)))
	/* In C++98, a conversion to non-integral type can't be part of a
	   constant expression.  */
	{
	  if (flags & tf_error)
	    error ("cast to non-integral type %qT in a constant expression",
		   TREE_TYPE (t));
	  return false;
	}

      return (potential_constant_expression_1
	      (TREE_OPERAND (t, 0),
	       TREE_CODE (TREE_TYPE (t)) != REFERENCE_TYPE, flags));

    case PAREN_EXPR:
    case NON_DEPENDENT_EXPR:
      /* For convenience.  */
    case RETURN_EXPR:
      return potential_constant_expression_1 (TREE_OPERAND (t, 0),
					      want_rval, flags);

    case SCOPE_REF:
      return potential_constant_expression_1 (TREE_OPERAND (t, 1),
					      want_rval, flags);

    case TARGET_EXPR:
      if (!literal_type_p (TREE_TYPE (t)))
	{
	  if (flags & tf_error)
	    {
	      error ("temporary of non-literal type %qT in a "
		     "constant expression", TREE_TYPE (t));
	      explain_non_literal_class (TREE_TYPE (t));
	    }
	  return false;
	}
    case INIT_EXPR:
      return potential_constant_expression_1 (TREE_OPERAND (t, 1),
					      rval, flags);

    case CONSTRUCTOR:
      {
        vec<constructor_elt, va_gc> *v = CONSTRUCTOR_ELTS (t);
        constructor_elt *ce;
        for (i = 0; vec_safe_iterate (v, i, &ce); ++i)
	  if (!potential_constant_expression_1 (ce->value, want_rval, flags))
	    return false;
	return true;
      }

    case TREE_LIST:
      {
	gcc_assert (TREE_PURPOSE (t) == NULL_TREE
		    || DECL_P (TREE_PURPOSE (t)));
	if (!potential_constant_expression_1 (TREE_VALUE (t), want_rval,
					      flags))
	  return false;
	if (TREE_CHAIN (t) == NULL_TREE)
	  return true;
	return potential_constant_expression_1 (TREE_CHAIN (t), want_rval,
						flags);
      }

    case TRUNC_DIV_EXPR:
    case CEIL_DIV_EXPR:
    case FLOOR_DIV_EXPR:
    case ROUND_DIV_EXPR:
    case TRUNC_MOD_EXPR:
    case CEIL_MOD_EXPR:
    case ROUND_MOD_EXPR:
      {
	tree denom = TREE_OPERAND (t, 1);
	if (!potential_constant_expression_1 (denom, rval, flags))
	  return false;
	/* We can't call cxx_eval_outermost_constant_expr on an expression
	   that hasn't been through fold_non_dependent_expr yet.  */
	if (!processing_template_decl)
	  denom = cxx_eval_outermost_constant_expr (denom, true);
	if (integer_zerop (denom))
	  {
	    if (flags & tf_error)
	      error ("division by zero is not a constant-expression");
	    return false;
	  }
	else
	  {
	    want_rval = true;
	    return potential_constant_expression_1 (TREE_OPERAND (t, 0),
						    want_rval, flags);
	  }
      }

    case COMPOUND_EXPR:
      {
	/* check_return_expr sometimes wraps a TARGET_EXPR in a
	   COMPOUND_EXPR; don't get confused.  Also handle EMPTY_CLASS_EXPR
	   introduced by build_call_a.  */
	tree op0 = TREE_OPERAND (t, 0);
	tree op1 = TREE_OPERAND (t, 1);
	STRIP_NOPS (op1);
	if ((TREE_CODE (op0) == TARGET_EXPR && op1 == TARGET_EXPR_SLOT (op0))
	    || TREE_CODE (op1) == EMPTY_CLASS_EXPR)
	  return potential_constant_expression_1 (op0, want_rval, flags);
	else
	  goto binary;
      }

      /* If the first operand is the non-short-circuit constant, look at
	 the second operand; otherwise we only care about the first one for
	 potentiality.  */
    case TRUTH_AND_EXPR:
    case TRUTH_ANDIF_EXPR:
      tmp = boolean_true_node;
      goto truth;
    case TRUTH_OR_EXPR:
    case TRUTH_ORIF_EXPR:
      tmp = boolean_false_node;
    truth:
      {
	tree op = TREE_OPERAND (t, 0);
	if (!potential_constant_expression_1 (op, rval, flags))
	  return false;
	if (!processing_template_decl)
	  op = cxx_eval_outermost_constant_expr (op, true);
	if (tree_int_cst_equal (op, tmp))
	  return potential_constant_expression_1 (TREE_OPERAND (t, 1), rval, flags);
	else
	  return true;
      }

    case PLUS_EXPR:
    case MULT_EXPR:
    case POINTER_PLUS_EXPR:
    case RDIV_EXPR:
    case EXACT_DIV_EXPR:
    case MIN_EXPR:
    case MAX_EXPR:
    case LSHIFT_EXPR:
    case RSHIFT_EXPR:
    case LROTATE_EXPR:
    case RROTATE_EXPR:
    case BIT_IOR_EXPR:
    case BIT_XOR_EXPR:
    case BIT_AND_EXPR:
    case TRUTH_XOR_EXPR:
    case UNORDERED_EXPR:
    case ORDERED_EXPR:
    case UNLT_EXPR:
    case UNLE_EXPR:
    case UNGT_EXPR:
    case UNGE_EXPR:
    case UNEQ_EXPR:
    case LTGT_EXPR:
    case RANGE_EXPR:
    case COMPLEX_EXPR:
      want_rval = true;
      /* Fall through.  */
    case ARRAY_REF:
    case ARRAY_RANGE_REF:
    case MEMBER_REF:
    case DOTSTAR_EXPR:
    binary:
      for (i = 0; i < 2; ++i)
	if (!potential_constant_expression_1 (TREE_OPERAND (t, i),
					      want_rval, flags))
	  return false;
      return true;

    case CILK_SYNC_STMT:
    case CILK_SPAWN_STMT:
    case ARRAY_NOTATION_REF:
      return false;

    case FMA_EXPR:
    case VEC_PERM_EXPR:
     for (i = 0; i < 3; ++i)
      if (!potential_constant_expression_1 (TREE_OPERAND (t, i),
					    true, flags))
	return false;
     return true;

    case COND_EXPR:
    case VEC_COND_EXPR:
      /* If the condition is a known constant, we know which of the legs we
	 care about; otherwise we only require that the condition and
	 either of the legs be potentially constant.  */
      tmp = TREE_OPERAND (t, 0);
      if (!potential_constant_expression_1 (tmp, rval, flags))
	return false;
      if (!processing_template_decl)
	tmp = cxx_eval_outermost_constant_expr (tmp, true);
      if (integer_zerop (tmp))
	return potential_constant_expression_1 (TREE_OPERAND (t, 2),
						want_rval, flags);
      else if (TREE_CODE (tmp) == INTEGER_CST)
	return potential_constant_expression_1 (TREE_OPERAND (t, 1),
						want_rval, flags);
      for (i = 1; i < 3; ++i)
	if (potential_constant_expression_1 (TREE_OPERAND (t, i),
					     want_rval, tf_none))
	  return true;
      if (flags & tf_error)
        error ("expression %qE is not a constant-expression", t);
      return false;

    case VEC_INIT_EXPR:
      if (VEC_INIT_EXPR_IS_CONSTEXPR (t))
	return true;
      if (flags & tf_error)
	{
	  error ("non-constant array initialization");
	  diagnose_non_constexpr_vec_init (t);
	}
      return false;

    default:
      if (objc_is_property_ref (t))
	return false;

      sorry ("unexpected AST of kind %s", get_tree_code_name (TREE_CODE (t)));
      gcc_unreachable();
      return false;
    }
}

/* The main entry point to the above.  */

bool
potential_constant_expression (tree t)
{
  return potential_constant_expression_1 (t, false, tf_none);
}

/* As above, but require a constant rvalue.  */

bool
potential_rvalue_constant_expression (tree t)
{
  return potential_constant_expression_1 (t, true, tf_none);
}

/* Like above, but complain about non-constant expressions.  */

bool
require_potential_constant_expression (tree t)
{
  return potential_constant_expression_1 (t, false, tf_warning_or_error);
}

/* Cross product of the above.  */

bool
require_potential_rvalue_constant_expression (tree t)
{
  return potential_constant_expression_1 (t, true, tf_warning_or_error);
}

/* Insert the deduced return type for an auto function.  */

void
apply_deduced_return_type (tree fco, tree return_type)
{
  tree result;

  if (return_type == error_mark_node)
    return;

  if (LAMBDA_FUNCTION_P (fco))
    {
      tree lambda = CLASSTYPE_LAMBDA_EXPR (current_class_type);
      LAMBDA_EXPR_RETURN_TYPE (lambda) = return_type;
    }

  if (DECL_CONV_FN_P (fco))
    DECL_NAME (fco) = mangle_conv_op_name_for_type (return_type);

  TREE_TYPE (fco) = change_return_type (return_type, TREE_TYPE (fco));

  result = DECL_RESULT (fco);
  if (result == NULL_TREE)
    return;
  if (TREE_TYPE (result) == return_type)
    return;

  /* We already have a DECL_RESULT from start_preparsed_function.
     Now we need to redo the work it and allocate_struct_function
     did to reflect the new type.  */
  gcc_assert (current_function_decl == fco);
  result = build_decl (input_location, RESULT_DECL, NULL_TREE,
		       TYPE_MAIN_VARIANT (return_type));
  DECL_ARTIFICIAL (result) = 1;
  DECL_IGNORED_P (result) = 1;
  cp_apply_type_quals_to_decl (cp_type_quals (return_type),
                               result);

  DECL_RESULT (fco) = result;

  if (!processing_template_decl)
    {
      bool aggr = aggregate_value_p (result, fco);
#ifdef PCC_STATIC_STRUCT_RETURN
      cfun->returns_pcc_struct = aggr;
#endif
      cfun->returns_struct = aggr;
    }

}

/* DECL is a local variable or parameter from the surrounding scope of a
   lambda-expression.  Returns the decltype for a use of the capture field
   for DECL even if it hasn't been captured yet.  */

static tree
capture_decltype (tree decl)
{
  tree lam = CLASSTYPE_LAMBDA_EXPR (DECL_CONTEXT (current_function_decl));
  /* FIXME do lookup instead of list walk? */
  tree cap = value_member (decl, LAMBDA_EXPR_CAPTURE_LIST (lam));
  tree type;

  if (cap)
    type = TREE_TYPE (TREE_PURPOSE (cap));
  else
    switch (LAMBDA_EXPR_DEFAULT_CAPTURE_MODE (lam))
      {
      case CPLD_NONE:
	error ("%qD is not captured", decl);
	return error_mark_node;

      case CPLD_COPY:
	type = TREE_TYPE (decl);
	if (TREE_CODE (type) == REFERENCE_TYPE
	    && TREE_CODE (TREE_TYPE (type)) != FUNCTION_TYPE)
	  type = TREE_TYPE (type);
	break;

      case CPLD_REFERENCE:
	type = TREE_TYPE (decl);
	if (TREE_CODE (type) != REFERENCE_TYPE)
	  type = build_reference_type (TREE_TYPE (decl));
	break;

      default:
	gcc_unreachable ();
      }

  if (TREE_CODE (type) != REFERENCE_TYPE)
    {
      if (!LAMBDA_EXPR_MUTABLE_P (lam))
	type = cp_build_qualified_type (type, (cp_type_quals (type)
					       |TYPE_QUAL_CONST));
      type = build_reference_type (type);
    }
  return type;
}

#include "gt-cp-semantics.h"<|MERGE_RESOLUTION|>--- conflicted
+++ resolved
@@ -4244,296 +4244,6 @@
   if ((low_bound && type_dependent_expression_p (low_bound))
       || (length && type_dependent_expression_p (length)))
     return NULL_TREE;
-<<<<<<< HEAD
-
-  if (low_bound == error_mark_node || length == error_mark_node)
-    return error_mark_node;
-
-  if (low_bound && !INTEGRAL_TYPE_P (TREE_TYPE (low_bound)))
-    {
-      error_at (OMP_CLAUSE_LOCATION (c),
-		"low bound %qE of array section does not have integral type",
-		low_bound);
-      return error_mark_node;
-    }
-  if (length && !INTEGRAL_TYPE_P (TREE_TYPE (length)))
-    {
-      error_at (OMP_CLAUSE_LOCATION (c),
-		"length %qE of array section does not have integral type",
-		length);
-      return error_mark_node;
-    }
-  if (low_bound
-      && TREE_CODE (low_bound) == INTEGER_CST
-      && TYPE_PRECISION (TREE_TYPE (low_bound))
-	 > TYPE_PRECISION (sizetype))
-    low_bound = fold_convert (sizetype, low_bound);
-  if (length
-      && TREE_CODE (length) == INTEGER_CST
-      && TYPE_PRECISION (TREE_TYPE (length))
-	 > TYPE_PRECISION (sizetype))
-    length = fold_convert (sizetype, length);
-  if (low_bound == NULL_TREE)
-    low_bound = integer_zero_node;
-
-  if (length != NULL_TREE)
-    {
-      if (!integer_nonzerop (length))
-	maybe_zero_len = true;
-      if (first_non_one == types.length ()
-	  && (TREE_CODE (length) != INTEGER_CST || integer_onep (length)))
-	first_non_one++;
-    }
-  if (TREE_CODE (type) == ARRAY_TYPE)
-    {
-      if (length == NULL_TREE
-	  && (TYPE_DOMAIN (type) == NULL_TREE
-	      || TYPE_MAX_VALUE (TYPE_DOMAIN (type)) == NULL_TREE))
-	{
-	  error_at (OMP_CLAUSE_LOCATION (c),
-		    "for unknown bound array type length expression must "
-		    "be specified");
-	  return error_mark_node;
-	}
-      if (TREE_CODE (low_bound) == INTEGER_CST
-	  && tree_int_cst_sgn (low_bound) == -1)
-	{
-	  error_at (OMP_CLAUSE_LOCATION (c),
-		    "negative low bound in array section in %qs clause",
-		    omp_clause_code_name[OMP_CLAUSE_CODE (c)]);
-	  return error_mark_node;
-	}
-      if (length != NULL_TREE
-	  && TREE_CODE (length) == INTEGER_CST
-	  && tree_int_cst_sgn (length) == -1)
-	{
-	  error_at (OMP_CLAUSE_LOCATION (c),
-		    "negative length in array section in %qs clause",
-		    omp_clause_code_name[OMP_CLAUSE_CODE (c)]);
-	  return error_mark_node;
-	}
-      if (TYPE_DOMAIN (type)
-	  && TYPE_MAX_VALUE (TYPE_DOMAIN (type))
-	  && TREE_CODE (TYPE_MAX_VALUE (TYPE_DOMAIN (type)))
-			== INTEGER_CST)
-	{
-	  tree size = size_binop (PLUS_EXPR,
-				  TYPE_MAX_VALUE (TYPE_DOMAIN (type)),
-				  size_one_node);
-	  if (TREE_CODE (low_bound) == INTEGER_CST)
-	    {
-	      if (tree_int_cst_lt (size, low_bound))
-		{
-		  error_at (OMP_CLAUSE_LOCATION (c),
-			    "low bound %qE above array section size "
-			    "in %qs clause", low_bound,
-			    omp_clause_code_name[OMP_CLAUSE_CODE (c)]);
-		  return error_mark_node;
-		}
-	      if (tree_int_cst_equal (size, low_bound))
-		maybe_zero_len = true;
-	      else if (length == NULL_TREE
-		       && first_non_one == types.length ()
-		       && tree_int_cst_equal
-			    (TYPE_MAX_VALUE (TYPE_DOMAIN (type)),
-			     low_bound))
-		first_non_one++;
-	    }
-	  else if (length == NULL_TREE)
-	    {
-	      maybe_zero_len = true;
-	      if (first_non_one == types.length ())
-		first_non_one++;
-	    }
-	  if (length && TREE_CODE (length) == INTEGER_CST)
-	    {
-	      if (tree_int_cst_lt (size, length))
-		{
-		  error_at (OMP_CLAUSE_LOCATION (c),
-			    "length %qE above array section size "
-			    "in %qs clause", length,
-			    omp_clause_code_name[OMP_CLAUSE_CODE (c)]);
-		  return error_mark_node;
-		}
-	      if (TREE_CODE (low_bound) == INTEGER_CST)
-		{
-		  tree lbpluslen
-		    = size_binop (PLUS_EXPR,
-				  fold_convert (sizetype, low_bound),
-				  fold_convert (sizetype, length));
-		  if (TREE_CODE (lbpluslen) == INTEGER_CST
-		      && tree_int_cst_lt (size, lbpluslen))
-		    {
-		      error_at (OMP_CLAUSE_LOCATION (c),
-				"high bound %qE above array section size "
-				"in %qs clause", lbpluslen,
-				omp_clause_code_name[OMP_CLAUSE_CODE (c)]);
-		      return error_mark_node;
-		    }
-		}
-	    }
-	}
-      else if (length == NULL_TREE)
-	{
-	  maybe_zero_len = true;
-	  if (first_non_one == types.length ())
-	    first_non_one++;
-	}
-
-      /* For [lb:] we will need to evaluate lb more than once.  */
-      if (length == NULL_TREE && OMP_CLAUSE_CODE (c) != OMP_CLAUSE_DEPEND)
-	{
-	  tree lb = cp_save_expr (low_bound);
-	  if (lb != low_bound)
-	    {
-	      TREE_PURPOSE (t) = lb;
-	      low_bound = lb;
-	    }
-	}
-    }
-  else if (TREE_CODE (type) == POINTER_TYPE)
-    {
-      if (length == NULL_TREE)
-	{
-	  error_at (OMP_CLAUSE_LOCATION (c),
-		    "for pointer type length expression must be specified");
-	  return error_mark_node;
-	}
-      /* If there is a pointer type anywhere but in the very first
-	 array-section-subscript, the array section can't be contiguous.  */
-      if (OMP_CLAUSE_CODE (c) != OMP_CLAUSE_DEPEND
-	  && TREE_CODE (TREE_CHAIN (t)) == TREE_LIST)
-	{
-	  error_at (OMP_CLAUSE_LOCATION (c),
-		    "array section is not contiguous in %qs clause",
-		    omp_clause_code_name[OMP_CLAUSE_CODE (c)]);
-	  return error_mark_node;
-	}
-    }
-  else
-    {
-      error_at (OMP_CLAUSE_LOCATION (c),
-		"%qE does not have pointer or array type", ret);
-      return error_mark_node;
-    }
-  if (OMP_CLAUSE_CODE (c) != OMP_CLAUSE_DEPEND)
-    types.safe_push (TREE_TYPE (ret));
-  /* We will need to evaluate lb more than once.  */
-  tree lb = cp_save_expr (low_bound);
-  if (lb != low_bound)
-    {
-      TREE_PURPOSE (t) = lb;
-      low_bound = lb;
-    }
-  ret = grok_array_decl (OMP_CLAUSE_LOCATION (c), ret, low_bound, false);
-  return ret;
-}
-
-/* Handle array sections for clause C.  */
-
-static bool
-handle_omp_array_sections (tree c)
-{
-  bool maybe_zero_len = false;
-  unsigned int first_non_one = 0;
-  auto_vec<tree> types;
-  tree first = handle_omp_array_sections_1 (c, OMP_CLAUSE_DECL (c), types,
-					    maybe_zero_len, first_non_one);
-  if (first == error_mark_node)
-    return true;
-  if (first == NULL_TREE)
-    return false;
-  if (OMP_CLAUSE_CODE (c) == OMP_CLAUSE_DEPEND)
-    {
-      tree t = OMP_CLAUSE_DECL (c);
-      tree tem = NULL_TREE;
-      if (processing_template_decl)
-	return false;
-      /* Need to evaluate side effects in the length expressions
-	 if any.  */
-      while (TREE_CODE (t) == TREE_LIST)
-	{
-	  if (TREE_VALUE (t) && TREE_SIDE_EFFECTS (TREE_VALUE (t)))
-	    {
-	      if (tem == NULL_TREE)
-		tem = TREE_VALUE (t);
-	      else
-		tem = build2 (COMPOUND_EXPR, TREE_TYPE (tem),
-			      TREE_VALUE (t), tem);
-	    }
-	  t = TREE_CHAIN (t);
-	}
-      if (tem)
-	first = build2 (COMPOUND_EXPR, TREE_TYPE (first), tem, first);
-      OMP_CLAUSE_DECL (c) = first;
-    }
-  else
-    {
-      unsigned int num = types.length (), i;
-      tree t, side_effects = NULL_TREE, size = NULL_TREE;
-      tree condition = NULL_TREE;
-
-      if (int_size_in_bytes (TREE_TYPE (first)) <= 0)
-	maybe_zero_len = true;
-      if (processing_template_decl && maybe_zero_len)
-	return false;
-
-      for (i = num, t = OMP_CLAUSE_DECL (c); i > 0;
-	   t = TREE_CHAIN (t))
-	{
-	  tree low_bound = TREE_PURPOSE (t);
-	  tree length = TREE_VALUE (t);
-
-	  i--;
-	  if (low_bound
-	      && TREE_CODE (low_bound) == INTEGER_CST
-	      && TYPE_PRECISION (TREE_TYPE (low_bound))
-		 > TYPE_PRECISION (sizetype))
-	    low_bound = fold_convert (sizetype, low_bound);
-	  if (length
-	      && TREE_CODE (length) == INTEGER_CST
-	      && TYPE_PRECISION (TREE_TYPE (length))
-		 > TYPE_PRECISION (sizetype))
-	    length = fold_convert (sizetype, length);
-	  if (low_bound == NULL_TREE)
-	    low_bound = integer_zero_node;
-	  if (!maybe_zero_len && i > first_non_one)
-	    {
-	      if (integer_nonzerop (low_bound))
-		goto do_warn_noncontiguous;
-	      if (length != NULL_TREE
-		  && TREE_CODE (length) == INTEGER_CST
-		  && TYPE_DOMAIN (types[i])
-		  && TYPE_MAX_VALUE (TYPE_DOMAIN (types[i]))
-		  && TREE_CODE (TYPE_MAX_VALUE (TYPE_DOMAIN (types[i])))
-		     == INTEGER_CST)
-		{
-		  tree size;
-		  size = size_binop (PLUS_EXPR,
-				     TYPE_MAX_VALUE (TYPE_DOMAIN (types[i])),
-				     size_one_node);
-		  if (!tree_int_cst_equal (length, size))
-		    {
-		     do_warn_noncontiguous:
-		      error_at (OMP_CLAUSE_LOCATION (c),
-				"array section is not contiguous in %qs "
-				"clause",
-				omp_clause_code_name[OMP_CLAUSE_CODE (c)]);
-		      return true;
-		    }
-		}
-	      if (!processing_template_decl
-		  && length != NULL_TREE
-		  && TREE_SIDE_EFFECTS (length))
-		{
-		  if (side_effects == NULL_TREE)
-		    side_effects = length;
-		  else
-		    side_effects = build2 (COMPOUND_EXPR,
-					   TREE_TYPE (side_effects),
-					   length, side_effects);
-		}
-=======
 
   if (low_bound == error_mark_node || length == error_mark_node)
     return error_mark_node;
@@ -5807,738 +5517,8 @@
 	      error ("%<dist_schedule%> chunk size expression must be "
 		     "integral");
 	      remove = true;
->>>>>>> a7aa3838
-	    }
-	  else if (processing_template_decl)
-	    continue;
-	  else
-<<<<<<< HEAD
-	    {
-	      tree l;
-
-	      if (i > first_non_one && length && integer_nonzerop (length))
-		continue;
-	      if (length)
-		l = fold_convert (sizetype, length);
-	      else
-		{
-		  l = size_binop (PLUS_EXPR,
-				  TYPE_MAX_VALUE (TYPE_DOMAIN (types[i])),
-				  size_one_node);
-		  l = size_binop (MINUS_EXPR, l,
-				  fold_convert (sizetype, low_bound));
-		}
-	      if (i > first_non_one)
-		{
-		  l = fold_build2 (NE_EXPR, boolean_type_node, l,
-				   size_zero_node);
-		  if (condition == NULL_TREE)
-		    condition = l;
-		  else
-		    condition = fold_build2 (BIT_AND_EXPR, boolean_type_node,
-					     l, condition);
-		}
-	      else if (size == NULL_TREE)
-		{
-		  size = size_in_bytes (TREE_TYPE (types[i]));
-		  size = size_binop (MULT_EXPR, size, l);
-		  if (condition)
-		    size = fold_build3 (COND_EXPR, sizetype, condition,
-					size, size_zero_node);
-		}
-	      else
-		size = size_binop (MULT_EXPR, size, l);
-	    }
-	}
-      if (!processing_template_decl)
-	{
-	  if (side_effects)
-	    size = build2 (COMPOUND_EXPR, sizetype, side_effects, size);
-	  OMP_CLAUSE_DECL (c) = first;
-	  OMP_CLAUSE_SIZE (c) = size;
-	  if (OMP_CLAUSE_CODE (c) != OMP_CLAUSE_MAP)
-	    return false;
-	  tree c2 = build_omp_clause (OMP_CLAUSE_LOCATION (c),
-				      OMP_CLAUSE_MAP);
-	  OMP_CLAUSE_MAP_KIND (c2) = OMP_CLAUSE_MAP_POINTER;
-	  if (!cxx_mark_addressable (t))
-	    return false;
-	  OMP_CLAUSE_DECL (c2) = t;
-	  t = build_fold_addr_expr (first);
-	  t = fold_convert_loc (OMP_CLAUSE_LOCATION (c),
-				ptrdiff_type_node, t);
-	  tree ptr = OMP_CLAUSE_DECL (c2);
-	  ptr = convert_from_reference (ptr);
-	  if (!POINTER_TYPE_P (TREE_TYPE (ptr)))
-	    ptr = build_fold_addr_expr (ptr);
-	  t = fold_build2_loc (OMP_CLAUSE_LOCATION (c), MINUS_EXPR,
-			       ptrdiff_type_node, t,
-			       fold_convert_loc (OMP_CLAUSE_LOCATION (c),
-						 ptrdiff_type_node, ptr));
-	  OMP_CLAUSE_SIZE (c2) = t;
-	  OMP_CLAUSE_CHAIN (c2) = OMP_CLAUSE_CHAIN (c);
-	  OMP_CLAUSE_CHAIN (c) = c2;
-	  ptr = OMP_CLAUSE_DECL (c2);
-	  if (TREE_CODE (TREE_TYPE (ptr)) == REFERENCE_TYPE
-	      && POINTER_TYPE_P (TREE_TYPE (TREE_TYPE (ptr))))
-	    {
-	      tree c3 = build_omp_clause (OMP_CLAUSE_LOCATION (c),
-					  OMP_CLAUSE_MAP);
-	      OMP_CLAUSE_MAP_KIND (c3) = OMP_CLAUSE_MAP_POINTER;
-	      OMP_CLAUSE_DECL (c3) = ptr;
-	      OMP_CLAUSE_DECL (c2) = convert_from_reference (ptr);
-	      OMP_CLAUSE_SIZE (c3) = size_zero_node;
-	      OMP_CLAUSE_CHAIN (c3) = OMP_CLAUSE_CHAIN (c2);
-	      OMP_CLAUSE_CHAIN (c2) = c3;
-	    }
-	}
-    }
-  return false;
-}
-
-/* Return identifier to look up for omp declare reduction.  */
-
-tree
-omp_reduction_id (enum tree_code reduction_code, tree reduction_id, tree type)
-{
-  const char *p = NULL;
-  const char *m = NULL;
-  switch (reduction_code)
-    {
-    case PLUS_EXPR:
-    case MULT_EXPR:
-    case MINUS_EXPR:
-    case BIT_AND_EXPR:
-    case BIT_XOR_EXPR:
-    case BIT_IOR_EXPR:
-    case TRUTH_ANDIF_EXPR:
-    case TRUTH_ORIF_EXPR:
-      reduction_id = ansi_opname (reduction_code);
-      break;
-    case MIN_EXPR:
-      p = "min";
-      break;
-    case MAX_EXPR:
-      p = "max";
-      break;
-    default:
-      break;
-    }
-
-  if (p == NULL)
-    {
-      if (TREE_CODE (reduction_id) != IDENTIFIER_NODE)
-	return error_mark_node;
-      p = IDENTIFIER_POINTER (reduction_id);
-    }
-
-  if (type != NULL_TREE)
-    m = mangle_type_string (TYPE_MAIN_VARIANT (type));
-
-  const char prefix[] = "omp declare reduction ";
-  size_t lenp = sizeof (prefix);
-  if (strncmp (p, prefix, lenp - 1) == 0)
-    lenp = 1;
-  size_t len = strlen (p);
-  size_t lenm = m ? strlen (m) + 1 : 0;
-  char *name = XALLOCAVEC (char, lenp + len + lenm);
-  if (lenp > 1)
-    memcpy (name, prefix, lenp - 1);
-  memcpy (name + lenp - 1, p, len + 1);
-  if (m)
-    {
-      name[lenp + len - 1] = '~';
-      memcpy (name + lenp + len, m, lenm);
-    }
-  return get_identifier (name);
-}
-
-/* Lookup OpenMP UDR ID for TYPE, return the corresponding artificial
-   FUNCTION_DECL or NULL_TREE if not found.  */
-
-static tree
-omp_reduction_lookup (location_t loc, tree id, tree type, tree *baselinkp,
-		      vec<tree> *ambiguousp)
-{
-  tree orig_id = id;
-  tree baselink = NULL_TREE;
-  if (identifier_p (id))
-    {
-      cp_id_kind idk;
-      bool nonint_cst_expression_p;
-      const char *error_msg;
-      id = omp_reduction_id (ERROR_MARK, id, type);
-      tree decl = lookup_name (id);
-      if (decl == NULL_TREE)
-	decl = error_mark_node;
-      id = finish_id_expression (id, decl, NULL_TREE, &idk, false, true,
-				 &nonint_cst_expression_p, false, true, false,
-				 false, &error_msg, loc);
-      if (idk == CP_ID_KIND_UNQUALIFIED
-	  && identifier_p (id))
-	{
-	  vec<tree, va_gc> *args = NULL;
-	  vec_safe_push (args, build_reference_type (type));
-	  id = perform_koenig_lookup (id, args, tf_none);
-	}
-    }
-  else if (TREE_CODE (id) == SCOPE_REF)
-    id = lookup_qualified_name (TREE_OPERAND (id, 0),
-				omp_reduction_id (ERROR_MARK,
-						  TREE_OPERAND (id, 1),
-						  type),
-				false, false);
-  tree fns = id;
-  if (id && is_overloaded_fn (id))
-    id = get_fns (id);
-  for (; id; id = OVL_NEXT (id))
-    {
-      tree fndecl = OVL_CURRENT (id);
-      if (TREE_CODE (fndecl) == FUNCTION_DECL)
-	{
-	  tree argtype = TREE_VALUE (TYPE_ARG_TYPES (TREE_TYPE (fndecl)));
-	  if (same_type_p (TREE_TYPE (argtype), type))
-	    break;
-	}
-    }
-  if (id && BASELINK_P (fns))
-    {
-      if (baselinkp)
-	*baselinkp = fns;
-      else
-	baselink = fns;
-    }
-  if (id == NULL_TREE && CLASS_TYPE_P (type) && TYPE_BINFO (type))
-    {
-      vec<tree> ambiguous = vNULL;
-      tree binfo = TYPE_BINFO (type), base_binfo, ret = NULL_TREE;
-      unsigned int ix;
-      if (ambiguousp == NULL)
-	ambiguousp = &ambiguous;
-      for (ix = 0; BINFO_BASE_ITERATE (binfo, ix, base_binfo); ix++)
-	{
-	  id = omp_reduction_lookup (loc, orig_id, BINFO_TYPE (base_binfo),
-				     baselinkp ? baselinkp : &baselink,
-				     ambiguousp);
-	  if (id == NULL_TREE)
-	    continue;
-	  if (!ambiguousp->is_empty ())
-	    ambiguousp->safe_push (id);
-	  else if (ret != NULL_TREE)
-	    {
-	      ambiguousp->safe_push (ret);
-	      ambiguousp->safe_push (id);
-	      ret = NULL_TREE;
 	    }
 	  else
-	    ret = id;
-	}
-      if (ambiguousp != &ambiguous)
-	return ret;
-      if (!ambiguous.is_empty ())
-	{
-	  const char *str = _("candidates are:");
-	  unsigned int idx;
-	  tree udr;
-	  error_at (loc, "user defined reduction lookup is ambiguous");
-	  FOR_EACH_VEC_ELT (ambiguous, idx, udr)
-	    {
-	      inform (DECL_SOURCE_LOCATION (udr), "%s %#D", str, udr);
-	      if (idx == 0)
-		str = get_spaces (str);
-	    }
-	  ambiguous.release ();
-	  ret = error_mark_node;
-	  baselink = NULL_TREE;
-	}
-      id = ret;
-    }
-  if (id && baselink)
-    perform_or_defer_access_check (BASELINK_BINFO (baselink),
-				   id, id, tf_warning_or_error);
-  return id;
-}
-
-/* Helper function for cp_parser_omp_declare_reduction_exprs
-   and tsubst_omp_udr.
-   Remove CLEANUP_STMT for data (omp_priv variable).
-   Also append INIT_EXPR for DECL_INITIAL of omp_priv after its
-   DECL_EXPR.  */
-
-tree
-cp_remove_omp_priv_cleanup_stmt (tree *tp, int *walk_subtrees, void *data)
-{
-  if (TYPE_P (*tp))
-    *walk_subtrees = 0;
-  else if (TREE_CODE (*tp) == CLEANUP_STMT && CLEANUP_DECL (*tp) == (tree) data)
-    *tp = CLEANUP_BODY (*tp);
-  else if (TREE_CODE (*tp) == DECL_EXPR)
-    {
-      tree decl = DECL_EXPR_DECL (*tp);
-      if (!processing_template_decl
-	  && decl == (tree) data
-	  && DECL_INITIAL (decl)
-	  && DECL_INITIAL (decl) != error_mark_node)
-	{
-	  tree list = NULL_TREE;
-	  append_to_statement_list_force (*tp, &list);
-	  tree init_expr = build2 (INIT_EXPR, void_type_node,
-				   decl, DECL_INITIAL (decl));
-	  DECL_INITIAL (decl) = NULL_TREE;
-	  append_to_statement_list_force (init_expr, &list);
-	  *tp = list;
-	}
-    }
-  return NULL_TREE;
-}
-
-/* Data passed from cp_check_omp_declare_reduction to
-   cp_check_omp_declare_reduction_r.  */
-
-struct cp_check_omp_declare_reduction_data
-{
-  location_t loc;
-  tree stmts[7];
-  bool combiner_p;
-};
-
-/* Helper function for cp_check_omp_declare_reduction, called via
-   cp_walk_tree.  */
-
-static tree
-cp_check_omp_declare_reduction_r (tree *tp, int *, void *data)
-{
-  struct cp_check_omp_declare_reduction_data *udr_data
-    = (struct cp_check_omp_declare_reduction_data *) data;
-  if (SSA_VAR_P (*tp)
-      && !DECL_ARTIFICIAL (*tp)
-      && *tp != DECL_EXPR_DECL (udr_data->stmts[udr_data->combiner_p ? 0 : 3])
-      && *tp != DECL_EXPR_DECL (udr_data->stmts[udr_data->combiner_p ? 1 : 4]))
-    {
-      location_t loc = udr_data->loc;
-      if (udr_data->combiner_p)
-	error_at (loc, "%<#pragma omp declare reduction%> combiner refers to "
-		       "variable %qD which is not %<omp_out%> nor %<omp_in%>",
-		  *tp);
-      else
-	error_at (loc, "%<#pragma omp declare reduction%> initializer refers "
-		       "to variable %qD which is not %<omp_priv%> nor "
-		       "%<omp_orig%>",
-		  *tp);
-      return *tp;
-    }
-  return NULL_TREE;
-}
-
-/* Diagnose violation of OpenMP #pragma omp declare reduction restrictions.  */
-
-void
-cp_check_omp_declare_reduction (tree udr)
-{
-  tree type = TREE_VALUE (TYPE_ARG_TYPES (TREE_TYPE (udr)));
-  gcc_assert (TREE_CODE (type) == REFERENCE_TYPE);
-  type = TREE_TYPE (type);
-  int i;
-  location_t loc = DECL_SOURCE_LOCATION (udr);
-
-  if (type == error_mark_node)
-    return;
-  if (ARITHMETIC_TYPE_P (type))
-    {
-      static enum tree_code predef_codes[]
-	= { PLUS_EXPR, MULT_EXPR, MINUS_EXPR, BIT_AND_EXPR, BIT_XOR_EXPR,
-	    BIT_IOR_EXPR, TRUTH_ANDIF_EXPR, TRUTH_ORIF_EXPR };
-      for (i = 0; i < 8; i++)
-	{
-	  tree id = omp_reduction_id (predef_codes[i], NULL_TREE, NULL_TREE);
-	  const char *n1 = IDENTIFIER_POINTER (DECL_NAME (udr));
-	  const char *n2 = IDENTIFIER_POINTER (id);
-	  if (strncmp (n1, n2, IDENTIFIER_LENGTH (id)) == 0
-	      && (n1[IDENTIFIER_LENGTH (id)] == '~'
-		  || n1[IDENTIFIER_LENGTH (id)] == '\0'))
-	    break;
-	}
-
-      if (i == 8
-	  && TREE_CODE (type) != COMPLEX_EXPR)
-	{
-	  const char prefix_minmax[] = "omp declare reduction m";
-	  size_t prefix_size = sizeof (prefix_minmax) - 1;
-	  const char *n = IDENTIFIER_POINTER (DECL_NAME (udr));
-	  if (strncmp (IDENTIFIER_POINTER (DECL_NAME (udr)),
-		       prefix_minmax, prefix_size) == 0
-	      && ((n[prefix_size] == 'i' && n[prefix_size + 1] == 'n')
-		  || (n[prefix_size] == 'a' && n[prefix_size + 1] == 'x'))
-	      && (n[prefix_size + 2] == '~' || n[prefix_size + 2] == '\0'))
-	    i = 0;
-	}
-      if (i < 8)
-	{
-	  error_at (loc, "predeclared arithmetic type %qT in "
-			 "%<#pragma omp declare reduction%>", type);
-	  return;
-	}
-    }
-  else if (TREE_CODE (type) == FUNCTION_TYPE
-	   || TREE_CODE (type) == METHOD_TYPE
-	   || TREE_CODE (type) == ARRAY_TYPE)
-    {
-      error_at (loc, "function or array type %qT in "
-		     "%<#pragma omp declare reduction%>", type);
-      return;
-    }
-  else if (TREE_CODE (type) == REFERENCE_TYPE)
-    {
-      error_at (loc, "reference type %qT in %<#pragma omp declare reduction%>",
-		type);
-      return;
-    }
-  else if (TYPE_QUALS_NO_ADDR_SPACE (type))
-    {
-      error_at (loc, "const, volatile or __restrict qualified type %qT in "
-		     "%<#pragma omp declare reduction%>", type);
-      return;
-    }
-
-  tree body = DECL_SAVED_TREE (udr);
-  if (body == NULL_TREE || TREE_CODE (body) != STATEMENT_LIST)
-    return;
-
-  tree_stmt_iterator tsi;
-  struct cp_check_omp_declare_reduction_data data;
-  memset (data.stmts, 0, sizeof data.stmts);
-  for (i = 0, tsi = tsi_start (body);
-       i < 7 && !tsi_end_p (tsi);
-       i++, tsi_next (&tsi))
-    data.stmts[i] = tsi_stmt (tsi);
-  data.loc = loc;
-  gcc_assert (tsi_end_p (tsi));
-  if (i >= 3)
-    {
-      gcc_assert (TREE_CODE (data.stmts[0]) == DECL_EXPR
-		  && TREE_CODE (data.stmts[1]) == DECL_EXPR);
-      if (TREE_NO_WARNING (DECL_EXPR_DECL (data.stmts[0])))
-	return;
-      data.combiner_p = true;
-      if (cp_walk_tree (&data.stmts[2], cp_check_omp_declare_reduction_r,
-			&data, NULL))
-	TREE_NO_WARNING (DECL_EXPR_DECL (data.stmts[0])) = 1;
-    }
-  if (i >= 6)
-    {
-      gcc_assert (TREE_CODE (data.stmts[3]) == DECL_EXPR
-		  && TREE_CODE (data.stmts[4]) == DECL_EXPR);
-      data.combiner_p = false;
-      if (cp_walk_tree (&data.stmts[5], cp_check_omp_declare_reduction_r,
-			&data, NULL)
-	  || cp_walk_tree (&DECL_INITIAL (DECL_EXPR_DECL (data.stmts[3])),
-			   cp_check_omp_declare_reduction_r, &data, NULL))
-	TREE_NO_WARNING (DECL_EXPR_DECL (data.stmts[0])) = 1;
-      if (i == 7)
-	gcc_assert (TREE_CODE (data.stmts[6]) == DECL_EXPR);
-    }
-}
-
-/* Helper function of finish_omp_clauses.  Clone STMT as if we were making
-   an inline call.  But, remap
-   the OMP_DECL1 VAR_DECL (omp_out resp. omp_orig) to PLACEHOLDER
-   and OMP_DECL2 VAR_DECL (omp_in resp. omp_priv) to DECL.  */
-
-static tree
-clone_omp_udr (tree stmt, tree omp_decl1, tree omp_decl2,
-	       tree decl, tree placeholder)
-{
-  copy_body_data id;
-  struct pointer_map_t *decl_map = pointer_map_create ();
-
-  *pointer_map_insert (decl_map, omp_decl1) = placeholder;
-  *pointer_map_insert (decl_map, omp_decl2) = decl;
-  memset (&id, 0, sizeof (id));
-  id.src_fn = DECL_CONTEXT (omp_decl1);
-  id.dst_fn = current_function_decl;
-  id.src_cfun = DECL_STRUCT_FUNCTION (id.src_fn);
-  id.decl_map = decl_map;
-
-  id.copy_decl = copy_decl_no_change;
-  id.transform_call_graph_edges = CB_CGE_DUPLICATE;
-  id.transform_new_cfg = true;
-  id.transform_return_to_modify = false;
-  id.transform_lang_insert_block = NULL;
-  id.eh_lp_nr = 0;
-  walk_tree (&stmt, copy_tree_body_r, &id, NULL);
-  pointer_map_destroy (decl_map);
-  return stmt;
-}
-
-/* Helper function of finish_omp_clauses, called via cp_walk_tree.
-   Find OMP_CLAUSE_PLACEHOLDER (passed in DATA) in *TP.  */
-
-static tree
-find_omp_placeholder_r (tree *tp, int *, void *data)
-{
-  if (*tp == (tree) data)
-    return *tp;
-  return NULL_TREE;
-}
-
-/* Helper function of finish_omp_clauses.  Handle OMP_CLAUSE_REDUCTION C.
-   Return true if there is some error and the clause should be removed.  */
-
-static bool
-finish_omp_reduction_clause (tree c, bool *need_default_ctor, bool *need_dtor)
-{
-  tree t = OMP_CLAUSE_DECL (c);
-  bool predefined = false;
-  tree type = TREE_TYPE (t);
-  if (TREE_CODE (type) == REFERENCE_TYPE)
-    type = TREE_TYPE (type);
-  if (type == error_mark_node)
-    return true;
-  else if (ARITHMETIC_TYPE_P (type))
-    switch (OMP_CLAUSE_REDUCTION_CODE (c))
-      {
-      case PLUS_EXPR:
-      case MULT_EXPR:
-      case MINUS_EXPR:
-	predefined = true;
-	break;
-      case MIN_EXPR:
-      case MAX_EXPR:
-	if (TREE_CODE (type) == COMPLEX_TYPE)
-	  break;
-	predefined = true;
-	break;
-      case BIT_AND_EXPR:
-      case BIT_IOR_EXPR:
-      case BIT_XOR_EXPR:
-	if (FLOAT_TYPE_P (type) || TREE_CODE (type) == COMPLEX_TYPE)
-	  break;
-	predefined = true;
-	break;
-      case TRUTH_ANDIF_EXPR:
-      case TRUTH_ORIF_EXPR:
-	if (FLOAT_TYPE_P (type))
-	  break;
-	predefined = true;
-	break;
-      default:
-	break;
-      }
-  else if (TREE_CODE (type) == ARRAY_TYPE || TYPE_READONLY (type))
-    {
-      error ("%qE has invalid type for %<reduction%>", t);
-      return true;
-    }
-  else if (!processing_template_decl)
-    {
-      t = require_complete_type (t);
-      if (t == error_mark_node)
-	return true;
-      OMP_CLAUSE_DECL (c) = t;
-    }
-
-  if (predefined)
-    {
-      OMP_CLAUSE_REDUCTION_PLACEHOLDER (c) = NULL_TREE;
-      return false;
-    }
-  else if (processing_template_decl)
-    return false;
-
-  tree id = OMP_CLAUSE_REDUCTION_PLACEHOLDER (c);
-
-  type = TYPE_MAIN_VARIANT (TREE_TYPE (t));
-  if (TREE_CODE (type) == REFERENCE_TYPE)
-    type = TREE_TYPE (type);
-  OMP_CLAUSE_REDUCTION_PLACEHOLDER (c) = NULL_TREE;
-  if (id == NULL_TREE)
-    id = omp_reduction_id (OMP_CLAUSE_REDUCTION_CODE (c),
-			   NULL_TREE, NULL_TREE);
-  id = omp_reduction_lookup (OMP_CLAUSE_LOCATION (c), id, type, NULL, NULL);
-  if (id)
-    {
-      if (id == error_mark_node)
-	return true;
-      id = OVL_CURRENT (id);
-      mark_used (id);
-      tree body = DECL_SAVED_TREE (id);
-      if (TREE_CODE (body) == STATEMENT_LIST)
-	{
-	  tree_stmt_iterator tsi;
-	  tree placeholder = NULL_TREE;
-	  int i;
-	  tree stmts[7];
-	  tree atype = TREE_VALUE (TYPE_ARG_TYPES (TREE_TYPE (id)));
-	  atype = TREE_TYPE (atype);
-	  bool need_static_cast = !same_type_p (type, atype);
-	  memset (stmts, 0, sizeof stmts);
-	  for (i = 0, tsi = tsi_start (body);
-	       i < 7 && !tsi_end_p (tsi);
-	       i++, tsi_next (&tsi))
-	    stmts[i] = tsi_stmt (tsi);
-	  gcc_assert (tsi_end_p (tsi));
-
-	  if (i >= 3)
-	    {
-	      gcc_assert (TREE_CODE (stmts[0]) == DECL_EXPR
-			  && TREE_CODE (stmts[1]) == DECL_EXPR);
-	      placeholder = build_lang_decl (VAR_DECL, NULL_TREE, type);
-	      DECL_ARTIFICIAL (placeholder) = 1;
-	      DECL_IGNORED_P (placeholder) = 1;
-	      OMP_CLAUSE_REDUCTION_PLACEHOLDER (c) = placeholder;
-	      if (TREE_ADDRESSABLE (DECL_EXPR_DECL (stmts[0])))
-		cxx_mark_addressable (placeholder);
-	      if (TREE_ADDRESSABLE (DECL_EXPR_DECL (stmts[1]))
-		  && TREE_CODE (TREE_TYPE (OMP_CLAUSE_DECL (c)))
-		     != REFERENCE_TYPE)
-		cxx_mark_addressable (OMP_CLAUSE_DECL (c));
-	      tree omp_out = placeholder;
-	      tree omp_in = convert_from_reference (OMP_CLAUSE_DECL (c));
-	      if (need_static_cast)
-		{
-		  tree rtype = build_reference_type (atype);
-		  omp_out = build_static_cast (rtype, omp_out,
-					       tf_warning_or_error);
-		  omp_in = build_static_cast (rtype, omp_in,
-					      tf_warning_or_error);
-		  if (omp_out == error_mark_node || omp_in == error_mark_node)
-		    return true;
-		  omp_out = convert_from_reference (omp_out);
-		  omp_in = convert_from_reference (omp_in);
-		}
-	      OMP_CLAUSE_REDUCTION_MERGE (c)
-		= clone_omp_udr (stmts[2], DECL_EXPR_DECL (stmts[0]),
-				 DECL_EXPR_DECL (stmts[1]), omp_in, omp_out);
-	    }
-	  if (i >= 6)
-	    {
-	      gcc_assert (TREE_CODE (stmts[3]) == DECL_EXPR
-			  && TREE_CODE (stmts[4]) == DECL_EXPR);
-	      if (TREE_ADDRESSABLE (DECL_EXPR_DECL (stmts[3])))
-		cxx_mark_addressable (OMP_CLAUSE_DECL (c));
-	      if (TREE_ADDRESSABLE (DECL_EXPR_DECL (stmts[4])))
-		cxx_mark_addressable (placeholder);
-	      tree omp_priv = convert_from_reference (OMP_CLAUSE_DECL (c));
-	      tree omp_orig = placeholder;
-	      if (need_static_cast)
-		{
-		  if (i == 7)
-		    {
-		      error_at (OMP_CLAUSE_LOCATION (c),
-				"user defined reduction with constructor "
-				"initializer for base class %qT", atype);
-		      return true;
-		    }
-		  tree rtype = build_reference_type (atype);
-		  omp_priv = build_static_cast (rtype, omp_priv,
-						tf_warning_or_error);
-		  omp_orig = build_static_cast (rtype, omp_orig,
-						tf_warning_or_error);
-		  if (omp_priv == error_mark_node
-		      || omp_orig == error_mark_node)
-		    return true;
-		  omp_priv = convert_from_reference (omp_priv);
-		  omp_orig = convert_from_reference (omp_orig);
-		}
-	      if (i == 6)
-		*need_default_ctor = true;
-	      OMP_CLAUSE_REDUCTION_INIT (c)
-		= clone_omp_udr (stmts[5], DECL_EXPR_DECL (stmts[4]),
-				 DECL_EXPR_DECL (stmts[3]),
-				 omp_priv, omp_orig);
-	      if (cp_walk_tree (&OMP_CLAUSE_REDUCTION_INIT (c),
-				find_omp_placeholder_r, placeholder, NULL))
-		OMP_CLAUSE_REDUCTION_OMP_ORIG_REF (c) = 1;
-	    }
-	  else if (i >= 3)
-	    {
-	      if (CLASS_TYPE_P (type) && !pod_type_p (type))
-		*need_default_ctor = true;
-	      else
-		{
-		  tree init;
-		  tree v = convert_from_reference (t);
-		  if (AGGREGATE_TYPE_P (TREE_TYPE (v)))
-		    init = build_constructor (TREE_TYPE (v), NULL);
-		  else
-		    init = fold_convert (TREE_TYPE (v), integer_zero_node);
-		  OMP_CLAUSE_REDUCTION_INIT (c)
-		    = build2 (INIT_EXPR, TREE_TYPE (v), v, init);
-		}
-	    }
-	}
-    }
-  if (OMP_CLAUSE_REDUCTION_PLACEHOLDER (c))
-    *need_dtor = true;
-  else
-    {
-      error ("user defined reduction not found for %qD", t);
-      return true;
-    }
-  return false;
-}
-
-/* For all elements of CLAUSES, validate them vs OpenMP constraints.
-   Remove any elements from the list that are invalid.  */
-
-tree
-finish_omp_clauses (tree clauses)
-{
-  bitmap_head generic_head, firstprivate_head, lastprivate_head;
-  bitmap_head aligned_head;
-  tree c, t, *pc = &clauses;
-  bool branch_seen = false;
-  bool copyprivate_seen = false;
-
-  bitmap_obstack_initialize (NULL);
-  bitmap_initialize (&generic_head, &bitmap_default_obstack);
-  bitmap_initialize (&firstprivate_head, &bitmap_default_obstack);
-  bitmap_initialize (&lastprivate_head, &bitmap_default_obstack);
-  bitmap_initialize (&aligned_head, &bitmap_default_obstack);
-
-  for (pc = &clauses, c = clauses; c ; c = *pc)
-    {
-      bool remove = false;
-
-      switch (OMP_CLAUSE_CODE (c))
-	{
-	case OMP_CLAUSE_SHARED:
-	  goto check_dup_generic;
-	case OMP_CLAUSE_PRIVATE:
-	  goto check_dup_generic;
-	case OMP_CLAUSE_REDUCTION:
-	  goto check_dup_generic;
-	case OMP_CLAUSE_COPYPRIVATE:
-	  copyprivate_seen = true;
-	  goto check_dup_generic;
-	case OMP_CLAUSE_COPYIN:
-	  goto check_dup_generic;
-	case OMP_CLAUSE_LINEAR:
-	  t = OMP_CLAUSE_DECL (c);
-	  if (!type_dependent_expression_p (t)
-	      && !INTEGRAL_TYPE_P (TREE_TYPE (t))
-	      && TREE_CODE (TREE_TYPE (t)) != POINTER_TYPE)
-	    {
-	      error ("linear clause applied to non-integral non-pointer "
-		     "variable with %qT type", TREE_TYPE (t));
-	      remove = true;
-	      break;
-	    }
-	  t = OMP_CLAUSE_LINEAR_STEP (c);
-	  if (t == NULL_TREE)
-	    t = integer_one_node;
-	  if (t == error_mark_node)
-	    {
-	      remove = true;
-	      break;
-	    }
-	  else if (!type_dependent_expression_p (t)
-		   && !INTEGRAL_TYPE_P (TREE_TYPE (t)))
-	    {
-	      error ("linear step expression must be integral");
-	      remove = true;
-	      break;
-=======
 	    {
 	      t = mark_rvalue_use (t);
 	      if (!processing_template_decl)
@@ -6590,113 +5570,10 @@
 	      error ("%<aligned%> clause alignment expression must "
 		     "be integral");
 	      remove = true;
->>>>>>> a7aa3838
 	    }
 	  else
 	    {
 	      t = mark_rvalue_use (t);
-<<<<<<< HEAD
-	      if (!processing_template_decl)
-		{
-		  if (TREE_CODE (OMP_CLAUSE_DECL (c)) == PARM_DECL)
-		    t = maybe_constant_value (t);
-		  t = fold_build_cleanup_point_expr (TREE_TYPE (t), t);
-		  if (TREE_CODE (TREE_TYPE (OMP_CLAUSE_DECL (c)))
-		      == POINTER_TYPE)
-		    {
-		      t = pointer_int_sum (OMP_CLAUSE_LOCATION (c), PLUS_EXPR,
-					   OMP_CLAUSE_DECL (c), t);
-		      t = fold_build2_loc (OMP_CLAUSE_LOCATION (c),
-					   MINUS_EXPR, sizetype, t,
-					   OMP_CLAUSE_DECL (c));
-		      if (t == error_mark_node)
-			{
-			  remove = true;
-			  break;
-			}
-		    }
-		}
-	      OMP_CLAUSE_LINEAR_STEP (c) = t;
-	    }
-	  goto check_dup_generic;
-	check_dup_generic:
-	  t = OMP_CLAUSE_DECL (c);
-	  if (!VAR_P (t) && TREE_CODE (t) != PARM_DECL)
-	    {
-	      if (processing_template_decl)
-		break;
-	      if (DECL_P (t))
-		error ("%qD is not a variable in clause %qs", t,
-		       omp_clause_code_name[OMP_CLAUSE_CODE (c)]);
-	      else
-		error ("%qE is not a variable in clause %qs", t,
-		       omp_clause_code_name[OMP_CLAUSE_CODE (c)]);
-	      remove = true;
-	    }
-	  else if (bitmap_bit_p (&generic_head, DECL_UID (t))
-		   || bitmap_bit_p (&firstprivate_head, DECL_UID (t))
-		   || bitmap_bit_p (&lastprivate_head, DECL_UID (t)))
-	    {
-	      error ("%qD appears more than once in data clauses", t);
-	      remove = true;
-	    }
-	  else
-	    bitmap_set_bit (&generic_head, DECL_UID (t));
-	  break;
-
-	case OMP_CLAUSE_FIRSTPRIVATE:
-	  t = OMP_CLAUSE_DECL (c);
-	  if (!VAR_P (t) && TREE_CODE (t) != PARM_DECL)
-	    {
-	      if (processing_template_decl)
-		break;
-	      if (DECL_P (t))
-		error ("%qD is not a variable in clause %<firstprivate%>", t);
-	      else
-		error ("%qE is not a variable in clause %<firstprivate%>", t);
-	      remove = true;
-	    }
-	  else if (bitmap_bit_p (&generic_head, DECL_UID (t))
-		   || bitmap_bit_p (&firstprivate_head, DECL_UID (t)))
-	    {
-	      error ("%qD appears more than once in data clauses", t);
-	      remove = true;
-	    }
-	  else
-	    bitmap_set_bit (&firstprivate_head, DECL_UID (t));
-	  break;
-
-	case OMP_CLAUSE_LASTPRIVATE:
-	  t = OMP_CLAUSE_DECL (c);
-	  if (!VAR_P (t) && TREE_CODE (t) != PARM_DECL)
-	    {
-	      if (processing_template_decl)
-		break;
-	      if (DECL_P (t))
-		error ("%qD is not a variable in clause %<lastprivate%>", t);
-	      else
-		error ("%qE is not a variable in clause %<lastprivate%>", t);
-	      remove = true;
-	    }
-	  else if (bitmap_bit_p (&generic_head, DECL_UID (t))
-		   || bitmap_bit_p (&lastprivate_head, DECL_UID (t)))
-	    {
-	      error ("%qD appears more than once in data clauses", t);
-	      remove = true;
-	    }
-	  else
-	    bitmap_set_bit (&lastprivate_head, DECL_UID (t));
-	  break;
-
-	case OMP_CLAUSE_IF:
-	  t = OMP_CLAUSE_IF_EXPR (c);
-	  t = maybe_convert_cond (t);
-	  if (t == error_mark_node)
-	    remove = true;
-	  else if (!processing_template_decl)
-	    t = fold_build_cleanup_point_expr (TREE_TYPE (t), t);
-	  OMP_CLAUSE_IF_EXPR (c) = t;
-=======
 	      t = maybe_constant_value (t);
 	      if (!processing_template_decl)
 		{
@@ -6710,7 +5587,6 @@
 		}
 	      OMP_CLAUSE_ALIGNED_ALIGNMENT (c) = t;
 	    }
->>>>>>> a7aa3838
 	  break;
 
 	case OMP_CLAUSE_DEPEND:
@@ -6811,279 +5687,6 @@
 	    bitmap_set_bit (&generic_head, DECL_UID (t));
 	  break;
 
-<<<<<<< HEAD
-	case OMP_CLAUSE_SIMDLEN:
-	case OMP_CLAUSE_SAFELEN:
-	  t = OMP_CLAUSE_OPERAND (c, 0);
-	  if (t == error_mark_node)
-	    remove = true;
-	  else if (!type_dependent_expression_p (t)
-		   && !INTEGRAL_TYPE_P (TREE_TYPE (t)))
-	    {
-	      error ("%qs length expression must be integral",
-		     omp_clause_code_name[OMP_CLAUSE_CODE (c)]);
-	      remove = true;
-	    }
-	  else
-	    {
-	      t = mark_rvalue_use (t);
-	      t = maybe_constant_value (t);
-	      if (!processing_template_decl)
-		{
-		  if (TREE_CODE (t) != INTEGER_CST
-		      || tree_int_cst_sgn (t) != 1)
-		    {
-		      error ("%qs length expression must be positive constant"
-			     " integer expression",
-			     omp_clause_code_name[OMP_CLAUSE_CODE (c)]);
-		      remove = true;
-		    }
-		}
-	      OMP_CLAUSE_OPERAND (c, 0) = t;
-	    }
-	  break;
-
-	case OMP_CLAUSE_NUM_TEAMS:
-	  t = OMP_CLAUSE_NUM_TEAMS_EXPR (c);
-	  if (t == error_mark_node)
-	    remove = true;
-	  else if (!type_dependent_expression_p (t)
-		   && !INTEGRAL_TYPE_P (TREE_TYPE (t)))
-	    {
-	      error ("%<num_teams%> expression must be integral");
-	      remove = true;
-	    }
-	  else
-	    {
-	      t = mark_rvalue_use (t);
-	      if (!processing_template_decl)
-		t = fold_build_cleanup_point_expr (TREE_TYPE (t), t);
-	      OMP_CLAUSE_NUM_TEAMS_EXPR (c) = t;
-	    }
-	  break;
-
-	case OMP_CLAUSE_THREAD_LIMIT:
-	  t = OMP_CLAUSE_THREAD_LIMIT_EXPR (c);
-	  if (t == error_mark_node)
-	    remove = true;
-	  else if (!type_dependent_expression_p (t)
-		   && !INTEGRAL_TYPE_P (TREE_TYPE (t)))
-	    {
-	      error ("%<thread_limit%> expression must be integral");
-	      remove = true;
-	    }
-	  else
-	    {
-	      t = mark_rvalue_use (t);
-	      if (!processing_template_decl)
-		t = fold_build_cleanup_point_expr (TREE_TYPE (t), t);
-	      OMP_CLAUSE_THREAD_LIMIT_EXPR (c) = t;
-	    }
-	  break;
-
-	case OMP_CLAUSE_DEVICE:
-	  t = OMP_CLAUSE_DEVICE_ID (c);
-	  if (t == error_mark_node)
-	    remove = true;
-	  else if (!type_dependent_expression_p (t)
-		   && !INTEGRAL_TYPE_P (TREE_TYPE (t)))
-	    {
-	      error ("%<device%> id must be integral");
-	      remove = true;
-	    }
-	  else
-	    {
-	      t = mark_rvalue_use (t);
-	      if (!processing_template_decl)
-		t = fold_build_cleanup_point_expr (TREE_TYPE (t), t);
-	      OMP_CLAUSE_DEVICE_ID (c) = t;
-	    }
-	  break;
-
-	case OMP_CLAUSE_DIST_SCHEDULE:
-	  t = OMP_CLAUSE_DIST_SCHEDULE_CHUNK_EXPR (c);
-	  if (t == NULL)
-	    ;
-	  else if (t == error_mark_node)
-	    remove = true;
-	  else if (!type_dependent_expression_p (t)
-		   && !INTEGRAL_TYPE_P (TREE_TYPE (t)))
-	    {
-	      error ("%<dist_schedule%> chunk size expression must be "
-		     "integral");
-	      remove = true;
-	    }
-	  else
-	    {
-	      t = mark_rvalue_use (t);
-	      if (!processing_template_decl)
-		t = fold_build_cleanup_point_expr (TREE_TYPE (t), t);
-	      OMP_CLAUSE_DIST_SCHEDULE_CHUNK_EXPR (c) = t;
-	    }
-	  break;
-
-	case OMP_CLAUSE_ALIGNED:
-	  t = OMP_CLAUSE_DECL (c);
-	  if (TREE_CODE (t) != VAR_DECL && TREE_CODE (t) != PARM_DECL)
-	    {
-	      if (processing_template_decl)
-		break;
-	      if (DECL_P (t))
-		error ("%qD is not a variable in %<aligned%> clause", t);
-	      else
-		error ("%qE is not a variable in %<aligned%> clause", t);
-	      remove = true;
-	    }
-	  else if (!type_dependent_expression_p (t)
-		   && TREE_CODE (TREE_TYPE (t)) != POINTER_TYPE
-		   && TREE_CODE (TREE_TYPE (t)) != ARRAY_TYPE
-		   && (TREE_CODE (TREE_TYPE (t)) != REFERENCE_TYPE
-		       || (!POINTER_TYPE_P (TREE_TYPE (TREE_TYPE (t)))
-			   && (TREE_CODE (TREE_TYPE (TREE_TYPE (t)))
-			       != ARRAY_TYPE))))
-	    {
-	      error_at (OMP_CLAUSE_LOCATION (c),
-			"%qE in %<aligned%> clause is neither a pointer nor "
-			"an array nor a reference to pointer or array", t);
-	      remove = true;
-	    }
-	  else if (bitmap_bit_p (&aligned_head, DECL_UID (t)))
-	    {
-	      error ("%qD appears more than once in %<aligned%> clauses", t);
-	      remove = true;
-	    }
-	  else
-	    bitmap_set_bit (&aligned_head, DECL_UID (t));
-	  t = OMP_CLAUSE_ALIGNED_ALIGNMENT (c);
-	  if (t == error_mark_node)
-	    remove = true;
-	  else if (t == NULL_TREE)
-	    break;
-	  else if (!type_dependent_expression_p (t)
-		   && !INTEGRAL_TYPE_P (TREE_TYPE (t)))
-	    {
-	      error ("%<aligned%> clause alignment expression must "
-		     "be integral");
-	      remove = true;
-	    }
-	  else
-	    {
-	      t = mark_rvalue_use (t);
-	      t = maybe_constant_value (t);
-	      if (!processing_template_decl)
-		{
-		  if (TREE_CODE (t) != INTEGER_CST
-		      || tree_int_cst_sgn (t) != 1)
-		    {
-		      error ("%<aligned%> clause alignment expression must be "
-			     "positive constant integer expression");
-		      remove = true;
-		    }
-		}
-	      OMP_CLAUSE_ALIGNED_ALIGNMENT (c) = t;
-	    }
-	  break;
-
-	case OMP_CLAUSE_DEPEND:
-	  t = OMP_CLAUSE_DECL (c);
-	  if (TREE_CODE (t) == TREE_LIST)
-	    {
-	      if (handle_omp_array_sections (c))
-		remove = true;
-	      break;
-	    }
-	  if (t == error_mark_node)
-	    remove = true;
-	  else if (TREE_CODE (t) != VAR_DECL && TREE_CODE (t) != PARM_DECL)
-	    {
-	      if (processing_template_decl)
-		break;
-	      if (DECL_P (t))
-		error ("%qD is not a variable in %<depend%> clause", t);
-	      else
-		error ("%qE is not a variable in %<depend%> clause", t);
-	      remove = true;
-	    }
-	  else if (!processing_template_decl
-		   && !cxx_mark_addressable (t))
-	    remove = true;
-	  break;
-
-	case OMP_CLAUSE_MAP:
-	case OMP_CLAUSE_TO:
-	case OMP_CLAUSE_FROM:
-	  t = OMP_CLAUSE_DECL (c);
-	  if (TREE_CODE (t) == TREE_LIST)
-	    {
-	      if (handle_omp_array_sections (c))
-		remove = true;
-	      else
-		{
-		  t = OMP_CLAUSE_DECL (c);
-		  if (!cp_omp_mappable_type (TREE_TYPE (t)))
-		    {
-		      error_at (OMP_CLAUSE_LOCATION (c),
-				"array section does not have mappable type "
-				"in %qs clause",
-				omp_clause_code_name[OMP_CLAUSE_CODE (c)]);
-		      remove = true;
-		    }
-		}
-	      break;
-	    }
-	  if (t == error_mark_node)
-	    remove = true;
-	  else if (TREE_CODE (t) != VAR_DECL && TREE_CODE (t) != PARM_DECL)
-	    {
-	      if (processing_template_decl)
-		break;
-	      if (OMP_CLAUSE_CODE (c) == OMP_CLAUSE_MAP
-		  && OMP_CLAUSE_MAP_KIND (c) == OMP_CLAUSE_MAP_POINTER)
-		break;
-	      if (DECL_P (t))
-		error ("%qD is not a variable in %qs clause", t,
-		       omp_clause_code_name[OMP_CLAUSE_CODE (c)]);
-	      else
-		error ("%qE is not a variable in %qs clause", t,
-		       omp_clause_code_name[OMP_CLAUSE_CODE (c)]);
-	      remove = true;
-	    }
-	  else if (TREE_CODE (t) == VAR_DECL && DECL_THREAD_LOCAL_P (t))
-	    {
-	      error ("%qD is threadprivate variable in %qs clause", t,
-		     omp_clause_code_name[OMP_CLAUSE_CODE (c)]);
-	      remove = true;
-	    }
-	  else if (!processing_template_decl
-		   && TREE_CODE (TREE_TYPE (t)) != REFERENCE_TYPE
-		   && !cxx_mark_addressable (t))
-	    remove = true;
-	  else if (!(OMP_CLAUSE_CODE (c) == OMP_CLAUSE_MAP
-		     && OMP_CLAUSE_MAP_KIND (c) == OMP_CLAUSE_MAP_POINTER)
-		   && !cp_omp_mappable_type ((TREE_CODE (TREE_TYPE (t))
-					      == REFERENCE_TYPE)
-					     ? TREE_TYPE (TREE_TYPE (t))
-					     : TREE_TYPE (t)))
-	    {
-	      error_at (OMP_CLAUSE_LOCATION (c),
-			"%qD does not have a mappable type in %qs clause", t,
-			omp_clause_code_name[OMP_CLAUSE_CODE (c)]);
-	      remove = true;
-	    }
-	  else if (bitmap_bit_p (&generic_head, DECL_UID (t)))
-	    {
-	      if (OMP_CLAUSE_CODE (c) != OMP_CLAUSE_MAP)
-		error ("%qD appears more than once in motion clauses", t);
-	      else
-		error ("%qD appears more than once in map clauses", t);
-	      remove = true;
-	    }
-	  else
-	    bitmap_set_bit (&generic_head, DECL_UID (t));
-	  break;
-
-=======
->>>>>>> a7aa3838
 	case OMP_CLAUSE_UNIFORM:
 	  t = OMP_CLAUSE_DECL (c);
 	  if (TREE_CODE (t) != PARM_DECL)
