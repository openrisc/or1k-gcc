--- conflicted
+++ resolved
@@ -1,412 +1,4 @@
-<<<<<<< HEAD
-2014-10-30  Release Manager
-
-	* GCC 4.9.2 released.
-
-2014-10-15  Jason Merrill  <jason@redhat.com>
-
-	PR c++/63455
-	Revert:
-	* parser.c (cp_parser_abort_tentative_parse): Make sure we haven't
-	committed to this tentative parse.
-
-2014-10-09  Jason Merrill  <jason@redhat.com>
-
-	PR c++/63415
-	* pt.c (value_dependent_expression_p) [CONSTRUCTOR]: Check the type.
-	(iterative_hash_template_arg): Likewise.
-
-	PR c++/63437
-	* cp-tree.h (REF_PARENTHESIZED_P): Also allow INDIRECT_REF.
-	* semantics.c (force_paren_expr): And set it.
-	* typeck.c (check_return_expr): And handle it.
-
-2014-10-08  Jason Merrill  <jason@redhat.com>
-
-	PR c++/63405
-	* pt.c (tsubst_pack_expansion): Limit simple expansion to type packs.
-
-2014-09-25  Jakub Jelinek  <jakub@redhat.com>
-
-	PR c++/63249
-	* semantics.c (handle_omp_array_sections_1): Call mark_rvalue_use
-	on low_bound and length.
-
-2014-09-22  Paolo Carlini  <paolo.carlini@oracle.com>
-
-	PR c++/62219
-	* pt.c (check_default_tmpl_args): Check LAMBDA_FUNCTION_P.
-
-2014-09-19  Jason Merrill  <jason@redhat.com>
-
-	PR c++/61465
-	* call.c (convert_like_real) [ck_identity]: Call mark_rvalue_use
-	after pulling out an element from a CONSTRUCTOR.
-
-2014-09-18  Jakub Jelinek  <jakub@redhat.com>
-
-	PR c++/63248
-	* semantics.c (finish_omp_clauses): Don't call cp_omp_mappable_type
-	on type of type dependent expressions, and don't call it if
-	handle_omp_array_sections has kept TREE_LIST because something
-	was type dependent.
-	* pt.c (tsubst_expr) <case OMP_TARGET, case OMP_TARGET_DATA>:
-	Use keep_next_level, begin_omp_structured_block and
-	finish_omp_structured_block instead of push_stmt_list and
-	pop_stmt_list.
-
-2014-09-10  Jason Merrill  <jason@redhat.com>
-
-	PR c++/63139
-	* pt.c (tsubst_pack_expansion): Simplify substitution into T....
-
-2014-09-09  Jason Merrill  <jason@redhat.com>
-
-	PR lto/53808
-	PR c++/61659
-	* decl2.c (note_comdat_fn): New.
-	(set_comdat): New.
-	(cp_write_global_declarations): Call set_comdat.
-	* method.c (implicitly_declare_fn): Call note_comdat_fn.
-	* pt.c (tsubst_decl) [FUNCTION_DECL]: Likewise.
-	* decl2.c (mark_needed): Mark clones.
-	(import_export_decl): Not here.
-
-	PR c++/61214
-	PR c++/62224
-	* decl2.c (decl_needed_p): Revert virtual functions change.
-
-2014-09-05  Jason Merrill  <jason@redhat.com>
-
-	PR c++/62659
-	* semantics.c (potential_constant_expression_1): Handle un-folded
-	pointer to member constants.
-
-2014-08-26  Jason Merrill  <jason@redhat.com>
-
-	PR c++/58624
-	* pt.c (tsubst_copy_and_build) [VAR_DECL]: Use TLS wrapper.
-	* semantics.c (finish_id_expression): Don't call TLS wrapper in a
-	template.
-
-2014-08-25  Jason Merrill  <jason@redhat.com>
-
-	PR c++/62129
-	* class.c (outermost_open_class): New.
-	* cp-tree.h: Declare it.
-	* decl.c (maybe_register_incomplete_var): Use it.
-	(complete_vars): Handle any constant variable.
-	* expr.c (cplus_expand_constant): Handle CONSTRUCTOR.
-
-2014-08-22  Igor Zamyatin  <igor.zamyatin@intel.com>
-
-	PR other/62008
-	* cp-array-notation.c (build_array_notation_ref): Added correct
-	handling of case with incorrect array.
-
-2014-08-19  Jason Merrill  <jason@redhat.com>
-
-	PR c++/61214
-	PR tree-optimization/62091
-	* decl2.c (decl_needed_p): Return true for virtual functions when
-	devirtualizing.
-
-	Backport:
-	PR c++/61566
-	* pt.c (instantiate_class_template_1): Ignore lambda on
-	CLASSTYPE_DECL_LIST.
-	(push_template_decl_real): A lambda is not primary.
-	* lambda.c (maybe_add_lambda_conv_op): Distinguish between being
-	currently in a function and the lambda living in a function.
-
-	Backport:
-	PR c++/60417
-	* init.c (build_vec_init): Set CONSTRUCTOR_IS_DIRECT_INIT on
-	init-list for trailing elements.
-	* typeck2.c (process_init_constructor_array): Likewise.
-
-2014-08-07  Jason Merrill  <jason@redhat.com>
-
-	PR c++/61959
-	* semantics.c (cxx_eval_bare_aggregate): Handle POINTER_PLUS_EXPR.
-
-	PR c++/61994
-	* init.c (build_vec_init): Leave atype an ARRAY_TYPE
-	if we're just returning an INIT_EXPR.
-
-	PR c++/60872
-	* call.c (standard_conversion): Don't try to apply restrict to void.
-
-	PR c++/58714
-	* tree.c (stabilize_expr): A stabilized prvalue is an xvalue.
-
-2014-08-01  Igor Zamyatin  <igor.zamyatin@intel.com>
-
-	* cp-array-notation.c (expand_an_in_modify_expr): Fix the misprint
-	in error output.
-
-2014-08-01  Igor Zamyatin  <igor.zamyatin@intel.com>
-
-	PR other/61963
-	* parser.c (cp_parser_array_notation): Added check for array_type.
-
-2014-08-01  Igor Zamyatin  <igor.zamyatin@intel.com>
-
-	PR middle-end/61455
-	* cp-array-notation.c (expand_array_notation_exprs): Handling of
-	DECL_EXPR improved. Changed handling for INIT_EXPR.
-
-2014-07-16  Release Manager
-
-	* GCC 4.9.1 released.
-
-2014-07-13  Jason Merrill  <jason@redhat.com>
-
-	PR c++/58636
-	* call.c (build_list_conv): Don't try to build a list of references.
-
-2014-07-10  Jason Merrill  <jason@redhat.com>
-
-	PR c++/61661
-	* semantics.c (reduced_constant_expression_p): Handle CONSTRUCTOR.
-
-2014-07-01  Paul Pluzhnikov  <ppluzhnikov@google.com>
-
-	PR c++/58753
-	PR c++/58930
-	PR c++/58704
-
-	Backported from mainline
-	2014-05-20  Paolo Carlini  <paolo.carlini@oracle.com>
-
-	* typeck2.c (digest_nsdmi_init): New.
-	* parser.c (cp_parser_late_parse_one_default_arg): Use it.
-	* init.c (get_nsdmi): Likewise.
-	* cp-tree.h (digest_nsdmi_init): Declare.
-
-2014-06-30  Edward Smith-Rowland  <3dw4rd@verizon.net>
-
-	PR c++/58781
-	PR c++/60249
-	PR c++/59867
-	* parser.c (cp_parser_userdef_string_literal()): Take a tree
-	not a cp_token*. (cp_parser_string_literal(): Don't hack
-	the token stream!
-
-2014-06-30  Jason Merrill  <jason@redhat.com>
-
-	PR c++/61647
-	* pt.c (type_dependent_expression_p): Check BASELINK_OPTYPE.
-
-	PR c++/61566
-	* mangle.c (decl_mangling_context): Look through a TEMPLATE_DECL.
-
-2014-06-30  Jakub Jelinek  <jakub@redhat.com>
-
-	Backported from mainline
-	2014-06-25  Jakub Jelinek  <jakub@redhat.com>
-
-	* semantics.c (finish_omp_clauses): Make sure
-	OMP_CLAUSE_LINEAR_STEP has correct type.
-
-	2014-06-18  Jakub Jelinek  <jakub@redhat.com>
-
-	* cp-gimplify.c (cxx_omp_finish_clause): Add a gimple_seq *
-	argument.
-	* cp-tree.h (cxx_omp_finish_clause): Adjust prototype.
-
-2014-06-30  Jason Merrill  <jason@redhat.com>
-
-	PR c++/61539
-	* pt.c (unify_one_argument): Type/expression mismatch just causes
-	deduction failure.
-
-	DR 1030
-	PR c++/51253
-	PR c++/61382
-	* cp-tree.h (CALL_EXPR_LIST_INIT_P): New.
-	* call.c (struct z_candidate): Add flags field.
-	(add_candidate): Add flags parm.
-	(add_function_candidate, add_conv_candidate, build_builtin_candidate)
-	(add_template_candidate_real): Pass it.
-	(build_over_call): Set CALL_EXPR_LIST_INIT_P.
-	* tree.c (build_aggr_init_expr): Copy it.
-	* semantics.c (simplify_aggr_init_expr): Copy it.
-	* cp-gimplify.c (cp_gimplify_expr): Handle it.
-
-	PR c++/61488
-	* pt.c (check_valid_ptrmem_cst_expr): Fix for template context.
-
-	PR c++/61500
-	* tree.c (lvalue_kind): Handle MEMBER_REF and DOTSTAR_EXPR.
-
-2014-06-30  Igor Zamyatin  <igor.zamyatin@intel.com>
-
-	PR middle-end/57541
-	* cp-array-notation.c (expand_sec_reduce_builtin):
-	Check that bultin argument is correct.
-	* call.c (build_cxx_call): Check for 0 arguments in builtin call.
-
-2014-06-27  Jason Merrill  <jason@redhat.com>
-
-	PR c++/61433
-	* error.c (dump_template_bindings): Don't tsubst in a clone.
-
-2014-06-27  Paolo Carlini  <paolo.carlini@oracle.com>
-
-	PR c++/61614
-	* semantics.c (finish_compound_literal): Revert r204228.
-
-2014-06-26  Adam Butcher  <adam@jessamine.co.uk>
-
-	PR c++/61537
-	* parser.c (cp_parser_elaborated_type_specifier): Only consider template
-	parameter lists outside of function parameter scope.
-
-2014-06-25  Jason Merrill  <jason@redhat.com>
-
-	PR c++/61242
-	* call.c (build_aggr_conv): Ignore passed in flags.
-	(build_array_conv, build_complex_conv): Likewise.
-
-2014-06-24  Jakub Jelinek  <jakub@redhat.com>
-
-	* parser.c (cp_parser_omp_for_loop): For
-	#pragma omp parallel for simd move lastprivate clause from parallel
-	to for rather than simd.
-
-2014-06-20  Jason Merrill  <jason@redhat.com>
-
-	PR c++/59296
-	* call.c (add_function_candidate): Avoid special 'this' handling
-	if we have a ref-qualifier.
-
-	PR c++/61556
-	* call.c (build_over_call): Call build_this in template path.
-
-2014-06-19  Jason Merrill  <jason@redhat.com>
-
-	PR c++/59296
-	* call.c (add_function_candidate): Set LOOKUP_NO_RVAL_BIND
-	|LOOKUP_NO_TEMP_BIND for ref-qualifier handling.
-
-	PR c++/61507
-	* pt.c (resolve_overloaded_unification): Preserve
-	ARGUMENT_PACK_EXPLICIT_ARGS.
-
-2014-06-18  Jason Merrill  <jason@redhat.com>
-
-	PR c++/60605
-	* pt.c (check_default_tmpl_args): Check DECL_LOCAL_FUNCTION_P.
-
-2014-06-18  Siva Chandra Reddy  <sivachandra@google.com>
-
-        PR debug/57519
-        * class.c (handle_using_decl): Pass the correct scope to
-        cp_emit_debug_info_for_using.
-
-2014-06-09  Jason Merrill  <jason@redhat.com>
-
-	PR c++/61343
-	* decl.c (check_initializer): Maybe clear
-	DECL_INITIALIZED_BY_CONSTANT_EXPRESSION_P.
-
-2014-06-04  Igor Zamyatin  <igor.zamyatin@intel.com>
-
-	PR c/58942
-	* c-c++-common/cilk-plus/AN/pr58942.c: Check for correct handling of
-	the case with a pointer.
-
-2014-06-02  Jason Merrill  <jason@redhat.com>
-
-	PR c++/61134
-	* pt.c (pack_deducible_p): Handle canonicalization.
-
-2014-05-21  Igor Zamyatin  <igor.zamyatin@intel.com>
-
-	PR c/60189
-	* parser.c (cp_parser_postfix_expression): Move handling of cilk_sync
-	from here to...
-	(cp_parser_statement): ...here. Make sure only semicolon can go after
-	Cilk_sync.
-
-2014-05-13  Jason Merrill  <jason@redhat.com>
-
-	PR c++/61151
-	* lambda.c (is_this): Allow capture proxies too.
-
-	DR 5
-	PR c++/60019
-	* call.c (build_user_type_conversion_1): The copy-init temporary
-	is cv-unqualified.
-
-2014-05-07  Paolo Carlini  <paolo.carlini@oracle.com>
-
-	PR c++/61083
-	* pt.c (convert_nontype_argument): Protect all the error calls
-	with complain & tf_error.
-
-2014-05-06  Paolo Carlini  <paolo.carlini@oracle.com>
-
-	PR c++/60999
-	* pt.c (maybe_begin_member_template_processing): Use
-	uses_template_parms.
-
-2014-05-02  Jason Merrill  <jason@redhat.com>
-
-	PR c++/60992
-	* lambda.c (lambda_capture_field_type): Wrap anything dependent
-	other than 'this' or a VLA.
-	(is_this): New.
-	* pt.c (tsubst_copy) [VAR_DECL]: Also build a new VAR_DECL if
-	the operand was static or constant.
-
-2014-04-30  Jason Merrill  <jason@redhat.com>
-
-	PR c++/60980
-	* init.c (build_value_init): Don't try to call an array constructor.
-
-	PR c++/60951
-	* typeck2.c (massage_init_elt): Use maybe_constant_init.
-
-2014-04-24  Jakub Jelinek  <jakub@redhat.com>
-
-	* parser.c (cp_parser_omp_atomic): Allow seq_cst before
-	atomic-clause, allow comma in between atomic-clause and
-	seq_cst.
-
-2014-04-22  Jakub Jelinek  <jakub@redhat.com>
-
-	PR c/59073
-	* parser.c (cp_parser_omp_parallel): If cp_parser_omp_for
-	fails, don't set OM_PARALLEL_COMBINED and return NULL.
-
-2014-04-22  Release Manager
-
-	* GCC 4.9.0 released.
-
-2014-04-15  Jakub Jelinek  <jakub@redhat.com>
-
-	PR plugins/59335
-	* Make-lang.h (CP_PLUGIN_HEADERS): Add type-utils.h.
-
-2014-04-10  Richard Biener  <rguenther@suse.de>
-	    Jakub Jelinek  <jakub@redhat.com>
-
-	PR ipa/60761
-	* error.c (dump_decl) <case FUNCTION_DECL>: If
-	DECL_LANG_SPECIFIC is NULL, but DECL_ABSTRACT_ORIGIN is not,
-	recurse on DECL_ABSTRACT_ORIGIN instead of printing
-	<built-in>.
-
-2014-04-09  Fabien Chêne  <fabien@gcc.gnu.org>
-
-	* pt.c (check_template_variable): Check for the return of pedwarn
-	before emitting a note.
-	* parser.c (cp_parser_lambda_introducer): Likewise.
-=======
 2015-07-16  Release Manager
->>>>>>> 7b26e389
 
 	* GCC 5.2.0 released.
 
