--- conflicted
+++ resolved
@@ -2072,14 +2072,6 @@
   BITMAP_FREE (visited);
   if (val && TREE_CODE (val) == INTEGER_CST)
     {
-<<<<<<< HEAD
-      int percent = PARAM_VALUE (BUILTIN_EXPECT_PROBABILITY);
-
-      gcc_assert (percent >= 0 && percent <= 100);
-      if (integer_zerop (val))
-        percent = 100 - percent;
-      predict_edge (then_edge, PRED_BUILTIN_EXPECT, HITRATE (percent));
-=======
       if (predictor == PRED_BUILTIN_EXPECT)
 	{
 	  int percent = PARAM_VALUE (BUILTIN_EXPECT_PROBABILITY);
@@ -2092,7 +2084,6 @@
       else
 	predict_edge (then_edge, predictor,
 		      integer_zerop (val) ? NOT_TAKEN : TAKEN);
->>>>>>> a7aa3838
     }
   /* Try "pointer heuristic."
      A comparison ptr == 0 is predicted as false.
