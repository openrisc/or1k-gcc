/* Internal functions.
   Copyright (C) 2011-2015 Free Software Foundation, Inc.

This file is part of GCC.

GCC is free software; you can redistribute it and/or modify it under
the terms of the GNU General Public License as published by the Free
Software Foundation; either version 3, or (at your option) any later
version.

GCC is distributed in the hope that it will be useful, but WITHOUT ANY
WARRANTY; without even the implied warranty of MERCHANTABILITY or
FITNESS FOR A PARTICULAR PURPOSE.  See the GNU General Public License
for more details.

You should have received a copy of the GNU General Public License
along with GCC; see the file COPYING3.  If not see
<http://www.gnu.org/licenses/>.  */

#ifndef GCC_INTERNAL_FN_H
#define GCC_INTERNAL_FN_H

<<<<<<< HEAD
enum internal_fn {
#define DEF_INTERNAL_FN(CODE, FLAGS, FNSPEC) IFN_##CODE,
#include "internal-fn.def"
#undef DEF_INTERNAL_FN
  IFN_LAST
};
=======
#include "coretypes.h"

/* Initialize internal function tables.  */

extern void init_internal_fns ();
>>>>>>> 7b26e389

/* Initialize internal function tables.  */

extern void init_internal_fns ();

/* Return the name of internal function FN.  The name is only meaningful
   for dumps; it has no linkage.  */

extern const char *const internal_fn_name_array[];

static inline const char *
internal_fn_name (enum internal_fn fn)
{
  return internal_fn_name_array[(int) fn];
}

/* Return the ECF_* flags for function FN.  */

extern const int internal_fn_flags_array[];

static inline int
internal_fn_flags (enum internal_fn fn)
{
  return internal_fn_flags_array[(int) fn];
}

/* Return fnspec for function FN.  */

extern GTY(()) const_tree internal_fn_fnspec_array[IFN_LAST + 1];

static inline const_tree
internal_fn_fnspec (enum internal_fn fn)
{
  return internal_fn_fnspec_array[(int) fn];
}

<<<<<<< HEAD
extern void expand_internal_call (gimple);
=======
extern void expand_internal_call (gcall *);
>>>>>>> 7b26e389

#endif<|MERGE_RESOLUTION|>--- conflicted
+++ resolved
@@ -20,20 +20,7 @@
 #ifndef GCC_INTERNAL_FN_H
 #define GCC_INTERNAL_FN_H
 
-<<<<<<< HEAD
-enum internal_fn {
-#define DEF_INTERNAL_FN(CODE, FLAGS, FNSPEC) IFN_##CODE,
-#include "internal-fn.def"
-#undef DEF_INTERNAL_FN
-  IFN_LAST
-};
-=======
 #include "coretypes.h"
-
-/* Initialize internal function tables.  */
-
-extern void init_internal_fns ();
->>>>>>> 7b26e389
 
 /* Initialize internal function tables.  */
 
@@ -70,10 +57,6 @@
   return internal_fn_fnspec_array[(int) fn];
 }
 
-<<<<<<< HEAD
-extern void expand_internal_call (gimple);
-=======
 extern void expand_internal_call (gcall *);
->>>>>>> 7b26e389
 
 #endif