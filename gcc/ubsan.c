--- conflicted
+++ resolved
@@ -46,10 +46,7 @@
 #include "tree-ssanames.h"
 #include "asan.h"
 #include "gimplify-me.h"
-<<<<<<< HEAD
-=======
 #include "intl.h"
->>>>>>> a7aa3838
 
 /* Map from a tree to a VAR_DECL tree.  */
 
@@ -315,21 +312,6 @@
 
       if (TREE_CODE (type2) == METHOD_TYPE)
         type2 = TYPE_METHOD_BASETYPE (type2);
-<<<<<<< HEAD
-    }
-
-  /* If an array, get its type.  */
-  type2 = strip_array_types (type2);
-
-  if (TYPE_NAME (type2) != NULL)
-    {
-      if (TREE_CODE (TYPE_NAME (type2)) == IDENTIFIER_NODE)
-	tname = IDENTIFIER_POINTER (TYPE_NAME (type2));
-      else
-	tname = IDENTIFIER_POINTER (DECL_NAME (TYPE_NAME (type2)));
-    }
-
-=======
     }
 
   /* If an array, get its type.  */
@@ -343,7 +325,6 @@
 	tname = IDENTIFIER_POINTER (DECL_NAME (TYPE_NAME (type2)));
     }
 
->>>>>>> a7aa3838
   if (tname == NULL)
     /* We weren't able to determine the type name.  */
     tname = "<unknown>";
@@ -426,11 +407,7 @@
    pointer checking.  */
 
 tree
-<<<<<<< HEAD
-ubsan_create_data (const char *name, location_t loc,
-=======
 ubsan_create_data (const char *name, const location_t *ploc,
->>>>>>> a7aa3838
 		   const struct ubsan_mismatch_data *mismatch, ...)
 {
   va_list args;
@@ -444,7 +421,6 @@
   tree td_type = ubsan_type_descriptor_type ();
   TYPE_READONLY (td_type) = 1;
   td_type = build_pointer_type (td_type);
-  loc = LOCATION_LOCUS (loc);
 
   /* Create the structure type.  */
   ret = make_node (RECORD_TYPE);
@@ -540,12 +516,8 @@
 tree
 ubsan_instrument_unreachable (location_t loc)
 {
-<<<<<<< HEAD
-  tree data = ubsan_create_data ("__ubsan_unreachable_data", loc, NULL,
-=======
   initialize_sanitizer_builtins ();
   tree data = ubsan_create_data ("__ubsan_unreachable_data", &loc, NULL,
->>>>>>> a7aa3838
 				 NULL_TREE);
   tree t = builtin_decl_explicit (BUILT_IN_UBSAN_HANDLE_BUILTIN_UNREACHABLE);
   return build_call_expr_loc (loc, t, 1, build_fold_addr_expr_loc (loc, data));
@@ -615,11 +587,7 @@
   const struct ubsan_mismatch_data m
     = { build_zero_cst (pointer_sized_int_node), ckind };
   tree data = ubsan_create_data ("__ubsan_null_data",
-<<<<<<< HEAD
-				 loc, &m,
-=======
 				 &loc, &m,
->>>>>>> a7aa3838
 				 ubsan_type_descriptor (TREE_TYPE (ptr), true),
 				 NULL_TREE);
   data = build_fold_addr_expr_loc (loc, data);
@@ -694,11 +662,7 @@
 ubsan_build_overflow_builtin (tree_code code, location_t loc, tree lhstype,
 			      tree op0, tree op1)
 {
-<<<<<<< HEAD
-  tree data = ubsan_create_data ("__ubsan_overflow_data", loc, NULL,
-=======
   tree data = ubsan_create_data ("__ubsan_overflow_data", &loc, NULL,
->>>>>>> a7aa3838
 				 ubsan_type_descriptor (lhstype, false),
 				 NULL_TREE);
   enum built_in_function fn_code;
@@ -777,8 +741,6 @@
       gimple_call_set_lhs (g, lhs);
       gsi_replace (&gsi, g, false);
       break;
-<<<<<<< HEAD
-=======
     case ABS_EXPR:
       /* Transform i = ABS_EXPR<u>;
 	 into
@@ -794,7 +756,6 @@
       gimple_assign_set_rhs1 (stmt, a);
       update_stmt (stmt);
       break;
->>>>>>> a7aa3838
     default:
       break;
     }
@@ -884,11 +845,7 @@
   update_stmt (stmt);
 
   tree data = ubsan_create_data ("__ubsan_invalid_value_data",
-<<<<<<< HEAD
-				 loc, NULL,
-=======
 				 &loc, NULL,
->>>>>>> a7aa3838
 				 ubsan_type_descriptor (type, false),
 				 NULL_TREE);
   data = build_fold_addr_expr_loc (loc, data);
@@ -910,11 +867,8 @@
   basic_block bb;
   gimple_stmt_iterator gsi;
 
-<<<<<<< HEAD
-=======
   initialize_sanitizer_builtins ();
 
->>>>>>> a7aa3838
   FOR_EACH_BB_FN (bb, cfun)
     {
       for (gsi = gsi_start_bb (bb); !gsi_end_p (gsi);)
