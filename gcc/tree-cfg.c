/* Control flow functions for trees.
   Copyright (C) 2001-2014 Free Software Foundation, Inc.
   Contributed by Diego Novillo <dnovillo@redhat.com>

This file is part of GCC.

GCC is free software; you can redistribute it and/or modify
it under the terms of the GNU General Public License as published by
the Free Software Foundation; either version 3, or (at your option)
any later version.

GCC is distributed in the hope that it will be useful,
but WITHOUT ANY WARRANTY; without even the implied warranty of
MERCHANTABILITY or FITNESS FOR A PARTICULAR PURPOSE.  See the
GNU General Public License for more details.

You should have received a copy of the GNU General Public License
along with GCC; see the file COPYING3.  If not see
<http://www.gnu.org/licenses/>.  */

#include "config.h"
#include "system.h"
#include "coretypes.h"
#include "hash-table.h"
#include "tm.h"
#include "tree.h"
#include "trans-mem.h"
#include "stor-layout.h"
#include "print-tree.h"
#include "tm_p.h"
#include "basic-block.h"
#include "flags.h"
#include "function.h"
#include "gimple-pretty-print.h"
#include "pointer-set.h"
#include "tree-ssa-alias.h"
#include "internal-fn.h"
#include "gimple-fold.h"
#include "tree-eh.h"
#include "gimple-expr.h"
#include "is-a.h"
#include "gimple.h"
#include "gimple-iterator.h"
#include "gimplify-me.h"
#include "gimple-walk.h"
#include "gimple-ssa.h"
#include "cgraph.h"
#include "tree-cfg.h"
#include "tree-phinodes.h"
#include "ssa-iterators.h"
#include "stringpool.h"
#include "tree-ssanames.h"
#include "tree-ssa-loop-manip.h"
#include "tree-ssa-loop-niter.h"
#include "tree-into-ssa.h"
#include "expr.h"
#include "tree-dfa.h"
#include "tree-ssa.h"
#include "tree-dump.h"
#include "tree-pass.h"
#include "diagnostic-core.h"
#include "except.h"
#include "cfgloop.h"
#include "tree-ssa-propagate.h"
#include "value-prof.h"
#include "tree-inline.h"
#include "target.h"
#include "tree-ssa-live.h"
#include "omp-low.h"
#include "tree-cfgcleanup.h"

/* This file contains functions for building the Control Flow Graph (CFG)
   for a function tree.  */

/* Local declarations.  */

/* Initial capacity for the basic block array.  */
static const int initial_cfg_capacity = 20;

/* This hash table allows us to efficiently lookup all CASE_LABEL_EXPRs
   which use a particular edge.  The CASE_LABEL_EXPRs are chained together
   via their CASE_CHAIN field, which we clear after we're done with the
   hash table to prevent problems with duplication of GIMPLE_SWITCHes.

   Access to this list of CASE_LABEL_EXPRs allows us to efficiently
   update the case vector in response to edge redirections.

   Right now this table is set up and torn down at key points in the
   compilation process.  It would be nice if we could make the table
   more persistent.  The key is getting notification of changes to
   the CFG (particularly edge removal, creation and redirection).  */

static struct pointer_map_t *edge_to_cases;

/* If we record edge_to_cases, this bitmap will hold indexes
   of basic blocks that end in a GIMPLE_SWITCH which we touched
   due to edge manipulations.  */

static bitmap touched_switch_bbs;

/* CFG statistics.  */
struct cfg_stats_d
{
  long num_merged_labels;
};

static struct cfg_stats_d cfg_stats;

/* Hash table to store last discriminator assigned for each locus.  */
struct locus_discrim_map
{
  location_t locus;
  int discriminator;
};

/* Hashtable helpers.  */

struct locus_discrim_hasher : typed_free_remove <locus_discrim_map>
{
  typedef locus_discrim_map value_type;
  typedef locus_discrim_map compare_type;
  static inline hashval_t hash (const value_type *);
  static inline bool equal (const value_type *, const compare_type *);
};

/* Trivial hash function for a location_t.  ITEM is a pointer to
   a hash table entry that maps a location_t to a discriminator.  */

inline hashval_t
locus_discrim_hasher::hash (const value_type *item)
{
  return LOCATION_LINE (item->locus);
}

/* Equality function for the locus-to-discriminator map.  A and B
   point to the two hash table entries to compare.  */

inline bool
locus_discrim_hasher::equal (const value_type *a, const compare_type *b)
{
  return LOCATION_LINE (a->locus) == LOCATION_LINE (b->locus);
}

static hash_table <locus_discrim_hasher> discriminator_per_locus;

/* Basic blocks and flowgraphs.  */
static void make_blocks (gimple_seq);

/* Edges.  */
static void make_edges (void);
static void assign_discriminators (void);
static void make_cond_expr_edges (basic_block);
static void make_gimple_switch_edges (basic_block);
static bool make_goto_expr_edges (basic_block);
static void make_gimple_asm_edges (basic_block);
static edge gimple_redirect_edge_and_branch (edge, basic_block);
static edge gimple_try_redirect_by_replacing_jump (edge, basic_block);

/* Various helpers.  */
static inline bool stmt_starts_bb_p (gimple, gimple);
static int gimple_verify_flow_info (void);
static void gimple_make_forwarder_block (edge);
static gimple first_non_label_stmt (basic_block);
static bool verify_gimple_transaction (gimple);

/* Flowgraph optimization and cleanup.  */
static void gimple_merge_blocks (basic_block, basic_block);
static bool gimple_can_merge_blocks_p (basic_block, basic_block);
static void remove_bb (basic_block);
static edge find_taken_edge_computed_goto (basic_block, tree);
static edge find_taken_edge_cond_expr (basic_block, tree);
static edge find_taken_edge_switch_expr (basic_block, tree);
static tree find_case_label_for_value (gimple, tree);

void
init_empty_tree_cfg_for_function (struct function *fn)
{
  /* Initialize the basic block array.  */
  init_flow (fn);
  profile_status_for_fn (fn) = PROFILE_ABSENT;
  n_basic_blocks_for_fn (fn) = NUM_FIXED_BLOCKS;
  last_basic_block_for_fn (fn) = NUM_FIXED_BLOCKS;
  vec_alloc (basic_block_info_for_fn (fn), initial_cfg_capacity);
  vec_safe_grow_cleared (basic_block_info_for_fn (fn),
			 initial_cfg_capacity);

  /* Build a mapping of labels to their associated blocks.  */
  vec_alloc (label_to_block_map_for_fn (fn), initial_cfg_capacity);
  vec_safe_grow_cleared (label_to_block_map_for_fn (fn),
			 initial_cfg_capacity);

  SET_BASIC_BLOCK_FOR_FN (fn, ENTRY_BLOCK, ENTRY_BLOCK_PTR_FOR_FN (fn));
  SET_BASIC_BLOCK_FOR_FN (fn, EXIT_BLOCK, EXIT_BLOCK_PTR_FOR_FN (fn));

  ENTRY_BLOCK_PTR_FOR_FN (fn)->next_bb
    = EXIT_BLOCK_PTR_FOR_FN (fn);
  EXIT_BLOCK_PTR_FOR_FN (fn)->prev_bb
    = ENTRY_BLOCK_PTR_FOR_FN (fn);
}

void
init_empty_tree_cfg (void)
{
  init_empty_tree_cfg_for_function (cfun);
}

/*---------------------------------------------------------------------------
			      Create basic blocks
---------------------------------------------------------------------------*/

/* Entry point to the CFG builder for trees.  SEQ is the sequence of
   statements to be added to the flowgraph.  */

static void
build_gimple_cfg (gimple_seq seq)
{
  /* Register specific gimple functions.  */
  gimple_register_cfg_hooks ();

  memset ((void *) &cfg_stats, 0, sizeof (cfg_stats));

  init_empty_tree_cfg ();

  make_blocks (seq);

  /* Make sure there is always at least one block, even if it's empty.  */
  if (n_basic_blocks_for_fn (cfun) == NUM_FIXED_BLOCKS)
    create_empty_bb (ENTRY_BLOCK_PTR_FOR_FN (cfun));

  /* Adjust the size of the array.  */
  if (basic_block_info_for_fn (cfun)->length ()
      < (size_t) n_basic_blocks_for_fn (cfun))
    vec_safe_grow_cleared (basic_block_info_for_fn (cfun),
			   n_basic_blocks_for_fn (cfun));

  /* To speed up statement iterator walks, we first purge dead labels.  */
  cleanup_dead_labels ();

  /* Group case nodes to reduce the number of edges.
     We do this after cleaning up dead labels because otherwise we miss
     a lot of obvious case merging opportunities.  */
  group_case_labels ();

  /* Create the edges of the flowgraph.  */
  discriminator_per_locus.create (13);
  make_edges ();
  assign_discriminators ();
  cleanup_dead_labels ();
  discriminator_per_locus.dispose ();
}


/* Search for ANNOTATE call with annot_expr_ivdep_kind; if found, remove
   it and set loop->safelen to INT_MAX.  We assume that the annotation
   comes immediately before the condition.  */

static void
replace_loop_annotate ()
{
  struct loop *loop;
  basic_block bb;
  gimple_stmt_iterator gsi;
  gimple stmt;

  FOR_EACH_LOOP (loop, 0)
    {
      gsi = gsi_last_bb (loop->header);
      stmt = gsi_stmt (gsi);
      if (stmt && gimple_code (stmt) == GIMPLE_COND)
	{
	  gsi_prev_nondebug (&gsi);
	  if (gsi_end_p (gsi))
	    continue;
	  stmt = gsi_stmt (gsi);
	  if (gimple_code (stmt) != GIMPLE_CALL)
		continue;
	  if (!gimple_call_internal_p (stmt)
		  || gimple_call_internal_fn (stmt) != IFN_ANNOTATE)
	    continue;
	  if ((annot_expr_kind) tree_to_shwi (gimple_call_arg (stmt, 1))
	      != annot_expr_ivdep_kind)
	    continue;
	  stmt = gimple_build_assign (gimple_call_lhs (stmt),
				      gimple_call_arg (stmt, 0));
	  gsi_replace (&gsi, stmt, true);
	  loop->safelen = INT_MAX;
	}
    }

  /* Remove IFN_ANNOTATE. Safeguard for the case loop->latch == NULL.  */
  FOR_EACH_BB_FN (bb, cfun)
    {
      gsi = gsi_last_bb (bb);
      stmt = gsi_stmt (gsi);
      if (stmt && gimple_code (stmt) == GIMPLE_COND)
	gsi_prev_nondebug (&gsi);
      if (gsi_end_p (gsi))
	continue;
      stmt = gsi_stmt (gsi);
      if (gimple_code (stmt) != GIMPLE_CALL)
	continue;
      if (!gimple_call_internal_p (stmt)
	  || gimple_call_internal_fn (stmt) != IFN_ANNOTATE)
	continue;
      if ((annot_expr_kind) tree_to_shwi (gimple_call_arg (stmt, 1))
	  != annot_expr_ivdep_kind)
	continue;
      warning_at (gimple_location (stmt), 0, "ignoring %<GCC ivdep%> "
		  "annotation");
      stmt = gimple_build_assign (gimple_call_lhs (stmt),
				  gimple_call_arg (stmt, 0));
      gsi_replace (&gsi, stmt, true);
    }
}


static unsigned int
execute_build_cfg (void)
{
  gimple_seq body = gimple_body (current_function_decl);

  build_gimple_cfg (body);
  gimple_set_body (current_function_decl, NULL);
  if (dump_file && (dump_flags & TDF_DETAILS))
    {
      fprintf (dump_file, "Scope blocks:\n");
      dump_scope_blocks (dump_file, dump_flags);
    }
  cleanup_tree_cfg ();
  loop_optimizer_init (AVOID_CFG_MODIFICATIONS);
  replace_loop_annotate ();
  return 0;
}

namespace {

const pass_data pass_data_build_cfg =
{
  GIMPLE_PASS, /* type */
  "cfg", /* name */
  OPTGROUP_NONE, /* optinfo_flags */
  false, /* has_gate */
  true, /* has_execute */
  TV_TREE_CFG, /* tv_id */
  PROP_gimple_leh, /* properties_required */
  ( PROP_cfg | PROP_loops ), /* properties_provided */
  0, /* properties_destroyed */
  0, /* todo_flags_start */
  TODO_verify_stmts, /* todo_flags_finish */
};

class pass_build_cfg : public gimple_opt_pass
{
public:
  pass_build_cfg (gcc::context *ctxt)
    : gimple_opt_pass (pass_data_build_cfg, ctxt)
  {}

  /* opt_pass methods: */
  unsigned int execute () { return execute_build_cfg (); }

}; // class pass_build_cfg

} // anon namespace

gimple_opt_pass *
make_pass_build_cfg (gcc::context *ctxt)
{
  return new pass_build_cfg (ctxt);
}


/* Return true if T is a computed goto.  */

bool
computed_goto_p (gimple t)
{
  return (gimple_code (t) == GIMPLE_GOTO
	  && TREE_CODE (gimple_goto_dest (t)) != LABEL_DECL);
}

/* Returns true for edge E where e->src ends with a GIMPLE_COND and
   the other edge points to a bb with just __builtin_unreachable ().
   I.e. return true for C->M edge in:
   <bb C>:
   ...
   if (something)
     goto <bb N>;
   else
     goto <bb M>;
   <bb N>:
   __builtin_unreachable ();
   <bb M>:  */

bool
assert_unreachable_fallthru_edge_p (edge e)
{
  basic_block pred_bb = e->src;
  gimple last = last_stmt (pred_bb);
  if (last && gimple_code (last) == GIMPLE_COND)
    {
      basic_block other_bb = EDGE_SUCC (pred_bb, 0)->dest;
      if (other_bb == e->dest)
	other_bb = EDGE_SUCC (pred_bb, 1)->dest;
      if (EDGE_COUNT (other_bb->succs) == 0)
	{
	  gimple_stmt_iterator gsi = gsi_after_labels (other_bb);
	  gimple stmt;

	  if (gsi_end_p (gsi))
	    return false;
	  stmt = gsi_stmt (gsi);
<<<<<<< HEAD
	  if (is_gimple_debug (stmt))
	    {
	      gsi_next_nondebug (&gsi);
=======
	  while (is_gimple_debug (stmt) || gimple_clobber_p (stmt))
	    {
	      gsi_next (&gsi);
>>>>>>> a7aa3838
	      if (gsi_end_p (gsi))
		return false;
	      stmt = gsi_stmt (gsi);
	    }
	  return gimple_call_builtin_p (stmt, BUILT_IN_UNREACHABLE);
	}
    }
  return false;
}


/* Build a flowgraph for the sequence of stmts SEQ.  */

static void
make_blocks (gimple_seq seq)
{
  gimple_stmt_iterator i = gsi_start (seq);
  gimple stmt = NULL;
  bool start_new_block = true;
  bool first_stmt_of_seq = true;
  basic_block bb = ENTRY_BLOCK_PTR_FOR_FN (cfun);

  while (!gsi_end_p (i))
    {
      gimple prev_stmt;

      prev_stmt = stmt;
      stmt = gsi_stmt (i);

      /* If the statement starts a new basic block or if we have determined
	 in a previous pass that we need to create a new block for STMT, do
	 so now.  */
      if (start_new_block || stmt_starts_bb_p (stmt, prev_stmt))
	{
	  if (!first_stmt_of_seq)
	    gsi_split_seq_before (&i, &seq);
	  bb = create_basic_block (seq, NULL, bb);
	  start_new_block = false;
	}

      /* Now add STMT to BB and create the subgraphs for special statement
	 codes.  */
      gimple_set_bb (stmt, bb);

      /* If STMT is a basic block terminator, set START_NEW_BLOCK for the
	 next iteration.  */
      if (stmt_ends_bb_p (stmt))
	{
	  /* If the stmt can make abnormal goto use a new temporary
	     for the assignment to the LHS.  This makes sure the old value
	     of the LHS is available on the abnormal edge.  Otherwise
	     we will end up with overlapping life-ranges for abnormal
	     SSA names.  */
	  if (gimple_has_lhs (stmt)
	      && stmt_can_make_abnormal_goto (stmt)
	      && is_gimple_reg_type (TREE_TYPE (gimple_get_lhs (stmt))))
	    {
	      tree lhs = gimple_get_lhs (stmt);
	      tree tmp = create_tmp_var (TREE_TYPE (lhs), NULL);
	      gimple s = gimple_build_assign (lhs, tmp);
	      gimple_set_location (s, gimple_location (stmt));
	      gimple_set_block (s, gimple_block (stmt));
	      gimple_set_lhs (stmt, tmp);
	      if (TREE_CODE (TREE_TYPE (tmp)) == COMPLEX_TYPE
		  || TREE_CODE (TREE_TYPE (tmp)) == VECTOR_TYPE)
		DECL_GIMPLE_REG_P (tmp) = 1;
	      gsi_insert_after (&i, s, GSI_SAME_STMT);
	    }
	  start_new_block = true;
	}

      gsi_next (&i);
      first_stmt_of_seq = false;
    }
}


/* Create and return a new empty basic block after bb AFTER.  */

static basic_block
create_bb (void *h, void *e, basic_block after)
{
  basic_block bb;

  gcc_assert (!e);

  /* Create and initialize a new basic block.  Since alloc_block uses
     GC allocation that clears memory to allocate a basic block, we do
     not have to clear the newly allocated basic block here.  */
  bb = alloc_block ();

  bb->index = last_basic_block_for_fn (cfun);
  bb->flags = BB_NEW;
  set_bb_seq (bb, h ? (gimple_seq) h : NULL);

  /* Add the new block to the linked list of blocks.  */
  link_block (bb, after);

  /* Grow the basic block array if needed.  */
  if ((size_t) last_basic_block_for_fn (cfun)
      == basic_block_info_for_fn (cfun)->length ())
    {
      size_t new_size =
	(last_basic_block_for_fn (cfun)
	 + (last_basic_block_for_fn (cfun) + 3) / 4);
      vec_safe_grow_cleared (basic_block_info_for_fn (cfun), new_size);
    }

  /* Add the newly created block to the array.  */
  SET_BASIC_BLOCK_FOR_FN (cfun, last_basic_block_for_fn (cfun), bb);

  n_basic_blocks_for_fn (cfun)++;
  last_basic_block_for_fn (cfun)++;

  return bb;
}


/*---------------------------------------------------------------------------
				 Edge creation
---------------------------------------------------------------------------*/

/* Fold COND_EXPR_COND of each COND_EXPR.  */

void
fold_cond_expr_cond (void)
{
  basic_block bb;

  FOR_EACH_BB_FN (bb, cfun)
    {
      gimple stmt = last_stmt (bb);

      if (stmt && gimple_code (stmt) == GIMPLE_COND)
	{
	  location_t loc = gimple_location (stmt);
	  tree cond;
	  bool zerop, onep;

	  fold_defer_overflow_warnings ();
	  cond = fold_binary_loc (loc, gimple_cond_code (stmt), boolean_type_node,
			      gimple_cond_lhs (stmt), gimple_cond_rhs (stmt));
	  if (cond)
	    {
	      zerop = integer_zerop (cond);
	      onep = integer_onep (cond);
	    }
	  else
	    zerop = onep = false;

	  fold_undefer_overflow_warnings (zerop || onep,
					  stmt,
					  WARN_STRICT_OVERFLOW_CONDITIONAL);
	  if (zerop)
	    gimple_cond_make_false (stmt);
	  else if (onep)
	    gimple_cond_make_true (stmt);
	}
    }
}

/* If basic block BB has an abnormal edge to a basic block
   containing IFN_ABNORMAL_DISPATCHER internal call, return
   that the dispatcher's basic block, otherwise return NULL.  */

basic_block
get_abnormal_succ_dispatcher (basic_block bb)
{
  edge e;
  edge_iterator ei;

  FOR_EACH_EDGE (e, ei, bb->succs)
    if ((e->flags & (EDGE_ABNORMAL | EDGE_EH)) == EDGE_ABNORMAL)
      {
	gimple_stmt_iterator gsi
	  = gsi_start_nondebug_after_labels_bb (e->dest);
	gimple g = gsi_stmt (gsi);
	if (g
	    && is_gimple_call (g)
	    && gimple_call_internal_p (g)
	    && gimple_call_internal_fn (g) == IFN_ABNORMAL_DISPATCHER)
	  return e->dest;
      }
  return NULL;
}

/* Helper function for make_edges.  Create a basic block with
   with ABNORMAL_DISPATCHER internal call in it if needed, and
   create abnormal edges from BBS to it and from it to FOR_BB
   if COMPUTED_GOTO is false, otherwise factor the computed gotos.  */

static void
handle_abnormal_edges (basic_block *dispatcher_bbs,
		       basic_block for_bb, int *bb_to_omp_idx,
		       auto_vec<basic_block> *bbs, bool computed_goto)
{
  basic_block *dispatcher = dispatcher_bbs + (computed_goto ? 1 : 0);
  unsigned int idx = 0;
  basic_block bb;
  bool inner = false;

  if (bb_to_omp_idx)
    {
      dispatcher = dispatcher_bbs + 2 * bb_to_omp_idx[for_bb->index];
      if (bb_to_omp_idx[for_bb->index] != 0)
	inner = true;
    }

  /* If the dispatcher has been created already, then there are basic
     blocks with abnormal edges to it, so just make a new edge to
     for_bb.  */
  if (*dispatcher == NULL)
    {
      /* Check if there are any basic blocks that need to have
	 abnormal edges to this dispatcher.  If there are none, return
	 early.  */
      if (bb_to_omp_idx == NULL)
	{
	  if (bbs->is_empty ())
	    return;
	}
      else
	{
	  FOR_EACH_VEC_ELT (*bbs, idx, bb)
	    if (bb_to_omp_idx[bb->index] == bb_to_omp_idx[for_bb->index])
	      break;
	  if (bb == NULL)
	    return;
	}

      /* Create the dispatcher bb.  */
      *dispatcher = create_basic_block (NULL, NULL, for_bb);
      if (computed_goto)
	{
	  /* Factor computed gotos into a common computed goto site.  Also
	     record the location of that site so that we can un-factor the
	     gotos after we have converted back to normal form.  */
	  gimple_stmt_iterator gsi = gsi_start_bb (*dispatcher);

	  /* Create the destination of the factored goto.  Each original
	     computed goto will put its desired destination into this
	     variable and jump to the label we create immediately below.  */
	  tree var = create_tmp_var (ptr_type_node, "gotovar");

	  /* Build a label for the new block which will contain the
	     factored computed goto.  */
	  tree factored_label_decl
	    = create_artificial_label (UNKNOWN_LOCATION);
	  gimple factored_computed_goto_label
	    = gimple_build_label (factored_label_decl);
	  gsi_insert_after (&gsi, factored_computed_goto_label, GSI_NEW_STMT);

	  /* Build our new computed goto.  */
	  gimple factored_computed_goto = gimple_build_goto (var);
	  gsi_insert_after (&gsi, factored_computed_goto, GSI_NEW_STMT);

	  FOR_EACH_VEC_ELT (*bbs, idx, bb)
	    {
	      if (bb_to_omp_idx
		  && bb_to_omp_idx[bb->index] != bb_to_omp_idx[for_bb->index])
		continue;

	      gsi = gsi_last_bb (bb);
	      gimple last = gsi_stmt (gsi);

	      gcc_assert (computed_goto_p (last));

	      /* Copy the original computed goto's destination into VAR.  */
	      gimple assignment
		= gimple_build_assign (var, gimple_goto_dest (last));
	      gsi_insert_before (&gsi, assignment, GSI_SAME_STMT);

	      edge e = make_edge (bb, *dispatcher, EDGE_FALLTHRU);
	      e->goto_locus = gimple_location (last);
	      gsi_remove (&gsi, true);
	    }
	}
      else
	{
	  tree arg = inner ? boolean_true_node : boolean_false_node;
	  gimple g = gimple_build_call_internal (IFN_ABNORMAL_DISPATCHER,
						 1, arg);
	  gimple_stmt_iterator gsi = gsi_after_labels (*dispatcher);
	  gsi_insert_after (&gsi, g, GSI_NEW_STMT);

	  /* Create predecessor edges of the dispatcher.  */
	  FOR_EACH_VEC_ELT (*bbs, idx, bb)
	    {
	      if (bb_to_omp_idx
		  && bb_to_omp_idx[bb->index] != bb_to_omp_idx[for_bb->index])
		continue;
	      make_edge (bb, *dispatcher, EDGE_ABNORMAL);
	    }
	}
    }

  make_edge (*dispatcher, for_bb, EDGE_ABNORMAL);
}

/* Join all the blocks in the flowgraph.  */

static void
make_edges (void)
{
  basic_block bb;
  struct omp_region *cur_region = NULL;
  auto_vec<basic_block> ab_edge_goto;
  auto_vec<basic_block> ab_edge_call;
  int *bb_to_omp_idx = NULL;
  int cur_omp_region_idx = 0;

  /* Create an edge from entry to the first block with executable
     statements in it.  */
  make_edge (ENTRY_BLOCK_PTR_FOR_FN (cfun),
	     BASIC_BLOCK_FOR_FN (cfun, NUM_FIXED_BLOCKS),
	     EDGE_FALLTHRU);

  /* Traverse the basic block array placing edges.  */
  FOR_EACH_BB_FN (bb, cfun)
    {
      gimple last = last_stmt (bb);
      bool fallthru;

      if (bb_to_omp_idx)
	bb_to_omp_idx[bb->index] = cur_omp_region_idx;

      if (last)
	{
	  enum gimple_code code = gimple_code (last);
	  switch (code)
	    {
	    case GIMPLE_GOTO:
	      if (make_goto_expr_edges (bb))
		ab_edge_goto.safe_push (bb);
	      fallthru = false;
	      break;
	    case GIMPLE_RETURN:
	      make_edge (bb, EXIT_BLOCK_PTR_FOR_FN (cfun), 0);
	      fallthru = false;
	      break;
	    case GIMPLE_COND:
	      make_cond_expr_edges (bb);
	      fallthru = false;
	      break;
	    case GIMPLE_SWITCH:
	      make_gimple_switch_edges (bb);
	      fallthru = false;
	      break;
	    case GIMPLE_RESX:
	      make_eh_edges (last);
	      fallthru = false;
	      break;
	    case GIMPLE_EH_DISPATCH:
	      fallthru = make_eh_dispatch_edges (last);
	      break;

	    case GIMPLE_CALL:
	      /* If this function receives a nonlocal goto, then we need to
		 make edges from this call site to all the nonlocal goto
		 handlers.  */
	      if (stmt_can_make_abnormal_goto (last))
		ab_edge_call.safe_push (bb);

	      /* If this statement has reachable exception handlers, then
		 create abnormal edges to them.  */
	      make_eh_edges (last);

	      /* BUILTIN_RETURN is really a return statement.  */
	      if (gimple_call_builtin_p (last, BUILT_IN_RETURN))
		{
		  make_edge (bb, EXIT_BLOCK_PTR_FOR_FN (cfun), 0);
		  fallthru = false;
		}
	      /* Some calls are known not to return.  */
	      else
	        fallthru = !(gimple_call_flags (last) & ECF_NORETURN);
	      break;

	    case GIMPLE_ASSIGN:
	       /* A GIMPLE_ASSIGN may throw internally and thus be considered
		  control-altering. */
	      if (is_ctrl_altering_stmt (last))
		make_eh_edges (last);
	      fallthru = true;
	      break;

	    case GIMPLE_ASM:
	      make_gimple_asm_edges (bb);
	      fallthru = true;
	      break;

	    CASE_GIMPLE_OMP:
	      fallthru = make_gimple_omp_edges (bb, &cur_region,
						&cur_omp_region_idx);
	      if (cur_region && bb_to_omp_idx == NULL)
		bb_to_omp_idx = XCNEWVEC (int, n_basic_blocks_for_fn (cfun));
	      break;

	    case GIMPLE_TRANSACTION:
	      {
		tree abort_label = gimple_transaction_label (last);
		if (abort_label)
		  make_edge (bb, label_to_block (abort_label), EDGE_TM_ABORT);
		fallthru = true;
	      }
	      break;

	    default:
	      gcc_assert (!stmt_ends_bb_p (last));
	      fallthru = true;
	    }
	}
      else
	fallthru = true;

      if (fallthru)
	make_edge (bb, bb->next_bb, EDGE_FALLTHRU);
    }

  /* Computed gotos are hell to deal with, especially if there are
     lots of them with a large number of destinations.  So we factor
     them to a common computed goto location before we build the
     edge list.  After we convert back to normal form, we will un-factor
     the computed gotos since factoring introduces an unwanted jump.
     For non-local gotos and abnormal edges from calls to calls that return
     twice or forced labels, factor the abnormal edges too, by having all
     abnormal edges from the calls go to a common artificial basic block
     with ABNORMAL_DISPATCHER internal call and abnormal edges from that
     basic block to all forced labels and calls returning twice.
     We do this per-OpenMP structured block, because those regions
     are guaranteed to be single entry single exit by the standard,
     so it is not allowed to enter or exit such regions abnormally this way,
     thus all computed gotos, non-local gotos and setjmp/longjmp calls
     must not transfer control across SESE region boundaries.  */
  if (!ab_edge_goto.is_empty () || !ab_edge_call.is_empty ())
    {
      gimple_stmt_iterator gsi;
      basic_block dispatcher_bb_array[2] = { NULL, NULL };
      basic_block *dispatcher_bbs = dispatcher_bb_array;
      int count = n_basic_blocks_for_fn (cfun);

      if (bb_to_omp_idx)
	dispatcher_bbs = XCNEWVEC (basic_block, 2 * count);

      FOR_EACH_BB_FN (bb, cfun)
	{
	  for (gsi = gsi_start_bb (bb); !gsi_end_p (gsi); gsi_next (&gsi))
	    {
	      gimple label_stmt = gsi_stmt (gsi);
	      tree target;

	      if (gimple_code (label_stmt) != GIMPLE_LABEL)
		break;

	      target = gimple_label_label (label_stmt);

	      /* Make an edge to every label block that has been marked as a
		 potential target for a computed goto or a non-local goto.  */
	      if (FORCED_LABEL (target))
		handle_abnormal_edges (dispatcher_bbs, bb, bb_to_omp_idx,
				       &ab_edge_goto, true);
	      if (DECL_NONLOCAL (target))
		{
		  handle_abnormal_edges (dispatcher_bbs, bb, bb_to_omp_idx,
					 &ab_edge_call, false);
		  break;
		}
	    }

	  if (!gsi_end_p (gsi) && is_gimple_debug (gsi_stmt (gsi)))
	    gsi_next_nondebug (&gsi);
	  if (!gsi_end_p (gsi))
	    {
	      /* Make an edge to every setjmp-like call.  */
	      gimple call_stmt = gsi_stmt (gsi);
	      if (is_gimple_call (call_stmt)
		  && ((gimple_call_flags (call_stmt) & ECF_RETURNS_TWICE)
		      || gimple_call_builtin_p (call_stmt,
						BUILT_IN_SETJMP_RECEIVER)))
		handle_abnormal_edges (dispatcher_bbs, bb, bb_to_omp_idx,
				       &ab_edge_call, false);
	    }
	}

      if (bb_to_omp_idx)
	XDELETE (dispatcher_bbs);
    }

  XDELETE (bb_to_omp_idx);

  free_omp_regions ();

  /* Fold COND_EXPR_COND of each COND_EXPR.  */
  fold_cond_expr_cond ();
}

/* Find the next available discriminator value for LOCUS.  The
   discriminator distinguishes among several basic blocks that
   share a common locus, allowing for more accurate sample-based
   profiling.  */

static int
next_discriminator_for_locus (location_t locus)
{
  struct locus_discrim_map item;
  struct locus_discrim_map **slot;

  item.locus = locus;
  item.discriminator = 0;
  slot = discriminator_per_locus.find_slot_with_hash (
      &item, LOCATION_LINE (locus), INSERT);
  gcc_assert (slot);
  if (*slot == HTAB_EMPTY_ENTRY)
    {
      *slot = XNEW (struct locus_discrim_map);
      gcc_assert (*slot);
      (*slot)->locus = locus;
      (*slot)->discriminator = 0;
    }
  (*slot)->discriminator++;
  return (*slot)->discriminator;
}

/* Return TRUE if LOCUS1 and LOCUS2 refer to the same source line.  */

static bool
same_line_p (location_t locus1, location_t locus2)
{
  expanded_location from, to;

  if (locus1 == locus2)
    return true;

  from = expand_location (locus1);
  to = expand_location (locus2);

  if (from.line != to.line)
    return false;
  if (from.file == to.file)
    return true;
  return (from.file != NULL
          && to.file != NULL
          && filename_cmp (from.file, to.file) == 0);
}

/* Assign discriminators to each basic block.  */

static void
assign_discriminators (void)
{
  basic_block bb;

  FOR_EACH_BB_FN (bb, cfun)
    {
      edge e;
      edge_iterator ei;
      gimple last = last_stmt (bb);
      location_t locus = last ? gimple_location (last) : UNKNOWN_LOCATION;

      if (locus == UNKNOWN_LOCATION)
	continue;

      FOR_EACH_EDGE (e, ei, bb->succs)
	{
	  gimple first = first_non_label_stmt (e->dest);
	  gimple last = last_stmt (e->dest);
	  if ((first && same_line_p (locus, gimple_location (first)))
	      || (last && same_line_p (locus, gimple_location (last))))
	    {
	      if (e->dest->discriminator != 0 && bb->discriminator == 0)
		bb->discriminator = next_discriminator_for_locus (locus);
	      else
		e->dest->discriminator = next_discriminator_for_locus (locus);
	    }
	}
    }
}

/* Create the edges for a GIMPLE_COND starting at block BB.  */

static void
make_cond_expr_edges (basic_block bb)
{
  gimple entry = last_stmt (bb);
  gimple then_stmt, else_stmt;
  basic_block then_bb, else_bb;
  tree then_label, else_label;
  edge e;

  gcc_assert (entry);
  gcc_assert (gimple_code (entry) == GIMPLE_COND);

  /* Entry basic blocks for each component.  */
  then_label = gimple_cond_true_label (entry);
  else_label = gimple_cond_false_label (entry);
  then_bb = label_to_block (then_label);
  else_bb = label_to_block (else_label);
  then_stmt = first_stmt (then_bb);
  else_stmt = first_stmt (else_bb);

  e = make_edge (bb, then_bb, EDGE_TRUE_VALUE);
  e->goto_locus = gimple_location (then_stmt);
  e = make_edge (bb, else_bb, EDGE_FALSE_VALUE);
  if (e)
    e->goto_locus = gimple_location (else_stmt);

  /* We do not need the labels anymore.  */
  gimple_cond_set_true_label (entry, NULL_TREE);
  gimple_cond_set_false_label (entry, NULL_TREE);
}


/* Called for each element in the hash table (P) as we delete the
   edge to cases hash table.

   Clear all the TREE_CHAINs to prevent problems with copying of
   SWITCH_EXPRs and structure sharing rules, then free the hash table
   element.  */

static bool
edge_to_cases_cleanup (const void *key ATTRIBUTE_UNUSED, void **value,
		       void *data ATTRIBUTE_UNUSED)
{
  tree t, next;

  for (t = (tree) *value; t; t = next)
    {
      next = CASE_CHAIN (t);
      CASE_CHAIN (t) = NULL;
    }

  *value = NULL;
  return true;
}

/* Start recording information mapping edges to case labels.  */

void
start_recording_case_labels (void)
{
  gcc_assert (edge_to_cases == NULL);
  edge_to_cases = pointer_map_create ();
  touched_switch_bbs = BITMAP_ALLOC (NULL);
}

/* Return nonzero if we are recording information for case labels.  */

static bool
recording_case_labels_p (void)
{
  return (edge_to_cases != NULL);
}

/* Stop recording information mapping edges to case labels and
   remove any information we have recorded.  */
void
end_recording_case_labels (void)
{
  bitmap_iterator bi;
  unsigned i;
  pointer_map_traverse (edge_to_cases, edge_to_cases_cleanup, NULL);
  pointer_map_destroy (edge_to_cases);
  edge_to_cases = NULL;
  EXECUTE_IF_SET_IN_BITMAP (touched_switch_bbs, 0, i, bi)
    {
      basic_block bb = BASIC_BLOCK_FOR_FN (cfun, i);
      if (bb)
	{
	  gimple stmt = last_stmt (bb);
	  if (stmt && gimple_code (stmt) == GIMPLE_SWITCH)
	    group_case_labels_stmt (stmt);
	}
    }
  BITMAP_FREE (touched_switch_bbs);
}

/* If we are inside a {start,end}_recording_cases block, then return
   a chain of CASE_LABEL_EXPRs from T which reference E.

   Otherwise return NULL.  */

static tree
get_cases_for_edge (edge e, gimple t)
{
  void **slot;
  size_t i, n;

  /* If we are not recording cases, then we do not have CASE_LABEL_EXPR
     chains available.  Return NULL so the caller can detect this case.  */
  if (!recording_case_labels_p ())
    return NULL;

  slot = pointer_map_contains (edge_to_cases, e);
  if (slot)
    return (tree) *slot;

  /* If we did not find E in the hash table, then this must be the first
     time we have been queried for information about E & T.  Add all the
     elements from T to the hash table then perform the query again.  */

  n = gimple_switch_num_labels (t);
  for (i = 0; i < n; i++)
    {
      tree elt = gimple_switch_label (t, i);
      tree lab = CASE_LABEL (elt);
      basic_block label_bb = label_to_block (lab);
      edge this_edge = find_edge (e->src, label_bb);

      /* Add it to the chain of CASE_LABEL_EXPRs referencing E, or create
	 a new chain.  */
      slot = pointer_map_insert (edge_to_cases, this_edge);
      CASE_CHAIN (elt) = (tree) *slot;
      *slot = elt;
    }

  return (tree) *pointer_map_contains (edge_to_cases, e);
}

/* Create the edges for a GIMPLE_SWITCH starting at block BB.  */

static void
make_gimple_switch_edges (basic_block bb)
{
  gimple entry = last_stmt (bb);
  size_t i, n;

  n = gimple_switch_num_labels (entry);

  for (i = 0; i < n; ++i)
    {
      tree lab = CASE_LABEL (gimple_switch_label (entry, i));
      basic_block label_bb = label_to_block (lab);
      make_edge (bb, label_bb, 0);
    }
}


/* Return the basic block holding label DEST.  */

basic_block
label_to_block_fn (struct function *ifun, tree dest)
{
  int uid = LABEL_DECL_UID (dest);

  /* We would die hard when faced by an undefined label.  Emit a label to
     the very first basic block.  This will hopefully make even the dataflow
     and undefined variable warnings quite right.  */
  if (seen_error () && uid < 0)
    {
      gimple_stmt_iterator gsi =
	gsi_start_bb (BASIC_BLOCK_FOR_FN (cfun, NUM_FIXED_BLOCKS));
      gimple stmt;

      stmt = gimple_build_label (dest);
      gsi_insert_before (&gsi, stmt, GSI_NEW_STMT);
      uid = LABEL_DECL_UID (dest);
    }
  if (vec_safe_length (ifun->cfg->x_label_to_block_map) <= (unsigned int) uid)
    return NULL;
  return (*ifun->cfg->x_label_to_block_map)[uid];
}

/* Create edges for a goto statement at block BB.  Returns true
   if abnormal edges should be created.  */

static bool
make_goto_expr_edges (basic_block bb)
{
  gimple_stmt_iterator last = gsi_last_bb (bb);
  gimple goto_t = gsi_stmt (last);

  /* A simple GOTO creates normal edges.  */
  if (simple_goto_p (goto_t))
    {
      tree dest = gimple_goto_dest (goto_t);
      basic_block label_bb = label_to_block (dest);
      edge e = make_edge (bb, label_bb, EDGE_FALLTHRU);
      e->goto_locus = gimple_location (goto_t);
      gsi_remove (&last, true);
      return false;
    }

  /* A computed GOTO creates abnormal edges.  */
  return true;
}

/* Create edges for an asm statement with labels at block BB.  */

static void
make_gimple_asm_edges (basic_block bb)
{
  gimple stmt = last_stmt (bb);
  int i, n = gimple_asm_nlabels (stmt);

  for (i = 0; i < n; ++i)
    {
      tree label = TREE_VALUE (gimple_asm_label_op (stmt, i));
      basic_block label_bb = label_to_block (label);
      make_edge (bb, label_bb, 0);
    }
}

/*---------------------------------------------------------------------------
			       Flowgraph analysis
---------------------------------------------------------------------------*/

/* Cleanup useless labels in basic blocks.  This is something we wish
   to do early because it allows us to group case labels before creating
   the edges for the CFG, and it speeds up block statement iterators in
   all passes later on.
   We rerun this pass after CFG is created, to get rid of the labels that
   are no longer referenced.  After then we do not run it any more, since
   (almost) no new labels should be created.  */

/* A map from basic block index to the leading label of that block.  */
static struct label_record
{
  /* The label.  */
  tree label;

  /* True if the label is referenced from somewhere.  */
  bool used;
} *label_for_bb;

/* Given LABEL return the first label in the same basic block.  */

static tree
main_block_label (tree label)
{
  basic_block bb = label_to_block (label);
  tree main_label = label_for_bb[bb->index].label;

  /* label_to_block possibly inserted undefined label into the chain.  */
  if (!main_label)
    {
      label_for_bb[bb->index].label = label;
      main_label = label;
    }

  label_for_bb[bb->index].used = true;
  return main_label;
}

/* Clean up redundant labels within the exception tree.  */

static void
cleanup_dead_labels_eh (void)
{
  eh_landing_pad lp;
  eh_region r;
  tree lab;
  int i;

  if (cfun->eh == NULL)
    return;

  for (i = 1; vec_safe_iterate (cfun->eh->lp_array, i, &lp); ++i)
    if (lp && lp->post_landing_pad)
      {
	lab = main_block_label (lp->post_landing_pad);
	if (lab != lp->post_landing_pad)
	  {
	    EH_LANDING_PAD_NR (lp->post_landing_pad) = 0;
	    EH_LANDING_PAD_NR (lab) = lp->index;
	  }
      }

  FOR_ALL_EH_REGION (r)
    switch (r->type)
      {
      case ERT_CLEANUP:
      case ERT_MUST_NOT_THROW:
	break;

      case ERT_TRY:
	{
	  eh_catch c;
	  for (c = r->u.eh_try.first_catch; c ; c = c->next_catch)
	    {
	      lab = c->label;
	      if (lab)
		c->label = main_block_label (lab);
	    }
	}
	break;

      case ERT_ALLOWED_EXCEPTIONS:
	lab = r->u.allowed.label;
	if (lab)
	  r->u.allowed.label = main_block_label (lab);
	break;
      }
}


/* Cleanup redundant labels.  This is a three-step process:
     1) Find the leading label for each block.
     2) Redirect all references to labels to the leading labels.
     3) Cleanup all useless labels.  */

void
cleanup_dead_labels (void)
{
  basic_block bb;
  label_for_bb = XCNEWVEC (struct label_record, last_basic_block_for_fn (cfun));

  /* Find a suitable label for each block.  We use the first user-defined
     label if there is one, or otherwise just the first label we see.  */
  FOR_EACH_BB_FN (bb, cfun)
    {
      gimple_stmt_iterator i;

      for (i = gsi_start_bb (bb); !gsi_end_p (i); gsi_next (&i))
	{
	  tree label;
	  gimple stmt = gsi_stmt (i);

	  if (gimple_code (stmt) != GIMPLE_LABEL)
	    break;

	  label = gimple_label_label (stmt);

	  /* If we have not yet seen a label for the current block,
	     remember this one and see if there are more labels.  */
	  if (!label_for_bb[bb->index].label)
	    {
	      label_for_bb[bb->index].label = label;
	      continue;
	    }

	  /* If we did see a label for the current block already, but it
	     is an artificially created label, replace it if the current
	     label is a user defined label.  */
	  if (!DECL_ARTIFICIAL (label)
	      && DECL_ARTIFICIAL (label_for_bb[bb->index].label))
	    {
	      label_for_bb[bb->index].label = label;
	      break;
	    }
	}
    }

  /* Now redirect all jumps/branches to the selected label.
     First do so for each block ending in a control statement.  */
  FOR_EACH_BB_FN (bb, cfun)
    {
      gimple stmt = last_stmt (bb);
      tree label, new_label;

      if (!stmt)
	continue;

      switch (gimple_code (stmt))
	{
	case GIMPLE_COND:
	  label = gimple_cond_true_label (stmt);
	  if (label)
	    {
	      new_label = main_block_label (label);
	      if (new_label != label)
		gimple_cond_set_true_label (stmt, new_label);
	    }

	  label = gimple_cond_false_label (stmt);
	  if (label)
	    {
	      new_label = main_block_label (label);
	      if (new_label != label)
		gimple_cond_set_false_label (stmt, new_label);
	    }
	  break;

	case GIMPLE_SWITCH:
	  {
	    size_t i, n = gimple_switch_num_labels (stmt);

	    /* Replace all destination labels.  */
	    for (i = 0; i < n; ++i)
	      {
		tree case_label = gimple_switch_label (stmt, i);
		label = CASE_LABEL (case_label);
		new_label = main_block_label (label);
		if (new_label != label)
		  CASE_LABEL (case_label) = new_label;
	      }
	    break;
	  }

	case GIMPLE_ASM:
	  {
	    int i, n = gimple_asm_nlabels (stmt);

	    for (i = 0; i < n; ++i)
	      {
		tree cons = gimple_asm_label_op (stmt, i);
		tree label = main_block_label (TREE_VALUE (cons));
		TREE_VALUE (cons) = label;
	      }
	    break;
	  }

	/* We have to handle gotos until they're removed, and we don't
	   remove them until after we've created the CFG edges.  */
	case GIMPLE_GOTO:
	  if (!computed_goto_p (stmt))
	    {
	      label = gimple_goto_dest (stmt);
	      new_label = main_block_label (label);
	      if (new_label != label)
		gimple_goto_set_dest (stmt, new_label);
	    }
	  break;

	case GIMPLE_TRANSACTION:
	  {
	    tree label = gimple_transaction_label (stmt);
	    if (label)
	      {
		tree new_label = main_block_label (label);
		if (new_label != label)
		  gimple_transaction_set_label (stmt, new_label);
	      }
	  }
	  break;

	default:
	  break;
      }
    }

  /* Do the same for the exception region tree labels.  */
  cleanup_dead_labels_eh ();

  /* Finally, purge dead labels.  All user-defined labels and labels that
     can be the target of non-local gotos and labels which have their
     address taken are preserved.  */
  FOR_EACH_BB_FN (bb, cfun)
    {
      gimple_stmt_iterator i;
      tree label_for_this_bb = label_for_bb[bb->index].label;

      if (!label_for_this_bb)
	continue;

      /* If the main label of the block is unused, we may still remove it.  */
      if (!label_for_bb[bb->index].used)
	label_for_this_bb = NULL;

      for (i = gsi_start_bb (bb); !gsi_end_p (i); )
	{
	  tree label;
	  gimple stmt = gsi_stmt (i);

	  if (gimple_code (stmt) != GIMPLE_LABEL)
	    break;

	  label = gimple_label_label (stmt);

	  if (label == label_for_this_bb
	      || !DECL_ARTIFICIAL (label)
	      || DECL_NONLOCAL (label)
	      || FORCED_LABEL (label))
	    gsi_next (&i);
	  else
	    gsi_remove (&i, true);
	}
    }

  free (label_for_bb);
}

/* Scan the sorted vector of cases in STMT (a GIMPLE_SWITCH) and combine
   the ones jumping to the same label.
   Eg. three separate entries 1: 2: 3: become one entry 1..3:  */

void
group_case_labels_stmt (gimple stmt)
{
  int old_size = gimple_switch_num_labels (stmt);
  int i, j, new_size = old_size;
  basic_block default_bb = NULL;

  default_bb = label_to_block (CASE_LABEL (gimple_switch_default_label (stmt)));

  /* Look for possible opportunities to merge cases.  */
  i = 1;
  while (i < old_size)
    {
      tree base_case, base_high;
      basic_block base_bb;

      base_case = gimple_switch_label (stmt, i);

      gcc_assert (base_case);
      base_bb = label_to_block (CASE_LABEL (base_case));

      /* Discard cases that have the same destination as the
	 default case.  */
      if (base_bb == default_bb)
	{
	  gimple_switch_set_label (stmt, i, NULL_TREE);
	  i++;
	  new_size--;
	  continue;
	}

      base_high = CASE_HIGH (base_case)
	  ? CASE_HIGH (base_case)
	  : CASE_LOW (base_case);
      i++;

      /* Try to merge case labels.  Break out when we reach the end
	 of the label vector or when we cannot merge the next case
	 label with the current one.  */
      while (i < old_size)
	{
	  tree merge_case = gimple_switch_label (stmt, i);
	  basic_block merge_bb = label_to_block (CASE_LABEL (merge_case));
	  double_int bhp1 = tree_to_double_int (base_high) + double_int_one;

	  /* Merge the cases if they jump to the same place,
	     and their ranges are consecutive.  */
	  if (merge_bb == base_bb
	      && tree_to_double_int (CASE_LOW (merge_case)) == bhp1)
	    {
	      base_high = CASE_HIGH (merge_case) ?
		  CASE_HIGH (merge_case) : CASE_LOW (merge_case);
	      CASE_HIGH (base_case) = base_high;
	      gimple_switch_set_label (stmt, i, NULL_TREE);
	      new_size--;
	      i++;
	    }
	  else
	    break;
	}
    }

  /* Compress the case labels in the label vector, and adjust the
     length of the vector.  */
  for (i = 0, j = 0; i < new_size; i++)
    {
      while (! gimple_switch_label (stmt, j))
	j++;
      gimple_switch_set_label (stmt, i,
			       gimple_switch_label (stmt, j++));
    }

  gcc_assert (new_size <= old_size);
  gimple_switch_set_num_labels (stmt, new_size);
}

/* Look for blocks ending in a multiway branch (a GIMPLE_SWITCH),
   and scan the sorted vector of cases.  Combine the ones jumping to the
   same label.  */

void
group_case_labels (void)
{
  basic_block bb;

  FOR_EACH_BB_FN (bb, cfun)
    {
      gimple stmt = last_stmt (bb);
      if (stmt && gimple_code (stmt) == GIMPLE_SWITCH)
	group_case_labels_stmt (stmt);
    }
}

/* Checks whether we can merge block B into block A.  */

static bool
gimple_can_merge_blocks_p (basic_block a, basic_block b)
{
  gimple stmt;
  gimple_stmt_iterator gsi;

  if (!single_succ_p (a))
    return false;

  if (single_succ_edge (a)->flags & EDGE_COMPLEX)
    return false;

  if (single_succ (a) != b)
    return false;

  if (!single_pred_p (b))
    return false;

  if (b == EXIT_BLOCK_PTR_FOR_FN (cfun))
    return false;

  /* If A ends by a statement causing exceptions or something similar, we
     cannot merge the blocks.  */
  stmt = last_stmt (a);
  if (stmt && stmt_ends_bb_p (stmt))
    return false;

  /* Do not allow a block with only a non-local label to be merged.  */
  if (stmt
      && gimple_code (stmt) == GIMPLE_LABEL
      && DECL_NONLOCAL (gimple_label_label (stmt)))
    return false;

  /* Examine the labels at the beginning of B.  */
  for (gsi = gsi_start_bb (b); !gsi_end_p (gsi); gsi_next (&gsi))
    {
      tree lab;
      stmt = gsi_stmt (gsi);
      if (gimple_code (stmt) != GIMPLE_LABEL)
	break;
      lab = gimple_label_label (stmt);

      /* Do not remove user forced labels or for -O0 any user labels.  */
      if (!DECL_ARTIFICIAL (lab) && (!optimize || FORCED_LABEL (lab)))
	return false;
    }

  /* Protect the loop latches.  */
  if (current_loops && b->loop_father->latch == b)
    return false;

  /* It must be possible to eliminate all phi nodes in B.  If ssa form
     is not up-to-date and a name-mapping is registered, we cannot eliminate
     any phis.  Symbols marked for renaming are never a problem though.  */
  for (gsi = gsi_start_phis (b); !gsi_end_p (gsi); gsi_next (&gsi))
    {
      gimple phi = gsi_stmt (gsi);
      /* Technically only new names matter.  */
      if (name_registered_for_update_p (PHI_RESULT (phi)))
	return false;
    }

  /* When not optimizing, don't merge if we'd lose goto_locus.  */
  if (!optimize
      && single_succ_edge (a)->goto_locus != UNKNOWN_LOCATION)
    {
      location_t goto_locus = single_succ_edge (a)->goto_locus;
      gimple_stmt_iterator prev, next;
      prev = gsi_last_nondebug_bb (a);
      next = gsi_after_labels (b);
      if (!gsi_end_p (next) && is_gimple_debug (gsi_stmt (next)))
	gsi_next_nondebug (&next);
      if ((gsi_end_p (prev)
	   || gimple_location (gsi_stmt (prev)) != goto_locus)
	  && (gsi_end_p (next)
	      || gimple_location (gsi_stmt (next)) != goto_locus))
	return false;
    }

  return true;
}

/* Replaces all uses of NAME by VAL.  */

void
replace_uses_by (tree name, tree val)
{
  imm_use_iterator imm_iter;
  use_operand_p use;
  gimple stmt;
  edge e;

  FOR_EACH_IMM_USE_STMT (stmt, imm_iter, name)
    {
      /* Mark the block if we change the last stmt in it.  */
      if (cfgcleanup_altered_bbs
	  && stmt_ends_bb_p (stmt))
	bitmap_set_bit (cfgcleanup_altered_bbs, gimple_bb (stmt)->index);

      FOR_EACH_IMM_USE_ON_STMT (use, imm_iter)
        {
	  replace_exp (use, val);

	  if (gimple_code (stmt) == GIMPLE_PHI)
	    {
	      e = gimple_phi_arg_edge (stmt, PHI_ARG_INDEX_FROM_USE (use));
	      if (e->flags & EDGE_ABNORMAL)
		{
		  /* This can only occur for virtual operands, since
		     for the real ones SSA_NAME_OCCURS_IN_ABNORMAL_PHI (name))
		     would prevent replacement.  */
		  gcc_checking_assert (virtual_operand_p (name));
		  SSA_NAME_OCCURS_IN_ABNORMAL_PHI (val) = 1;
		}
	    }
	}

      if (gimple_code (stmt) != GIMPLE_PHI)
	{
	  gimple_stmt_iterator gsi = gsi_for_stmt (stmt);
	  gimple orig_stmt = stmt;
	  size_t i;

	  /* FIXME.  It shouldn't be required to keep TREE_CONSTANT
	     on ADDR_EXPRs up-to-date on GIMPLE.  Propagation will
	     only change sth from non-invariant to invariant, and only
	     when propagating constants.  */
	  if (is_gimple_min_invariant (val))
	    for (i = 0; i < gimple_num_ops (stmt); i++)
	      {
		tree op = gimple_op (stmt, i);
		/* Operands may be empty here.  For example, the labels
		   of a GIMPLE_COND are nulled out following the creation
		   of the corresponding CFG edges.  */
		if (op && TREE_CODE (op) == ADDR_EXPR)
		  recompute_tree_invariant_for_addr_expr (op);
	      }

	  if (fold_stmt (&gsi))
	    stmt = gsi_stmt (gsi);

	  if (maybe_clean_or_replace_eh_stmt (orig_stmt, stmt))
	    gimple_purge_dead_eh_edges (gimple_bb (stmt));

	  update_stmt (stmt);
	}
    }

  gcc_checking_assert (has_zero_uses (name));

  /* Also update the trees stored in loop structures.  */
  if (current_loops)
    {
      struct loop *loop;

      FOR_EACH_LOOP (loop, 0)
	{
	  substitute_in_loop_info (loop, name, val);
	}
    }
}

/* Merge block B into block A.  */

static void
gimple_merge_blocks (basic_block a, basic_block b)
{
  gimple_stmt_iterator last, gsi, psi;

  if (dump_file)
    fprintf (dump_file, "Merging blocks %d and %d\n", a->index, b->index);

  /* Remove all single-valued PHI nodes from block B of the form
     V_i = PHI <V_j> by propagating V_j to all the uses of V_i.  */
  gsi = gsi_last_bb (a);
  for (psi = gsi_start_phis (b); !gsi_end_p (psi); )
    {
      gimple phi = gsi_stmt (psi);
      tree def = gimple_phi_result (phi), use = gimple_phi_arg_def (phi, 0);
      gimple copy;
      bool may_replace_uses = (virtual_operand_p (def)
			       || may_propagate_copy (def, use));

      /* In case we maintain loop closed ssa form, do not propagate arguments
	 of loop exit phi nodes.  */
      if (current_loops
	  && loops_state_satisfies_p (LOOP_CLOSED_SSA)
	  && !virtual_operand_p (def)
	  && TREE_CODE (use) == SSA_NAME
	  && a->loop_father != b->loop_father)
	may_replace_uses = false;

      if (!may_replace_uses)
	{
	  gcc_assert (!virtual_operand_p (def));

	  /* Note that just emitting the copies is fine -- there is no problem
	     with ordering of phi nodes.  This is because A is the single
	     predecessor of B, therefore results of the phi nodes cannot
	     appear as arguments of the phi nodes.  */
	  copy = gimple_build_assign (def, use);
	  gsi_insert_after (&gsi, copy, GSI_NEW_STMT);
          remove_phi_node (&psi, false);
	}
      else
        {
	  /* If we deal with a PHI for virtual operands, we can simply
	     propagate these without fussing with folding or updating
	     the stmt.  */
	  if (virtual_operand_p (def))
	    {
	      imm_use_iterator iter;
	      use_operand_p use_p;
	      gimple stmt;

	      FOR_EACH_IMM_USE_STMT (stmt, iter, def)
		FOR_EACH_IMM_USE_ON_STMT (use_p, iter)
		  SET_USE (use_p, use);

	      if (SSA_NAME_OCCURS_IN_ABNORMAL_PHI (def))
		SSA_NAME_OCCURS_IN_ABNORMAL_PHI (use) = 1;
	    }
	  else
            replace_uses_by (def, use);

          remove_phi_node (&psi, true);
        }
    }

  /* Ensure that B follows A.  */
  move_block_after (b, a);

  gcc_assert (single_succ_edge (a)->flags & EDGE_FALLTHRU);
  gcc_assert (!last_stmt (a) || !stmt_ends_bb_p (last_stmt (a)));

  /* Remove labels from B and set gimple_bb to A for other statements.  */
  for (gsi = gsi_start_bb (b); !gsi_end_p (gsi);)
    {
      gimple stmt = gsi_stmt (gsi);
      if (gimple_code (stmt) == GIMPLE_LABEL)
	{
	  tree label = gimple_label_label (stmt);
	  int lp_nr;

	  gsi_remove (&gsi, false);

	  /* Now that we can thread computed gotos, we might have
	     a situation where we have a forced label in block B
	     However, the label at the start of block B might still be
	     used in other ways (think about the runtime checking for
	     Fortran assigned gotos).  So we can not just delete the
	     label.  Instead we move the label to the start of block A.  */
	  if (FORCED_LABEL (label))
	    {
	      gimple_stmt_iterator dest_gsi = gsi_start_bb (a);
	      gsi_insert_before (&dest_gsi, stmt, GSI_NEW_STMT);
	    }
	  /* Other user labels keep around in a form of a debug stmt.  */
	  else if (!DECL_ARTIFICIAL (label) && MAY_HAVE_DEBUG_STMTS)
	    {
	      gimple dbg = gimple_build_debug_bind (label,
						    integer_zero_node,
						    stmt);
	      gimple_debug_bind_reset_value (dbg);
	      gsi_insert_before (&gsi, dbg, GSI_SAME_STMT);
	    }

	  lp_nr = EH_LANDING_PAD_NR (label);
	  if (lp_nr)
	    {
	      eh_landing_pad lp = get_eh_landing_pad_from_number (lp_nr);
	      lp->post_landing_pad = NULL;
	    }
	}
      else
	{
	  gimple_set_bb (stmt, a);
	  gsi_next (&gsi);
	}
    }

  /* Merge the sequences.  */
  last = gsi_last_bb (a);
  gsi_insert_seq_after (&last, bb_seq (b), GSI_NEW_STMT);
  set_bb_seq (b, NULL);

  if (cfgcleanup_altered_bbs)
    bitmap_set_bit (cfgcleanup_altered_bbs, a->index);
}


/* Return the one of two successors of BB that is not reachable by a
   complex edge, if there is one.  Else, return BB.  We use
   this in optimizations that use post-dominators for their heuristics,
   to catch the cases in C++ where function calls are involved.  */

basic_block
single_noncomplex_succ (basic_block bb)
{
  edge e0, e1;
  if (EDGE_COUNT (bb->succs) != 2)
    return bb;

  e0 = EDGE_SUCC (bb, 0);
  e1 = EDGE_SUCC (bb, 1);
  if (e0->flags & EDGE_COMPLEX)
    return e1->dest;
  if (e1->flags & EDGE_COMPLEX)
    return e0->dest;

  return bb;
}

/* T is CALL_EXPR.  Set current_function_calls_* flags.  */

void
notice_special_calls (gimple call)
{
  int flags = gimple_call_flags (call);

  if (flags & ECF_MAY_BE_ALLOCA)
    cfun->calls_alloca = true;
  if (flags & ECF_RETURNS_TWICE)
    cfun->calls_setjmp = true;
}


/* Clear flags set by notice_special_calls.  Used by dead code removal
   to update the flags.  */

void
clear_special_calls (void)
{
  cfun->calls_alloca = false;
  cfun->calls_setjmp = false;
}

/* Remove PHI nodes associated with basic block BB and all edges out of BB.  */

static void
remove_phi_nodes_and_edges_for_unreachable_block (basic_block bb)
{
  /* Since this block is no longer reachable, we can just delete all
     of its PHI nodes.  */
  remove_phi_nodes (bb);

  /* Remove edges to BB's successors.  */
  while (EDGE_COUNT (bb->succs) > 0)
    remove_edge (EDGE_SUCC (bb, 0));
}


/* Remove statements of basic block BB.  */

static void
remove_bb (basic_block bb)
{
  gimple_stmt_iterator i;

  if (dump_file)
    {
      fprintf (dump_file, "Removing basic block %d\n", bb->index);
      if (dump_flags & TDF_DETAILS)
	{
	  dump_bb (dump_file, bb, 0, dump_flags);
	  fprintf (dump_file, "\n");
	}
    }

  if (current_loops)
    {
      struct loop *loop = bb->loop_father;

      /* If a loop gets removed, clean up the information associated
	 with it.  */
      if (loop->latch == bb
	  || loop->header == bb)
	free_numbers_of_iterations_estimates_loop (loop);
    }

  /* Remove all the instructions in the block.  */
  if (bb_seq (bb) != NULL)
    {
      /* Walk backwards so as to get a chance to substitute all
	 released DEFs into debug stmts.  See
	 eliminate_unnecessary_stmts() in tree-ssa-dce.c for more
	 details.  */
      for (i = gsi_last_bb (bb); !gsi_end_p (i);)
	{
	  gimple stmt = gsi_stmt (i);
	  if (gimple_code (stmt) == GIMPLE_LABEL
	      && (FORCED_LABEL (gimple_label_label (stmt))
		  || DECL_NONLOCAL (gimple_label_label (stmt))))
	    {
	      basic_block new_bb;
	      gimple_stmt_iterator new_gsi;

	      /* A non-reachable non-local label may still be referenced.
		 But it no longer needs to carry the extra semantics of
		 non-locality.  */
	      if (DECL_NONLOCAL (gimple_label_label (stmt)))
		{
		  DECL_NONLOCAL (gimple_label_label (stmt)) = 0;
		  FORCED_LABEL (gimple_label_label (stmt)) = 1;
		}

	      new_bb = bb->prev_bb;
	      new_gsi = gsi_start_bb (new_bb);
	      gsi_remove (&i, false);
	      gsi_insert_before (&new_gsi, stmt, GSI_NEW_STMT);
	    }
	  else
	    {
	      /* Release SSA definitions if we are in SSA.  Note that we
		 may be called when not in SSA.  For example,
		 final_cleanup calls this function via
		 cleanup_tree_cfg.  */
	      if (gimple_in_ssa_p (cfun))
		release_defs (stmt);

	      gsi_remove (&i, true);
	    }

	  if (gsi_end_p (i))
	    i = gsi_last_bb (bb);
	  else
	    gsi_prev (&i);
	}
    }

  remove_phi_nodes_and_edges_for_unreachable_block (bb);
  bb->il.gimple.seq = NULL;
  bb->il.gimple.phi_nodes = NULL;
}


/* Given a basic block BB ending with COND_EXPR or SWITCH_EXPR, and a
   predicate VAL, return the edge that will be taken out of the block.
   If VAL does not match a unique edge, NULL is returned.  */

edge
find_taken_edge (basic_block bb, tree val)
{
  gimple stmt;

  stmt = last_stmt (bb);

  gcc_assert (stmt);
  gcc_assert (is_ctrl_stmt (stmt));

  if (val == NULL)
    return NULL;

  if (!is_gimple_min_invariant (val))
    return NULL;

  if (gimple_code (stmt) == GIMPLE_COND)
    return find_taken_edge_cond_expr (bb, val);

  if (gimple_code (stmt) == GIMPLE_SWITCH)
    return find_taken_edge_switch_expr (bb, val);

  if (computed_goto_p (stmt))
    {
      /* Only optimize if the argument is a label, if the argument is
	 not a label then we can not construct a proper CFG.

         It may be the case that we only need to allow the LABEL_REF to
         appear inside an ADDR_EXPR, but we also allow the LABEL_REF to
         appear inside a LABEL_EXPR just to be safe.  */
      if ((TREE_CODE (val) == ADDR_EXPR || TREE_CODE (val) == LABEL_EXPR)
	  && TREE_CODE (TREE_OPERAND (val, 0)) == LABEL_DECL)
	return find_taken_edge_computed_goto (bb, TREE_OPERAND (val, 0));
      return NULL;
    }

  gcc_unreachable ();
}

/* Given a constant value VAL and the entry block BB to a GOTO_EXPR
   statement, determine which of the outgoing edges will be taken out of the
   block.  Return NULL if either edge may be taken.  */

static edge
find_taken_edge_computed_goto (basic_block bb, tree val)
{
  basic_block dest;
  edge e = NULL;

  dest = label_to_block (val);
  if (dest)
    {
      e = find_edge (bb, dest);
      gcc_assert (e != NULL);
    }

  return e;
}

/* Given a constant value VAL and the entry block BB to a COND_EXPR
   statement, determine which of the two edges will be taken out of the
   block.  Return NULL if either edge may be taken.  */

static edge
find_taken_edge_cond_expr (basic_block bb, tree val)
{
  edge true_edge, false_edge;

  extract_true_false_edges_from_block (bb, &true_edge, &false_edge);

  gcc_assert (TREE_CODE (val) == INTEGER_CST);
  return (integer_zerop (val) ? false_edge : true_edge);
}

/* Given an INTEGER_CST VAL and the entry block BB to a SWITCH_EXPR
   statement, determine which edge will be taken out of the block.  Return
   NULL if any edge may be taken.  */

static edge
find_taken_edge_switch_expr (basic_block bb, tree val)
{
  basic_block dest_bb;
  edge e;
  gimple switch_stmt;
  tree taken_case;

  switch_stmt = last_stmt (bb);
  taken_case = find_case_label_for_value (switch_stmt, val);
  dest_bb = label_to_block (CASE_LABEL (taken_case));

  e = find_edge (bb, dest_bb);
  gcc_assert (e);
  return e;
}


/* Return the CASE_LABEL_EXPR that SWITCH_STMT will take for VAL.
   We can make optimal use here of the fact that the case labels are
   sorted: We can do a binary search for a case matching VAL.  */

static tree
find_case_label_for_value (gimple switch_stmt, tree val)
{
  size_t low, high, n = gimple_switch_num_labels (switch_stmt);
  tree default_case = gimple_switch_default_label (switch_stmt);

  for (low = 0, high = n; high - low > 1; )
    {
      size_t i = (high + low) / 2;
      tree t = gimple_switch_label (switch_stmt, i);
      int cmp;

      /* Cache the result of comparing CASE_LOW and val.  */
      cmp = tree_int_cst_compare (CASE_LOW (t), val);

      if (cmp > 0)
	high = i;
      else
	low = i;

      if (CASE_HIGH (t) == NULL)
	{
	  /* A singe-valued case label.  */
	  if (cmp == 0)
	    return t;
	}
      else
	{
	  /* A case range.  We can only handle integer ranges.  */
	  if (cmp <= 0 && tree_int_cst_compare (CASE_HIGH (t), val) >= 0)
	    return t;
	}
    }

  return default_case;
}


/* Dump a basic block on stderr.  */

void
gimple_debug_bb (basic_block bb)
{
  dump_bb (stderr, bb, 0, TDF_VOPS|TDF_MEMSYMS|TDF_BLOCKS);
}


/* Dump basic block with index N on stderr.  */

basic_block
gimple_debug_bb_n (int n)
{
  gimple_debug_bb (BASIC_BLOCK_FOR_FN (cfun, n));
  return BASIC_BLOCK_FOR_FN (cfun, n);
}


/* Dump the CFG on stderr.

   FLAGS are the same used by the tree dumping functions
   (see TDF_* in dumpfile.h).  */

void
gimple_debug_cfg (int flags)
{
  gimple_dump_cfg (stderr, flags);
}


/* Dump the program showing basic block boundaries on the given FILE.

   FLAGS are the same used by the tree dumping functions (see TDF_* in
   tree.h).  */

void
gimple_dump_cfg (FILE *file, int flags)
{
  if (flags & TDF_DETAILS)
    {
      dump_function_header (file, current_function_decl, flags);
      fprintf (file, ";; \n%d basic blocks, %d edges, last basic block %d.\n\n",
	       n_basic_blocks_for_fn (cfun), n_edges_for_fn (cfun),
	       last_basic_block_for_fn (cfun));

      brief_dump_cfg (file, flags | TDF_COMMENT);
      fprintf (file, "\n");
    }

  if (flags & TDF_STATS)
    dump_cfg_stats (file);

  dump_function_to_file (current_function_decl, file, flags | TDF_BLOCKS);
}


/* Dump CFG statistics on FILE.  */

void
dump_cfg_stats (FILE *file)
{
  static long max_num_merged_labels = 0;
  unsigned long size, total = 0;
  long num_edges;
  basic_block bb;
  const char * const fmt_str   = "%-30s%-13s%12s\n";
  const char * const fmt_str_1 = "%-30s%13d%11lu%c\n";
  const char * const fmt_str_2 = "%-30s%13ld%11lu%c\n";
  const char * const fmt_str_3 = "%-43s%11lu%c\n";
  const char *funcname = current_function_name ();

  fprintf (file, "\nCFG Statistics for %s\n\n", funcname);

  fprintf (file, "---------------------------------------------------------\n");
  fprintf (file, fmt_str, "", "  Number of  ", "Memory");
  fprintf (file, fmt_str, "", "  instances  ", "used ");
  fprintf (file, "---------------------------------------------------------\n");

  size = n_basic_blocks_for_fn (cfun) * sizeof (struct basic_block_def);
  total += size;
  fprintf (file, fmt_str_1, "Basic blocks", n_basic_blocks_for_fn (cfun),
	   SCALE (size), LABEL (size));

  num_edges = 0;
  FOR_EACH_BB_FN (bb, cfun)
    num_edges += EDGE_COUNT (bb->succs);
  size = num_edges * sizeof (struct edge_def);
  total += size;
  fprintf (file, fmt_str_2, "Edges", num_edges, SCALE (size), LABEL (size));

  fprintf (file, "---------------------------------------------------------\n");
  fprintf (file, fmt_str_3, "Total memory used by CFG data", SCALE (total),
	   LABEL (total));
  fprintf (file, "---------------------------------------------------------\n");
  fprintf (file, "\n");

  if (cfg_stats.num_merged_labels > max_num_merged_labels)
    max_num_merged_labels = cfg_stats.num_merged_labels;

  fprintf (file, "Coalesced label blocks: %ld (Max so far: %ld)\n",
	   cfg_stats.num_merged_labels, max_num_merged_labels);

  fprintf (file, "\n");
}


/* Dump CFG statistics on stderr.  Keep extern so that it's always
   linked in the final executable.  */

DEBUG_FUNCTION void
debug_cfg_stats (void)
{
  dump_cfg_stats (stderr);
}

/*---------------------------------------------------------------------------
			     Miscellaneous helpers
---------------------------------------------------------------------------*/

/* Return true if T, a GIMPLE_CALL, can make an abnormal transfer of control
   flow.  Transfers of control flow associated with EH are excluded.  */

static bool
call_can_make_abnormal_goto (gimple t)
{
  /* If the function has no non-local labels, then a call cannot make an
     abnormal transfer of control.  */
  if (!cfun->has_nonlocal_label
      && !cfun->calls_setjmp)
   return false;

  /* Likewise if the call has no side effects.  */
  if (!gimple_has_side_effects (t))
    return false;

  /* Likewise if the called function is leaf.  */
  if (gimple_call_flags (t) & ECF_LEAF)
    return false;

  return true;
}


/* Return true if T can make an abnormal transfer of control flow.
   Transfers of control flow associated with EH are excluded.  */

bool
stmt_can_make_abnormal_goto (gimple t)
{
  if (computed_goto_p (t))
    return true;
  if (is_gimple_call (t))
    return call_can_make_abnormal_goto (t);
  return false;
}


/* Return true if T represents a stmt that always transfers control.  */

bool
is_ctrl_stmt (gimple t)
{
  switch (gimple_code (t))
    {
    case GIMPLE_COND:
    case GIMPLE_SWITCH:
    case GIMPLE_GOTO:
    case GIMPLE_RETURN:
    case GIMPLE_RESX:
      return true;
    default:
      return false;
    }
}


/* Return true if T is a statement that may alter the flow of control
   (e.g., a call to a non-returning function).  */

bool
is_ctrl_altering_stmt (gimple t)
{
  gcc_assert (t);

  switch (gimple_code (t))
    {
    case GIMPLE_CALL:
      {
	int flags = gimple_call_flags (t);

	/* A call alters control flow if it can make an abnormal goto.  */
	if (call_can_make_abnormal_goto (t))
	  return true;

	/* A call also alters control flow if it does not return.  */
	if (flags & ECF_NORETURN)
	  return true;

	/* TM ending statements have backedges out of the transaction.
	   Return true so we split the basic block containing them.
	   Note that the TM_BUILTIN test is merely an optimization.  */
	if ((flags & ECF_TM_BUILTIN)
	    && is_tm_ending_fndecl (gimple_call_fndecl (t)))
	  return true;

	/* BUILT_IN_RETURN call is same as return statement.  */
	if (gimple_call_builtin_p (t, BUILT_IN_RETURN))
	  return true;
      }
      break;

    case GIMPLE_EH_DISPATCH:
      /* EH_DISPATCH branches to the individual catch handlers at
	 this level of a try or allowed-exceptions region.  It can
	 fallthru to the next statement as well.  */
      return true;

    case GIMPLE_ASM:
      if (gimple_asm_nlabels (t) > 0)
	return true;
      break;

    CASE_GIMPLE_OMP:
      /* OpenMP directives alter control flow.  */
      return true;

    case GIMPLE_TRANSACTION:
      /* A transaction start alters control flow.  */
      return true;

    default:
      break;
    }

  /* If a statement can throw, it alters control flow.  */
  return stmt_can_throw_internal (t);
}


/* Return true if T is a simple local goto.  */

bool
simple_goto_p (gimple t)
{
  return (gimple_code (t) == GIMPLE_GOTO
	  && TREE_CODE (gimple_goto_dest (t)) == LABEL_DECL);
}


/* Return true if STMT should start a new basic block.  PREV_STMT is
   the statement preceding STMT.  It is used when STMT is a label or a
   case label.  Labels should only start a new basic block if their
   previous statement wasn't a label.  Otherwise, sequence of labels
   would generate unnecessary basic blocks that only contain a single
   label.  */

static inline bool
stmt_starts_bb_p (gimple stmt, gimple prev_stmt)
{
  if (stmt == NULL)
    return false;

  /* Labels start a new basic block only if the preceding statement
     wasn't a label of the same type.  This prevents the creation of
     consecutive blocks that have nothing but a single label.  */
  if (gimple_code (stmt) == GIMPLE_LABEL)
    {
      /* Nonlocal and computed GOTO targets always start a new block.  */
      if (DECL_NONLOCAL (gimple_label_label (stmt))
	  || FORCED_LABEL (gimple_label_label (stmt)))
	return true;

      if (prev_stmt && gimple_code (prev_stmt) == GIMPLE_LABEL)
	{
	  if (DECL_NONLOCAL (gimple_label_label (prev_stmt)))
	    return true;

	  cfg_stats.num_merged_labels++;
	  return false;
	}
      else
	return true;
    }
  else if (gimple_code (stmt) == GIMPLE_CALL
	   && gimple_call_flags (stmt) & ECF_RETURNS_TWICE)
    /* setjmp acts similar to a nonlocal GOTO target and thus should
       start a new block.  */
    return true;

  return false;
}


/* Return true if T should end a basic block.  */

bool
stmt_ends_bb_p (gimple t)
{
  return is_ctrl_stmt (t) || is_ctrl_altering_stmt (t);
}

/* Remove block annotations and other data structures.  */

void
delete_tree_cfg_annotations (void)
{
  vec_free (label_to_block_map_for_fn (cfun));
}


/* Return the first statement in basic block BB.  */

gimple
first_stmt (basic_block bb)
{
  gimple_stmt_iterator i = gsi_start_bb (bb);
  gimple stmt = NULL;

  while (!gsi_end_p (i) && is_gimple_debug ((stmt = gsi_stmt (i))))
    {
      gsi_next (&i);
      stmt = NULL;
    }
  return stmt;
}

/* Return the first non-label statement in basic block BB.  */

static gimple
first_non_label_stmt (basic_block bb)
{
  gimple_stmt_iterator i = gsi_start_bb (bb);
  while (!gsi_end_p (i) && gimple_code (gsi_stmt (i)) == GIMPLE_LABEL)
    gsi_next (&i);
  return !gsi_end_p (i) ? gsi_stmt (i) : NULL;
}

/* Return the last statement in basic block BB.  */

gimple
last_stmt (basic_block bb)
{
  gimple_stmt_iterator i = gsi_last_bb (bb);
  gimple stmt = NULL;

  while (!gsi_end_p (i) && is_gimple_debug ((stmt = gsi_stmt (i))))
    {
      gsi_prev (&i);
      stmt = NULL;
    }
  return stmt;
}

/* Return the last statement of an otherwise empty block.  Return NULL
   if the block is totally empty, or if it contains more than one
   statement.  */

gimple
last_and_only_stmt (basic_block bb)
{
  gimple_stmt_iterator i = gsi_last_nondebug_bb (bb);
  gimple last, prev;

  if (gsi_end_p (i))
    return NULL;

  last = gsi_stmt (i);
  gsi_prev_nondebug (&i);
  if (gsi_end_p (i))
    return last;

  /* Empty statements should no longer appear in the instruction stream.
     Everything that might have appeared before should be deleted by
     remove_useless_stmts, and the optimizers should just gsi_remove
     instead of smashing with build_empty_stmt.

     Thus the only thing that should appear here in a block containing
     one executable statement is a label.  */
  prev = gsi_stmt (i);
  if (gimple_code (prev) == GIMPLE_LABEL)
    return last;
  else
    return NULL;
}

/* Reinstall those PHI arguments queued in OLD_EDGE to NEW_EDGE.  */

static void
reinstall_phi_args (edge new_edge, edge old_edge)
{
  edge_var_map_vector *v;
  edge_var_map *vm;
  int i;
  gimple_stmt_iterator phis;

  v = redirect_edge_var_map_vector (old_edge);
  if (!v)
    return;

  for (i = 0, phis = gsi_start_phis (new_edge->dest);
       v->iterate (i, &vm) && !gsi_end_p (phis);
       i++, gsi_next (&phis))
    {
      gimple phi = gsi_stmt (phis);
      tree result = redirect_edge_var_map_result (vm);
      tree arg = redirect_edge_var_map_def (vm);

      gcc_assert (result == gimple_phi_result (phi));

      add_phi_arg (phi, arg, new_edge, redirect_edge_var_map_location (vm));
    }

  redirect_edge_var_map_clear (old_edge);
}

/* Returns the basic block after which the new basic block created
   by splitting edge EDGE_IN should be placed.  Tries to keep the new block
   near its "logical" location.  This is of most help to humans looking
   at debugging dumps.  */

static basic_block
split_edge_bb_loc (edge edge_in)
{
  basic_block dest = edge_in->dest;
  basic_block dest_prev = dest->prev_bb;

  if (dest_prev)
    {
      edge e = find_edge (dest_prev, dest);
      if (e && !(e->flags & EDGE_COMPLEX))
	return edge_in->src;
    }
  return dest_prev;
}

/* Split a (typically critical) edge EDGE_IN.  Return the new block.
   Abort on abnormal edges.  */

static basic_block
gimple_split_edge (edge edge_in)
{
  basic_block new_bb, after_bb, dest;
  edge new_edge, e;

  /* Abnormal edges cannot be split.  */
  gcc_assert (!(edge_in->flags & EDGE_ABNORMAL));

  dest = edge_in->dest;

  after_bb = split_edge_bb_loc (edge_in);

  new_bb = create_empty_bb (after_bb);
  new_bb->frequency = EDGE_FREQUENCY (edge_in);
  new_bb->count = edge_in->count;
  new_edge = make_edge (new_bb, dest, EDGE_FALLTHRU);
  new_edge->probability = REG_BR_PROB_BASE;
  new_edge->count = edge_in->count;

  e = redirect_edge_and_branch (edge_in, new_bb);
  gcc_assert (e == edge_in);
  reinstall_phi_args (new_edge, e);

  return new_bb;
}


/* Verify properties of the address expression T with base object BASE.  */

static tree
verify_address (tree t, tree base)
{
  bool old_constant;
  bool old_side_effects;
  bool new_constant;
  bool new_side_effects;

  old_constant = TREE_CONSTANT (t);
  old_side_effects = TREE_SIDE_EFFECTS (t);

  recompute_tree_invariant_for_addr_expr (t);
  new_side_effects = TREE_SIDE_EFFECTS (t);
  new_constant = TREE_CONSTANT (t);

  if (old_constant != new_constant)
    {
      error ("constant not recomputed when ADDR_EXPR changed");
      return t;
    }
  if (old_side_effects != new_side_effects)
    {
      error ("side effects not recomputed when ADDR_EXPR changed");
      return t;
    }

  if (!(TREE_CODE (base) == VAR_DECL
	|| TREE_CODE (base) == PARM_DECL
	|| TREE_CODE (base) == RESULT_DECL))
    return NULL_TREE;

  if (DECL_GIMPLE_REG_P (base))
    {
      error ("DECL_GIMPLE_REG_P set on a variable with address taken");
      return base;
    }

  return NULL_TREE;
}

/* Callback for walk_tree, check that all elements with address taken are
   properly noticed as such.  The DATA is an int* that is 1 if TP was seen
   inside a PHI node.  */

static tree
verify_expr (tree *tp, int *walk_subtrees, void *data ATTRIBUTE_UNUSED)
{
  tree t = *tp, x;

  if (TYPE_P (t))
    *walk_subtrees = 0;

  /* Check operand N for being valid GIMPLE and give error MSG if not.  */
#define CHECK_OP(N, MSG) \
  do { if (!is_gimple_val (TREE_OPERAND (t, N)))		\
       { error (MSG); return TREE_OPERAND (t, N); }} while (0)

  switch (TREE_CODE (t))
    {
    case SSA_NAME:
      if (SSA_NAME_IN_FREE_LIST (t))
	{
	  error ("SSA name in freelist but still referenced");
	  return *tp;
	}
      break;

    case INDIRECT_REF:
      error ("INDIRECT_REF in gimple IL");
      return t;

    case MEM_REF:
      x = TREE_OPERAND (t, 0);
      if (!POINTER_TYPE_P (TREE_TYPE (x))
	  || !is_gimple_mem_ref_addr (x))
	{
	  error ("invalid first operand of MEM_REF");
	  return x;
	}
      if (TREE_CODE (TREE_OPERAND (t, 1)) != INTEGER_CST
	  || !POINTER_TYPE_P (TREE_TYPE (TREE_OPERAND (t, 1))))
	{
	  error ("invalid offset operand of MEM_REF");
	  return TREE_OPERAND (t, 1);
	}
      if (TREE_CODE (x) == ADDR_EXPR
	  && (x = verify_address (x, TREE_OPERAND (x, 0))))
	return x;
      *walk_subtrees = 0;
      break;

    case ASSERT_EXPR:
      x = fold (ASSERT_EXPR_COND (t));
      if (x == boolean_false_node)
	{
	  error ("ASSERT_EXPR with an always-false condition");
	  return *tp;
	}
      break;

    case MODIFY_EXPR:
      error ("MODIFY_EXPR not expected while having tuples");
      return *tp;

    case ADDR_EXPR:
      {
	tree tem;

	gcc_assert (is_gimple_address (t));

	/* Skip any references (they will be checked when we recurse down the
	   tree) and ensure that any variable used as a prefix is marked
	   addressable.  */
	for (x = TREE_OPERAND (t, 0);
	     handled_component_p (x);
	     x = TREE_OPERAND (x, 0))
	  ;

	if ((tem = verify_address (t, x)))
	  return tem;

	if (!(TREE_CODE (x) == VAR_DECL
	      || TREE_CODE (x) == PARM_DECL
	      || TREE_CODE (x) == RESULT_DECL))
	  return NULL;

	if (!TREE_ADDRESSABLE (x))
	  {
	    error ("address taken, but ADDRESSABLE bit not set");
	    return x;
	  }

	break;
      }

    case COND_EXPR:
      x = COND_EXPR_COND (t);
      if (!INTEGRAL_TYPE_P (TREE_TYPE (x)))
	{
	  error ("non-integral used in condition");
	  return x;
	}
      if (!is_gimple_condexpr (x))
        {
	  error ("invalid conditional operand");
	  return x;
	}
      break;

    case NON_LVALUE_EXPR:
    case TRUTH_NOT_EXPR:
      gcc_unreachable ();

    CASE_CONVERT:
    case FIX_TRUNC_EXPR:
    case FLOAT_EXPR:
    case NEGATE_EXPR:
    case ABS_EXPR:
    case BIT_NOT_EXPR:
      CHECK_OP (0, "invalid operand to unary operator");
      break;

    case REALPART_EXPR:
    case IMAGPART_EXPR:
    case BIT_FIELD_REF:
      if (!is_gimple_reg_type (TREE_TYPE (t)))
	{
	  error ("non-scalar BIT_FIELD_REF, IMAGPART_EXPR or REALPART_EXPR");
	  return t;
	}

      if (TREE_CODE (t) == BIT_FIELD_REF)
	{
	  tree t0 = TREE_OPERAND (t, 0);
	  tree t1 = TREE_OPERAND (t, 1);
	  tree t2 = TREE_OPERAND (t, 2);
	  if (!tree_fits_uhwi_p (t1)
	      || !tree_fits_uhwi_p (t2))
	    {
	      error ("invalid position or size operand to BIT_FIELD_REF");
	      return t;
	    }
	  if (INTEGRAL_TYPE_P (TREE_TYPE (t))
	      && (TYPE_PRECISION (TREE_TYPE (t))
		  != tree_to_uhwi (t1)))
	    {
	      error ("integral result type precision does not match "
		     "field size of BIT_FIELD_REF");
	      return t;
	    }
	  else if (!INTEGRAL_TYPE_P (TREE_TYPE (t))
		   && TYPE_MODE (TREE_TYPE (t)) != BLKmode
		   && (GET_MODE_PRECISION (TYPE_MODE (TREE_TYPE (t)))
		       != tree_to_uhwi (t1)))
	    {
	      error ("mode precision of non-integral result does not "
		     "match field size of BIT_FIELD_REF");
	      return t;
	    }
	  if (!AGGREGATE_TYPE_P (TREE_TYPE (t0))
	      && (tree_to_uhwi (t1) + tree_to_uhwi (t2)
		  > tree_to_uhwi (TYPE_SIZE (TREE_TYPE (t0)))))
	    {
	      error ("position plus size exceeds size of referenced object in "
		     "BIT_FIELD_REF");
	      return t;
	    }
	}
      t = TREE_OPERAND (t, 0);

      /* Fall-through.  */
    case COMPONENT_REF:
    case ARRAY_REF:
    case ARRAY_RANGE_REF:
    case VIEW_CONVERT_EXPR:
      /* We have a nest of references.  Verify that each of the operands
	 that determine where to reference is either a constant or a variable,
	 verify that the base is valid, and then show we've already checked
	 the subtrees.  */
      while (handled_component_p (t))
	{
	  if (TREE_CODE (t) == COMPONENT_REF && TREE_OPERAND (t, 2))
	    CHECK_OP (2, "invalid COMPONENT_REF offset operator");
	  else if (TREE_CODE (t) == ARRAY_REF
		   || TREE_CODE (t) == ARRAY_RANGE_REF)
	    {
	      CHECK_OP (1, "invalid array index");
	      if (TREE_OPERAND (t, 2))
		CHECK_OP (2, "invalid array lower bound");
	      if (TREE_OPERAND (t, 3))
		CHECK_OP (3, "invalid array stride");
	    }
	  else if (TREE_CODE (t) == BIT_FIELD_REF
		   || TREE_CODE (t) == REALPART_EXPR
		   || TREE_CODE (t) == IMAGPART_EXPR)
	    {
	      error ("non-top-level BIT_FIELD_REF, IMAGPART_EXPR or "
		     "REALPART_EXPR");
	      return t;
	    }

	  t = TREE_OPERAND (t, 0);
	}

      if (!is_gimple_min_invariant (t) && !is_gimple_lvalue (t))
	{
	  error ("invalid reference prefix");
	  return t;
	}
      *walk_subtrees = 0;
      break;
    case PLUS_EXPR:
    case MINUS_EXPR:
      /* PLUS_EXPR and MINUS_EXPR don't work on pointers, they should be done using
	 POINTER_PLUS_EXPR. */
      if (POINTER_TYPE_P (TREE_TYPE (t)))
	{
	  error ("invalid operand to plus/minus, type is a pointer");
	  return t;
	}
      CHECK_OP (0, "invalid operand to binary operator");
      CHECK_OP (1, "invalid operand to binary operator");
      break;

    case POINTER_PLUS_EXPR:
      /* Check to make sure the first operand is a pointer or reference type. */
      if (!POINTER_TYPE_P (TREE_TYPE (TREE_OPERAND (t, 0))))
	{
	  error ("invalid operand to pointer plus, first operand is not a pointer");
	  return t;
	}
      /* Check to make sure the second operand is a ptrofftype.  */
      if (!ptrofftype_p (TREE_TYPE (TREE_OPERAND (t, 1))))
	{
	  error ("invalid operand to pointer plus, second operand is not an "
		 "integer type of appropriate width");
	  return t;
	}
      /* FALLTHROUGH */
    case LT_EXPR:
    case LE_EXPR:
    case GT_EXPR:
    case GE_EXPR:
    case EQ_EXPR:
    case NE_EXPR:
    case UNORDERED_EXPR:
    case ORDERED_EXPR:
    case UNLT_EXPR:
    case UNLE_EXPR:
    case UNGT_EXPR:
    case UNGE_EXPR:
    case UNEQ_EXPR:
    case LTGT_EXPR:
    case MULT_EXPR:
    case TRUNC_DIV_EXPR:
    case CEIL_DIV_EXPR:
    case FLOOR_DIV_EXPR:
    case ROUND_DIV_EXPR:
    case TRUNC_MOD_EXPR:
    case CEIL_MOD_EXPR:
    case FLOOR_MOD_EXPR:
    case ROUND_MOD_EXPR:
    case RDIV_EXPR:
    case EXACT_DIV_EXPR:
    case MIN_EXPR:
    case MAX_EXPR:
    case LSHIFT_EXPR:
    case RSHIFT_EXPR:
    case LROTATE_EXPR:
    case RROTATE_EXPR:
    case BIT_IOR_EXPR:
    case BIT_XOR_EXPR:
    case BIT_AND_EXPR:
      CHECK_OP (0, "invalid operand to binary operator");
      CHECK_OP (1, "invalid operand to binary operator");
      break;

    case CONSTRUCTOR:
      if (TREE_CONSTANT (t) && TREE_CODE (TREE_TYPE (t)) == VECTOR_TYPE)
	*walk_subtrees = 0;
      break;

    case CASE_LABEL_EXPR:
      if (CASE_CHAIN (t))
	{
	  error ("invalid CASE_CHAIN");
	  return t;
	}
      break;

    default:
      break;
    }
  return NULL;

#undef CHECK_OP
}


/* Verify if EXPR is either a GIMPLE ID or a GIMPLE indirect reference.
   Returns true if there is an error, otherwise false.  */

static bool
verify_types_in_gimple_min_lval (tree expr)
{
  tree op;

  if (is_gimple_id (expr))
    return false;

  if (TREE_CODE (expr) != TARGET_MEM_REF
      && TREE_CODE (expr) != MEM_REF)
    {
      error ("invalid expression for min lvalue");
      return true;
    }

  /* TARGET_MEM_REFs are strange beasts.  */
  if (TREE_CODE (expr) == TARGET_MEM_REF)
    return false;

  op = TREE_OPERAND (expr, 0);
  if (!is_gimple_val (op))
    {
      error ("invalid operand in indirect reference");
      debug_generic_stmt (op);
      return true;
    }
  /* Memory references now generally can involve a value conversion.  */

  return false;
}

/* Verify if EXPR is a valid GIMPLE reference expression.  If
   REQUIRE_LVALUE is true verifies it is an lvalue.  Returns true
   if there is an error, otherwise false.  */

static bool
verify_types_in_gimple_reference (tree expr, bool require_lvalue)
{
  while (handled_component_p (expr))
    {
      tree op = TREE_OPERAND (expr, 0);

      if (TREE_CODE (expr) == ARRAY_REF
	  || TREE_CODE (expr) == ARRAY_RANGE_REF)
	{
	  if (!is_gimple_val (TREE_OPERAND (expr, 1))
	      || (TREE_OPERAND (expr, 2)
		  && !is_gimple_val (TREE_OPERAND (expr, 2)))
	      || (TREE_OPERAND (expr, 3)
		  && !is_gimple_val (TREE_OPERAND (expr, 3))))
	    {
	      error ("invalid operands to array reference");
	      debug_generic_stmt (expr);
	      return true;
	    }
	}

      /* Verify if the reference array element types are compatible.  */
      if (TREE_CODE (expr) == ARRAY_REF
	  && !useless_type_conversion_p (TREE_TYPE (expr),
					 TREE_TYPE (TREE_TYPE (op))))
	{
	  error ("type mismatch in array reference");
	  debug_generic_stmt (TREE_TYPE (expr));
	  debug_generic_stmt (TREE_TYPE (TREE_TYPE (op)));
	  return true;
	}
      if (TREE_CODE (expr) == ARRAY_RANGE_REF
	  && !useless_type_conversion_p (TREE_TYPE (TREE_TYPE (expr)),
					 TREE_TYPE (TREE_TYPE (op))))
	{
	  error ("type mismatch in array range reference");
	  debug_generic_stmt (TREE_TYPE (TREE_TYPE (expr)));
	  debug_generic_stmt (TREE_TYPE (TREE_TYPE (op)));
	  return true;
	}

      if ((TREE_CODE (expr) == REALPART_EXPR
	   || TREE_CODE (expr) == IMAGPART_EXPR)
	  && !useless_type_conversion_p (TREE_TYPE (expr),
					 TREE_TYPE (TREE_TYPE (op))))
	{
	  error ("type mismatch in real/imagpart reference");
	  debug_generic_stmt (TREE_TYPE (expr));
	  debug_generic_stmt (TREE_TYPE (TREE_TYPE (op)));
	  return true;
	}

      if (TREE_CODE (expr) == COMPONENT_REF
	  && !useless_type_conversion_p (TREE_TYPE (expr),
					 TREE_TYPE (TREE_OPERAND (expr, 1))))
	{
	  error ("type mismatch in component reference");
	  debug_generic_stmt (TREE_TYPE (expr));
	  debug_generic_stmt (TREE_TYPE (TREE_OPERAND (expr, 1)));
	  return true;
	}

      if (TREE_CODE (expr) == VIEW_CONVERT_EXPR)
	{
	  /* For VIEW_CONVERT_EXPRs which are allowed here too, we only check
	     that their operand is not an SSA name or an invariant when
	     requiring an lvalue (this usually means there is a SRA or IPA-SRA
	     bug).  Otherwise there is nothing to verify, gross mismatches at
	     most invoke undefined behavior.  */
	  if (require_lvalue
	      && (TREE_CODE (op) == SSA_NAME
		  || is_gimple_min_invariant (op)))
	    {
	      error ("conversion of an SSA_NAME on the left hand side");
	      debug_generic_stmt (expr);
	      return true;
	    }
	  else if (TREE_CODE (op) == SSA_NAME
		   && TYPE_SIZE (TREE_TYPE (expr)) != TYPE_SIZE (TREE_TYPE (op)))
	    {
	      error ("conversion of register to a different size");
	      debug_generic_stmt (expr);
	      return true;
	    }
	  else if (!handled_component_p (op))
	    return false;
	}

      expr = op;
    }

  if (TREE_CODE (expr) == MEM_REF)
    {
      if (!is_gimple_mem_ref_addr (TREE_OPERAND (expr, 0)))
	{
	  error ("invalid address operand in MEM_REF");
	  debug_generic_stmt (expr);
	  return true;
	}
      if (TREE_CODE (TREE_OPERAND (expr, 1)) != INTEGER_CST
	  || !POINTER_TYPE_P (TREE_TYPE (TREE_OPERAND (expr, 1))))
	{
	  error ("invalid offset operand in MEM_REF");
	  debug_generic_stmt (expr);
	  return true;
	}
    }
  else if (TREE_CODE (expr) == TARGET_MEM_REF)
    {
      if (!TMR_BASE (expr)
	  || !is_gimple_mem_ref_addr (TMR_BASE (expr)))
	{
	  error ("invalid address operand in TARGET_MEM_REF");
	  return true;
	}
      if (!TMR_OFFSET (expr)
	  || TREE_CODE (TMR_OFFSET (expr)) != INTEGER_CST
	  || !POINTER_TYPE_P (TREE_TYPE (TMR_OFFSET (expr))))
	{
	  error ("invalid offset operand in TARGET_MEM_REF");
	  debug_generic_stmt (expr);
	  return true;
	}
    }

  return ((require_lvalue || !is_gimple_min_invariant (expr))
	  && verify_types_in_gimple_min_lval (expr));
}

/* Returns true if there is one pointer type in TYPE_POINTER_TO (SRC_OBJ)
   list of pointer-to types that is trivially convertible to DEST.  */

static bool
one_pointer_to_useless_type_conversion_p (tree dest, tree src_obj)
{
  tree src;

  if (!TYPE_POINTER_TO (src_obj))
    return true;

  for (src = TYPE_POINTER_TO (src_obj); src; src = TYPE_NEXT_PTR_TO (src))
    if (useless_type_conversion_p (dest, src))
      return true;

  return false;
}

/* Return true if TYPE1 is a fixed-point type and if conversions to and
   from TYPE2 can be handled by FIXED_CONVERT_EXPR.  */

static bool
valid_fixed_convert_types_p (tree type1, tree type2)
{
  return (FIXED_POINT_TYPE_P (type1)
	  && (INTEGRAL_TYPE_P (type2)
	      || SCALAR_FLOAT_TYPE_P (type2)
	      || FIXED_POINT_TYPE_P (type2)));
}

/* Verify the contents of a GIMPLE_CALL STMT.  Returns true when there
   is a problem, otherwise false.  */

static bool
verify_gimple_call (gimple stmt)
{
  tree fn = gimple_call_fn (stmt);
  tree fntype, fndecl;
  unsigned i;

  if (gimple_call_internal_p (stmt))
    {
      if (fn)
	{
	  error ("gimple call has two targets");
	  debug_generic_stmt (fn);
	  return true;
	}
    }
  else
    {
      if (!fn)
	{
	  error ("gimple call has no target");
	  return true;
	}
    }

  if (fn && !is_gimple_call_addr (fn))
    {
      error ("invalid function in gimple call");
      debug_generic_stmt (fn);
      return true;
    }

  if (fn
      && (!POINTER_TYPE_P (TREE_TYPE (fn))
	  || (TREE_CODE (TREE_TYPE (TREE_TYPE (fn))) != FUNCTION_TYPE
	      && TREE_CODE (TREE_TYPE (TREE_TYPE (fn))) != METHOD_TYPE)))
    {
      error ("non-function in gimple call");
      return true;
    }

   fndecl = gimple_call_fndecl (stmt);
   if (fndecl
       && TREE_CODE (fndecl) == FUNCTION_DECL
       && DECL_LOOPING_CONST_OR_PURE_P (fndecl)
       && !DECL_PURE_P (fndecl)
       && !TREE_READONLY (fndecl))
     {
       error ("invalid pure const state for function");
       return true;
     }

  if (gimple_call_lhs (stmt)
      && (!is_gimple_lvalue (gimple_call_lhs (stmt))
	  || verify_types_in_gimple_reference (gimple_call_lhs (stmt), true)))
    {
      error ("invalid LHS in gimple call");
      return true;
    }

  if (gimple_call_lhs (stmt) && gimple_call_noreturn_p (stmt))
    {
      error ("LHS in noreturn call");
      return true;
    }

  fntype = gimple_call_fntype (stmt);
  if (fntype
      && gimple_call_lhs (stmt)
      && !useless_type_conversion_p (TREE_TYPE (gimple_call_lhs (stmt)),
				     TREE_TYPE (fntype))
      /* ???  At least C++ misses conversions at assignments from
	 void * call results.
	 ???  Java is completely off.  Especially with functions
	 returning java.lang.Object.
	 For now simply allow arbitrary pointer type conversions.  */
      && !(POINTER_TYPE_P (TREE_TYPE (gimple_call_lhs (stmt)))
	   && POINTER_TYPE_P (TREE_TYPE (fntype))))
    {
      error ("invalid conversion in gimple call");
      debug_generic_stmt (TREE_TYPE (gimple_call_lhs (stmt)));
      debug_generic_stmt (TREE_TYPE (fntype));
      return true;
    }

  if (gimple_call_chain (stmt)
      && !is_gimple_val (gimple_call_chain (stmt)))
    {
      error ("invalid static chain in gimple call");
      debug_generic_stmt (gimple_call_chain (stmt));
      return true;
    }

  /* If there is a static chain argument, this should not be an indirect
     call, and the decl should have DECL_STATIC_CHAIN set.  */
  if (gimple_call_chain (stmt))
    {
      if (!gimple_call_fndecl (stmt))
	{
	  error ("static chain in indirect gimple call");
	  return true;
	}
      fn = TREE_OPERAND (fn, 0);

      if (!DECL_STATIC_CHAIN (fn))
	{
	  error ("static chain with function that doesn%'t use one");
	  return true;
	}
    }

  /* ???  The C frontend passes unpromoted arguments in case it
     didn't see a function declaration before the call.  So for now
     leave the call arguments mostly unverified.  Once we gimplify
     unit-at-a-time we have a chance to fix this.  */

  for (i = 0; i < gimple_call_num_args (stmt); ++i)
    {
      tree arg = gimple_call_arg (stmt, i);
      if ((is_gimple_reg_type (TREE_TYPE (arg))
	   && !is_gimple_val (arg))
	  || (!is_gimple_reg_type (TREE_TYPE (arg))
	      && !is_gimple_lvalue (arg)))
	{
	  error ("invalid argument to gimple call");
	  debug_generic_expr (arg);
	  return true;
	}
    }

  return false;
}

/* Verifies the gimple comparison with the result type TYPE and
   the operands OP0 and OP1.  */

static bool
verify_gimple_comparison (tree type, tree op0, tree op1)
{
  tree op0_type = TREE_TYPE (op0);
  tree op1_type = TREE_TYPE (op1);

  if (!is_gimple_val (op0) || !is_gimple_val (op1))
    {
      error ("invalid operands in gimple comparison");
      return true;
    }

  /* For comparisons we do not have the operations type as the
     effective type the comparison is carried out in.  Instead
     we require that either the first operand is trivially
     convertible into the second, or the other way around.
     Because we special-case pointers to void we allow
     comparisons of pointers with the same mode as well.  */
  if (!useless_type_conversion_p (op0_type, op1_type)
      && !useless_type_conversion_p (op1_type, op0_type)
      && (!POINTER_TYPE_P (op0_type)
	  || !POINTER_TYPE_P (op1_type)
	  || TYPE_MODE (op0_type) != TYPE_MODE (op1_type)))
    {
      error ("mismatching comparison operand types");
      debug_generic_expr (op0_type);
      debug_generic_expr (op1_type);
      return true;
    }

  /* The resulting type of a comparison may be an effective boolean type.  */
  if (INTEGRAL_TYPE_P (type)
      && (TREE_CODE (type) == BOOLEAN_TYPE
	  || TYPE_PRECISION (type) == 1))
    {
      if (TREE_CODE (op0_type) == VECTOR_TYPE
	  || TREE_CODE (op1_type) == VECTOR_TYPE)
        {
          error ("vector comparison returning a boolean");
          debug_generic_expr (op0_type);
          debug_generic_expr (op1_type);
          return true;
        }
    }
  /* Or an integer vector type with the same size and element count
     as the comparison operand types.  */
  else if (TREE_CODE (type) == VECTOR_TYPE
	   && TREE_CODE (TREE_TYPE (type)) == INTEGER_TYPE)
    {
      if (TREE_CODE (op0_type) != VECTOR_TYPE
	  || TREE_CODE (op1_type) != VECTOR_TYPE)
        {
          error ("non-vector operands in vector comparison");
          debug_generic_expr (op0_type);
          debug_generic_expr (op1_type);
          return true;
        }

      if (TYPE_VECTOR_SUBPARTS (type) != TYPE_VECTOR_SUBPARTS (op0_type)
	  || (GET_MODE_SIZE (TYPE_MODE (TREE_TYPE (type)))
	      != GET_MODE_SIZE (TYPE_MODE (TREE_TYPE (op0_type))))
	  /* The result of a vector comparison is of signed
	     integral type.  */
	  || TYPE_UNSIGNED (TREE_TYPE (type)))
        {
          error ("invalid vector comparison resulting type");
          debug_generic_expr (type);
          return true;
        }
    }
  else
    {
      error ("bogus comparison result type");
      debug_generic_expr (type);
      return true;
    }

  return false;
}

/* Verify a gimple assignment statement STMT with an unary rhs.
   Returns true if anything is wrong.  */

static bool
verify_gimple_assign_unary (gimple stmt)
{
  enum tree_code rhs_code = gimple_assign_rhs_code (stmt);
  tree lhs = gimple_assign_lhs (stmt);
  tree lhs_type = TREE_TYPE (lhs);
  tree rhs1 = gimple_assign_rhs1 (stmt);
  tree rhs1_type = TREE_TYPE (rhs1);

  if (!is_gimple_reg (lhs))
    {
      error ("non-register as LHS of unary operation");
      return true;
    }

  if (!is_gimple_val (rhs1))
    {
      error ("invalid operand in unary operation");
      return true;
    }

  /* First handle conversions.  */
  switch (rhs_code)
    {
    CASE_CONVERT:
      {
	/* Allow conversions from pointer type to integral type only if
	   there is no sign or zero extension involved.
	   For targets were the precision of ptrofftype doesn't match that
	   of pointers we need to allow arbitrary conversions to ptrofftype.  */
	if ((POINTER_TYPE_P (lhs_type)
	     && INTEGRAL_TYPE_P (rhs1_type))
	    || (POINTER_TYPE_P (rhs1_type)
		&& INTEGRAL_TYPE_P (lhs_type)
		&& (TYPE_PRECISION (rhs1_type) >= TYPE_PRECISION (lhs_type)
		    || ptrofftype_p (sizetype))))
	  return false;

	/* Allow conversion from integral to offset type and vice versa.  */
	if ((TREE_CODE (lhs_type) == OFFSET_TYPE
	     && INTEGRAL_TYPE_P (rhs1_type))
	    || (INTEGRAL_TYPE_P (lhs_type)
		&& TREE_CODE (rhs1_type) == OFFSET_TYPE))
	  return false;

	/* Otherwise assert we are converting between types of the
	   same kind.  */
	if (INTEGRAL_TYPE_P (lhs_type) != INTEGRAL_TYPE_P (rhs1_type))
	  {
	    error ("invalid types in nop conversion");
	    debug_generic_expr (lhs_type);
	    debug_generic_expr (rhs1_type);
	    return true;
	  }

	return false;
      }

    case ADDR_SPACE_CONVERT_EXPR:
      {
	if (!POINTER_TYPE_P (rhs1_type) || !POINTER_TYPE_P (lhs_type)
	    || (TYPE_ADDR_SPACE (TREE_TYPE (rhs1_type))
		== TYPE_ADDR_SPACE (TREE_TYPE (lhs_type))))
	  {
	    error ("invalid types in address space conversion");
	    debug_generic_expr (lhs_type);
	    debug_generic_expr (rhs1_type);
	    return true;
	  }

	return false;
      }

    case FIXED_CONVERT_EXPR:
      {
	if (!valid_fixed_convert_types_p (lhs_type, rhs1_type)
	    && !valid_fixed_convert_types_p (rhs1_type, lhs_type))
	  {
	    error ("invalid types in fixed-point conversion");
	    debug_generic_expr (lhs_type);
	    debug_generic_expr (rhs1_type);
	    return true;
	  }

	return false;
      }

    case FLOAT_EXPR:
      {
	if ((!INTEGRAL_TYPE_P (rhs1_type) || !SCALAR_FLOAT_TYPE_P (lhs_type))
	    && (!VECTOR_INTEGER_TYPE_P (rhs1_type)
	        || !VECTOR_FLOAT_TYPE_P (lhs_type)))
	  {
	    error ("invalid types in conversion to floating point");
	    debug_generic_expr (lhs_type);
	    debug_generic_expr (rhs1_type);
	    return true;
	  }

        return false;
      }

    case FIX_TRUNC_EXPR:
      {
        if ((!INTEGRAL_TYPE_P (lhs_type) || !SCALAR_FLOAT_TYPE_P (rhs1_type))
            && (!VECTOR_INTEGER_TYPE_P (lhs_type)
                || !VECTOR_FLOAT_TYPE_P (rhs1_type)))
	  {
	    error ("invalid types in conversion to integer");
	    debug_generic_expr (lhs_type);
	    debug_generic_expr (rhs1_type);
	    return true;
	  }

        return false;
      }

    case VEC_UNPACK_HI_EXPR:
    case VEC_UNPACK_LO_EXPR:
    case REDUC_MAX_EXPR:
    case REDUC_MIN_EXPR:
    case REDUC_PLUS_EXPR:
    case VEC_UNPACK_FLOAT_HI_EXPR:
    case VEC_UNPACK_FLOAT_LO_EXPR:
      /* FIXME.  */
      return false;

    case NEGATE_EXPR:
    case ABS_EXPR:
    case BIT_NOT_EXPR:
    case PAREN_EXPR:
    case NON_LVALUE_EXPR:
    case CONJ_EXPR:
      break;

    default:
      gcc_unreachable ();
    }

  /* For the remaining codes assert there is no conversion involved.  */
  if (!useless_type_conversion_p (lhs_type, rhs1_type))
    {
      error ("non-trivial conversion in unary operation");
      debug_generic_expr (lhs_type);
      debug_generic_expr (rhs1_type);
      return true;
    }

  return false;
}

/* Verify a gimple assignment statement STMT with a binary rhs.
   Returns true if anything is wrong.  */

static bool
verify_gimple_assign_binary (gimple stmt)
{
  enum tree_code rhs_code = gimple_assign_rhs_code (stmt);
  tree lhs = gimple_assign_lhs (stmt);
  tree lhs_type = TREE_TYPE (lhs);
  tree rhs1 = gimple_assign_rhs1 (stmt);
  tree rhs1_type = TREE_TYPE (rhs1);
  tree rhs2 = gimple_assign_rhs2 (stmt);
  tree rhs2_type = TREE_TYPE (rhs2);

  if (!is_gimple_reg (lhs))
    {
      error ("non-register as LHS of binary operation");
      return true;
    }

  if (!is_gimple_val (rhs1)
      || !is_gimple_val (rhs2))
    {
      error ("invalid operands in binary operation");
      return true;
    }

  /* First handle operations that involve different types.  */
  switch (rhs_code)
    {
    case COMPLEX_EXPR:
      {
	if (TREE_CODE (lhs_type) != COMPLEX_TYPE
	    || !(INTEGRAL_TYPE_P (rhs1_type)
	         || SCALAR_FLOAT_TYPE_P (rhs1_type))
	    || !(INTEGRAL_TYPE_P (rhs2_type)
	         || SCALAR_FLOAT_TYPE_P (rhs2_type)))
	  {
	    error ("type mismatch in complex expression");
	    debug_generic_expr (lhs_type);
	    debug_generic_expr (rhs1_type);
	    debug_generic_expr (rhs2_type);
	    return true;
	  }

	return false;
      }

    case LSHIFT_EXPR:
    case RSHIFT_EXPR:
    case LROTATE_EXPR:
    case RROTATE_EXPR:
      {
	/* Shifts and rotates are ok on integral types, fixed point
	   types and integer vector types.  */
	if ((!INTEGRAL_TYPE_P (rhs1_type)
	     && !FIXED_POINT_TYPE_P (rhs1_type)
	     && !(TREE_CODE (rhs1_type) == VECTOR_TYPE
		  && INTEGRAL_TYPE_P (TREE_TYPE (rhs1_type))))
	    || (!INTEGRAL_TYPE_P (rhs2_type)
		/* Vector shifts of vectors are also ok.  */
		&& !(TREE_CODE (rhs1_type) == VECTOR_TYPE
		     && INTEGRAL_TYPE_P (TREE_TYPE (rhs1_type))
		     && TREE_CODE (rhs2_type) == VECTOR_TYPE
		     && INTEGRAL_TYPE_P (TREE_TYPE (rhs2_type))))
	    || !useless_type_conversion_p (lhs_type, rhs1_type))
	  {
	    error ("type mismatch in shift expression");
	    debug_generic_expr (lhs_type);
	    debug_generic_expr (rhs1_type);
	    debug_generic_expr (rhs2_type);
	    return true;
	  }

	return false;
      }

    case VEC_LSHIFT_EXPR:
    case VEC_RSHIFT_EXPR:
      {
	if (TREE_CODE (rhs1_type) != VECTOR_TYPE
	    || !(INTEGRAL_TYPE_P (TREE_TYPE (rhs1_type))
		 || POINTER_TYPE_P (TREE_TYPE (rhs1_type))
		 || FIXED_POINT_TYPE_P (TREE_TYPE (rhs1_type))
		 || SCALAR_FLOAT_TYPE_P (TREE_TYPE (rhs1_type)))
	    || (!INTEGRAL_TYPE_P (rhs2_type)
		&& (TREE_CODE (rhs2_type) != VECTOR_TYPE
		    || !INTEGRAL_TYPE_P (TREE_TYPE (rhs2_type))))
	    || !useless_type_conversion_p (lhs_type, rhs1_type))
	  {
	    error ("type mismatch in vector shift expression");
	    debug_generic_expr (lhs_type);
	    debug_generic_expr (rhs1_type);
	    debug_generic_expr (rhs2_type);
	    return true;
	  }
	/* For shifting a vector of non-integral components we
	   only allow shifting by a constant multiple of the element size.  */
	if (!INTEGRAL_TYPE_P (TREE_TYPE (rhs1_type))
	    && (TREE_CODE (rhs2) != INTEGER_CST
		|| !div_if_zero_remainder (EXACT_DIV_EXPR, rhs2,
					   TYPE_SIZE (TREE_TYPE (rhs1_type)))))
	  {
	    error ("non-element sized vector shift of floating point vector");
	    return true;
	  }

	return false;
      }

    case WIDEN_LSHIFT_EXPR:
      {
        if (!INTEGRAL_TYPE_P (lhs_type)
            || !INTEGRAL_TYPE_P (rhs1_type)
            || TREE_CODE (rhs2) != INTEGER_CST
            || (2 * TYPE_PRECISION (rhs1_type) > TYPE_PRECISION (lhs_type)))
          {
            error ("type mismatch in widening vector shift expression");
            debug_generic_expr (lhs_type);
            debug_generic_expr (rhs1_type);
            debug_generic_expr (rhs2_type);
            return true;
          }

        return false;
      }

    case VEC_WIDEN_LSHIFT_HI_EXPR:
    case VEC_WIDEN_LSHIFT_LO_EXPR:
      {
        if (TREE_CODE (rhs1_type) != VECTOR_TYPE
            || TREE_CODE (lhs_type) != VECTOR_TYPE
            || !INTEGRAL_TYPE_P (TREE_TYPE (rhs1_type))
            || !INTEGRAL_TYPE_P (TREE_TYPE (lhs_type))
            || TREE_CODE (rhs2) != INTEGER_CST
            || (2 * TYPE_PRECISION (TREE_TYPE (rhs1_type))
                > TYPE_PRECISION (TREE_TYPE (lhs_type))))
          {
            error ("type mismatch in widening vector shift expression");
            debug_generic_expr (lhs_type);
            debug_generic_expr (rhs1_type);
            debug_generic_expr (rhs2_type);
            return true;
          }

        return false;
      }

    case PLUS_EXPR:
    case MINUS_EXPR:
      {
	tree lhs_etype = lhs_type;
	tree rhs1_etype = rhs1_type;
	tree rhs2_etype = rhs2_type;
	if (TREE_CODE (lhs_type) == VECTOR_TYPE)
	  {
	    if (TREE_CODE (rhs1_type) != VECTOR_TYPE
		|| TREE_CODE (rhs2_type) != VECTOR_TYPE)
	      {
		error ("invalid non-vector operands to vector valued plus");
		return true;
	      }
	    lhs_etype = TREE_TYPE (lhs_type);
	    rhs1_etype = TREE_TYPE (rhs1_type);
	    rhs2_etype = TREE_TYPE (rhs2_type);
	  }
	if (POINTER_TYPE_P (lhs_etype)
	    || POINTER_TYPE_P (rhs1_etype)
	    || POINTER_TYPE_P (rhs2_etype))
	  {
	    error ("invalid (pointer) operands to plus/minus");
	    return true;
	  }

	/* Continue with generic binary expression handling.  */
	break;
      }

    case POINTER_PLUS_EXPR:
      {
	if (!POINTER_TYPE_P (rhs1_type)
	    || !useless_type_conversion_p (lhs_type, rhs1_type)
	    || !ptrofftype_p (rhs2_type))
	  {
	    error ("type mismatch in pointer plus expression");
	    debug_generic_stmt (lhs_type);
	    debug_generic_stmt (rhs1_type);
	    debug_generic_stmt (rhs2_type);
	    return true;
	  }

	return false;
      }

    case TRUTH_ANDIF_EXPR:
    case TRUTH_ORIF_EXPR:
    case TRUTH_AND_EXPR:
    case TRUTH_OR_EXPR:
    case TRUTH_XOR_EXPR:

      gcc_unreachable ();

    case LT_EXPR:
    case LE_EXPR:
    case GT_EXPR:
    case GE_EXPR:
    case EQ_EXPR:
    case NE_EXPR:
    case UNORDERED_EXPR:
    case ORDERED_EXPR:
    case UNLT_EXPR:
    case UNLE_EXPR:
    case UNGT_EXPR:
    case UNGE_EXPR:
    case UNEQ_EXPR:
    case LTGT_EXPR:
      /* Comparisons are also binary, but the result type is not
	 connected to the operand types.  */
      return verify_gimple_comparison (lhs_type, rhs1, rhs2);

    case WIDEN_MULT_EXPR:
      if (TREE_CODE (lhs_type) != INTEGER_TYPE)
	return true;
      return ((2 * TYPE_PRECISION (rhs1_type) > TYPE_PRECISION (lhs_type))
	      || (TYPE_PRECISION (rhs1_type) != TYPE_PRECISION (rhs2_type)));

    case WIDEN_SUM_EXPR:
    case VEC_WIDEN_MULT_HI_EXPR:
    case VEC_WIDEN_MULT_LO_EXPR:
    case VEC_WIDEN_MULT_EVEN_EXPR:
    case VEC_WIDEN_MULT_ODD_EXPR:
    case VEC_PACK_TRUNC_EXPR:
    case VEC_PACK_SAT_EXPR:
    case VEC_PACK_FIX_TRUNC_EXPR:
      /* FIXME.  */
      return false;

    case MULT_EXPR:
    case MULT_HIGHPART_EXPR:
    case TRUNC_DIV_EXPR:
    case CEIL_DIV_EXPR:
    case FLOOR_DIV_EXPR:
    case ROUND_DIV_EXPR:
    case TRUNC_MOD_EXPR:
    case CEIL_MOD_EXPR:
    case FLOOR_MOD_EXPR:
    case ROUND_MOD_EXPR:
    case RDIV_EXPR:
    case EXACT_DIV_EXPR:
    case MIN_EXPR:
    case MAX_EXPR:
    case BIT_IOR_EXPR:
    case BIT_XOR_EXPR:
    case BIT_AND_EXPR:
      /* Continue with generic binary expression handling.  */
      break;

    default:
      gcc_unreachable ();
    }

  if (!useless_type_conversion_p (lhs_type, rhs1_type)
      || !useless_type_conversion_p (lhs_type, rhs2_type))
    {
      error ("type mismatch in binary expression");
      debug_generic_stmt (lhs_type);
      debug_generic_stmt (rhs1_type);
      debug_generic_stmt (rhs2_type);
      return true;
    }

  return false;
}

/* Verify a gimple assignment statement STMT with a ternary rhs.
   Returns true if anything is wrong.  */

static bool
verify_gimple_assign_ternary (gimple stmt)
{
  enum tree_code rhs_code = gimple_assign_rhs_code (stmt);
  tree lhs = gimple_assign_lhs (stmt);
  tree lhs_type = TREE_TYPE (lhs);
  tree rhs1 = gimple_assign_rhs1 (stmt);
  tree rhs1_type = TREE_TYPE (rhs1);
  tree rhs2 = gimple_assign_rhs2 (stmt);
  tree rhs2_type = TREE_TYPE (rhs2);
  tree rhs3 = gimple_assign_rhs3 (stmt);
  tree rhs3_type = TREE_TYPE (rhs3);

  if (!is_gimple_reg (lhs))
    {
      error ("non-register as LHS of ternary operation");
      return true;
    }

  if (((rhs_code == VEC_COND_EXPR || rhs_code == COND_EXPR)
       ? !is_gimple_condexpr (rhs1) : !is_gimple_val (rhs1))
      || !is_gimple_val (rhs2)
      || !is_gimple_val (rhs3))
    {
      error ("invalid operands in ternary operation");
      return true;
    }

  /* First handle operations that involve different types.  */
  switch (rhs_code)
    {
    case WIDEN_MULT_PLUS_EXPR:
    case WIDEN_MULT_MINUS_EXPR:
      if ((!INTEGRAL_TYPE_P (rhs1_type)
	   && !FIXED_POINT_TYPE_P (rhs1_type))
	  || !useless_type_conversion_p (rhs1_type, rhs2_type)
	  || !useless_type_conversion_p (lhs_type, rhs3_type)
	  || 2 * TYPE_PRECISION (rhs1_type) > TYPE_PRECISION (lhs_type)
	  || TYPE_PRECISION (rhs1_type) != TYPE_PRECISION (rhs2_type))
	{
	  error ("type mismatch in widening multiply-accumulate expression");
	  debug_generic_expr (lhs_type);
	  debug_generic_expr (rhs1_type);
	  debug_generic_expr (rhs2_type);
	  debug_generic_expr (rhs3_type);
	  return true;
	}
      break;

    case FMA_EXPR:
      if (!useless_type_conversion_p (lhs_type, rhs1_type)
	  || !useless_type_conversion_p (lhs_type, rhs2_type)
	  || !useless_type_conversion_p (lhs_type, rhs3_type))
	{
	  error ("type mismatch in fused multiply-add expression");
	  debug_generic_expr (lhs_type);
	  debug_generic_expr (rhs1_type);
	  debug_generic_expr (rhs2_type);
	  debug_generic_expr (rhs3_type);
	  return true;
	}
      break;

    case COND_EXPR:
    case VEC_COND_EXPR:
      if (!useless_type_conversion_p (lhs_type, rhs2_type)
	  || !useless_type_conversion_p (lhs_type, rhs3_type))
	{
	  error ("type mismatch in conditional expression");
	  debug_generic_expr (lhs_type);
	  debug_generic_expr (rhs2_type);
	  debug_generic_expr (rhs3_type);
	  return true;
	}
      break;

    case VEC_PERM_EXPR:
      if (!useless_type_conversion_p (lhs_type, rhs1_type)
	  || !useless_type_conversion_p (lhs_type, rhs2_type))
	{
	  error ("type mismatch in vector permute expression");
	  debug_generic_expr (lhs_type);
	  debug_generic_expr (rhs1_type);
	  debug_generic_expr (rhs2_type);
	  debug_generic_expr (rhs3_type);
	  return true;
	}

      if (TREE_CODE (rhs1_type) != VECTOR_TYPE
	  || TREE_CODE (rhs2_type) != VECTOR_TYPE
	  || TREE_CODE (rhs3_type) != VECTOR_TYPE)
	{
	  error ("vector types expected in vector permute expression");
	  debug_generic_expr (lhs_type);
	  debug_generic_expr (rhs1_type);
	  debug_generic_expr (rhs2_type);
	  debug_generic_expr (rhs3_type);
	  return true;
	}

      if (TYPE_VECTOR_SUBPARTS (rhs1_type) != TYPE_VECTOR_SUBPARTS (rhs2_type)
	  || TYPE_VECTOR_SUBPARTS (rhs2_type)
	     != TYPE_VECTOR_SUBPARTS (rhs3_type)
	  || TYPE_VECTOR_SUBPARTS (rhs3_type)
	     != TYPE_VECTOR_SUBPARTS (lhs_type))
	{
	  error ("vectors with different element number found "
		 "in vector permute expression");
	  debug_generic_expr (lhs_type);
	  debug_generic_expr (rhs1_type);
	  debug_generic_expr (rhs2_type);
	  debug_generic_expr (rhs3_type);
	  return true;
	}

      if (TREE_CODE (TREE_TYPE (rhs3_type)) != INTEGER_TYPE
	  || GET_MODE_BITSIZE (TYPE_MODE (TREE_TYPE (rhs3_type)))
	     != GET_MODE_BITSIZE (TYPE_MODE (TREE_TYPE (rhs1_type))))
	{
	  error ("invalid mask type in vector permute expression");
	  debug_generic_expr (lhs_type);
	  debug_generic_expr (rhs1_type);
	  debug_generic_expr (rhs2_type);
	  debug_generic_expr (rhs3_type);
	  return true;
	}

      return false;

    case DOT_PROD_EXPR:
    case REALIGN_LOAD_EXPR:
      /* FIXME.  */
      return false;

    default:
      gcc_unreachable ();
    }
  return false;
}

/* Verify a gimple assignment statement STMT with a single rhs.
   Returns true if anything is wrong.  */

static bool
verify_gimple_assign_single (gimple stmt)
{
  enum tree_code rhs_code = gimple_assign_rhs_code (stmt);
  tree lhs = gimple_assign_lhs (stmt);
  tree lhs_type = TREE_TYPE (lhs);
  tree rhs1 = gimple_assign_rhs1 (stmt);
  tree rhs1_type = TREE_TYPE (rhs1);
  bool res = false;

  if (!useless_type_conversion_p (lhs_type, rhs1_type))
    {
      error ("non-trivial conversion at assignment");
      debug_generic_expr (lhs_type);
      debug_generic_expr (rhs1_type);
      return true;
    }

  if (gimple_clobber_p (stmt)
      && !(DECL_P (lhs) || TREE_CODE (lhs) == MEM_REF))
    {
      error ("non-decl/MEM_REF LHS in clobber statement");
      debug_generic_expr (lhs);
      return true;
    }

  if (handled_component_p (lhs)
      || TREE_CODE (lhs) == MEM_REF
      || TREE_CODE (lhs) == TARGET_MEM_REF)
    res |= verify_types_in_gimple_reference (lhs, true);

  /* Special codes we cannot handle via their class.  */
  switch (rhs_code)
    {
    case ADDR_EXPR:
      {
	tree op = TREE_OPERAND (rhs1, 0);
	if (!is_gimple_addressable (op))
	  {
	    error ("invalid operand in unary expression");
	    return true;
	  }

	/* Technically there is no longer a need for matching types, but
	   gimple hygiene asks for this check.  In LTO we can end up
	   combining incompatible units and thus end up with addresses
	   of globals that change their type to a common one.  */
	if (!in_lto_p
	    && !types_compatible_p (TREE_TYPE (op),
				    TREE_TYPE (TREE_TYPE (rhs1)))
	    && !one_pointer_to_useless_type_conversion_p (TREE_TYPE (rhs1),
							  TREE_TYPE (op)))
	  {
	    error ("type mismatch in address expression");
	    debug_generic_stmt (TREE_TYPE (rhs1));
	    debug_generic_stmt (TREE_TYPE (op));
	    return true;
	  }

	return verify_types_in_gimple_reference (op, true);
      }

    /* tcc_reference  */
    case INDIRECT_REF:
      error ("INDIRECT_REF in gimple IL");
      return true;

    case COMPONENT_REF:
    case BIT_FIELD_REF:
    case ARRAY_REF:
    case ARRAY_RANGE_REF:
    case VIEW_CONVERT_EXPR:
    case REALPART_EXPR:
    case IMAGPART_EXPR:
    case TARGET_MEM_REF:
    case MEM_REF:
      if (!is_gimple_reg (lhs)
	  && is_gimple_reg_type (TREE_TYPE (lhs)))
	{
	  error ("invalid rhs for gimple memory store");
	  debug_generic_stmt (lhs);
	  debug_generic_stmt (rhs1);
	  return true;
	}
      return res || verify_types_in_gimple_reference (rhs1, false);

    /* tcc_constant  */
    case SSA_NAME:
    case INTEGER_CST:
    case REAL_CST:
    case FIXED_CST:
    case COMPLEX_CST:
    case VECTOR_CST:
    case STRING_CST:
      return res;

    /* tcc_declaration  */
    case CONST_DECL:
      return res;
    case VAR_DECL:
    case PARM_DECL:
      if (!is_gimple_reg (lhs)
	  && !is_gimple_reg (rhs1)
	  && is_gimple_reg_type (TREE_TYPE (lhs)))
	{
	  error ("invalid rhs for gimple memory store");
	  debug_generic_stmt (lhs);
	  debug_generic_stmt (rhs1);
	  return true;
	}
      return res;

    case CONSTRUCTOR:
      if (TREE_CODE (rhs1_type) == VECTOR_TYPE)
	{
	  unsigned int i;
	  tree elt_i, elt_v, elt_t = NULL_TREE;

	  if (CONSTRUCTOR_NELTS (rhs1) == 0)
	    return res;
	  /* For vector CONSTRUCTORs we require that either it is empty
	     CONSTRUCTOR, or it is a CONSTRUCTOR of smaller vector elements
	     (then the element count must be correct to cover the whole
	     outer vector and index must be NULL on all elements, or it is
	     a CONSTRUCTOR of scalar elements, where we as an exception allow
	     smaller number of elements (assuming zero filling) and
	     consecutive indexes as compared to NULL indexes (such
	     CONSTRUCTORs can appear in the IL from FEs).  */
	  FOR_EACH_CONSTRUCTOR_ELT (CONSTRUCTOR_ELTS (rhs1), i, elt_i, elt_v)
	    {
	      if (elt_t == NULL_TREE)
		{
		  elt_t = TREE_TYPE (elt_v);
		  if (TREE_CODE (elt_t) == VECTOR_TYPE)
		    {
		      tree elt_t = TREE_TYPE (elt_v);
		      if (!useless_type_conversion_p (TREE_TYPE (rhs1_type),
						      TREE_TYPE (elt_t)))
			{
			  error ("incorrect type of vector CONSTRUCTOR"
				 " elements");
			  debug_generic_stmt (rhs1);
			  return true;
			}
		      else if (CONSTRUCTOR_NELTS (rhs1)
			       * TYPE_VECTOR_SUBPARTS (elt_t)
			       != TYPE_VECTOR_SUBPARTS (rhs1_type))
			{
			  error ("incorrect number of vector CONSTRUCTOR"
				 " elements");
			  debug_generic_stmt (rhs1);
			  return true;
			}
		    }
		  else if (!useless_type_conversion_p (TREE_TYPE (rhs1_type),
						       elt_t))
		    {
		      error ("incorrect type of vector CONSTRUCTOR elements");
		      debug_generic_stmt (rhs1);
		      return true;
		    }
		  else if (CONSTRUCTOR_NELTS (rhs1)
			   > TYPE_VECTOR_SUBPARTS (rhs1_type))
		    {
		      error ("incorrect number of vector CONSTRUCTOR elements");
		      debug_generic_stmt (rhs1);
		      return true;
		    }
		}
	      else if (!useless_type_conversion_p (elt_t, TREE_TYPE (elt_v)))
		{
		  error ("incorrect type of vector CONSTRUCTOR elements");
		  debug_generic_stmt (rhs1);
		  return true;
		}
	      if (elt_i != NULL_TREE
		  && (TREE_CODE (elt_t) == VECTOR_TYPE
		      || TREE_CODE (elt_i) != INTEGER_CST
		      || compare_tree_int (elt_i, i) != 0))
		{
		  error ("vector CONSTRUCTOR with non-NULL element index");
		  debug_generic_stmt (rhs1);
		  return true;
		}
	    }
	}
      return res;
    case OBJ_TYPE_REF:
    case ASSERT_EXPR:
    case WITH_SIZE_EXPR:
      /* FIXME.  */
      return res;

    default:;
    }

  return res;
}

/* Verify the contents of a GIMPLE_ASSIGN STMT.  Returns true when there
   is a problem, otherwise false.  */

static bool
verify_gimple_assign (gimple stmt)
{
  switch (gimple_assign_rhs_class (stmt))
    {
    case GIMPLE_SINGLE_RHS:
      return verify_gimple_assign_single (stmt);

    case GIMPLE_UNARY_RHS:
      return verify_gimple_assign_unary (stmt);

    case GIMPLE_BINARY_RHS:
      return verify_gimple_assign_binary (stmt);

    case GIMPLE_TERNARY_RHS:
      return verify_gimple_assign_ternary (stmt);

    default:
      gcc_unreachable ();
    }
}

/* Verify the contents of a GIMPLE_RETURN STMT.  Returns true when there
   is a problem, otherwise false.  */

static bool
verify_gimple_return (gimple stmt)
{
  tree op = gimple_return_retval (stmt);
  tree restype = TREE_TYPE (TREE_TYPE (cfun->decl));

  /* We cannot test for present return values as we do not fix up missing
     return values from the original source.  */
  if (op == NULL)
    return false;

  if (!is_gimple_val (op)
      && TREE_CODE (op) != RESULT_DECL)
    {
      error ("invalid operand in return statement");
      debug_generic_stmt (op);
      return true;
    }

  if ((TREE_CODE (op) == RESULT_DECL
       && DECL_BY_REFERENCE (op))
      || (TREE_CODE (op) == SSA_NAME
	  && SSA_NAME_VAR (op)
	  && TREE_CODE (SSA_NAME_VAR (op)) == RESULT_DECL
	  && DECL_BY_REFERENCE (SSA_NAME_VAR (op))))
    op = TREE_TYPE (op);

  if (!useless_type_conversion_p (restype, TREE_TYPE (op)))
    {
      error ("invalid conversion in return statement");
      debug_generic_stmt (restype);
      debug_generic_stmt (TREE_TYPE (op));
      return true;
    }

  return false;
}


/* Verify the contents of a GIMPLE_GOTO STMT.  Returns true when there
   is a problem, otherwise false.  */

static bool
verify_gimple_goto (gimple stmt)
{
  tree dest = gimple_goto_dest (stmt);

  /* ???  We have two canonical forms of direct goto destinations, a
     bare LABEL_DECL and an ADDR_EXPR of a LABEL_DECL.  */
  if (TREE_CODE (dest) != LABEL_DECL
      && (!is_gimple_val (dest)
	  || !POINTER_TYPE_P (TREE_TYPE (dest))))
    {
      error ("goto destination is neither a label nor a pointer");
      return true;
    }

  return false;
}

/* Verify the contents of a GIMPLE_SWITCH STMT.  Returns true when there
   is a problem, otherwise false.  */

static bool
verify_gimple_switch (gimple stmt)
{
  unsigned int i, n;
  tree elt, prev_upper_bound = NULL_TREE;
  tree index_type, elt_type = NULL_TREE;

  if (!is_gimple_val (gimple_switch_index (stmt)))
    {
      error ("invalid operand to switch statement");
      debug_generic_stmt (gimple_switch_index (stmt));
      return true;
    }

  index_type = TREE_TYPE (gimple_switch_index (stmt));
  if (! INTEGRAL_TYPE_P (index_type))
    {
      error ("non-integral type switch statement");
      debug_generic_expr (index_type);
      return true;
    }

  elt = gimple_switch_label (stmt, 0);
  if (CASE_LOW (elt) != NULL_TREE || CASE_HIGH (elt) != NULL_TREE)
    {
      error ("invalid default case label in switch statement");
      debug_generic_expr (elt);
      return true;
    }

  n = gimple_switch_num_labels (stmt);
  for (i = 1; i < n; i++)
    {
      elt = gimple_switch_label (stmt, i);

      if (! CASE_LOW (elt))
	{
	  error ("invalid case label in switch statement");
	  debug_generic_expr (elt);
	  return true;
	}
      if (CASE_HIGH (elt)
	  && ! tree_int_cst_lt (CASE_LOW (elt), CASE_HIGH (elt)))
	{
	  error ("invalid case range in switch statement");
	  debug_generic_expr (elt);
	  return true;
	}

      if (elt_type)
	{
	  if (TREE_TYPE (CASE_LOW (elt)) != elt_type
	      || (CASE_HIGH (elt) && TREE_TYPE (CASE_HIGH (elt)) != elt_type))
	    {
	      error ("type mismatch for case label in switch statement");
	      debug_generic_expr (elt);
	      return true;
	    }
	}
      else
	{
	  elt_type = TREE_TYPE (CASE_LOW (elt));
	  if (TYPE_PRECISION (index_type) < TYPE_PRECISION (elt_type))
	    {
	      error ("type precision mismatch in switch statement");
	      return true;
	    }
	}

      if (prev_upper_bound)
	{
	  if (! tree_int_cst_lt (prev_upper_bound, CASE_LOW (elt)))
	    {
	      error ("case labels not sorted in switch statement");
	      return true;
	    }
	}

      prev_upper_bound = CASE_HIGH (elt);
      if (! prev_upper_bound)
	prev_upper_bound = CASE_LOW (elt);
    }

  return false;
}

/* Verify a gimple debug statement STMT.
   Returns true if anything is wrong.  */

static bool
verify_gimple_debug (gimple stmt ATTRIBUTE_UNUSED)
{
  /* There isn't much that could be wrong in a gimple debug stmt.  A
     gimple debug bind stmt, for example, maps a tree, that's usually
     a VAR_DECL or a PARM_DECL, but that could also be some scalarized
     component or member of an aggregate type, to another tree, that
     can be an arbitrary expression.  These stmts expand into debug
     insns, and are converted to debug notes by var-tracking.c.  */
  return false;
}

/* Verify a gimple label statement STMT.
   Returns true if anything is wrong.  */

static bool
verify_gimple_label (gimple stmt)
{
  tree decl = gimple_label_label (stmt);
  int uid;
  bool err = false;

  if (TREE_CODE (decl) != LABEL_DECL)
    return true;
  if (!DECL_NONLOCAL (decl) && !FORCED_LABEL (decl)
      && DECL_CONTEXT (decl) != current_function_decl)
    {
      error ("label's context is not the current function decl");
      err |= true;
    }

  uid = LABEL_DECL_UID (decl);
  if (cfun->cfg
      && (uid == -1
	  || (*label_to_block_map_for_fn (cfun))[uid] != gimple_bb (stmt)))
    {
      error ("incorrect entry in label_to_block_map");
      err |= true;
    }

  uid = EH_LANDING_PAD_NR (decl);
  if (uid)
    {
      eh_landing_pad lp = get_eh_landing_pad_from_number (uid);
      if (decl != lp->post_landing_pad)
	{
	  error ("incorrect setting of landing pad number");
	  err |= true;
	}
    }

  return err;
}

/* Verify the GIMPLE statement STMT.  Returns true if there is an
   error, otherwise false.  */

static bool
verify_gimple_stmt (gimple stmt)
{
  switch (gimple_code (stmt))
    {
    case GIMPLE_ASSIGN:
      return verify_gimple_assign (stmt);

    case GIMPLE_LABEL:
      return verify_gimple_label (stmt);

    case GIMPLE_CALL:
      return verify_gimple_call (stmt);

    case GIMPLE_COND:
      if (TREE_CODE_CLASS (gimple_cond_code (stmt)) != tcc_comparison)
	{
	  error ("invalid comparison code in gimple cond");
	  return true;
	}
      if (!(!gimple_cond_true_label (stmt)
	    || TREE_CODE (gimple_cond_true_label (stmt)) == LABEL_DECL)
	  || !(!gimple_cond_false_label (stmt)
	       || TREE_CODE (gimple_cond_false_label (stmt)) == LABEL_DECL))
	{
	  error ("invalid labels in gimple cond");
	  return true;
	}
	  
      return verify_gimple_comparison (boolean_type_node,
				       gimple_cond_lhs (stmt),
				       gimple_cond_rhs (stmt));

    case GIMPLE_GOTO:
      return verify_gimple_goto (stmt);

    case GIMPLE_SWITCH:
      return verify_gimple_switch (stmt);

    case GIMPLE_RETURN:
      return verify_gimple_return (stmt);

    case GIMPLE_ASM:
      return false;

    case GIMPLE_TRANSACTION:
      return verify_gimple_transaction (stmt);

    /* Tuples that do not have tree operands.  */
    case GIMPLE_NOP:
    case GIMPLE_PREDICT:
    case GIMPLE_RESX:
    case GIMPLE_EH_DISPATCH:
    case GIMPLE_EH_MUST_NOT_THROW:
      return false;

    CASE_GIMPLE_OMP:
      /* OpenMP directives are validated by the FE and never operated
	 on by the optimizers.  Furthermore, GIMPLE_OMP_FOR may contain
	 non-gimple expressions when the main index variable has had
	 its address taken.  This does not affect the loop itself
	 because the header of an GIMPLE_OMP_FOR is merely used to determine
	 how to setup the parallel iteration.  */
      return false;

    case GIMPLE_DEBUG:
      return verify_gimple_debug (stmt);

    default:
      gcc_unreachable ();
    }
}

/* Verify the contents of a GIMPLE_PHI.  Returns true if there is a problem,
   and false otherwise.  */

static bool
verify_gimple_phi (gimple phi)
{
  bool err = false;
  unsigned i;
  tree phi_result = gimple_phi_result (phi);
  bool virtual_p;

  if (!phi_result)
    {
      error ("invalid PHI result");
      return true;
    }

  virtual_p = virtual_operand_p (phi_result);
  if (TREE_CODE (phi_result) != SSA_NAME
      || (virtual_p
	  && SSA_NAME_VAR (phi_result) != gimple_vop (cfun)))
    {
      error ("invalid PHI result");
      err = true;
    }

  for (i = 0; i < gimple_phi_num_args (phi); i++)
    {
      tree t = gimple_phi_arg_def (phi, i);

      if (!t)
	{
	  error ("missing PHI def");
	  err |= true;
	  continue;
	}
      /* Addressable variables do have SSA_NAMEs but they
	 are not considered gimple values.  */
      else if ((TREE_CODE (t) == SSA_NAME
		&& virtual_p != virtual_operand_p (t))
	       || (virtual_p
		   && (TREE_CODE (t) != SSA_NAME
		       || SSA_NAME_VAR (t) != gimple_vop (cfun)))
	       || (!virtual_p
		   && !is_gimple_val (t)))
	{
	  error ("invalid PHI argument");
	  debug_generic_expr (t);
	  err |= true;
	}
#ifdef ENABLE_TYPES_CHECKING
      if (!useless_type_conversion_p (TREE_TYPE (phi_result), TREE_TYPE (t)))
	{
	  error ("incompatible types in PHI argument %u", i);
	  debug_generic_stmt (TREE_TYPE (phi_result));
	  debug_generic_stmt (TREE_TYPE (t));
	  err |= true;
	}
#endif
    }

  return err;
}

/* Verify the GIMPLE statements inside the sequence STMTS.  */

static bool
verify_gimple_in_seq_2 (gimple_seq stmts)
{
  gimple_stmt_iterator ittr;
  bool err = false;

  for (ittr = gsi_start (stmts); !gsi_end_p (ittr); gsi_next (&ittr))
    {
      gimple stmt = gsi_stmt (ittr);

      switch (gimple_code (stmt))
        {
	case GIMPLE_BIND:
	  err |= verify_gimple_in_seq_2 (gimple_bind_body (stmt));
	  break;

	case GIMPLE_TRY:
	  err |= verify_gimple_in_seq_2 (gimple_try_eval (stmt));
	  err |= verify_gimple_in_seq_2 (gimple_try_cleanup (stmt));
	  break;

	case GIMPLE_EH_FILTER:
	  err |= verify_gimple_in_seq_2 (gimple_eh_filter_failure (stmt));
	  break;

	case GIMPLE_EH_ELSE:
	  err |= verify_gimple_in_seq_2 (gimple_eh_else_n_body (stmt));
	  err |= verify_gimple_in_seq_2 (gimple_eh_else_e_body (stmt));
	  break;

	case GIMPLE_CATCH:
	  err |= verify_gimple_in_seq_2 (gimple_catch_handler (stmt));
	  break;

	case GIMPLE_TRANSACTION:
	  err |= verify_gimple_transaction (stmt);
	  break;

	default:
	  {
	    bool err2 = verify_gimple_stmt (stmt);
	    if (err2)
	      debug_gimple_stmt (stmt);
	    err |= err2;
	  }
	}
    }

  return err;
}

/* Verify the contents of a GIMPLE_TRANSACTION.  Returns true if there
   is a problem, otherwise false.  */

static bool
verify_gimple_transaction (gimple stmt)
{
  tree lab = gimple_transaction_label (stmt);
  if (lab != NULL && TREE_CODE (lab) != LABEL_DECL)
    return true;
  return verify_gimple_in_seq_2 (gimple_transaction_body (stmt));
}


/* Verify the GIMPLE statements inside the statement list STMTS.  */

DEBUG_FUNCTION void
verify_gimple_in_seq (gimple_seq stmts)
{
  timevar_push (TV_TREE_STMT_VERIFY);
  if (verify_gimple_in_seq_2 (stmts))
    internal_error ("verify_gimple failed");
  timevar_pop (TV_TREE_STMT_VERIFY);
}

/* Return true when the T can be shared.  */

static bool
tree_node_can_be_shared (tree t)
{
  if (IS_TYPE_OR_DECL_P (t)
      || is_gimple_min_invariant (t)
      || TREE_CODE (t) == SSA_NAME
      || t == error_mark_node
      || TREE_CODE (t) == IDENTIFIER_NODE)
    return true;

  if (TREE_CODE (t) == CASE_LABEL_EXPR)
    return true;

  if (DECL_P (t))
    return true;

  return false;
}

/* Called via walk_tree.  Verify tree sharing.  */

static tree
verify_node_sharing_1 (tree *tp, int *walk_subtrees, void *data)
{
  struct pointer_set_t *visited = (struct pointer_set_t *) data;

  if (tree_node_can_be_shared (*tp))
    {
      *walk_subtrees = false;
      return NULL;
    }

  if (pointer_set_insert (visited, *tp))
    return *tp;

  return NULL;
}

/* Called via walk_gimple_stmt.  Verify tree sharing.  */

static tree
verify_node_sharing (tree *tp, int *walk_subtrees, void *data)
{
  struct walk_stmt_info *wi = (struct walk_stmt_info *) data;
  return verify_node_sharing_1 (tp, walk_subtrees, wi->info);
}

static bool eh_error_found;
static int
verify_eh_throw_stmt_node (void **slot, void *data)
{
  struct throw_stmt_node *node = (struct throw_stmt_node *)*slot;
  struct pointer_set_t *visited = (struct pointer_set_t *) data;

  if (!pointer_set_contains (visited, node->stmt))
    {
      error ("dead STMT in EH table");
      debug_gimple_stmt (node->stmt);
      eh_error_found = true;
    }
  return 1;
}

/* Verify if the location LOCs block is in BLOCKS.  */

static bool
verify_location (pointer_set_t *blocks, location_t loc)
{
  tree block = LOCATION_BLOCK (loc);
  if (block != NULL_TREE
      && !pointer_set_contains (blocks, block))
    {
      error ("location references block not in block tree");
      return true;
    }
  if (block != NULL_TREE)
    return verify_location (blocks, BLOCK_SOURCE_LOCATION (block));
  return false;
}

/* Called via walk_tree.  Verify that expressions have no blocks.  */

static tree
verify_expr_no_block (tree *tp, int *walk_subtrees, void *)
{
  if (!EXPR_P (*tp))
    {
      *walk_subtrees = false;
      return NULL;
    }

  location_t loc = EXPR_LOCATION (*tp);
  if (LOCATION_BLOCK (loc) != NULL)
    return *tp;

  return NULL;
}

/* Called via walk_tree.  Verify locations of expressions.  */

static tree
verify_expr_location_1 (tree *tp, int *walk_subtrees, void *data)
{
  struct pointer_set_t *blocks = (struct pointer_set_t *) data;

  if (TREE_CODE (*tp) == VAR_DECL
      && DECL_HAS_DEBUG_EXPR_P (*tp))
    {
      tree t = DECL_DEBUG_EXPR (*tp);
      tree addr = walk_tree (&t, verify_expr_no_block, NULL, NULL);
      if (addr)
	return addr;
    }
  if ((TREE_CODE (*tp) == VAR_DECL
       || TREE_CODE (*tp) == PARM_DECL
       || TREE_CODE (*tp) == RESULT_DECL)
      && DECL_HAS_VALUE_EXPR_P (*tp))
    {
      tree t = DECL_VALUE_EXPR (*tp);
      tree addr = walk_tree (&t, verify_expr_no_block, NULL, NULL);
      if (addr)
	return addr;
    }

  if (!EXPR_P (*tp))
    {
      *walk_subtrees = false;
      return NULL;
    }

  location_t loc = EXPR_LOCATION (*tp);
  if (verify_location (blocks, loc))
    return *tp;

  return NULL;
}

/* Called via walk_gimple_op.  Verify locations of expressions.  */

static tree
verify_expr_location (tree *tp, int *walk_subtrees, void *data)
{
  struct walk_stmt_info *wi = (struct walk_stmt_info *) data;
  return verify_expr_location_1 (tp, walk_subtrees, wi->info);
}

/* Insert all subblocks of BLOCK into BLOCKS and recurse.  */

static void
collect_subblocks (pointer_set_t *blocks, tree block)
{
  tree t;
  for (t = BLOCK_SUBBLOCKS (block); t; t = BLOCK_CHAIN (t))
    {
      pointer_set_insert (blocks, t);
      collect_subblocks (blocks, t);
    }
}

/* Verify the GIMPLE statements in the CFG of FN.  */

DEBUG_FUNCTION void
verify_gimple_in_cfg (struct function *fn)
{
  basic_block bb;
  bool err = false;
  struct pointer_set_t *visited, *visited_stmts, *blocks;

  timevar_push (TV_TREE_STMT_VERIFY);
  visited = pointer_set_create ();
  visited_stmts = pointer_set_create ();

  /* Collect all BLOCKs referenced by the BLOCK tree of FN.  */
  blocks = pointer_set_create ();
  if (DECL_INITIAL (fn->decl))
    {
      pointer_set_insert (blocks, DECL_INITIAL (fn->decl));
      collect_subblocks (blocks, DECL_INITIAL (fn->decl));
    }

  FOR_EACH_BB_FN (bb, fn)
    {
      gimple_stmt_iterator gsi;

      for (gsi = gsi_start_phis (bb); !gsi_end_p (gsi); gsi_next (&gsi))
	{
	  gimple phi = gsi_stmt (gsi);
	  bool err2 = false;
	  unsigned i;

	  pointer_set_insert (visited_stmts, phi);

	  if (gimple_bb (phi) != bb)
	    {
	      error ("gimple_bb (phi) is set to a wrong basic block");
	      err2 = true;
	    }

	  err2 |= verify_gimple_phi (phi);

	  /* Only PHI arguments have locations.  */
	  if (gimple_location (phi) != UNKNOWN_LOCATION)
	    {
	      error ("PHI node with location");
	      err2 = true;
	    }

	  for (i = 0; i < gimple_phi_num_args (phi); i++)
	    {
	      tree arg = gimple_phi_arg_def (phi, i);
	      tree addr = walk_tree (&arg, verify_node_sharing_1,
				     visited, NULL);
	      if (addr)
		{
		  error ("incorrect sharing of tree nodes");
		  debug_generic_expr (addr);
		  err2 |= true;
		}
	      location_t loc = gimple_phi_arg_location (phi, i);
	      if (virtual_operand_p (gimple_phi_result (phi))
		  && loc != UNKNOWN_LOCATION)
		{
		  error ("virtual PHI with argument locations");
		  err2 = true;
		}
	      addr = walk_tree (&arg, verify_expr_location_1, blocks, NULL);
	      if (addr)
		{
		  debug_generic_expr (addr);
		  err2 = true;
		}
	      err2 |= verify_location (blocks, loc);
	    }

	  if (err2)
	    debug_gimple_stmt (phi);
	  err |= err2;
	}

      for (gsi = gsi_start_bb (bb); !gsi_end_p (gsi); gsi_next (&gsi))
	{
	  gimple stmt = gsi_stmt (gsi);
	  bool err2 = false;
	  struct walk_stmt_info wi;
	  tree addr;
	  int lp_nr;

	  pointer_set_insert (visited_stmts, stmt);

	  if (gimple_bb (stmt) != bb)
	    {
	      error ("gimple_bb (stmt) is set to a wrong basic block");
	      err2 = true;
	    }

	  err2 |= verify_gimple_stmt (stmt);
	  err2 |= verify_location (blocks, gimple_location (stmt));

	  memset (&wi, 0, sizeof (wi));
	  wi.info = (void *) visited;
	  addr = walk_gimple_op (stmt, verify_node_sharing, &wi);
	  if (addr)
	    {
	      error ("incorrect sharing of tree nodes");
	      debug_generic_expr (addr);
	      err2 |= true;
	    }

	  memset (&wi, 0, sizeof (wi));
	  wi.info = (void *) blocks;
	  addr = walk_gimple_op (stmt, verify_expr_location, &wi);
	  if (addr)
	    {
	      debug_generic_expr (addr);
	      err2 |= true;
	    }

	  /* ???  Instead of not checking these stmts at all the walker
	     should know its context via wi.  */
	  if (!is_gimple_debug (stmt)
	      && !is_gimple_omp (stmt))
	    {
	      memset (&wi, 0, sizeof (wi));
	      addr = walk_gimple_op (stmt, verify_expr, &wi);
	      if (addr)
		{
		  debug_generic_expr (addr);
		  inform (gimple_location (stmt), "in statement");
		  err2 |= true;
		}
	    }

	  /* If the statement is marked as part of an EH region, then it is
	     expected that the statement could throw.  Verify that when we
	     have optimizations that simplify statements such that we prove
	     that they cannot throw, that we update other data structures
	     to match.  */
	  lp_nr = lookup_stmt_eh_lp (stmt);
	  if (lp_nr != 0)
	    {
	      if (!stmt_could_throw_p (stmt))
		{
		  error ("statement marked for throw, but doesn%'t");
		  err2 |= true;
		}
	      else if (lp_nr > 0
		       && !gsi_one_before_end_p (gsi)
		       && stmt_can_throw_internal (stmt))
		{
		  error ("statement marked for throw in middle of block");
		  err2 |= true;
		}
	    }

	  if (err2)
	    debug_gimple_stmt (stmt);
	  err |= err2;
	}
    }

  eh_error_found = false;
  if (get_eh_throw_stmt_table (cfun))
    htab_traverse (get_eh_throw_stmt_table (cfun),
		   verify_eh_throw_stmt_node,
		   visited_stmts);

  if (err || eh_error_found)
    internal_error ("verify_gimple failed");

  pointer_set_destroy (visited);
  pointer_set_destroy (visited_stmts);
  pointer_set_destroy (blocks);
  verify_histograms ();
  timevar_pop (TV_TREE_STMT_VERIFY);
}


/* Verifies that the flow information is OK.  */

static int
gimple_verify_flow_info (void)
{
  int err = 0;
  basic_block bb;
  gimple_stmt_iterator gsi;
  gimple stmt;
  edge e;
  edge_iterator ei;

  if (ENTRY_BLOCK_PTR_FOR_FN (cfun)->il.gimple.seq
      || ENTRY_BLOCK_PTR_FOR_FN (cfun)->il.gimple.phi_nodes)
    {
      error ("ENTRY_BLOCK has IL associated with it");
      err = 1;
    }

  if (EXIT_BLOCK_PTR_FOR_FN (cfun)->il.gimple.seq
      || EXIT_BLOCK_PTR_FOR_FN (cfun)->il.gimple.phi_nodes)
    {
      error ("EXIT_BLOCK has IL associated with it");
      err = 1;
    }

  FOR_EACH_EDGE (e, ei, EXIT_BLOCK_PTR_FOR_FN (cfun)->preds)
    if (e->flags & EDGE_FALLTHRU)
      {
	error ("fallthru to exit from bb %d", e->src->index);
	err = 1;
      }

  FOR_EACH_BB_FN (bb, cfun)
    {
      bool found_ctrl_stmt = false;

      stmt = NULL;

      /* Skip labels on the start of basic block.  */
      for (gsi = gsi_start_bb (bb); !gsi_end_p (gsi); gsi_next (&gsi))
	{
	  tree label;
	  gimple prev_stmt = stmt;

	  stmt = gsi_stmt (gsi);

	  if (gimple_code (stmt) != GIMPLE_LABEL)
	    break;

	  label = gimple_label_label (stmt);
	  if (prev_stmt && DECL_NONLOCAL (label))
	    {
	      error ("nonlocal label ");
	      print_generic_expr (stderr, label, 0);
	      fprintf (stderr, " is not first in a sequence of labels in bb %d",
		       bb->index);
	      err = 1;
	    }

	  if (prev_stmt && EH_LANDING_PAD_NR (label) != 0)
	    {
	      error ("EH landing pad label ");
	      print_generic_expr (stderr, label, 0);
	      fprintf (stderr, " is not first in a sequence of labels in bb %d",
		       bb->index);
	      err = 1;
	    }

	  if (label_to_block (label) != bb)
	    {
	      error ("label ");
	      print_generic_expr (stderr, label, 0);
	      fprintf (stderr, " to block does not match in bb %d",
		       bb->index);
	      err = 1;
	    }

	  if (decl_function_context (label) != current_function_decl)
	    {
	      error ("label ");
	      print_generic_expr (stderr, label, 0);
	      fprintf (stderr, " has incorrect context in bb %d",
		       bb->index);
	      err = 1;
	    }
	}

      /* Verify that body of basic block BB is free of control flow.  */
      for (; !gsi_end_p (gsi); gsi_next (&gsi))
	{
	  gimple stmt = gsi_stmt (gsi);

	  if (found_ctrl_stmt)
	    {
	      error ("control flow in the middle of basic block %d",
		     bb->index);
	      err = 1;
	    }

	  if (stmt_ends_bb_p (stmt))
	    found_ctrl_stmt = true;

	  if (gimple_code (stmt) == GIMPLE_LABEL)
	    {
	      error ("label ");
	      print_generic_expr (stderr, gimple_label_label (stmt), 0);
	      fprintf (stderr, " in the middle of basic block %d", bb->index);
	      err = 1;
	    }
	}

      gsi = gsi_last_bb (bb);
      if (gsi_end_p (gsi))
	continue;

      stmt = gsi_stmt (gsi);

      if (gimple_code (stmt) == GIMPLE_LABEL)
	continue;

      err |= verify_eh_edges (stmt);

      if (is_ctrl_stmt (stmt))
	{
	  FOR_EACH_EDGE (e, ei, bb->succs)
	    if (e->flags & EDGE_FALLTHRU)
	      {
		error ("fallthru edge after a control statement in bb %d",
		       bb->index);
		err = 1;
	      }
	}

      if (gimple_code (stmt) != GIMPLE_COND)
	{
	  /* Verify that there are no edges with EDGE_TRUE/FALSE_FLAG set
	     after anything else but if statement.  */
	  FOR_EACH_EDGE (e, ei, bb->succs)
	    if (e->flags & (EDGE_TRUE_VALUE | EDGE_FALSE_VALUE))
	      {
		error ("true/false edge after a non-GIMPLE_COND in bb %d",
		       bb->index);
		err = 1;
	      }
	}

      switch (gimple_code (stmt))
	{
	case GIMPLE_COND:
	  {
	    edge true_edge;
	    edge false_edge;

	    extract_true_false_edges_from_block (bb, &true_edge, &false_edge);

	    if (!true_edge
		|| !false_edge
		|| !(true_edge->flags & EDGE_TRUE_VALUE)
		|| !(false_edge->flags & EDGE_FALSE_VALUE)
		|| (true_edge->flags & (EDGE_FALLTHRU | EDGE_ABNORMAL))
		|| (false_edge->flags & (EDGE_FALLTHRU | EDGE_ABNORMAL))
		|| EDGE_COUNT (bb->succs) >= 3)
	      {
		error ("wrong outgoing edge flags at end of bb %d",
		       bb->index);
		err = 1;
	      }
	  }
	  break;

	case GIMPLE_GOTO:
	  if (simple_goto_p (stmt))
	    {
	      error ("explicit goto at end of bb %d", bb->index);
	      err = 1;
	    }
	  else
	    {
	      /* FIXME.  We should double check that the labels in the
		 destination blocks have their address taken.  */
	      FOR_EACH_EDGE (e, ei, bb->succs)
		if ((e->flags & (EDGE_FALLTHRU | EDGE_TRUE_VALUE
				 | EDGE_FALSE_VALUE))
		    || !(e->flags & EDGE_ABNORMAL))
		  {
		    error ("wrong outgoing edge flags at end of bb %d",
			   bb->index);
		    err = 1;
		  }
	    }
	  break;

	case GIMPLE_CALL:
	  if (!gimple_call_builtin_p (stmt, BUILT_IN_RETURN))
	    break;
	  /* ... fallthru ... */
	case GIMPLE_RETURN:
	  if (!single_succ_p (bb)
	      || (single_succ_edge (bb)->flags
		  & (EDGE_FALLTHRU | EDGE_ABNORMAL
		     | EDGE_TRUE_VALUE | EDGE_FALSE_VALUE)))
	    {
	      error ("wrong outgoing edge flags at end of bb %d", bb->index);
	      err = 1;
	    }
	  if (single_succ (bb) != EXIT_BLOCK_PTR_FOR_FN (cfun))
	    {
	      error ("return edge does not point to exit in bb %d",
		     bb->index);
	      err = 1;
	    }
	  break;

	case GIMPLE_SWITCH:
	  {
	    tree prev;
	    edge e;
	    size_t i, n;

	    n = gimple_switch_num_labels (stmt);

	    /* Mark all the destination basic blocks.  */
	    for (i = 0; i < n; ++i)
	      {
		tree lab = CASE_LABEL (gimple_switch_label (stmt, i));
		basic_block label_bb = label_to_block (lab);
		gcc_assert (!label_bb->aux || label_bb->aux == (void *)1);
		label_bb->aux = (void *)1;
	      }

	    /* Verify that the case labels are sorted.  */
	    prev = gimple_switch_label (stmt, 0);
	    for (i = 1; i < n; ++i)
	      {
		tree c = gimple_switch_label (stmt, i);
		if (!CASE_LOW (c))
		  {
		    error ("found default case not at the start of "
			   "case vector");
		    err = 1;
		    continue;
		  }
		if (CASE_LOW (prev)
		    && !tree_int_cst_lt (CASE_LOW (prev), CASE_LOW (c)))
		  {
		    error ("case labels not sorted: ");
		    print_generic_expr (stderr, prev, 0);
		    fprintf (stderr," is greater than ");
		    print_generic_expr (stderr, c, 0);
		    fprintf (stderr," but comes before it.\n");
		    err = 1;
		  }
		prev = c;
	      }
	    /* VRP will remove the default case if it can prove it will
	       never be executed.  So do not verify there always exists
	       a default case here.  */

	    FOR_EACH_EDGE (e, ei, bb->succs)
	      {
		if (!e->dest->aux)
		  {
		    error ("extra outgoing edge %d->%d",
			   bb->index, e->dest->index);
		    err = 1;
		  }

		e->dest->aux = (void *)2;
		if ((e->flags & (EDGE_FALLTHRU | EDGE_ABNORMAL
				 | EDGE_TRUE_VALUE | EDGE_FALSE_VALUE)))
		  {
		    error ("wrong outgoing edge flags at end of bb %d",
			   bb->index);
		    err = 1;
		  }
	      }

	    /* Check that we have all of them.  */
	    for (i = 0; i < n; ++i)
	      {
		tree lab = CASE_LABEL (gimple_switch_label (stmt, i));
		basic_block label_bb = label_to_block (lab);

		if (label_bb->aux != (void *)2)
		  {
		    error ("missing edge %i->%i", bb->index, label_bb->index);
		    err = 1;
		  }
	      }

	    FOR_EACH_EDGE (e, ei, bb->succs)
	      e->dest->aux = (void *)0;
	  }
	  break;

	case GIMPLE_EH_DISPATCH:
	  err |= verify_eh_dispatch_edge (stmt);
	  break;

	default:
	  break;
	}
    }

  if (dom_info_state (CDI_DOMINATORS) >= DOM_NO_FAST_QUERY)
    verify_dominators (CDI_DOMINATORS);

  return err;
}


/* Updates phi nodes after creating a forwarder block joined
   by edge FALLTHRU.  */

static void
gimple_make_forwarder_block (edge fallthru)
{
  edge e;
  edge_iterator ei;
  basic_block dummy, bb;
  tree var;
  gimple_stmt_iterator gsi;

  dummy = fallthru->src;
  bb = fallthru->dest;

  if (single_pred_p (bb))
    return;

  /* If we redirected a branch we must create new PHI nodes at the
     start of BB.  */
  for (gsi = gsi_start_phis (dummy); !gsi_end_p (gsi); gsi_next (&gsi))
    {
      gimple phi, new_phi;

      phi = gsi_stmt (gsi);
      var = gimple_phi_result (phi);
      new_phi = create_phi_node (var, bb);
      gimple_phi_set_result (phi, copy_ssa_name (var, phi));
      add_phi_arg (new_phi, gimple_phi_result (phi), fallthru,
		   UNKNOWN_LOCATION);
    }

  /* Add the arguments we have stored on edges.  */
  FOR_EACH_EDGE (e, ei, bb->preds)
    {
      if (e == fallthru)
	continue;

      flush_pending_stmts (e);
    }
}


/* Return a non-special label in the head of basic block BLOCK.
   Create one if it doesn't exist.  */

tree
gimple_block_label (basic_block bb)
{
  gimple_stmt_iterator i, s = gsi_start_bb (bb);
  bool first = true;
  tree label;
  gimple stmt;

  for (i = s; !gsi_end_p (i); first = false, gsi_next (&i))
    {
      stmt = gsi_stmt (i);
      if (gimple_code (stmt) != GIMPLE_LABEL)
	break;
      label = gimple_label_label (stmt);
      if (!DECL_NONLOCAL (label))
	{
	  if (!first)
	    gsi_move_before (&i, &s);
	  return label;
	}
    }

  label = create_artificial_label (UNKNOWN_LOCATION);
  stmt = gimple_build_label (label);
  gsi_insert_before (&s, stmt, GSI_NEW_STMT);
  return label;
}


/* Attempt to perform edge redirection by replacing a possibly complex
   jump instruction by a goto or by removing the jump completely.
   This can apply only if all edges now point to the same block.  The
   parameters and return values are equivalent to
   redirect_edge_and_branch.  */

static edge
gimple_try_redirect_by_replacing_jump (edge e, basic_block target)
{
  basic_block src = e->src;
  gimple_stmt_iterator i;
  gimple stmt;

  /* We can replace or remove a complex jump only when we have exactly
     two edges.  */
  if (EDGE_COUNT (src->succs) != 2
      /* Verify that all targets will be TARGET.  Specifically, the
	 edge that is not E must also go to TARGET.  */
      || EDGE_SUCC (src, EDGE_SUCC (src, 0) == e)->dest != target)
    return NULL;

  i = gsi_last_bb (src);
  if (gsi_end_p (i))
    return NULL;

  stmt = gsi_stmt (i);

  if (gimple_code (stmt) == GIMPLE_COND || gimple_code (stmt) == GIMPLE_SWITCH)
    {
      gsi_remove (&i, true);
      e = ssa_redirect_edge (e, target);
      e->flags = EDGE_FALLTHRU;
      return e;
    }

  return NULL;
}


/* Redirect E to DEST.  Return NULL on failure.  Otherwise, return the
   edge representing the redirected branch.  */

static edge
gimple_redirect_edge_and_branch (edge e, basic_block dest)
{
  basic_block bb = e->src;
  gimple_stmt_iterator gsi;
  edge ret;
  gimple stmt;

  if (e->flags & EDGE_ABNORMAL)
    return NULL;

  if (e->dest == dest)
    return NULL;

  if (e->flags & EDGE_EH)
    return redirect_eh_edge (e, dest);

  if (e->src != ENTRY_BLOCK_PTR_FOR_FN (cfun))
    {
      ret = gimple_try_redirect_by_replacing_jump (e, dest);
      if (ret)
	return ret;
    }

  gsi = gsi_last_bb (bb);
  stmt = gsi_end_p (gsi) ? NULL : gsi_stmt (gsi);

  switch (stmt ? gimple_code (stmt) : GIMPLE_ERROR_MARK)
    {
    case GIMPLE_COND:
      /* For COND_EXPR, we only need to redirect the edge.  */
      break;

    case GIMPLE_GOTO:
      /* No non-abnormal edges should lead from a non-simple goto, and
	 simple ones should be represented implicitly.  */
      gcc_unreachable ();

    case GIMPLE_SWITCH:
      {
	tree label = gimple_block_label (dest);
        tree cases = get_cases_for_edge (e, stmt);

	/* If we have a list of cases associated with E, then use it
	   as it's a lot faster than walking the entire case vector.  */
	if (cases)
	  {
	    edge e2 = find_edge (e->src, dest);
	    tree last, first;

	    first = cases;
	    while (cases)
	      {
		last = cases;
		CASE_LABEL (cases) = label;
		cases = CASE_CHAIN (cases);
	      }

	    /* If there was already an edge in the CFG, then we need
	       to move all the cases associated with E to E2.  */
	    if (e2)
	      {
		tree cases2 = get_cases_for_edge (e2, stmt);

		CASE_CHAIN (last) = CASE_CHAIN (cases2);
		CASE_CHAIN (cases2) = first;
	      }
	    bitmap_set_bit (touched_switch_bbs, gimple_bb (stmt)->index);
	  }
	else
	  {
	    size_t i, n = gimple_switch_num_labels (stmt);

	    for (i = 0; i < n; i++)
	      {
		tree elt = gimple_switch_label (stmt, i);
		if (label_to_block (CASE_LABEL (elt)) == e->dest)
		  CASE_LABEL (elt) = label;
	      }
	  }
      }
      break;

    case GIMPLE_ASM:
      {
	int i, n = gimple_asm_nlabels (stmt);
	tree label = NULL;

	for (i = 0; i < n; ++i)
	  {
	    tree cons = gimple_asm_label_op (stmt, i);
	    if (label_to_block (TREE_VALUE (cons)) == e->dest)
	      {
		if (!label)
		  label = gimple_block_label (dest);
		TREE_VALUE (cons) = label;
	      }
	  }

	/* If we didn't find any label matching the former edge in the
	   asm labels, we must be redirecting the fallthrough
	   edge.  */
	gcc_assert (label || (e->flags & EDGE_FALLTHRU));
      }
      break;

    case GIMPLE_RETURN:
      gsi_remove (&gsi, true);
      e->flags |= EDGE_FALLTHRU;
      break;

    case GIMPLE_OMP_RETURN:
    case GIMPLE_OMP_CONTINUE:
    case GIMPLE_OMP_SECTIONS_SWITCH:
    case GIMPLE_OMP_FOR:
      /* The edges from OMP constructs can be simply redirected.  */
      break;

    case GIMPLE_EH_DISPATCH:
      if (!(e->flags & EDGE_FALLTHRU))
	redirect_eh_dispatch_edge (stmt, e, dest);
      break;

    case GIMPLE_TRANSACTION:
      /* The ABORT edge has a stored label associated with it, otherwise
	 the edges are simply redirectable.  */
      if (e->flags == 0)
	gimple_transaction_set_label (stmt, gimple_block_label (dest));
      break;

    default:
      /* Otherwise it must be a fallthru edge, and we don't need to
	 do anything besides redirecting it.  */
      gcc_assert (e->flags & EDGE_FALLTHRU);
      break;
    }

  /* Update/insert PHI nodes as necessary.  */

  /* Now update the edges in the CFG.  */
  e = ssa_redirect_edge (e, dest);

  return e;
}

/* Returns true if it is possible to remove edge E by redirecting
   it to the destination of the other edge from E->src.  */

static bool
gimple_can_remove_branch_p (const_edge e)
{
  if (e->flags & (EDGE_ABNORMAL | EDGE_EH))
    return false;

  return true;
}

/* Simple wrapper, as we can always redirect fallthru edges.  */

static basic_block
gimple_redirect_edge_and_branch_force (edge e, basic_block dest)
{
  e = gimple_redirect_edge_and_branch (e, dest);
  gcc_assert (e);

  return NULL;
}


/* Splits basic block BB after statement STMT (but at least after the
   labels).  If STMT is NULL, BB is split just after the labels.  */

static basic_block
gimple_split_block (basic_block bb, void *stmt)
{
  gimple_stmt_iterator gsi;
  gimple_stmt_iterator gsi_tgt;
  gimple act;
  gimple_seq list;
  basic_block new_bb;
  edge e;
  edge_iterator ei;

  new_bb = create_empty_bb (bb);

  /* Redirect the outgoing edges.  */
  new_bb->succs = bb->succs;
  bb->succs = NULL;
  FOR_EACH_EDGE (e, ei, new_bb->succs)
    e->src = new_bb;

  if (stmt && gimple_code ((gimple) stmt) == GIMPLE_LABEL)
    stmt = NULL;

  /* Move everything from GSI to the new basic block.  */
  for (gsi = gsi_start_bb (bb); !gsi_end_p (gsi); gsi_next (&gsi))
    {
      act = gsi_stmt (gsi);
      if (gimple_code (act) == GIMPLE_LABEL)
	continue;

      if (!stmt)
	break;

      if (stmt == act)
	{
	  gsi_next (&gsi);
	  break;
	}
    }

  if (gsi_end_p (gsi))
    return new_bb;

  /* Split the statement list - avoid re-creating new containers as this
     brings ugly quadratic memory consumption in the inliner.
     (We are still quadratic since we need to update stmt BB pointers,
     sadly.)  */
  gsi_split_seq_before (&gsi, &list);
  set_bb_seq (new_bb, list);
  for (gsi_tgt = gsi_start (list);
       !gsi_end_p (gsi_tgt); gsi_next (&gsi_tgt))
    gimple_set_bb (gsi_stmt (gsi_tgt), new_bb);

  return new_bb;
}


/* Moves basic block BB after block AFTER.  */

static bool
gimple_move_block_after (basic_block bb, basic_block after)
{
  if (bb->prev_bb == after)
    return true;

  unlink_block (bb);
  link_block (bb, after);

  return true;
}


/* Return TRUE if block BB has no executable statements, otherwise return
   FALSE.  */

static bool
gimple_empty_block_p (basic_block bb)
{
  /* BB must have no executable statements.  */
  gimple_stmt_iterator gsi = gsi_after_labels (bb);
  if (phi_nodes (bb))
    return false;
  if (gsi_end_p (gsi))
    return true;
  if (is_gimple_debug (gsi_stmt (gsi)))
    gsi_next_nondebug (&gsi);
  return gsi_end_p (gsi);
}


/* Split a basic block if it ends with a conditional branch and if the
   other part of the block is not empty.  */

static basic_block
gimple_split_block_before_cond_jump (basic_block bb)
{
  gimple last, split_point;
  gimple_stmt_iterator gsi = gsi_last_nondebug_bb (bb);
  if (gsi_end_p (gsi))
    return NULL;
  last = gsi_stmt (gsi);
  if (gimple_code (last) != GIMPLE_COND
      && gimple_code (last) != GIMPLE_SWITCH)
    return NULL;
  gsi_prev_nondebug (&gsi);
  split_point = gsi_stmt (gsi);
  return split_block (bb, split_point)->dest;
}


/* Return true if basic_block can be duplicated.  */

static bool
gimple_can_duplicate_bb_p (const_basic_block bb ATTRIBUTE_UNUSED)
{
  return true;
}

/* Create a duplicate of the basic block BB.  NOTE: This does not
   preserve SSA form.  */

static basic_block
gimple_duplicate_bb (basic_block bb)
{
  basic_block new_bb;
  gimple_stmt_iterator gsi, gsi_tgt;
  gimple_seq phis = phi_nodes (bb);
  gimple phi, stmt, copy;

  new_bb = create_empty_bb (EXIT_BLOCK_PTR_FOR_FN (cfun)->prev_bb);

  /* Copy the PHI nodes.  We ignore PHI node arguments here because
     the incoming edges have not been setup yet.  */
  for (gsi = gsi_start (phis); !gsi_end_p (gsi); gsi_next (&gsi))
    {
      phi = gsi_stmt (gsi);
      copy = create_phi_node (NULL_TREE, new_bb);
      create_new_def_for (gimple_phi_result (phi), copy,
			  gimple_phi_result_ptr (copy));
      gimple_set_uid (copy, gimple_uid (phi));
    }

  gsi_tgt = gsi_start_bb (new_bb);
  for (gsi = gsi_start_bb (bb); !gsi_end_p (gsi); gsi_next (&gsi))
    {
      def_operand_p def_p;
      ssa_op_iter op_iter;
      tree lhs;

      stmt = gsi_stmt (gsi);
      if (gimple_code (stmt) == GIMPLE_LABEL)
	continue;

      /* Don't duplicate label debug stmts.  */
      if (gimple_debug_bind_p (stmt)
	  && TREE_CODE (gimple_debug_bind_get_var (stmt))
	     == LABEL_DECL)
	continue;

      /* Create a new copy of STMT and duplicate STMT's virtual
	 operands.  */
      copy = gimple_copy (stmt);
      gsi_insert_after (&gsi_tgt, copy, GSI_NEW_STMT);

      maybe_duplicate_eh_stmt (copy, stmt);
      gimple_duplicate_stmt_histograms (cfun, copy, cfun, stmt);

      /* When copying around a stmt writing into a local non-user
	 aggregate, make sure it won't share stack slot with other
	 vars.  */
      lhs = gimple_get_lhs (stmt);
      if (lhs && TREE_CODE (lhs) != SSA_NAME)
	{
	  tree base = get_base_address (lhs);
	  if (base
	      && (TREE_CODE (base) == VAR_DECL
		  || TREE_CODE (base) == RESULT_DECL)
	      && DECL_IGNORED_P (base)
	      && !TREE_STATIC (base)
	      && !DECL_EXTERNAL (base)
	      && (TREE_CODE (base) != VAR_DECL
		  || !DECL_HAS_VALUE_EXPR_P (base)))
	    DECL_NONSHAREABLE (base) = 1;
	}

      /* Create new names for all the definitions created by COPY and
	 add replacement mappings for each new name.  */
      FOR_EACH_SSA_DEF_OPERAND (def_p, copy, op_iter, SSA_OP_ALL_DEFS)
	create_new_def_for (DEF_FROM_PTR (def_p), copy, def_p);
    }

  return new_bb;
}

/* Adds phi node arguments for edge E_COPY after basic block duplication.  */

static void
add_phi_args_after_copy_edge (edge e_copy)
{
  basic_block bb, bb_copy = e_copy->src, dest;
  edge e;
  edge_iterator ei;
  gimple phi, phi_copy;
  tree def;
  gimple_stmt_iterator psi, psi_copy;

  if (gimple_seq_empty_p (phi_nodes (e_copy->dest)))
    return;

  bb = bb_copy->flags & BB_DUPLICATED ? get_bb_original (bb_copy) : bb_copy;

  if (e_copy->dest->flags & BB_DUPLICATED)
    dest = get_bb_original (e_copy->dest);
  else
    dest = e_copy->dest;

  e = find_edge (bb, dest);
  if (!e)
    {
      /* During loop unrolling the target of the latch edge is copied.
	 In this case we are not looking for edge to dest, but to
	 duplicated block whose original was dest.  */
      FOR_EACH_EDGE (e, ei, bb->succs)
	{
	  if ((e->dest->flags & BB_DUPLICATED)
	      && get_bb_original (e->dest) == dest)
	    break;
	}

      gcc_assert (e != NULL);
    }

  for (psi = gsi_start_phis (e->dest),
       psi_copy = gsi_start_phis (e_copy->dest);
       !gsi_end_p (psi);
       gsi_next (&psi), gsi_next (&psi_copy))
    {
      phi = gsi_stmt (psi);
      phi_copy = gsi_stmt (psi_copy);
      def = PHI_ARG_DEF_FROM_EDGE (phi, e);
      add_phi_arg (phi_copy, def, e_copy,
		   gimple_phi_arg_location_from_edge (phi, e));
    }
}


/* Basic block BB_COPY was created by code duplication.  Add phi node
   arguments for edges going out of BB_COPY.  The blocks that were
   duplicated have BB_DUPLICATED set.  */

void
add_phi_args_after_copy_bb (basic_block bb_copy)
{
  edge e_copy;
  edge_iterator ei;

  FOR_EACH_EDGE (e_copy, ei, bb_copy->succs)
    {
      add_phi_args_after_copy_edge (e_copy);
    }
}

/* Blocks in REGION_COPY array of length N_REGION were created by
   duplication of basic blocks.  Add phi node arguments for edges
   going from these blocks.  If E_COPY is not NULL, also add
   phi node arguments for its destination.*/

void
add_phi_args_after_copy (basic_block *region_copy, unsigned n_region,
			 edge e_copy)
{
  unsigned i;

  for (i = 0; i < n_region; i++)
    region_copy[i]->flags |= BB_DUPLICATED;

  for (i = 0; i < n_region; i++)
    add_phi_args_after_copy_bb (region_copy[i]);
  if (e_copy)
    add_phi_args_after_copy_edge (e_copy);

  for (i = 0; i < n_region; i++)
    region_copy[i]->flags &= ~BB_DUPLICATED;
}

/* Duplicates a REGION (set of N_REGION basic blocks) with just a single
   important exit edge EXIT.  By important we mean that no SSA name defined
   inside region is live over the other exit edges of the region.  All entry
   edges to the region must go to ENTRY->dest.  The edge ENTRY is redirected
   to the duplicate of the region.  Dominance and loop information is
   updated if UPDATE_DOMINANCE is true, but not the SSA web.  If
   UPDATE_DOMINANCE is false then we assume that the caller will update the
   dominance information after calling this function.  The new basic
   blocks are stored to REGION_COPY in the same order as they had in REGION,
   provided that REGION_COPY is not NULL.
   The function returns false if it is unable to copy the region,
   true otherwise.  */

bool
gimple_duplicate_sese_region (edge entry, edge exit,
			    basic_block *region, unsigned n_region,
			    basic_block *region_copy,
			    bool update_dominance)
{
  unsigned i;
  bool free_region_copy = false, copying_header = false;
  struct loop *loop = entry->dest->loop_father;
  edge exit_copy;
  vec<basic_block> doms;
  edge redirected;
  int total_freq = 0, entry_freq = 0;
  gcov_type total_count = 0, entry_count = 0;

  if (!can_copy_bbs_p (region, n_region))
    return false;

  /* Some sanity checking.  Note that we do not check for all possible
     missuses of the functions.  I.e. if you ask to copy something weird,
     it will work, but the state of structures probably will not be
     correct.  */
  for (i = 0; i < n_region; i++)
    {
      /* We do not handle subloops, i.e. all the blocks must belong to the
	 same loop.  */
      if (region[i]->loop_father != loop)
	return false;

      if (region[i] != entry->dest
	  && region[i] == loop->header)
	return false;
    }

  /* In case the function is used for loop header copying (which is the primary
     use), ensure that EXIT and its copy will be new latch and entry edges.  */
  if (loop->header == entry->dest)
    {
      copying_header = true;

      if (!dominated_by_p (CDI_DOMINATORS, loop->latch, exit->src))
	return false;

      for (i = 0; i < n_region; i++)
	if (region[i] != exit->src
	    && dominated_by_p (CDI_DOMINATORS, region[i], exit->src))
	  return false;
    }

  initialize_original_copy_tables ();

  if (copying_header)
    set_loop_copy (loop, loop_outer (loop));
  else
    set_loop_copy (loop, loop);

  if (!region_copy)
    {
      region_copy = XNEWVEC (basic_block, n_region);
      free_region_copy = true;
    }

  /* Record blocks outside the region that are dominated by something
     inside.  */
  if (update_dominance)
    {
      doms.create (0);
      doms = get_dominated_by_region (CDI_DOMINATORS, region, n_region);
    }

  if (entry->dest->count)
    {
      total_count = entry->dest->count;
      entry_count = entry->count;
      /* Fix up corner cases, to avoid division by zero or creation of negative
	 frequencies.  */
      if (entry_count > total_count)
	entry_count = total_count;
    }
  else
    {
      total_freq = entry->dest->frequency;
      entry_freq = EDGE_FREQUENCY (entry);
      /* Fix up corner cases, to avoid division by zero or creation of negative
	 frequencies.  */
      if (total_freq == 0)
	total_freq = 1;
      else if (entry_freq > total_freq)
	entry_freq = total_freq;
    }

  copy_bbs (region, n_region, region_copy, &exit, 1, &exit_copy, loop,
	    split_edge_bb_loc (entry), update_dominance);
  if (total_count)
    {
      scale_bbs_frequencies_gcov_type (region, n_region,
				       total_count - entry_count,
				       total_count);
      scale_bbs_frequencies_gcov_type (region_copy, n_region, entry_count,
				       total_count);
    }
  else
    {
      scale_bbs_frequencies_int (region, n_region, total_freq - entry_freq,
				 total_freq);
      scale_bbs_frequencies_int (region_copy, n_region, entry_freq, total_freq);
    }

  if (copying_header)
    {
      loop->header = exit->dest;
      loop->latch = exit->src;
    }

  /* Redirect the entry and add the phi node arguments.  */
  redirected = redirect_edge_and_branch (entry, get_bb_copy (entry->dest));
  gcc_assert (redirected != NULL);
  flush_pending_stmts (entry);

  /* Concerning updating of dominators:  We must recount dominators
     for entry block and its copy.  Anything that is outside of the
     region, but was dominated by something inside needs recounting as
     well.  */
  if (update_dominance)
    {
      set_immediate_dominator (CDI_DOMINATORS, entry->dest, entry->src);
      doms.safe_push (get_bb_original (entry->dest));
      iterate_fix_dominators (CDI_DOMINATORS, doms, false);
      doms.release ();
    }

  /* Add the other PHI node arguments.  */
  add_phi_args_after_copy (region_copy, n_region, NULL);

  if (free_region_copy)
    free (region_copy);

  free_original_copy_tables ();
  return true;
}

/* Checks if BB is part of the region defined by N_REGION BBS.  */
static bool 
bb_part_of_region_p (basic_block bb, basic_block* bbs, unsigned n_region)
{
  unsigned int n;

  for (n = 0; n < n_region; n++)
    {
     if (bb == bbs[n])
       return true;
    }
  return false;
}

/* Duplicates REGION consisting of N_REGION blocks.  The new blocks
   are stored to REGION_COPY in the same order in that they appear
   in REGION, if REGION_COPY is not NULL.  ENTRY is the entry to
   the region, EXIT an exit from it.  The condition guarding EXIT
   is moved to ENTRY.  Returns true if duplication succeeds, false
   otherwise.

   For example,

   some_code;
   if (cond)
     A;
   else
     B;

   is transformed to

   if (cond)
     {
       some_code;
       A;
     }
   else
     {
       some_code;
       B;
     }
*/

bool
gimple_duplicate_sese_tail (edge entry ATTRIBUTE_UNUSED, edge exit ATTRIBUTE_UNUSED,
			  basic_block *region ATTRIBUTE_UNUSED, unsigned n_region ATTRIBUTE_UNUSED,
			  basic_block *region_copy ATTRIBUTE_UNUSED)
{
  unsigned i;
  bool free_region_copy = false;
  struct loop *loop = exit->dest->loop_father;
  struct loop *orig_loop = entry->dest->loop_father;
  basic_block switch_bb, entry_bb, nentry_bb;
  vec<basic_block> doms;
  int total_freq = 0, exit_freq = 0;
  gcov_type total_count = 0, exit_count = 0;
  edge exits[2], nexits[2], e;
  gimple_stmt_iterator gsi;
  gimple cond_stmt;
  edge sorig, snew;
  basic_block exit_bb;
  gimple_stmt_iterator psi;
  gimple phi;
  tree def;
  struct loop *target, *aloop, *cloop;

  gcc_assert (EDGE_COUNT (exit->src->succs) == 2);
  exits[0] = exit;
  exits[1] = EDGE_SUCC (exit->src, EDGE_SUCC (exit->src, 0) == exit);

  if (!can_copy_bbs_p (region, n_region))
    return false;

  initialize_original_copy_tables ();
  set_loop_copy (orig_loop, loop);

  target= loop;
  for (aloop = orig_loop->inner; aloop; aloop = aloop->next)
    {
      if (bb_part_of_region_p (aloop->header, region, n_region))
	{
	  cloop = duplicate_loop (aloop, target);
	  duplicate_subloops (aloop, cloop);
	}
    }

  if (!region_copy)
    {
      region_copy = XNEWVEC (basic_block, n_region);
      free_region_copy = true;
    }

  gcc_assert (!need_ssa_update_p (cfun));

  /* Record blocks outside the region that are dominated by something
     inside.  */
  doms = get_dominated_by_region (CDI_DOMINATORS, region, n_region);

  if (exit->src->count)
    {
      total_count = exit->src->count;
      exit_count = exit->count;
      /* Fix up corner cases, to avoid division by zero or creation of negative
	 frequencies.  */
      if (exit_count > total_count)
	exit_count = total_count;
    }
  else
    {
      total_freq = exit->src->frequency;
      exit_freq = EDGE_FREQUENCY (exit);
      /* Fix up corner cases, to avoid division by zero or creation of negative
	 frequencies.  */
      if (total_freq == 0)
	total_freq = 1;
      if (exit_freq > total_freq)
	exit_freq = total_freq;
    }

  copy_bbs (region, n_region, region_copy, exits, 2, nexits, orig_loop,
	    split_edge_bb_loc (exit), true);
  if (total_count)
    {
      scale_bbs_frequencies_gcov_type (region, n_region,
				       total_count - exit_count,
				       total_count);
      scale_bbs_frequencies_gcov_type (region_copy, n_region, exit_count,
				       total_count);
    }
  else
    {
      scale_bbs_frequencies_int (region, n_region, total_freq - exit_freq,
				 total_freq);
      scale_bbs_frequencies_int (region_copy, n_region, exit_freq, total_freq);
    }

  /* Create the switch block, and put the exit condition to it.  */
  entry_bb = entry->dest;
  nentry_bb = get_bb_copy (entry_bb);
  if (!last_stmt (entry->src)
      || !stmt_ends_bb_p (last_stmt (entry->src)))
    switch_bb = entry->src;
  else
    switch_bb = split_edge (entry);
  set_immediate_dominator (CDI_DOMINATORS, nentry_bb, switch_bb);

  gsi = gsi_last_bb (switch_bb);
  cond_stmt = last_stmt (exit->src);
  gcc_assert (gimple_code (cond_stmt) == GIMPLE_COND);
  cond_stmt = gimple_copy (cond_stmt);

  gsi_insert_after (&gsi, cond_stmt, GSI_NEW_STMT);

  sorig = single_succ_edge (switch_bb);
  sorig->flags = exits[1]->flags;
  snew = make_edge (switch_bb, nentry_bb, exits[0]->flags);

  /* Register the new edge from SWITCH_BB in loop exit lists.  */
  rescan_loop_exit (snew, true, false);

  /* Add the PHI node arguments.  */
  add_phi_args_after_copy (region_copy, n_region, snew);

  /* Get rid of now superfluous conditions and associated edges (and phi node
     arguments).  */
  exit_bb = exit->dest;

  e = redirect_edge_and_branch (exits[0], exits[1]->dest);
  PENDING_STMT (e) = NULL;

  /* The latch of ORIG_LOOP was copied, and so was the backedge 
     to the original header.  We redirect this backedge to EXIT_BB.  */
  for (i = 0; i < n_region; i++)
    if (get_bb_original (region_copy[i]) == orig_loop->latch)
      {
	gcc_assert (single_succ_edge (region_copy[i]));
	e = redirect_edge_and_branch (single_succ_edge (region_copy[i]), exit_bb);
	PENDING_STMT (e) = NULL;
	for (psi = gsi_start_phis (exit_bb);
	     !gsi_end_p (psi);
	     gsi_next (&psi))
	  {
	    phi = gsi_stmt (psi);
	    def = PHI_ARG_DEF (phi, nexits[0]->dest_idx);
	    add_phi_arg (phi, def, e, gimple_phi_arg_location_from_edge (phi, e));
	  }
      }
  e = redirect_edge_and_branch (nexits[1], nexits[0]->dest);
  PENDING_STMT (e) = NULL;
  
  /* Anything that is outside of the region, but was dominated by something
     inside needs to update dominance info.  */
  iterate_fix_dominators (CDI_DOMINATORS, doms, false);
  doms.release ();
  /* Update the SSA web.  */
  update_ssa (TODO_update_ssa);

  if (free_region_copy)
    free (region_copy);

  free_original_copy_tables ();
  return true;
}

/* Add all the blocks dominated by ENTRY to the array BBS_P.  Stop
   adding blocks when the dominator traversal reaches EXIT.  This
   function silently assumes that ENTRY strictly dominates EXIT.  */

void
gather_blocks_in_sese_region (basic_block entry, basic_block exit,
			      vec<basic_block> *bbs_p)
{
  basic_block son;

  for (son = first_dom_son (CDI_DOMINATORS, entry);
       son;
       son = next_dom_son (CDI_DOMINATORS, son))
    {
      bbs_p->safe_push (son);
      if (son != exit)
	gather_blocks_in_sese_region (son, exit, bbs_p);
    }
}

/* Replaces *TP with a duplicate (belonging to function TO_CONTEXT).
   The duplicates are recorded in VARS_MAP.  */

static void
replace_by_duplicate_decl (tree *tp, struct pointer_map_t *vars_map,
			   tree to_context)
{
  tree t = *tp, new_t;
  struct function *f = DECL_STRUCT_FUNCTION (to_context);
  void **loc;

  if (DECL_CONTEXT (t) == to_context)
    return;

  loc = pointer_map_contains (vars_map, t);

  if (!loc)
    {
      loc = pointer_map_insert (vars_map, t);

      if (SSA_VAR_P (t))
	{
	  new_t = copy_var_decl (t, DECL_NAME (t), TREE_TYPE (t));
	  add_local_decl (f, new_t);
	}
      else
	{
	  gcc_assert (TREE_CODE (t) == CONST_DECL);
	  new_t = copy_node (t);
	}
      DECL_CONTEXT (new_t) = to_context;

      *loc = new_t;
    }
  else
    new_t = (tree) *loc;

  *tp = new_t;
}


/* Creates an ssa name in TO_CONTEXT equivalent to NAME.
   VARS_MAP maps old ssa names and var_decls to the new ones.  */

static tree
replace_ssa_name (tree name, struct pointer_map_t *vars_map,
		  tree to_context)
{
  void **loc;
  tree new_name;

  gcc_assert (!virtual_operand_p (name));

  loc = pointer_map_contains (vars_map, name);

  if (!loc)
    {
      tree decl = SSA_NAME_VAR (name);
      if (decl)
	{
	  replace_by_duplicate_decl (&decl, vars_map, to_context);
	  new_name = make_ssa_name_fn (DECL_STRUCT_FUNCTION (to_context),
				       decl, SSA_NAME_DEF_STMT (name));
	  if (SSA_NAME_IS_DEFAULT_DEF (name))
	    set_ssa_default_def (DECL_STRUCT_FUNCTION (to_context),
				 decl, new_name);
	}
      else
	new_name = copy_ssa_name_fn (DECL_STRUCT_FUNCTION (to_context),
				     name, SSA_NAME_DEF_STMT (name));

      loc = pointer_map_insert (vars_map, name);
      *loc = new_name;
    }
  else
    new_name = (tree) *loc;

  return new_name;
}

struct move_stmt_d
{
  tree orig_block;
  tree new_block;
  tree from_context;
  tree to_context;
  struct pointer_map_t *vars_map;
  htab_t new_label_map;
  struct pointer_map_t *eh_map;
  bool remap_decls_p;
};

/* Helper for move_block_to_fn.  Set TREE_BLOCK in every expression
   contained in *TP if it has been ORIG_BLOCK previously and change the
   DECL_CONTEXT of every local variable referenced in *TP.  */

static tree
move_stmt_op (tree *tp, int *walk_subtrees, void *data)
{
  struct walk_stmt_info *wi = (struct walk_stmt_info *) data;
  struct move_stmt_d *p = (struct move_stmt_d *) wi->info;
  tree t = *tp;

  if (EXPR_P (t))
    {
      tree block = TREE_BLOCK (t);
      if (block == p->orig_block
	  || (p->orig_block == NULL_TREE
	      && block != NULL_TREE))
	TREE_SET_BLOCK (t, p->new_block);
#ifdef ENABLE_CHECKING
      else if (block != NULL_TREE)
	{
	  while (block && TREE_CODE (block) == BLOCK && block != p->orig_block)
	    block = BLOCK_SUPERCONTEXT (block);
	  gcc_assert (block == p->orig_block);
	}
#endif
    }
  else if (DECL_P (t) || TREE_CODE (t) == SSA_NAME)
    {
      if (TREE_CODE (t) == SSA_NAME)
	*tp = replace_ssa_name (t, p->vars_map, p->to_context);
      else if (TREE_CODE (t) == LABEL_DECL)
	{
	  if (p->new_label_map)
	    {
	      struct tree_map in, *out;
	      in.base.from = t;
	      out = (struct tree_map *)
		htab_find_with_hash (p->new_label_map, &in, DECL_UID (t));
	      if (out)
		*tp = t = out->to;
	    }

	  DECL_CONTEXT (t) = p->to_context;
	}
      else if (p->remap_decls_p)
	{
	  /* Replace T with its duplicate.  T should no longer appear in the
	     parent function, so this looks wasteful; however, it may appear
	     in referenced_vars, and more importantly, as virtual operands of
	     statements, and in alias lists of other variables.  It would be
	     quite difficult to expunge it from all those places.  ??? It might
	     suffice to do this for addressable variables.  */
	  if ((TREE_CODE (t) == VAR_DECL
	       && !is_global_var (t))
	      || TREE_CODE (t) == CONST_DECL)
	    replace_by_duplicate_decl (tp, p->vars_map, p->to_context);
	}
      *walk_subtrees = 0;
    }
  else if (TYPE_P (t))
    *walk_subtrees = 0;

  return NULL_TREE;
}

/* Helper for move_stmt_r.  Given an EH region number for the source
   function, map that to the duplicate EH regio number in the dest.  */

static int
move_stmt_eh_region_nr (int old_nr, struct move_stmt_d *p)
{
  eh_region old_r, new_r;
  void **slot;

  old_r = get_eh_region_from_number (old_nr);
  slot = pointer_map_contains (p->eh_map, old_r);
  new_r = (eh_region) *slot;

  return new_r->index;
}

/* Similar, but operate on INTEGER_CSTs.  */

static tree
move_stmt_eh_region_tree_nr (tree old_t_nr, struct move_stmt_d *p)
{
  int old_nr, new_nr;

  old_nr = tree_to_shwi (old_t_nr);
  new_nr = move_stmt_eh_region_nr (old_nr, p);

  return build_int_cst (integer_type_node, new_nr);
}

/* Like move_stmt_op, but for gimple statements.

   Helper for move_block_to_fn.  Set GIMPLE_BLOCK in every expression
   contained in the current statement in *GSI_P and change the
   DECL_CONTEXT of every local variable referenced in the current
   statement.  */

static tree
move_stmt_r (gimple_stmt_iterator *gsi_p, bool *handled_ops_p,
	     struct walk_stmt_info *wi)
{
  struct move_stmt_d *p = (struct move_stmt_d *) wi->info;
  gimple stmt = gsi_stmt (*gsi_p);
  tree block = gimple_block (stmt);

  if (block == p->orig_block
      || (p->orig_block == NULL_TREE
	  && block != NULL_TREE))
    gimple_set_block (stmt, p->new_block);

  switch (gimple_code (stmt))
    {
    case GIMPLE_CALL:
      /* Remap the region numbers for __builtin_eh_{pointer,filter}.  */
      {
	tree r, fndecl = gimple_call_fndecl (stmt);
	if (fndecl && DECL_BUILT_IN_CLASS (fndecl) == BUILT_IN_NORMAL)
	  switch (DECL_FUNCTION_CODE (fndecl))
	    {
	    case BUILT_IN_EH_COPY_VALUES:
	      r = gimple_call_arg (stmt, 1);
	      r = move_stmt_eh_region_tree_nr (r, p);
	      gimple_call_set_arg (stmt, 1, r);
	      /* FALLTHRU */

	    case BUILT_IN_EH_POINTER:
	    case BUILT_IN_EH_FILTER:
	      r = gimple_call_arg (stmt, 0);
	      r = move_stmt_eh_region_tree_nr (r, p);
	      gimple_call_set_arg (stmt, 0, r);
	      break;

	    default:
	      break;
	    }
      }
      break;

    case GIMPLE_RESX:
      {
	int r = gimple_resx_region (stmt);
	r = move_stmt_eh_region_nr (r, p);
	gimple_resx_set_region (stmt, r);
      }
      break;

    case GIMPLE_EH_DISPATCH:
      {
	int r = gimple_eh_dispatch_region (stmt);
	r = move_stmt_eh_region_nr (r, p);
	gimple_eh_dispatch_set_region (stmt, r);
      }
      break;

    case GIMPLE_OMP_RETURN:
    case GIMPLE_OMP_CONTINUE:
      break;
    default:
      if (is_gimple_omp (stmt))
	{
	  /* Do not remap variables inside OMP directives.  Variables
	     referenced in clauses and directive header belong to the
	     parent function and should not be moved into the child
	     function.  */
	  bool save_remap_decls_p = p->remap_decls_p;
	  p->remap_decls_p = false;
	  *handled_ops_p = true;

	  walk_gimple_seq_mod (gimple_omp_body_ptr (stmt), move_stmt_r,
			       move_stmt_op, wi);

	  p->remap_decls_p = save_remap_decls_p;
	}
      break;
    }

  return NULL_TREE;
}

/* Move basic block BB from function CFUN to function DEST_FN.  The
   block is moved out of the original linked list and placed after
   block AFTER in the new list.  Also, the block is removed from the
   original array of blocks and placed in DEST_FN's array of blocks.
   If UPDATE_EDGE_COUNT_P is true, the edge counts on both CFGs is
   updated to reflect the moved edges.

   The local variables are remapped to new instances, VARS_MAP is used
   to record the mapping.  */

static void
move_block_to_fn (struct function *dest_cfun, basic_block bb,
		  basic_block after, bool update_edge_count_p,
		  struct move_stmt_d *d)
{
  struct control_flow_graph *cfg;
  edge_iterator ei;
  edge e;
  gimple_stmt_iterator si;
  unsigned old_len, new_len;

  /* Remove BB from dominance structures.  */
  delete_from_dominance_info (CDI_DOMINATORS, bb);

  /* Move BB from its current loop to the copy in the new function.  */
  if (current_loops)
    {
      struct loop *new_loop = (struct loop *)bb->loop_father->aux;
      if (new_loop)
	bb->loop_father = new_loop;
    }

  /* Link BB to the new linked list.  */
  move_block_after (bb, after);

  /* Update the edge count in the corresponding flowgraphs.  */
  if (update_edge_count_p)
    FOR_EACH_EDGE (e, ei, bb->succs)
      {
	cfun->cfg->x_n_edges--;
	dest_cfun->cfg->x_n_edges++;
      }

  /* Remove BB from the original basic block array.  */
  (*cfun->cfg->x_basic_block_info)[bb->index] = NULL;
  cfun->cfg->x_n_basic_blocks--;

  /* Grow DEST_CFUN's basic block array if needed.  */
  cfg = dest_cfun->cfg;
  cfg->x_n_basic_blocks++;
  if (bb->index >= cfg->x_last_basic_block)
    cfg->x_last_basic_block = bb->index + 1;

  old_len = vec_safe_length (cfg->x_basic_block_info);
  if ((unsigned) cfg->x_last_basic_block >= old_len)
    {
      new_len = cfg->x_last_basic_block + (cfg->x_last_basic_block + 3) / 4;
      vec_safe_grow_cleared (cfg->x_basic_block_info, new_len);
    }

  (*cfg->x_basic_block_info)[bb->index] = bb;

  /* Remap the variables in phi nodes.  */
  for (si = gsi_start_phis (bb); !gsi_end_p (si); )
    {
      gimple phi = gsi_stmt (si);
      use_operand_p use;
      tree op = PHI_RESULT (phi);
      ssa_op_iter oi;
      unsigned i;

      if (virtual_operand_p (op))
	{
	  /* Remove the phi nodes for virtual operands (alias analysis will be
	     run for the new function, anyway).  */
          remove_phi_node (&si, true);
	  continue;
	}

      SET_PHI_RESULT (phi,
		      replace_ssa_name (op, d->vars_map, dest_cfun->decl));
      FOR_EACH_PHI_ARG (use, phi, oi, SSA_OP_USE)
	{
	  op = USE_FROM_PTR (use);
	  if (TREE_CODE (op) == SSA_NAME)
	    SET_USE (use, replace_ssa_name (op, d->vars_map, dest_cfun->decl));
	}

      for (i = 0; i < EDGE_COUNT (bb->preds); i++)
	{
	  location_t locus = gimple_phi_arg_location (phi, i);
	  tree block = LOCATION_BLOCK (locus);

	  if (locus == UNKNOWN_LOCATION)
	    continue;
	  if (d->orig_block == NULL_TREE || block == d->orig_block)
	    {
	      if (d->new_block == NULL_TREE)
		locus = LOCATION_LOCUS (locus);
	      else
		locus = COMBINE_LOCATION_DATA (line_table, locus, d->new_block);
	      gimple_phi_arg_set_location (phi, i, locus);
	    }
	}

      gsi_next (&si);
    }

  for (si = gsi_start_bb (bb); !gsi_end_p (si); gsi_next (&si))
    {
      gimple stmt = gsi_stmt (si);
      struct walk_stmt_info wi;

      memset (&wi, 0, sizeof (wi));
      wi.info = d;
      walk_gimple_stmt (&si, move_stmt_r, move_stmt_op, &wi);

      if (gimple_code (stmt) == GIMPLE_LABEL)
	{
	  tree label = gimple_label_label (stmt);
	  int uid = LABEL_DECL_UID (label);

	  gcc_assert (uid > -1);

	  old_len = vec_safe_length (cfg->x_label_to_block_map);
	  if (old_len <= (unsigned) uid)
	    {
	      new_len = 3 * uid / 2 + 1;
	      vec_safe_grow_cleared (cfg->x_label_to_block_map, new_len);
	    }

	  (*cfg->x_label_to_block_map)[uid] = bb;
	  (*cfun->cfg->x_label_to_block_map)[uid] = NULL;

	  gcc_assert (DECL_CONTEXT (label) == dest_cfun->decl);

	  if (uid >= dest_cfun->cfg->last_label_uid)
	    dest_cfun->cfg->last_label_uid = uid + 1;
	}

      maybe_duplicate_eh_stmt_fn (dest_cfun, stmt, cfun, stmt, d->eh_map, 0);
      remove_stmt_from_eh_lp_fn (cfun, stmt);

      gimple_duplicate_stmt_histograms (dest_cfun, stmt, cfun, stmt);
      gimple_remove_stmt_histograms (cfun, stmt);

      /* We cannot leave any operands allocated from the operand caches of
	 the current function.  */
      free_stmt_operands (cfun, stmt);
      push_cfun (dest_cfun);
      update_stmt (stmt);
      pop_cfun ();
    }

  FOR_EACH_EDGE (e, ei, bb->succs)
    if (e->goto_locus != UNKNOWN_LOCATION)
      {
	tree block = LOCATION_BLOCK (e->goto_locus);
	if (d->orig_block == NULL_TREE
	    || block == d->orig_block)
	  e->goto_locus = d->new_block ?
	      COMBINE_LOCATION_DATA (line_table, e->goto_locus, d->new_block) :
	      LOCATION_LOCUS (e->goto_locus);
      }
}

/* Examine the statements in BB (which is in SRC_CFUN); find and return
   the outermost EH region.  Use REGION as the incoming base EH region.  */

static eh_region
find_outermost_region_in_block (struct function *src_cfun,
				basic_block bb, eh_region region)
{
  gimple_stmt_iterator si;

  for (si = gsi_start_bb (bb); !gsi_end_p (si); gsi_next (&si))
    {
      gimple stmt = gsi_stmt (si);
      eh_region stmt_region;
      int lp_nr;

      lp_nr = lookup_stmt_eh_lp_fn (src_cfun, stmt);
      stmt_region = get_eh_region_from_lp_number_fn (src_cfun, lp_nr);
      if (stmt_region)
	{
	  if (region == NULL)
	    region = stmt_region;
	  else if (stmt_region != region)
	    {
	      region = eh_region_outermost (src_cfun, stmt_region, region);
	      gcc_assert (region != NULL);
	    }
	}
    }

  return region;
}

static tree
new_label_mapper (tree decl, void *data)
{
  htab_t hash = (htab_t) data;
  struct tree_map *m;
  void **slot;

  gcc_assert (TREE_CODE (decl) == LABEL_DECL);

  m = XNEW (struct tree_map);
  m->hash = DECL_UID (decl);
  m->base.from = decl;
  m->to = create_artificial_label (UNKNOWN_LOCATION);
  LABEL_DECL_UID (m->to) = LABEL_DECL_UID (decl);
  if (LABEL_DECL_UID (m->to) >= cfun->cfg->last_label_uid)
    cfun->cfg->last_label_uid = LABEL_DECL_UID (m->to) + 1;

  slot = htab_find_slot_with_hash (hash, m, m->hash, INSERT);
  gcc_assert (*slot == NULL);

  *slot = m;

  return m->to;
}

/* Change DECL_CONTEXT of all BLOCK_VARS in block, including
   subblocks.  */

static void
replace_block_vars_by_duplicates (tree block, struct pointer_map_t *vars_map,
				  tree to_context)
{
  tree *tp, t;

  for (tp = &BLOCK_VARS (block); *tp; tp = &DECL_CHAIN (*tp))
    {
      t = *tp;
      if (TREE_CODE (t) != VAR_DECL && TREE_CODE (t) != CONST_DECL)
	continue;
      replace_by_duplicate_decl (&t, vars_map, to_context);
      if (t != *tp)
	{
	  if (TREE_CODE (*tp) == VAR_DECL && DECL_HAS_VALUE_EXPR_P (*tp))
	    {
	      SET_DECL_VALUE_EXPR (t, DECL_VALUE_EXPR (*tp));
	      DECL_HAS_VALUE_EXPR_P (t) = 1;
	    }
	  DECL_CHAIN (t) = DECL_CHAIN (*tp);
	  *tp = t;
	}
    }

  for (block = BLOCK_SUBBLOCKS (block); block; block = BLOCK_CHAIN (block))
    replace_block_vars_by_duplicates (block, vars_map, to_context);
}

/* Fixup the loop arrays and numbers after moving LOOP and its subloops
   from FN1 to FN2.  */

static void
fixup_loop_arrays_after_move (struct function *fn1, struct function *fn2,
			      struct loop *loop)
{
  /* Discard it from the old loop array.  */
  (*get_loops (fn1))[loop->num] = NULL;

  /* Place it in the new loop array, assigning it a new number.  */
  loop->num = number_of_loops (fn2);
  vec_safe_push (loops_for_fn (fn2)->larray, loop);

  /* Recurse to children.  */
  for (loop = loop->inner; loop; loop = loop->next)
    fixup_loop_arrays_after_move (fn1, fn2, loop);
}

/* Move a single-entry, single-exit region delimited by ENTRY_BB and
   EXIT_BB to function DEST_CFUN.  The whole region is replaced by a
   single basic block in the original CFG and the new basic block is
   returned.  DEST_CFUN must not have a CFG yet.

   Note that the region need not be a pure SESE region.  Blocks inside
   the region may contain calls to abort/exit.  The only restriction
   is that ENTRY_BB should be the only entry point and it must
   dominate EXIT_BB.

   Change TREE_BLOCK of all statements in ORIG_BLOCK to the new
   functions outermost BLOCK, move all subblocks of ORIG_BLOCK
   to the new function.

   All local variables referenced in the region are assumed to be in
   the corresponding BLOCK_VARS and unexpanded variable lists
   associated with DEST_CFUN.  */

basic_block
move_sese_region_to_fn (struct function *dest_cfun, basic_block entry_bb,
		        basic_block exit_bb, tree orig_block)
{
  vec<basic_block> bbs, dom_bbs;
  basic_block dom_entry = get_immediate_dominator (CDI_DOMINATORS, entry_bb);
  basic_block after, bb, *entry_pred, *exit_succ, abb;
  struct function *saved_cfun = cfun;
  int *entry_flag, *exit_flag;
  unsigned *entry_prob, *exit_prob;
  unsigned i, num_entry_edges, num_exit_edges, num_nodes;
  edge e;
  edge_iterator ei;
  htab_t new_label_map;
  struct pointer_map_t *vars_map, *eh_map;
  struct loop *loop = entry_bb->loop_father;
  struct loop *loop0 = get_loop (saved_cfun, 0);
  struct move_stmt_d d;

  /* If ENTRY does not strictly dominate EXIT, this cannot be an SESE
     region.  */
  gcc_assert (entry_bb != exit_bb
              && (!exit_bb
		  || dominated_by_p (CDI_DOMINATORS, exit_bb, entry_bb)));

  /* Collect all the blocks in the region.  Manually add ENTRY_BB
     because it won't be added by dfs_enumerate_from.  */
  bbs.create (0);
  bbs.safe_push (entry_bb);
  gather_blocks_in_sese_region (entry_bb, exit_bb, &bbs);

  /* The blocks that used to be dominated by something in BBS will now be
     dominated by the new block.  */
  dom_bbs = get_dominated_by_region (CDI_DOMINATORS,
				     bbs.address (),
				     bbs.length ());

  /* Detach ENTRY_BB and EXIT_BB from CFUN->CFG.  We need to remember
     the predecessor edges to ENTRY_BB and the successor edges to
     EXIT_BB so that we can re-attach them to the new basic block that
     will replace the region.  */
  num_entry_edges = EDGE_COUNT (entry_bb->preds);
  entry_pred = XNEWVEC (basic_block, num_entry_edges);
  entry_flag = XNEWVEC (int, num_entry_edges);
  entry_prob = XNEWVEC (unsigned, num_entry_edges);
  i = 0;
  for (ei = ei_start (entry_bb->preds); (e = ei_safe_edge (ei)) != NULL;)
    {
      entry_prob[i] = e->probability;
      entry_flag[i] = e->flags;
      entry_pred[i++] = e->src;
      remove_edge (e);
    }

  if (exit_bb)
    {
      num_exit_edges = EDGE_COUNT (exit_bb->succs);
      exit_succ = XNEWVEC (basic_block, num_exit_edges);
      exit_flag = XNEWVEC (int, num_exit_edges);
      exit_prob = XNEWVEC (unsigned, num_exit_edges);
      i = 0;
      for (ei = ei_start (exit_bb->succs); (e = ei_safe_edge (ei)) != NULL;)
	{
	  exit_prob[i] = e->probability;
	  exit_flag[i] = e->flags;
	  exit_succ[i++] = e->dest;
	  remove_edge (e);
	}
    }
  else
    {
      num_exit_edges = 0;
      exit_succ = NULL;
      exit_flag = NULL;
      exit_prob = NULL;
    }

  /* Switch context to the child function to initialize DEST_FN's CFG.  */
  gcc_assert (dest_cfun->cfg == NULL);
  push_cfun (dest_cfun);

  init_empty_tree_cfg ();

  /* Initialize EH information for the new function.  */
  eh_map = NULL;
  new_label_map = NULL;
  if (saved_cfun->eh)
    {
      eh_region region = NULL;

      FOR_EACH_VEC_ELT (bbs, i, bb)
	region = find_outermost_region_in_block (saved_cfun, bb, region);

      init_eh_for_function ();
      if (region != NULL)
	{
	  new_label_map = htab_create (17, tree_map_hash, tree_map_eq, free);
	  eh_map = duplicate_eh_regions (saved_cfun, region, 0,
					 new_label_mapper, new_label_map);
	}
    }

  /* Initialize an empty loop tree.  */
  struct loops *loops = ggc_alloc_cleared_loops ();
  init_loops_structure (dest_cfun, loops, 1);
  loops->state = LOOPS_MAY_HAVE_MULTIPLE_LATCHES;
  set_loops_for_fn (dest_cfun, loops);

  /* Move the outlined loop tree part.  */
  num_nodes = bbs.length ();
  FOR_EACH_VEC_ELT (bbs, i, bb)
    {
      if (bb->loop_father->header == bb)
	{
	  struct loop *this_loop = bb->loop_father;
	  struct loop *outer = loop_outer (this_loop);
	  if (outer == loop
	      /* If the SESE region contains some bbs ending with
		 a noreturn call, those are considered to belong
		 to the outermost loop in saved_cfun, rather than
		 the entry_bb's loop_father.  */
	      || outer == loop0)
	    {
	      if (outer != loop)
		num_nodes -= this_loop->num_nodes;
	      flow_loop_tree_node_remove (bb->loop_father);
	      flow_loop_tree_node_add (get_loop (dest_cfun, 0), this_loop);
	      fixup_loop_arrays_after_move (saved_cfun, cfun, this_loop);
	    }
	}
      else if (bb->loop_father == loop0 && loop0 != loop)
	num_nodes--;

      /* Remove loop exits from the outlined region.  */
      if (loops_for_fn (saved_cfun)->exits)
	FOR_EACH_EDGE (e, ei, bb->succs)
	  {
	    void **slot = htab_find_slot_with_hash
		(loops_for_fn (saved_cfun)->exits, e,
		 htab_hash_pointer (e), NO_INSERT);
	    if (slot)
	      htab_clear_slot (loops_for_fn (saved_cfun)->exits, slot);
	  }
    }


  /* Adjust the number of blocks in the tree root of the outlined part.  */
  get_loop (dest_cfun, 0)->num_nodes = bbs.length () + 2;

  /* Setup a mapping to be used by move_block_to_fn.  */
  loop->aux = current_loops->tree_root;
  loop0->aux = current_loops->tree_root;

  pop_cfun ();

  /* Move blocks from BBS into DEST_CFUN.  */
  gcc_assert (bbs.length () >= 2);
  after = dest_cfun->cfg->x_entry_block_ptr;
  vars_map = pointer_map_create ();

  memset (&d, 0, sizeof (d));
  d.orig_block = orig_block;
  d.new_block = DECL_INITIAL (dest_cfun->decl);
  d.from_context = cfun->decl;
  d.to_context = dest_cfun->decl;
  d.vars_map = vars_map;
  d.new_label_map = new_label_map;
  d.eh_map = eh_map;
  d.remap_decls_p = true;

  FOR_EACH_VEC_ELT (bbs, i, bb)
    {
      /* No need to update edge counts on the last block.  It has
	 already been updated earlier when we detached the region from
	 the original CFG.  */
      move_block_to_fn (dest_cfun, bb, after, bb != exit_bb, &d);
      after = bb;
    }

  loop->aux = NULL;
  loop0->aux = NULL;
  /* Loop sizes are no longer correct, fix them up.  */
  loop->num_nodes -= num_nodes;
  for (struct loop *outer = loop_outer (loop);
       outer; outer = loop_outer (outer))
    outer->num_nodes -= num_nodes;
  loop0->num_nodes -= bbs.length () - num_nodes;

  if (saved_cfun->has_simduid_loops || saved_cfun->has_force_vect_loops)
    {
      struct loop *aloop;
      for (i = 0; vec_safe_iterate (loops->larray, i, &aloop); i++)
	if (aloop != NULL)
	  {
	    if (aloop->simduid)
	      {
		replace_by_duplicate_decl (&aloop->simduid, d.vars_map,
					   d.to_context);
		dest_cfun->has_simduid_loops = true;
	      }
	    if (aloop->force_vect)
	      dest_cfun->has_force_vect_loops = true;
	  }
    }

  /* Rewire BLOCK_SUBBLOCKS of orig_block.  */
  if (orig_block)
    {
      tree block;
      gcc_assert (BLOCK_SUBBLOCKS (DECL_INITIAL (dest_cfun->decl))
		  == NULL_TREE);
      BLOCK_SUBBLOCKS (DECL_INITIAL (dest_cfun->decl))
	= BLOCK_SUBBLOCKS (orig_block);
      for (block = BLOCK_SUBBLOCKS (orig_block);
	   block; block = BLOCK_CHAIN (block))
	BLOCK_SUPERCONTEXT (block) = DECL_INITIAL (dest_cfun->decl);
      BLOCK_SUBBLOCKS (orig_block) = NULL_TREE;
    }

  replace_block_vars_by_duplicates (DECL_INITIAL (dest_cfun->decl),
				    vars_map, dest_cfun->decl);

  if (new_label_map)
    htab_delete (new_label_map);
  if (eh_map)
    pointer_map_destroy (eh_map);
  pointer_map_destroy (vars_map);

  /* Rewire the entry and exit blocks.  The successor to the entry
     block turns into the successor of DEST_FN's ENTRY_BLOCK_PTR in
     the child function.  Similarly, the predecessor of DEST_FN's
     EXIT_BLOCK_PTR turns into the predecessor of EXIT_BLOCK_PTR.  We
     need to switch CFUN between DEST_CFUN and SAVED_CFUN so that the
     various CFG manipulation function get to the right CFG.

     FIXME, this is silly.  The CFG ought to become a parameter to
     these helpers.  */
  push_cfun (dest_cfun);
  make_edge (ENTRY_BLOCK_PTR_FOR_FN (cfun), entry_bb, EDGE_FALLTHRU);
  if (exit_bb)
    make_edge (exit_bb,  EXIT_BLOCK_PTR_FOR_FN (cfun), 0);
  pop_cfun ();

  /* Back in the original function, the SESE region has disappeared,
     create a new basic block in its place.  */
  bb = create_empty_bb (entry_pred[0]);
  if (current_loops)
    add_bb_to_loop (bb, loop);
  for (i = 0; i < num_entry_edges; i++)
    {
      e = make_edge (entry_pred[i], bb, entry_flag[i]);
      e->probability = entry_prob[i];
    }

  for (i = 0; i < num_exit_edges; i++)
    {
      e = make_edge (bb, exit_succ[i], exit_flag[i]);
      e->probability = exit_prob[i];
    }

  set_immediate_dominator (CDI_DOMINATORS, bb, dom_entry);
  FOR_EACH_VEC_ELT (dom_bbs, i, abb)
    set_immediate_dominator (CDI_DOMINATORS, abb, bb);
  dom_bbs.release ();

  if (exit_bb)
    {
      free (exit_prob);
      free (exit_flag);
      free (exit_succ);
    }
  free (entry_prob);
  free (entry_flag);
  free (entry_pred);
  bbs.release ();

  return bb;
}


/* Dump FUNCTION_DECL FN to file FILE using FLAGS (see TDF_* in dumpfile.h)
   */

void
dump_function_to_file (tree fndecl, FILE *file, int flags)
{
  tree arg, var, old_current_fndecl = current_function_decl;
  struct function *dsf;
  bool ignore_topmost_bind = false, any_var = false;
  basic_block bb;
  tree chain;
  bool tmclone = (TREE_CODE (fndecl) == FUNCTION_DECL
		  && decl_is_tm_clone (fndecl));
  struct function *fun = DECL_STRUCT_FUNCTION (fndecl);

  current_function_decl = fndecl;
  fprintf (file, "%s %s(", function_name (fun), tmclone ? "[tm-clone] " : "");

  arg = DECL_ARGUMENTS (fndecl);
  while (arg)
    {
      print_generic_expr (file, TREE_TYPE (arg), dump_flags);
      fprintf (file, " ");
      print_generic_expr (file, arg, dump_flags);
      if (flags & TDF_VERBOSE)
	print_node (file, "", arg, 4);
      if (DECL_CHAIN (arg))
	fprintf (file, ", ");
      arg = DECL_CHAIN (arg);
    }
  fprintf (file, ")\n");

  if (flags & TDF_VERBOSE)
    print_node (file, "", fndecl, 2);

  dsf = DECL_STRUCT_FUNCTION (fndecl);
  if (dsf && (flags & TDF_EH))
    dump_eh_tree (file, dsf);

  if (flags & TDF_RAW && !gimple_has_body_p (fndecl))
    {
      dump_node (fndecl, TDF_SLIM | flags, file);
      current_function_decl = old_current_fndecl;
      return;
    }

  /* When GIMPLE is lowered, the variables are no longer available in
     BIND_EXPRs, so display them separately.  */
  if (fun && fun->decl == fndecl && (fun->curr_properties & PROP_gimple_lcf))
    {
      unsigned ix;
      ignore_topmost_bind = true;

      fprintf (file, "{\n");
      if (!vec_safe_is_empty (fun->local_decls))
	FOR_EACH_LOCAL_DECL (fun, ix, var)
	  {
	    print_generic_decl (file, var, flags);
	    if (flags & TDF_VERBOSE)
	      print_node (file, "", var, 4);
	    fprintf (file, "\n");

	    any_var = true;
	  }
      if (gimple_in_ssa_p (cfun))
	for (ix = 1; ix < num_ssa_names; ++ix)
	  {
	    tree name = ssa_name (ix);
	    if (name && !SSA_NAME_VAR (name))
	      {
		fprintf (file, "  ");
		print_generic_expr (file, TREE_TYPE (name), flags);
		fprintf (file, " ");
		print_generic_expr (file, name, flags);
		fprintf (file, ";\n");

		any_var = true;
	      }
	  }
    }

  if (fun && fun->decl == fndecl
      && fun->cfg
      && basic_block_info_for_fn (fun))
    {
      /* If the CFG has been built, emit a CFG-based dump.  */
      if (!ignore_topmost_bind)
	fprintf (file, "{\n");

      if (any_var && n_basic_blocks_for_fn (fun))
	fprintf (file, "\n");

      FOR_EACH_BB_FN (bb, fun)
	dump_bb (file, bb, 2, flags | TDF_COMMENT);

      fprintf (file, "}\n");
    }
  else if (DECL_SAVED_TREE (fndecl) == NULL)
    {
      /* The function is now in GIMPLE form but the CFG has not been
	 built yet.  Emit the single sequence of GIMPLE statements
	 that make up its body.  */
      gimple_seq body = gimple_body (fndecl);

      if (gimple_seq_first_stmt (body)
	  && gimple_seq_first_stmt (body) == gimple_seq_last_stmt (body)
	  && gimple_code (gimple_seq_first_stmt (body)) == GIMPLE_BIND)
	print_gimple_seq (file, body, 0, flags);
      else
	{
	  if (!ignore_topmost_bind)
	    fprintf (file, "{\n");

	  if (any_var)
	    fprintf (file, "\n");

	  print_gimple_seq (file, body, 2, flags);
	  fprintf (file, "}\n");
	}
    }
  else
    {
      int indent;

      /* Make a tree based dump.  */
      chain = DECL_SAVED_TREE (fndecl);
      if (chain && TREE_CODE (chain) == BIND_EXPR)
	{
	  if (ignore_topmost_bind)
	    {
	      chain = BIND_EXPR_BODY (chain);
	      indent = 2;
	    }
	  else
	    indent = 0;
	}
      else
	{
	  if (!ignore_topmost_bind)
	    fprintf (file, "{\n");
	  indent = 2;
	}

      if (any_var)
	fprintf (file, "\n");

      print_generic_stmt_indented (file, chain, flags, indent);
      if (ignore_topmost_bind)
	fprintf (file, "}\n");
    }

  if (flags & TDF_ENUMERATE_LOCALS)
    dump_enumerated_decls (file, flags);
  fprintf (file, "\n\n");

  current_function_decl = old_current_fndecl;
}

/* Dump FUNCTION_DECL FN to stderr using FLAGS (see TDF_* in tree.h)  */

DEBUG_FUNCTION void
debug_function (tree fn, int flags)
{
  dump_function_to_file (fn, stderr, flags);
}


/* Print on FILE the indexes for the predecessors of basic_block BB.  */

static void
print_pred_bbs (FILE *file, basic_block bb)
{
  edge e;
  edge_iterator ei;

  FOR_EACH_EDGE (e, ei, bb->preds)
    fprintf (file, "bb_%d ", e->src->index);
}


/* Print on FILE the indexes for the successors of basic_block BB.  */

static void
print_succ_bbs (FILE *file, basic_block bb)
{
  edge e;
  edge_iterator ei;

  FOR_EACH_EDGE (e, ei, bb->succs)
    fprintf (file, "bb_%d ", e->dest->index);
}

/* Print to FILE the basic block BB following the VERBOSITY level.  */

void
print_loops_bb (FILE *file, basic_block bb, int indent, int verbosity)
{
  char *s_indent = (char *) alloca ((size_t) indent + 1);
  memset ((void *) s_indent, ' ', (size_t) indent);
  s_indent[indent] = '\0';

  /* Print basic_block's header.  */
  if (verbosity >= 2)
    {
      fprintf (file, "%s  bb_%d (preds = {", s_indent, bb->index);
      print_pred_bbs (file, bb);
      fprintf (file, "}, succs = {");
      print_succ_bbs (file, bb);
      fprintf (file, "})\n");
    }

  /* Print basic_block's body.  */
  if (verbosity >= 3)
    {
      fprintf (file, "%s  {\n", s_indent);
      dump_bb (file, bb, indent + 4, TDF_VOPS|TDF_MEMSYMS);
      fprintf (file, "%s  }\n", s_indent);
    }
}

static void print_loop_and_siblings (FILE *, struct loop *, int, int);

/* Pretty print LOOP on FILE, indented INDENT spaces.  Following
   VERBOSITY level this outputs the contents of the loop, or just its
   structure.  */

static void
print_loop (FILE *file, struct loop *loop, int indent, int verbosity)
{
  char *s_indent;
  basic_block bb;

  if (loop == NULL)
    return;

  s_indent = (char *) alloca ((size_t) indent + 1);
  memset ((void *) s_indent, ' ', (size_t) indent);
  s_indent[indent] = '\0';

  /* Print loop's header.  */
  fprintf (file, "%sloop_%d (", s_indent, loop->num);
  if (loop->header)
    fprintf (file, "header = %d", loop->header->index);
  else
    {
      fprintf (file, "deleted)\n");
      return;
    }
  if (loop->latch)
    fprintf (file, ", latch = %d", loop->latch->index);
  else
    fprintf (file, ", multiple latches");
  fprintf (file, ", niter = ");
  print_generic_expr (file, loop->nb_iterations, 0);

  if (loop->any_upper_bound)
    {
      fprintf (file, ", upper_bound = ");
      dump_double_int (file, loop->nb_iterations_upper_bound, true);
    }

  if (loop->any_estimate)
    {
      fprintf (file, ", estimate = ");
      dump_double_int (file, loop->nb_iterations_estimate, true);
    }
  fprintf (file, ")\n");

  /* Print loop's body.  */
  if (verbosity >= 1)
    {
      fprintf (file, "%s{\n", s_indent);
      FOR_EACH_BB_FN (bb, cfun)
	if (bb->loop_father == loop)
	  print_loops_bb (file, bb, indent, verbosity);

      print_loop_and_siblings (file, loop->inner, indent + 2, verbosity);
      fprintf (file, "%s}\n", s_indent);
    }
}

/* Print the LOOP and its sibling loops on FILE, indented INDENT
   spaces.  Following VERBOSITY level this outputs the contents of the
   loop, or just its structure.  */

static void
print_loop_and_siblings (FILE *file, struct loop *loop, int indent,
			 int verbosity)
{
  if (loop == NULL)
    return;

  print_loop (file, loop, indent, verbosity);
  print_loop_and_siblings (file, loop->next, indent, verbosity);
}

/* Follow a CFG edge from the entry point of the program, and on entry
   of a loop, pretty print the loop structure on FILE.  */

void
print_loops (FILE *file, int verbosity)
{
  basic_block bb;

  bb = ENTRY_BLOCK_PTR_FOR_FN (cfun);
  if (bb && bb->loop_father)
    print_loop_and_siblings (file, bb->loop_father, 0, verbosity);
}

/* Dump a loop.  */

DEBUG_FUNCTION void
debug (struct loop &ref)
{
  print_loop (stderr, &ref, 0, /*verbosity*/0);
}

DEBUG_FUNCTION void
debug (struct loop *ptr)
{
  if (ptr)
    debug (*ptr);
  else
    fprintf (stderr, "<nil>\n");
}

/* Dump a loop verbosely.  */

DEBUG_FUNCTION void
debug_verbose (struct loop &ref)
{
  print_loop (stderr, &ref, 0, /*verbosity*/3);
}

DEBUG_FUNCTION void
debug_verbose (struct loop *ptr)
{
  if (ptr)
    debug (*ptr);
  else
    fprintf (stderr, "<nil>\n");
}


/* Debugging loops structure at tree level, at some VERBOSITY level.  */

DEBUG_FUNCTION void
debug_loops (int verbosity)
{
  print_loops (stderr, verbosity);
}

/* Print on stderr the code of LOOP, at some VERBOSITY level.  */

DEBUG_FUNCTION void
debug_loop (struct loop *loop, int verbosity)
{
  print_loop (stderr, loop, 0, verbosity);
}

/* Print on stderr the code of loop number NUM, at some VERBOSITY
   level.  */

DEBUG_FUNCTION void
debug_loop_num (unsigned num, int verbosity)
{
  debug_loop (get_loop (cfun, num), verbosity);
}

/* Return true if BB ends with a call, possibly followed by some
   instructions that must stay with the call.  Return false,
   otherwise.  */

static bool
gimple_block_ends_with_call_p (basic_block bb)
{
  gimple_stmt_iterator gsi = gsi_last_nondebug_bb (bb);
  return !gsi_end_p (gsi) && is_gimple_call (gsi_stmt (gsi));
}


/* Return true if BB ends with a conditional branch.  Return false,
   otherwise.  */

static bool
gimple_block_ends_with_condjump_p (const_basic_block bb)
{
  gimple stmt = last_stmt (CONST_CAST_BB (bb));
  return (stmt && gimple_code (stmt) == GIMPLE_COND);
}


/* Return true if we need to add fake edge to exit at statement T.
   Helper function for gimple_flow_call_edges_add.  */

static bool
need_fake_edge_p (gimple t)
{
  tree fndecl = NULL_TREE;
  int call_flags = 0;

  /* NORETURN and LONGJMP calls already have an edge to exit.
     CONST and PURE calls do not need one.
     We don't currently check for CONST and PURE here, although
     it would be a good idea, because those attributes are
     figured out from the RTL in mark_constant_function, and
     the counter incrementation code from -fprofile-arcs
     leads to different results from -fbranch-probabilities.  */
  if (is_gimple_call (t))
    {
      fndecl = gimple_call_fndecl (t);
      call_flags = gimple_call_flags (t);
    }

  if (is_gimple_call (t)
      && fndecl
      && DECL_BUILT_IN (fndecl)
      && (call_flags & ECF_NOTHROW)
      && !(call_flags & ECF_RETURNS_TWICE)
      /* fork() doesn't really return twice, but the effect of
         wrapping it in __gcov_fork() which calls __gcov_flush()
	 and clears the counters before forking has the same
	 effect as returning twice.  Force a fake edge.  */
      && !(DECL_BUILT_IN_CLASS (fndecl) == BUILT_IN_NORMAL
	   && DECL_FUNCTION_CODE (fndecl) == BUILT_IN_FORK))
    return false;

  if (is_gimple_call (t))
    {
      edge_iterator ei;
      edge e;
      basic_block bb;

      if (!(call_flags & ECF_NORETURN))
	return true;

      bb = gimple_bb (t);
      FOR_EACH_EDGE (e, ei, bb->succs)
	if ((e->flags & EDGE_FAKE) == 0)
	  return true;
    }

  if (gimple_code (t) == GIMPLE_ASM
       && (gimple_asm_volatile_p (t) || gimple_asm_input_p (t)))
    return true;

  return false;
}


/* Add fake edges to the function exit for any non constant and non
   noreturn calls (or noreturn calls with EH/abnormal edges),
   volatile inline assembly in the bitmap of blocks specified by BLOCKS
   or to the whole CFG if BLOCKS is zero.  Return the number of blocks
   that were split.

   The goal is to expose cases in which entering a basic block does
   not imply that all subsequent instructions must be executed.  */

static int
gimple_flow_call_edges_add (sbitmap blocks)
{
  int i;
  int blocks_split = 0;
  int last_bb = last_basic_block_for_fn (cfun);
  bool check_last_block = false;

  if (n_basic_blocks_for_fn (cfun) == NUM_FIXED_BLOCKS)
    return 0;

  if (! blocks)
    check_last_block = true;
  else
    check_last_block = bitmap_bit_p (blocks,
				     EXIT_BLOCK_PTR_FOR_FN (cfun)->prev_bb->index);

  /* In the last basic block, before epilogue generation, there will be
     a fallthru edge to EXIT.  Special care is required if the last insn
     of the last basic block is a call because make_edge folds duplicate
     edges, which would result in the fallthru edge also being marked
     fake, which would result in the fallthru edge being removed by
     remove_fake_edges, which would result in an invalid CFG.

     Moreover, we can't elide the outgoing fake edge, since the block
     profiler needs to take this into account in order to solve the minimal
     spanning tree in the case that the call doesn't return.

     Handle this by adding a dummy instruction in a new last basic block.  */
  if (check_last_block)
    {
      basic_block bb = EXIT_BLOCK_PTR_FOR_FN (cfun)->prev_bb;
      gimple_stmt_iterator gsi = gsi_last_nondebug_bb (bb);
      gimple t = NULL;

      if (!gsi_end_p (gsi))
	t = gsi_stmt (gsi);

      if (t && need_fake_edge_p (t))
	{
	  edge e;

	  e = find_edge (bb, EXIT_BLOCK_PTR_FOR_FN (cfun));
	  if (e)
	    {
	      gsi_insert_on_edge (e, gimple_build_nop ());
	      gsi_commit_edge_inserts ();
	    }
	}
    }

  /* Now add fake edges to the function exit for any non constant
     calls since there is no way that we can determine if they will
     return or not...  */
  for (i = 0; i < last_bb; i++)
    {
      basic_block bb = BASIC_BLOCK_FOR_FN (cfun, i);
      gimple_stmt_iterator gsi;
      gimple stmt, last_stmt;

      if (!bb)
	continue;

      if (blocks && !bitmap_bit_p (blocks, i))
	continue;

      gsi = gsi_last_nondebug_bb (bb);
      if (!gsi_end_p (gsi))
	{
	  last_stmt = gsi_stmt (gsi);
	  do
	    {
	      stmt = gsi_stmt (gsi);
	      if (need_fake_edge_p (stmt))
		{
		  edge e;

		  /* The handling above of the final block before the
		     epilogue should be enough to verify that there is
		     no edge to the exit block in CFG already.
		     Calling make_edge in such case would cause us to
		     mark that edge as fake and remove it later.  */
#ifdef ENABLE_CHECKING
		  if (stmt == last_stmt)
		    {
		      e = find_edge (bb, EXIT_BLOCK_PTR_FOR_FN (cfun));
		      gcc_assert (e == NULL);
		    }
#endif

		  /* Note that the following may create a new basic block
		     and renumber the existing basic blocks.  */
		  if (stmt != last_stmt)
		    {
		      e = split_block (bb, stmt);
		      if (e)
			blocks_split++;
		    }
		  make_edge (bb, EXIT_BLOCK_PTR_FOR_FN (cfun), EDGE_FAKE);
		}
	      gsi_prev (&gsi);
	    }
	  while (!gsi_end_p (gsi));
	}
    }

  if (blocks_split)
    verify_flow_info ();

  return blocks_split;
}

/* Removes edge E and all the blocks dominated by it, and updates dominance
   information.  The IL in E->src needs to be updated separately.
   If dominance info is not available, only the edge E is removed.*/

void
remove_edge_and_dominated_blocks (edge e)
{
  vec<basic_block> bbs_to_remove = vNULL;
  vec<basic_block> bbs_to_fix_dom = vNULL;
  bitmap df, df_idom;
  edge f;
  edge_iterator ei;
  bool none_removed = false;
  unsigned i;
  basic_block bb, dbb;
  bitmap_iterator bi;

  if (!dom_info_available_p (CDI_DOMINATORS))
    {
      remove_edge (e);
      return;
    }

  /* No updating is needed for edges to exit.  */
  if (e->dest == EXIT_BLOCK_PTR_FOR_FN (cfun))
    {
      if (cfgcleanup_altered_bbs)
	bitmap_set_bit (cfgcleanup_altered_bbs, e->src->index);
      remove_edge (e);
      return;
    }

  /* First, we find the basic blocks to remove.  If E->dest has a predecessor
     that is not dominated by E->dest, then this set is empty.  Otherwise,
     all the basic blocks dominated by E->dest are removed.

     Also, to DF_IDOM we store the immediate dominators of the blocks in
     the dominance frontier of E (i.e., of the successors of the
     removed blocks, if there are any, and of E->dest otherwise).  */
  FOR_EACH_EDGE (f, ei, e->dest->preds)
    {
      if (f == e)
	continue;

      if (!dominated_by_p (CDI_DOMINATORS, f->src, e->dest))
	{
	  none_removed = true;
	  break;
	}
    }

  df = BITMAP_ALLOC (NULL);
  df_idom = BITMAP_ALLOC (NULL);

  if (none_removed)
    bitmap_set_bit (df_idom,
		    get_immediate_dominator (CDI_DOMINATORS, e->dest)->index);
  else
    {
      bbs_to_remove = get_all_dominated_blocks (CDI_DOMINATORS, e->dest);
      FOR_EACH_VEC_ELT (bbs_to_remove, i, bb)
	{
	  FOR_EACH_EDGE (f, ei, bb->succs)
	    {
	      if (f->dest != EXIT_BLOCK_PTR_FOR_FN (cfun))
		bitmap_set_bit (df, f->dest->index);
	    }
	}
      FOR_EACH_VEC_ELT (bbs_to_remove, i, bb)
	bitmap_clear_bit (df, bb->index);

      EXECUTE_IF_SET_IN_BITMAP (df, 0, i, bi)
	{
	  bb = BASIC_BLOCK_FOR_FN (cfun, i);
	  bitmap_set_bit (df_idom,
			  get_immediate_dominator (CDI_DOMINATORS, bb)->index);
	}
    }

  if (cfgcleanup_altered_bbs)
    {
      /* Record the set of the altered basic blocks.  */
      bitmap_set_bit (cfgcleanup_altered_bbs, e->src->index);
      bitmap_ior_into (cfgcleanup_altered_bbs, df);
    }

  /* Remove E and the cancelled blocks.  */
  if (none_removed)
    remove_edge (e);
  else
    {
      /* Walk backwards so as to get a chance to substitute all
	 released DEFs into debug stmts.  See
	 eliminate_unnecessary_stmts() in tree-ssa-dce.c for more
	 details.  */
      for (i = bbs_to_remove.length (); i-- > 0; )
	delete_basic_block (bbs_to_remove[i]);
    }

  /* Update the dominance information.  The immediate dominator may change only
     for blocks whose immediate dominator belongs to DF_IDOM:

     Suppose that idom(X) = Y before removal of E and idom(X) != Y after the
     removal.  Let Z the arbitrary block such that idom(Z) = Y and
     Z dominates X after the removal.  Before removal, there exists a path P
     from Y to X that avoids Z.  Let F be the last edge on P that is
     removed, and let W = F->dest.  Before removal, idom(W) = Y (since Y
     dominates W, and because of P, Z does not dominate W), and W belongs to
     the dominance frontier of E.  Therefore, Y belongs to DF_IDOM.  */
  EXECUTE_IF_SET_IN_BITMAP (df_idom, 0, i, bi)
    {
      bb = BASIC_BLOCK_FOR_FN (cfun, i);
      for (dbb = first_dom_son (CDI_DOMINATORS, bb);
	   dbb;
	   dbb = next_dom_son (CDI_DOMINATORS, dbb))
	bbs_to_fix_dom.safe_push (dbb);
    }

  iterate_fix_dominators (CDI_DOMINATORS, bbs_to_fix_dom, true);

  BITMAP_FREE (df);
  BITMAP_FREE (df_idom);
  bbs_to_remove.release ();
  bbs_to_fix_dom.release ();
}

/* Purge dead EH edges from basic block BB.  */

bool
gimple_purge_dead_eh_edges (basic_block bb)
{
  bool changed = false;
  edge e;
  edge_iterator ei;
  gimple stmt = last_stmt (bb);

  if (stmt && stmt_can_throw_internal (stmt))
    return false;

  for (ei = ei_start (bb->succs); (e = ei_safe_edge (ei)); )
    {
      if (e->flags & EDGE_EH)
	{
	  remove_edge_and_dominated_blocks (e);
	  changed = true;
	}
      else
	ei_next (&ei);
    }

  return changed;
}

/* Purge dead EH edges from basic block listed in BLOCKS.  */

bool
gimple_purge_all_dead_eh_edges (const_bitmap blocks)
{
  bool changed = false;
  unsigned i;
  bitmap_iterator bi;

  EXECUTE_IF_SET_IN_BITMAP (blocks, 0, i, bi)
    {
      basic_block bb = BASIC_BLOCK_FOR_FN (cfun, i);

      /* Earlier gimple_purge_dead_eh_edges could have removed
	 this basic block already.  */
      gcc_assert (bb || changed);
      if (bb != NULL)
	changed |= gimple_purge_dead_eh_edges (bb);
    }

  return changed;
}

/* Purge dead abnormal call edges from basic block BB.  */

bool
gimple_purge_dead_abnormal_call_edges (basic_block bb)
{
  bool changed = false;
  edge e;
  edge_iterator ei;
  gimple stmt = last_stmt (bb);

  if (!cfun->has_nonlocal_label
      && !cfun->calls_setjmp)
    return false;

  if (stmt && stmt_can_make_abnormal_goto (stmt))
    return false;

  for (ei = ei_start (bb->succs); (e = ei_safe_edge (ei)); )
    {
      if (e->flags & EDGE_ABNORMAL)
	{
	  if (e->flags & EDGE_FALLTHRU)
	    e->flags &= ~EDGE_ABNORMAL;
	  else
	    remove_edge_and_dominated_blocks (e);
	  changed = true;
	}
      else
	ei_next (&ei);
    }

  return changed;
}

/* Purge dead abnormal call edges from basic block listed in BLOCKS.  */

bool
gimple_purge_all_dead_abnormal_call_edges (const_bitmap blocks)
{
  bool changed = false;
  unsigned i;
  bitmap_iterator bi;

  EXECUTE_IF_SET_IN_BITMAP (blocks, 0, i, bi)
    {
      basic_block bb = BASIC_BLOCK_FOR_FN (cfun, i);

      /* Earlier gimple_purge_dead_abnormal_call_edges could have removed
	 this basic block already.  */
      gcc_assert (bb || changed);
      if (bb != NULL)
	changed |= gimple_purge_dead_abnormal_call_edges (bb);
    }

  return changed;
}

/* This function is called whenever a new edge is created or
   redirected.  */

static void
gimple_execute_on_growing_pred (edge e)
{
  basic_block bb = e->dest;

  if (!gimple_seq_empty_p (phi_nodes (bb)))
    reserve_phi_args_for_new_edge (bb);
}

/* This function is called immediately before edge E is removed from
   the edge vector E->dest->preds.  */

static void
gimple_execute_on_shrinking_pred (edge e)
{
  if (!gimple_seq_empty_p (phi_nodes (e->dest)))
    remove_phi_args (e);
}

/*---------------------------------------------------------------------------
  Helper functions for Loop versioning
  ---------------------------------------------------------------------------*/

/* Adjust phi nodes for 'first' basic block.  'second' basic block is a copy
   of 'first'. Both of them are dominated by 'new_head' basic block. When
   'new_head' was created by 'second's incoming edge it received phi arguments
   on the edge by split_edge(). Later, additional edge 'e' was created to
   connect 'new_head' and 'first'. Now this routine adds phi args on this
   additional edge 'e' that new_head to second edge received as part of edge
   splitting.  */

static void
gimple_lv_adjust_loop_header_phi (basic_block first, basic_block second,
				  basic_block new_head, edge e)
{
  gimple phi1, phi2;
  gimple_stmt_iterator psi1, psi2;
  tree def;
  edge e2 = find_edge (new_head, second);

  /* Because NEW_HEAD has been created by splitting SECOND's incoming
     edge, we should always have an edge from NEW_HEAD to SECOND.  */
  gcc_assert (e2 != NULL);

  /* Browse all 'second' basic block phi nodes and add phi args to
     edge 'e' for 'first' head. PHI args are always in correct order.  */

  for (psi2 = gsi_start_phis (second),
       psi1 = gsi_start_phis (first);
       !gsi_end_p (psi2) && !gsi_end_p (psi1);
       gsi_next (&psi2),  gsi_next (&psi1))
    {
      phi1 = gsi_stmt (psi1);
      phi2 = gsi_stmt (psi2);
      def = PHI_ARG_DEF (phi2, e2->dest_idx);
      add_phi_arg (phi1, def, e, gimple_phi_arg_location_from_edge (phi2, e2));
    }
}


/* Adds a if else statement to COND_BB with condition COND_EXPR.
   SECOND_HEAD is the destination of the THEN and FIRST_HEAD is
   the destination of the ELSE part.  */

static void
gimple_lv_add_condition_to_bb (basic_block first_head ATTRIBUTE_UNUSED,
			       basic_block second_head ATTRIBUTE_UNUSED,
			       basic_block cond_bb, void *cond_e)
{
  gimple_stmt_iterator gsi;
  gimple new_cond_expr;
  tree cond_expr = (tree) cond_e;
  edge e0;

  /* Build new conditional expr */
  new_cond_expr = gimple_build_cond_from_tree (cond_expr,
					       NULL_TREE, NULL_TREE);

  /* Add new cond in cond_bb.  */
  gsi = gsi_last_bb (cond_bb);
  gsi_insert_after (&gsi, new_cond_expr, GSI_NEW_STMT);

  /* Adjust edges appropriately to connect new head with first head
     as well as second head.  */
  e0 = single_succ_edge (cond_bb);
  e0->flags &= ~EDGE_FALLTHRU;
  e0->flags |= EDGE_FALSE_VALUE;
}


/* Do book-keeping of basic block BB for the profile consistency checker.
   If AFTER_PASS is 0, do pre-pass accounting, or if AFTER_PASS is 1
   then do post-pass accounting.  Store the counting in RECORD.  */
static void
gimple_account_profile_record (basic_block bb, int after_pass,
			       struct profile_record *record)
{
  gimple_stmt_iterator i;
  for (i = gsi_start_bb (bb); !gsi_end_p (i); gsi_next (&i))
    {
      record->size[after_pass]
	+= estimate_num_insns (gsi_stmt (i), &eni_size_weights);
      if (profile_status_for_fn (cfun) == PROFILE_READ)
	record->time[after_pass]
	  += estimate_num_insns (gsi_stmt (i),
				 &eni_time_weights) * bb->count;
      else if (profile_status_for_fn (cfun) == PROFILE_GUESSED)
	record->time[after_pass]
	  += estimate_num_insns (gsi_stmt (i),
				 &eni_time_weights) * bb->frequency;
    }
}

struct cfg_hooks gimple_cfg_hooks = {
  "gimple",
  gimple_verify_flow_info,
  gimple_dump_bb,		/* dump_bb  */
  gimple_dump_bb_for_graph,	/* dump_bb_for_graph  */
  create_bb,			/* create_basic_block  */
  gimple_redirect_edge_and_branch, /* redirect_edge_and_branch  */
  gimple_redirect_edge_and_branch_force, /* redirect_edge_and_branch_force  */
  gimple_can_remove_branch_p,	/* can_remove_branch_p  */
  remove_bb,			/* delete_basic_block  */
  gimple_split_block,		/* split_block  */
  gimple_move_block_after,	/* move_block_after  */
  gimple_can_merge_blocks_p,	/* can_merge_blocks_p  */
  gimple_merge_blocks,		/* merge_blocks  */
  gimple_predict_edge,		/* predict_edge  */
  gimple_predicted_by_p,	/* predicted_by_p  */
  gimple_can_duplicate_bb_p,	/* can_duplicate_block_p  */
  gimple_duplicate_bb,		/* duplicate_block  */
  gimple_split_edge,		/* split_edge  */
  gimple_make_forwarder_block,	/* make_forward_block  */
  NULL,				/* tidy_fallthru_edge  */
  NULL,				/* force_nonfallthru */
  gimple_block_ends_with_call_p,/* block_ends_with_call_p */
  gimple_block_ends_with_condjump_p, /* block_ends_with_condjump_p */
  gimple_flow_call_edges_add,   /* flow_call_edges_add */
  gimple_execute_on_growing_pred,	/* execute_on_growing_pred */
  gimple_execute_on_shrinking_pred, /* execute_on_shrinking_pred */
  gimple_duplicate_loop_to_header_edge, /* duplicate loop for trees */
  gimple_lv_add_condition_to_bb, /* lv_add_condition_to_bb */
  gimple_lv_adjust_loop_header_phi, /* lv_adjust_loop_header_phi*/
  extract_true_false_edges_from_block, /* extract_cond_bb_edges */
  flush_pending_stmts, 		/* flush_pending_stmts */  
  gimple_empty_block_p,           /* block_empty_p */
  gimple_split_block_before_cond_jump, /* split_block_before_cond_jump */
  gimple_account_profile_record,
};


/* Split all critical edges.  */

unsigned int
split_critical_edges (void)
{
  basic_block bb;
  edge e;
  edge_iterator ei;

  /* split_edge can redirect edges out of SWITCH_EXPRs, which can get
     expensive.  So we want to enable recording of edge to CASE_LABEL_EXPR
     mappings around the calls to split_edge.  */
  start_recording_case_labels ();
  FOR_ALL_BB_FN (bb, cfun)
    {
      FOR_EACH_EDGE (e, ei, bb->succs)
        {
	  if (EDGE_CRITICAL_P (e) && !(e->flags & EDGE_ABNORMAL))
	    split_edge (e);
	  /* PRE inserts statements to edges and expects that
	     since split_critical_edges was done beforehand, committing edge
	     insertions will not split more edges.  In addition to critical
	     edges we must split edges that have multiple successors and
	     end by control flow statements, such as RESX.
	     Go ahead and split them too.  This matches the logic in
	     gimple_find_edge_insert_loc.  */
	  else if ((!single_pred_p (e->dest)
	            || !gimple_seq_empty_p (phi_nodes (e->dest))
		    || e->dest == EXIT_BLOCK_PTR_FOR_FN (cfun))
		   && e->src != ENTRY_BLOCK_PTR_FOR_FN (cfun)
	           && !(e->flags & EDGE_ABNORMAL))
	    {
	      gimple_stmt_iterator gsi;

	      gsi = gsi_last_bb (e->src);
	      if (!gsi_end_p (gsi)
		  && stmt_ends_bb_p (gsi_stmt (gsi))
		  && (gimple_code (gsi_stmt (gsi)) != GIMPLE_RETURN
		      && !gimple_call_builtin_p (gsi_stmt (gsi),
						 BUILT_IN_RETURN)))
		split_edge (e);
	    }
	}
    }
  end_recording_case_labels ();
  return 0;
}

namespace {

const pass_data pass_data_split_crit_edges =
{
  GIMPLE_PASS, /* type */
  "crited", /* name */
  OPTGROUP_NONE, /* optinfo_flags */
  false, /* has_gate */
  true, /* has_execute */
  TV_TREE_SPLIT_EDGES, /* tv_id */
  PROP_cfg, /* properties_required */
  PROP_no_crit_edges, /* properties_provided */
  0, /* properties_destroyed */
  0, /* todo_flags_start */
  TODO_verify_flow, /* todo_flags_finish */
};

class pass_split_crit_edges : public gimple_opt_pass
{
public:
  pass_split_crit_edges (gcc::context *ctxt)
    : gimple_opt_pass (pass_data_split_crit_edges, ctxt)
  {}

  /* opt_pass methods: */
  unsigned int execute () { return split_critical_edges (); }

  opt_pass * clone () { return new pass_split_crit_edges (m_ctxt); }
}; // class pass_split_crit_edges

} // anon namespace

gimple_opt_pass *
make_pass_split_crit_edges (gcc::context *ctxt)
{
  return new pass_split_crit_edges (ctxt);
}


/* Build a ternary operation and gimplify it.  Emit code before GSI.
   Return the gimple_val holding the result.  */

tree
gimplify_build3 (gimple_stmt_iterator *gsi, enum tree_code code,
		 tree type, tree a, tree b, tree c)
{
  tree ret;
  location_t loc = gimple_location (gsi_stmt (*gsi));

  ret = fold_build3_loc (loc, code, type, a, b, c);
  STRIP_NOPS (ret);

  return force_gimple_operand_gsi (gsi, ret, true, NULL, true,
                                   GSI_SAME_STMT);
}

/* Build a binary operation and gimplify it.  Emit code before GSI.
   Return the gimple_val holding the result.  */

tree
gimplify_build2 (gimple_stmt_iterator *gsi, enum tree_code code,
		 tree type, tree a, tree b)
{
  tree ret;

  ret = fold_build2_loc (gimple_location (gsi_stmt (*gsi)), code, type, a, b);
  STRIP_NOPS (ret);

  return force_gimple_operand_gsi (gsi, ret, true, NULL, true,
                                   GSI_SAME_STMT);
}

/* Build a unary operation and gimplify it.  Emit code before GSI.
   Return the gimple_val holding the result.  */

tree
gimplify_build1 (gimple_stmt_iterator *gsi, enum tree_code code, tree type,
		 tree a)
{
  tree ret;

  ret = fold_build1_loc (gimple_location (gsi_stmt (*gsi)), code, type, a);
  STRIP_NOPS (ret);

  return force_gimple_operand_gsi (gsi, ret, true, NULL, true,
                                   GSI_SAME_STMT);
}



/* Emit return warnings.  */

static unsigned int
execute_warn_function_return (void)
{
  source_location location;
  gimple last;
  edge e;
  edge_iterator ei;

  if (!targetm.warn_func_return (cfun->decl))
    return 0;

  /* If we have a path to EXIT, then we do return.  */
  if (TREE_THIS_VOLATILE (cfun->decl)
      && EDGE_COUNT (EXIT_BLOCK_PTR_FOR_FN (cfun)->preds) > 0)
    {
      location = UNKNOWN_LOCATION;
      FOR_EACH_EDGE (e, ei, EXIT_BLOCK_PTR_FOR_FN (cfun)->preds)
	{
	  last = last_stmt (e->src);
	  if ((gimple_code (last) == GIMPLE_RETURN
	       || gimple_call_builtin_p (last, BUILT_IN_RETURN))
	      && (location = gimple_location (last)) != UNKNOWN_LOCATION)
	    break;
	}
      if (location == UNKNOWN_LOCATION)
	location = cfun->function_end_locus;
      warning_at (location, 0, "%<noreturn%> function does return");
    }

  /* If we see "return;" in some basic block, then we do reach the end
     without returning a value.  */
  else if (warn_return_type
	   && !TREE_NO_WARNING (cfun->decl)
	   && EDGE_COUNT (EXIT_BLOCK_PTR_FOR_FN (cfun)->preds) > 0
	   && !VOID_TYPE_P (TREE_TYPE (TREE_TYPE (cfun->decl))))
    {
      FOR_EACH_EDGE (e, ei, EXIT_BLOCK_PTR_FOR_FN (cfun)->preds)
	{
	  gimple last = last_stmt (e->src);
	  if (gimple_code (last) == GIMPLE_RETURN
	      && gimple_return_retval (last) == NULL
	      && !gimple_no_warning_p (last))
	    {
	      location = gimple_location (last);
	      if (location == UNKNOWN_LOCATION)
		  location = cfun->function_end_locus;
	      warning_at (location, OPT_Wreturn_type, "control reaches end of non-void function");
	      TREE_NO_WARNING (cfun->decl) = 1;
	      break;
	    }
	}
    }
  return 0;
}


/* Given a basic block B which ends with a conditional and has
   precisely two successors, determine which of the edges is taken if
   the conditional is true and which is taken if the conditional is
   false.  Set TRUE_EDGE and FALSE_EDGE appropriately.  */

void
extract_true_false_edges_from_block (basic_block b,
				     edge *true_edge,
				     edge *false_edge)
{
  edge e = EDGE_SUCC (b, 0);

  if (e->flags & EDGE_TRUE_VALUE)
    {
      *true_edge = e;
      *false_edge = EDGE_SUCC (b, 1);
    }
  else
    {
      *false_edge = e;
      *true_edge = EDGE_SUCC (b, 1);
    }
}

namespace {

const pass_data pass_data_warn_function_return =
{
  GIMPLE_PASS, /* type */
  "*warn_function_return", /* name */
  OPTGROUP_NONE, /* optinfo_flags */
  false, /* has_gate */
  true, /* has_execute */
  TV_NONE, /* tv_id */
  PROP_cfg, /* properties_required */
  0, /* properties_provided */
  0, /* properties_destroyed */
  0, /* todo_flags_start */
  0, /* todo_flags_finish */
};

class pass_warn_function_return : public gimple_opt_pass
{
public:
  pass_warn_function_return (gcc::context *ctxt)
    : gimple_opt_pass (pass_data_warn_function_return, ctxt)
  {}

  /* opt_pass methods: */
  unsigned int execute () { return execute_warn_function_return (); }

}; // class pass_warn_function_return

} // anon namespace

gimple_opt_pass *
make_pass_warn_function_return (gcc::context *ctxt)
{
  return new pass_warn_function_return (ctxt);
}

/* Walk a gimplified function and warn for functions whose return value is
   ignored and attribute((warn_unused_result)) is set.  This is done before
   inlining, so we don't have to worry about that.  */

static void
do_warn_unused_result (gimple_seq seq)
{
  tree fdecl, ftype;
  gimple_stmt_iterator i;

  for (i = gsi_start (seq); !gsi_end_p (i); gsi_next (&i))
    {
      gimple g = gsi_stmt (i);

      switch (gimple_code (g))
	{
	case GIMPLE_BIND:
	  do_warn_unused_result (gimple_bind_body (g));
	  break;
	case GIMPLE_TRY:
	  do_warn_unused_result (gimple_try_eval (g));
	  do_warn_unused_result (gimple_try_cleanup (g));
	  break;
	case GIMPLE_CATCH:
	  do_warn_unused_result (gimple_catch_handler (g));
	  break;
	case GIMPLE_EH_FILTER:
	  do_warn_unused_result (gimple_eh_filter_failure (g));
	  break;

	case GIMPLE_CALL:
	  if (gimple_call_lhs (g))
	    break;
	  if (gimple_call_internal_p (g))
	    break;

	  /* This is a naked call, as opposed to a GIMPLE_CALL with an
	     LHS.  All calls whose value is ignored should be
	     represented like this.  Look for the attribute.  */
	  fdecl = gimple_call_fndecl (g);
	  ftype = gimple_call_fntype (g);

	  if (lookup_attribute ("warn_unused_result", TYPE_ATTRIBUTES (ftype)))
	    {
	      location_t loc = gimple_location (g);

	      if (fdecl)
		warning_at (loc, OPT_Wunused_result,
			    "ignoring return value of %qD, "
			    "declared with attribute warn_unused_result",
			    fdecl);
	      else
		warning_at (loc, OPT_Wunused_result,
			    "ignoring return value of function "
			    "declared with attribute warn_unused_result");
	    }
	  break;

	default:
	  /* Not a container, not a call, or a call whose value is used.  */
	  break;
	}
    }
}

static unsigned int
run_warn_unused_result (void)
{
  do_warn_unused_result (gimple_body (current_function_decl));
  return 0;
}

static bool
gate_warn_unused_result (void)
{
  return flag_warn_unused_result;
}

namespace {

const pass_data pass_data_warn_unused_result =
{
  GIMPLE_PASS, /* type */
  "*warn_unused_result", /* name */
  OPTGROUP_NONE, /* optinfo_flags */
  true, /* has_gate */
  true, /* has_execute */
  TV_NONE, /* tv_id */
  PROP_gimple_any, /* properties_required */
  0, /* properties_provided */
  0, /* properties_destroyed */
  0, /* todo_flags_start */
  0, /* todo_flags_finish */
};

class pass_warn_unused_result : public gimple_opt_pass
{
public:
  pass_warn_unused_result (gcc::context *ctxt)
    : gimple_opt_pass (pass_data_warn_unused_result, ctxt)
  {}

  /* opt_pass methods: */
  bool gate () { return gate_warn_unused_result (); }
  unsigned int execute () { return run_warn_unused_result (); }

}; // class pass_warn_unused_result

} // anon namespace

gimple_opt_pass *
make_pass_warn_unused_result (gcc::context *ctxt)
{
  return new pass_warn_unused_result (ctxt);
}

/* IPA passes, compilation of earlier functions or inlining
   might have changed some properties, such as marked functions nothrow,
   pure, const or noreturn.
   Remove redundant edges and basic blocks, and create new ones if necessary.

   This pass can't be executed as stand alone pass from pass manager, because
   in between inlining and this fixup the verify_flow_info would fail.  */

unsigned int
execute_fixup_cfg (void)
{
  basic_block bb;
  gimple_stmt_iterator gsi;
  int todo = gimple_in_ssa_p (cfun) ? TODO_verify_ssa : 0;
  gcov_type count_scale;
  edge e;
  edge_iterator ei;

  count_scale
      = GCOV_COMPUTE_SCALE (cgraph_get_node (current_function_decl)->count,
			    ENTRY_BLOCK_PTR_FOR_FN (cfun)->count);

  ENTRY_BLOCK_PTR_FOR_FN (cfun)->count =
			    cgraph_get_node (current_function_decl)->count;
  EXIT_BLOCK_PTR_FOR_FN (cfun)->count =
			    apply_scale (EXIT_BLOCK_PTR_FOR_FN (cfun)->count,
                                       count_scale);

  FOR_EACH_EDGE (e, ei, ENTRY_BLOCK_PTR_FOR_FN (cfun)->succs)
    e->count = apply_scale (e->count, count_scale);

  FOR_EACH_BB_FN (bb, cfun)
    {
      bb->count = apply_scale (bb->count, count_scale);
      for (gsi = gsi_start_bb (bb); !gsi_end_p (gsi); gsi_next (&gsi))
	{
	  gimple stmt = gsi_stmt (gsi);
	  tree decl = is_gimple_call (stmt)
		      ? gimple_call_fndecl (stmt)
		      : NULL;
	  if (decl)
	    {
	      int flags = gimple_call_flags (stmt);
	      if (flags & (ECF_CONST | ECF_PURE | ECF_LOOPING_CONST_OR_PURE))
		{
		  if (gimple_purge_dead_abnormal_call_edges (bb))
		    todo |= TODO_cleanup_cfg;

		  if (gimple_in_ssa_p (cfun))
		    {
		      todo |= TODO_update_ssa | TODO_cleanup_cfg;
		      update_stmt (stmt);
		    }
		}

	      if (flags & ECF_NORETURN
		  && fixup_noreturn_call (stmt))
		todo |= TODO_cleanup_cfg;
	     }

	  if (maybe_clean_eh_stmt (stmt)
	      && gimple_purge_dead_eh_edges (bb))
	    todo |= TODO_cleanup_cfg;
	}

      FOR_EACH_EDGE (e, ei, bb->succs)
        e->count = apply_scale (e->count, count_scale);

      /* If we have a basic block with no successors that does not
	 end with a control statement or a noreturn call end it with
	 a call to __builtin_unreachable.  This situation can occur
	 when inlining a noreturn call that does in fact return.  */
      if (EDGE_COUNT (bb->succs) == 0)
	{
	  gimple stmt = last_stmt (bb);
	  if (!stmt
	      || (!is_ctrl_stmt (stmt)
		  && (!is_gimple_call (stmt)
		      || (gimple_call_flags (stmt) & ECF_NORETURN) == 0)))
	    {
	      stmt = gimple_build_call
		  (builtin_decl_implicit (BUILT_IN_UNREACHABLE), 0);
	      gimple_stmt_iterator gsi = gsi_last_bb (bb);
	      gsi_insert_after (&gsi, stmt, GSI_NEW_STMT);
	    }
	}
    }
  if (count_scale != REG_BR_PROB_BASE)
    compute_function_frequency ();

  /* We just processed all calls.  */
  if (cfun->gimple_df)
    vec_free (MODIFIED_NORETURN_CALLS (cfun));

  /* Dump a textual representation of the flowgraph.  */
  if (dump_file)
    gimple_dump_cfg (dump_file, dump_flags);

  if (current_loops
      && (todo & TODO_cleanup_cfg))
    loops_state_set (LOOPS_NEED_FIXUP);

  return todo;
}

namespace {

const pass_data pass_data_fixup_cfg =
{
  GIMPLE_PASS, /* type */
  "*free_cfg_annotations", /* name */
  OPTGROUP_NONE, /* optinfo_flags */
  false, /* has_gate */
  true, /* has_execute */
  TV_NONE, /* tv_id */
  PROP_cfg, /* properties_required */
  0, /* properties_provided */
  0, /* properties_destroyed */
  0, /* todo_flags_start */
  0, /* todo_flags_finish */
};

class pass_fixup_cfg : public gimple_opt_pass
{
public:
  pass_fixup_cfg (gcc::context *ctxt)
    : gimple_opt_pass (pass_data_fixup_cfg, ctxt)
  {}

  /* opt_pass methods: */
  opt_pass * clone () { return new pass_fixup_cfg (m_ctxt); }
  unsigned int execute () { return execute_fixup_cfg (); }

}; // class pass_fixup_cfg

} // anon namespace

gimple_opt_pass *
make_pass_fixup_cfg (gcc::context *ctxt)
{
  return new pass_fixup_cfg (ctxt);
}

/* Garbage collection support for edge_def.  */

extern void gt_ggc_mx (tree&);
extern void gt_ggc_mx (gimple&);
extern void gt_ggc_mx (rtx&);
extern void gt_ggc_mx (basic_block&);

void
gt_ggc_mx (edge_def *e)
{
  tree block = LOCATION_BLOCK (e->goto_locus);
  gt_ggc_mx (e->src);
  gt_ggc_mx (e->dest);
  if (current_ir_type () == IR_GIMPLE)
    gt_ggc_mx (e->insns.g);
  else
    gt_ggc_mx (e->insns.r);
  gt_ggc_mx (block);
}

/* PCH support for edge_def.  */

extern void gt_pch_nx (tree&);
extern void gt_pch_nx (gimple&);
extern void gt_pch_nx (rtx&);
extern void gt_pch_nx (basic_block&);

void
gt_pch_nx (edge_def *e)
{
  tree block = LOCATION_BLOCK (e->goto_locus);
  gt_pch_nx (e->src);
  gt_pch_nx (e->dest);
  if (current_ir_type () == IR_GIMPLE)
    gt_pch_nx (e->insns.g);
  else
    gt_pch_nx (e->insns.r);
  gt_pch_nx (block);
}

void
gt_pch_nx (edge_def *e, gt_pointer_operator op, void *cookie)
{
  tree block = LOCATION_BLOCK (e->goto_locus);
  op (&(e->src), cookie);
  op (&(e->dest), cookie);
  if (current_ir_type () == IR_GIMPLE)
    op (&(e->insns.g), cookie);
  else
    op (&(e->insns.r), cookie);
  op (&(block), cookie);
}<|MERGE_RESOLUTION|>--- conflicted
+++ resolved
@@ -410,15 +410,9 @@
 	  if (gsi_end_p (gsi))
 	    return false;
 	  stmt = gsi_stmt (gsi);
-<<<<<<< HEAD
-	  if (is_gimple_debug (stmt))
-	    {
-	      gsi_next_nondebug (&gsi);
-=======
 	  while (is_gimple_debug (stmt) || gimple_clobber_p (stmt))
 	    {
 	      gsi_next (&gsi);
->>>>>>> a7aa3838
 	      if (gsi_end_p (gsi))
 		return false;
 	      stmt = gsi_stmt (gsi);
