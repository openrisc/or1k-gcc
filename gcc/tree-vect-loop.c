--- conflicted
+++ resolved
@@ -1773,13 +1773,10 @@
 
   /* Decide whether we need to create an epilogue loop to handle
      remaining scalar iterations.  */
-<<<<<<< HEAD
-=======
   th = ((LOOP_VINFO_COST_MODEL_THRESHOLD (loop_vinfo) + 1)
         / LOOP_VINFO_VECT_FACTOR (loop_vinfo))
        * LOOP_VINFO_VECT_FACTOR (loop_vinfo);
 
->>>>>>> a7aa3838
   if (LOOP_VINFO_NITERS_KNOWN_P (loop_vinfo)
       && LOOP_VINFO_PEELING_FOR_ALIGNMENT (loop_vinfo) > 0)
     {
@@ -1790,9 +1787,6 @@
     }
   else if (LOOP_VINFO_PEELING_FOR_ALIGNMENT (loop_vinfo)
 	   || (tree_ctz (LOOP_VINFO_NITERS (loop_vinfo))
-<<<<<<< HEAD
-	       < (unsigned)exact_log2 (LOOP_VINFO_VECT_FACTOR (loop_vinfo))))
-=======
 	       < (unsigned)exact_log2 (LOOP_VINFO_VECT_FACTOR (loop_vinfo))
                /* In case of versioning, check if the maximum number of
                   iterations is greater than th.  If they are identical,
@@ -1801,7 +1795,6 @@
 	            && !LOOP_REQUIRES_VERSIONING_FOR_ALIGNMENT (loop_vinfo))
                    || (unsigned HOST_WIDE_INT)max_stmt_executions_int
 		        (LOOP_VINFO_LOOP (loop_vinfo)) > th)))
->>>>>>> a7aa3838
     LOOP_VINFO_PEELING_FOR_NITER (loop_vinfo) = true;
 
   /* If an epilogue loop is required make sure we can create one.  */
