--- conflicted
+++ resolved
@@ -1477,23 +1477,21 @@
 Common Report Var(flag_ipa_pure_const) Init(0) Optimization
 Discover pure and const functions
 
-<<<<<<< HEAD
+fipa-icf
+Common Report Var(flag_ipa_icf) Optimization
+Perform Identical Code Folding for functions and read-only variables
+
+fipa-icf-functions
+Common Report Var(flag_ipa_icf_functions) Optimization
+Perform Identical Code Folding for functions
+
+fipa-icf-variables
+Common Report Var(flag_ipa_icf_variables)
+Perform Identical Code Folding for variables
+
 fipa-sem-equality
 Common Report Var(flag_ipa_sem_equality) Iinit(1) Optimization
 Perform Semantic function equality
-=======
-fipa-icf
-Common Report Var(flag_ipa_icf) Optimization
-Perform Identical Code Folding for functions and read-only variables
-
-fipa-icf-functions
-Common Report Var(flag_ipa_icf_functions) Optimization
-Perform Identical Code Folding for functions
-
-fipa-icf-variables
-Common Report Var(flag_ipa_icf_variables)
-Perform Identical Code Folding for variables
->>>>>>> 7b26e389
 
 fipa-reference
 Common Report Var(flag_ipa_reference) Init(0) Optimization
