--- conflicted
+++ resolved
@@ -2411,13 +2411,8 @@
 		 we can just use the high bound of the index type.  */
 	      else if ((Nkind (gnat_index) == N_Range
 		        && cannot_be_superflat_p (gnat_index))
-<<<<<<< HEAD
-		       /* Bit-Packed Array Types are never superflat.  */
-		       || (Is_Packed_Array_Type (gnat_entity)
-=======
 		       /* Bit-Packed Array Impl. Types are never superflat.  */
 		       || (Is_Packed_Array_Impl_Type (gnat_entity)
->>>>>>> 7b26e389
 			   && Is_Bit_Packed_Array
 			      (Original_Array_Type (gnat_entity))))
 		gnu_high = gnu_max;
