--- conflicted
+++ resolved
@@ -1,428 +1,4 @@
-<<<<<<< HEAD
-2014-10-30  Release Manager
-
-	* GCC 4.9.2 released.
-
-2014-10-27  Eric Botcazou  <ebotcazou@adacore.com>
-
-	* gcc-interface/decl.c (gnat_to_gnu_entity) <E_Array_Type>: Remove
-	superfluous computation for the max size.
-	<E_Array_Subtype>: Likewise.  Make sure that the max size calculation
-	does not overflow at compile time.
-
-2014-10-13  Eric Botcazou  <ebotcazou@adacore.com>
-            Alan Modra  <amodra@gmail.com>
-
-	PR ada/63225
-	* uintp.adb (Vector_To_Uint): Move from here to...
-	* uintp.ads (UI_Vector): Make public.
-	(Vector_To_Uint): ...here.
-
-2014-08-12  Joel Sherrill <joel.sherrill@oarcorp.com>
-
-	* socket.c: For RTEMS, use correct prototype of gethostbyname_r().
-	* gsocket.h Add include of <unistd.h> on RTEMS.
-
-2014-08-11  Joel Sherrill <joel.sherrill@oarcorp.com>
-
-	* s-osinte-rtems.adb: Correct formatting of line in license block.
-
-2014-07-16  Release Manager
-
-	* GCC 4.9.1 released.
-
-2014-05-19  Eric Botcazou  <ebotcazou@adacore.com>
-
-	Backport from mainline
-	2014-04-22  Richard Henderson  <rth@redhat.com>
-
-	* init.c [__linux__] (HAVE_GNAT_ALTERNATE_STACK): New define.
-	(__gnat_alternate_stack): Enable for all linux except ia64.
-
-2014-05-18  Eric Botcazou  <ebotcazou@adacore.com>
-
-	* utils.c (gnat_write_global_declarations): Adjust the flags put on
-	dummy_global.
-
-2014-05-18  Eric Botcazou  <ebotcazou@adacore.com>
-
-	* gcc-interface/decl.c (gnat_to_gnu_entity) <E_Array_Subtype>: Do not
-	consider that regular packed arrays can never be superflat.
-
-2014-05-17  Eric Botcazou  <ebotcazou@adacore.com>
-
-	Backport from mainline
-	2014-04-28  Richard Henderson  <rth@redhat.com>
-
-	* gcc-interface/Makefile.in: Support aarch64-linux.
-
-	2014-04-28  Eric Botcazou  <ebotcazou@adacore.com>
-
-	* exp_dbug.ads (Get_External_Name): Add 'False' default to Has_Suffix,
-	add 'Suffix' parameter and adjust comment.
-	(Get_External_Name_With_Suffix): Delete.
-	* exp_dbug.adb (Get_External_Name_With_Suffix): Merge into...
-	(Get_External_Name): ...here.  Add 'False' default to Has_Suffix, add
-	'Suffix' parameter.
-	(Get_Encoded_Name): Remove 2nd argument in call to Get_External_Name.
-	Call Get_External_Name instead of Get_External_Name_With_Suffix.
-	(Get_Secondary_DT_External_Name): Likewise.
-	* exp_cg.adb (Write_Call_Info): Likewise.
-	* exp_disp.adb (Export_DT): Likewise.
-	(Import_DT): Likewise.
-	* comperr.ads (Compiler_Abort): Remove Code parameter and add From_GCC
-	parameter with False default.
-	* comperr.adb (Compiler_Abort): Likewise.  Adjust accordingly.
-	* types.h (Fat_Pointer): Rename into...
-	(String_Pointer): ...this.  Add comment on interfacing rules.
-	* fe.h (Compiler_Abort): Adjust for above renaming.
-	(Error_Msg_N): Likewise.
-	(Error_Msg_NE): Likewise.
-	(Get_External_Name): Likewise.  Add third parameter.
-	(Get_External_Name_With_Suffix): Delete.
-	* gcc-interface/decl.c (STDCALL_PREFIX): Define.
-	(create_concat_name): Adjust call to Get_External_Name, remove call to
-	Get_External_Name_With_Suffix, use STDCALL_PREFIX, adjust for renaming.
-	* gcc-interface/trans.c (post_error): Likewise.
-	(post_error_ne): Likewise.
-	* gcc-interface/misc.c (internal_error_function): Likewise.
-
-2014-04-22  Release Manager
-
-	* GCC 4.9.0 released.
-
-2014-04-09  Eric Botcazou  <ebotcazou@adacore.com>
-	    Svante Signell <svante.signell@gmail.com>
-
-	PR ada/54040
-	PR ada/59346
-	* s-osinte-x32.adb: New file.
-	* s-linux.ads (Time): New section.
-	* s-linux-alpha.ads (Time): Likewise.
-	* s-linux-android.ads (Time: Likewise.
-	* s-linux-hppa.ads (Time): Likewise.
-	* s-linux-mipsel.ads (Time): Likewise.
-	* s-linux-sparc.ads (Time): Likewise.
-	* s-linux-x32.ads (Time): Likewise.
-	* s-osprim-x32.ads (timespec): Adjust.
-	(Clock): Likewise.
-	(To_Timespec): Likewise.
-	* s-osinte-linux.ads (Time): Define local subtypes for those defined
-	in System.Linux.
-	* s-taprop-linux.adb (Monotonic_Clock): Do not define timeval.
-	* s-osinte-hpux.ads (timespec): Revert POSIX breakage.
-	* s-osinte-kfreebsd-gnu.ads (timespec): Likewise.
-	* s-osinte-solaris-posix.ads (timespec): Likewise.
-	* s-osinte-posix.adb (To_Timespec): Likewise.
-	* gcc-interface/Makefile.in (x32/Linux): Use s-osinte-x32.adb.
-
-2014-04-08  Eric Botcazou  <ebotcazou@adacore.com>
-
-	PR ada/60411
-	* gcc-interface/Makefile.in (arm% linux-android): Switch to EHABI.
-	* s-linux-android.ads: New file.
-	* s-intman-android.adb: Likewise.
-	* s-osinte-android.ads: Adjust.
-	* sigtramp-armdroid.c: Likewise.
-	* sigtramp.h: Add Android support.
-
-2014-04-07  Eric Botcazou  <ebotcazou@adacore.com>
-
-	* gcc-interface/Makefile.in (alpha-vms): Add missing line.
-
-2014-03-30  Eric Botcazou  <ebotcazou@adacore.com>
-
-	PR ada/60703
-	* system-linux-alpha.ads: Adjust for Ada 2005.
-	* system-linux-mips.ads: Likewise.
-	* system-linux-mips64el.ads: Likewise.
-	* system-linux-mipsel.ads: Likewise.
-	* system-linux-s390.ads: Likewise.
-	* system-linux-s390x.ads: Likewise.
-	* system-linux-sparc.ads: Likewise.
-	* system-linux-sparcv9.ads: Likewise.
-	* system-rtems.ads: Likewise.
-	* system-vxworks-arm.ads: Likewise.
-
-2014-03-16  Andreas Schwab  <schwab@linux-m68k.org>
-
-	PR ada/39172
-	* gcc-interface/Makefile.in (target_cpu_default): Revert
-	2013-10-11 change.
-
-2014-03-13  Eric Botcazou  <ebotcazou@adacore.com>
-
-	PR ada/51483
-	* cstand.adb (Register_Float_Type): Add 'precision' parameter and use
-	it to set the RM size.  Use directly 'size' for the Esize.
-	(Create_Back_End_Float_Types): Adjust call to above.
-	* get_targ.ads (Register_Type_Proc): Add 'precision' parameter.
-	* set_targ.ads (FPT_Mode_Entry): Add 'precision' component.
-	(Write_Target_Dependent_Values): Adjust comment.
-	* set_targ.adb (Register_Float_Type): Add 'precision' parameter and
-	deal with it.
-	(Write_Target_Dependent_Values): Write the precision in lieu of size.
-	(Initialization): Read the precision in lieu of size and compute the
-	size from the precision and the alignment.
-	* gcc-interface/gigi.h (enumerate_modes): Add integer parameter.
-	* gcc-interface/misc.c (enumerate_modes): Likewise.  Do not register
-	types for vector modes, pass the size in addition to the precision.
-
-2014-03-10  Eric Botcazou  <ebotcazou@adacore.com>
-
-	* gcc-interface/Make-lang.in (ADA_DEPFILES): Fix typo.
-
-2014-03-07  Doug Rupp  <rupp@adacore.com>
-
-	PR ada/60411
-	* system-linux-armel.ads (Backend_Overflow_Checks): Set to True.
-	(Support_64_Bit_Divides): Removed, no longer used.
-	(ZCX_By_Default): Enabled.
-
-2014-02-25  Doug Rupp  <rupp@adacore.com>
-
-	* gcc-interface/Makefile.in (arm-linux):
-	(EH_MECHANISM): Use ARM unwinder (-arm)
-	(LIBGNAT_TARGET_PAIRS: Override defaults with a-exexpr-gcc.adb and
-	s-excmac-arm.ads.
-	(EXTRA_LIBGNAT_OBJS): Add raise-gcc.o
-	(EXTRA_GNATRTL_NONTASKING_OBJS): Add g-cppexc.o s-excmac.o.
-	(arm-wrs-vxworks): Add EH_MECHANISM=-gcc for kernel mode.
-	(EXTRA_LIBGNAT_OBJS): Add sigtramp-armvxw.o
-	Add dependencies for sigtramp-armvxw.o.
-
-2014-02-25  Eric Botcazou  <ebotcazou@adacore.com>
-
-	* gcc-interface/trans.c (Pragma_to_gnu): Deal with Warning_As_Error.
-
-2014-02-25  Robert Dewar  <dewar@adacore.com>
-
-	* rtsfind.adb (Is_RTE): Protect against entity with no scope
-	field (previously this call blew up on the Standard entity).
-	* sem_attr.adb (Analyze_Attribute, case Access): Remove
-	test for No_Abort_Statements, this is now handled in
-	Set_Entity_With_Checks.
-	* exp_ch6.adb, sem_ch10.adb, sem_ch4.adb, sem_ch8.adb, sem_res.adb:
-	Change name Set_Entity_With_Style_Check => Set_Entity_With_Checks.
-	* sem_util.ads, sem_util.adb: Change name Set_Entity_With_Style_Check =>
-	Set_Entity_With_Checks.
-	(Set_Entity_With_Checks): Add checks for No_Dynamic_Attachment,
-	Add checks for No_Abort_Statements.
-
-2014-02-25  Robert Dewar  <dewar@adacore.com>
-
-	* exp_ch9.adb (Expand_Entry_Barrier): Add comment that call to
-	Check_Restriction is OK.
-
-2014-02-25  Ed Schonberg  <schonberg@adacore.com>
-
-	* sem_ch3.adb (Process_Full_View): Better error message when
-	the full view of  a private type without discriminants is an
-	unconstrained type.
-	* sem_ch7.adb (Uninstall_Declarations): Ditto.
-
-2014-02-25  Eric Botcazou  <ebotcazou@adacore.com>
-
-	* sigtramp-armvxw.c: Also restore r0.
-
-2014-02-25  Robert Dewar  <dewar@adacore.com>
-
-	* errout.adb (Error_Msg_Internal): Warning_Msg_Char set
-	unconditionally (Set_Msg_Insertion_Warning): Warning_Msg_Char
-	set unconditionally.
-	* erroutc.adb (Get_Warning_Tag): Does not give a leading space
-	any more (Output_Msg_Text): Rewritten with new convention on
-	output of warnings that are treated as errors.
-	* erroutc.ads (Error_Msg_Object): Warn_Chr is always set even
-	if Warn is False.
-	* gnat_rm.texi: Updates to documentation on pragma
-	Warning_As_Error.
-	* warnsw.adb (Set_Dot_Warning_Switch): -gnatw.e should not
-	set Warning_Doc_Switch.
-	* lib-writ.ads: Add documentation note on ALI file generation
-	for C.
-	* exp_ch6.adb (Expand_Call): Remove check for No_Abort_Statements
-	(belongs in Sem).
-	* sem_attr.adb (Resolve_Attribute, case Access):
-	Abort_Task'Access violates the No_Abort_Statements restriction.
-	* sem_res.adb (Resolve_Call): Check restriction
-	No_Abort_Statements for call to Abort_Task or a renaming of it.
-
-2014-02-25  Robert Dewar  <dewar@adacore.com>
-
-	* sem_ch3.adb (Array_Type_Declaration): Check for case of using
-	type name as index.
-	* lib.ads: Minor reformatting.
-	* einfo.ads: Minor reformatting.
-
-2014-02-25  Doug Rupp  <rupp@adacore.com>
-
-	* sem_mech.adb (Set_Mechanisms): For convention Fortran on VMS
-	use Short_Descriptor(S) as the argument passing mechanism.
-
-2014-02-25  Eric Botcazou  <ebotcazou@adacore.com>
-
-	* sigtramp-ppcvxw.c (CFI_COMMON_REGS): Also include r0.
-
-2014-02-25  Robert Dewar  <dewar@adacore.com>
-
-	* atree.ads (Warnings_Treated_As_Errors): New variable.
-	* errout.adb (Error_Msg_Internal): Set Warn_Err flag in
-	error object (Initialize): Initialize Warnings_As_Errors_Count
-	(Write_Error_Summary): Include count of warnings treated as errors.
-	* erroutc.adb (Warning_Treated_As_Error): New function.
-	(Matches): Function moved to outer level of package.
-	* erroutc.ads (Error_Msg_Object): Add Warn_Err flag.
-	(Warning_Treated_As_Error): New function.
-	* gnat_rm.texi: Document pragma Treat_Warning_As_Error.
-	* opt.adb: Add handling of Warnings_As_Errors_Count[_Config].
-	* opt.ads (Config_Switches_Type): Add entry for
-	Warnings_As_Errors_Count.
-	(Warnings_As_Errors_Count): New variable.
-	(Warnings_As_Errors): New array.
-	* par-prag.adb: Add dummy entry for Warning_As_Error.
-	* sem_prag.adb (Analyze_Pragma): Implement new pragma
-	Warning_As_Error.
-	* snames.ads-tmpl: Add entries for Warning_As_Error pragma.
-
-2014-02-25  Eric Botcazou  <ebotcazou@adacore.com>
-
-	* sigtramp.h: Fix minor inaccuracy.
-
-2014-02-25  Ben Brosgol  <brosgol@adacore.com>
-
-	* gnat_ugn.texi: Added description of kill command.
-
-2014-02-25  Robert Dewar  <dewar@adacore.com>
-
-	* gnat_rm.texi (Address_Clauses): Add a section discussing the
-	problem of address clauses causing unexpected initialization,
-	including the effect of Initialize_Scalars.
-
-2014-02-25  Robert Dewar  <dewar@adacore.com>
-
-	* errout.adb: Various changes for better msgs for anonmous access
-	subprogram types.
-	* erroutc.ads, erroutc.adb (Buffer_Ends_With): Version with character
-	argument.
-	(Buffer_Remove): Version with character argument.
-	* sem_attr.adb (Resolve_Attribute, case Access): Better handling
-	of mismatching conventions for access-to-subprogram case.
-	* sem_prag.adb (Set_Convention_From_Pragma): Deal with anonymous
-	access types in record.
-	* sem_util.ads, sem_util.adb (Set_Convention): Handle anonymous access
-	types, including in records.
-
-2014-02-25  Doug Rupp  <rupp@adacore.com>
-
-	* sigtramp-ppcvxw.c, sigtramp.h, sigtramp-armvxw.c: Comment
-	enhancements and corrections.
-
-2014-02-25  Robert Dewar  <dewar@adacore.com>
-
-	* gnat_rm.texi: New section "Conventions and Anonymous Access Types"
-
-2014-02-25  Robert Dewar  <dewar@adacore.com>
-
-	* gnat_rm.texi: First set of documentation additions for
-	predefined RM units.
-	* checks.adb: Minor reformatting.
-	* sem_elab.adb (Check_Task_Activation): Minor fix to error
-	message.
-	* sem_util.adb: Minor reformatting.
-
-2014-02-25  Arnaud Charlet  <charlet@adacore.com>
-
-	* usage.adb (Usage): Add help on -gnateC.
-	* switch-c.adb (Scan_Front_End_Switches): Add handling of -gnateC.
-	* opt.ads (Generate_CodePeer_Messages): New flag.
-	* gnat_ugn.texi: Document new switch -gnateC.
-
-2014-02-25  Ben Brosgol  <brosgol@adacore.com>
-
-	* gnat_rm.texi: Corrected minor typos in Implementation Defined
-	Aspects.
-	* opt.ads: Minor reformatting.
-
-2014-02-25  Robert Dewar  <dewar@adacore.com>
-
-	* binde.adb: Change messages to mention -gnatel instead of -gnatwl.
-	* gnat_ugn.texi: Update documentation of -gnatwl Add documentation
-	of -gnatel/-gnateL.
-	* opt.ads (Warn_Info_Messages): New flag.
-	* sem_elab.adb: Use Elab_Warnings, Elab_Info_Messages to control
-	messages.
-	* sem_prag.adb: Use Elab_Warnings, Elab_Info_Messages to control
-	messages.
-	* switch-m.ad, switch-c.adb: Recognize new -gnatel/EL switches.
-	* usage.adb: Add documentation of -gnatel/-gnateL Update
-	documentation of -gnatwl/-gnatwL.
-	* warnsw.adb: New handling of Elab_Warnings, Elab_Info_Messages
-	* warnsw.ads (Elab_Info_Messages): New field in Warning_Record
-
-2014-02-25  Robert Dewar  <dewar@adacore.com>
-
-	* einfo.ads, einfo.adb (Has_Shift_Operator): New flag.
-	* gnat_rm.texi: Document pragma Provide_Shift_Operators.
-	* interfac.ads: Minor code reorganization (add pragma
-	Compiler_Unit_Warning).
-	* par-prag.adb: Add dummy entry for Provide_Shift_Operators.
-	* sem_ch3.adb (Build_Derived_Numeric_Type): Copy
-	Has_Shift_Operator flag.
-	* sem_intr.adb (Check_Intrinsic_Subprogram): Make sure
-	Check_Shift is always called (Check_Shift): Set Has_Shift_Operator.
-	* sem_prag.adb: Implement pragma Provide_Shift_Operators.
-	* snames.ads-tmpl: Add entries for pragma Provide_Shift_Operators
-	Add entry for Name_Amount.
-	* checks.adb (Selected_Range_Checks): When checking for a null
-	range, make sure we use the base type, and not the subtype for
-	deciding a range is null.
-	* sem_ch5.adb (Analyze_Loop_Parameter_Specification): Check
-	for suspicious loop bound which is outside the range of the
-	loop subtype.
-	* gnat_ugn.texi: Add documentation section "Determining the
-	Chosen Elaboration Order"
-	* sem_ch13.adb (UC_Entry): Add field Act_Unit
-	(Validate_Unchecked_Conversion): Store Act_Unit
-	(Validate_Unchecked_Conversions): Test Warnings_Off in Act_Unit
-	* treepr.adb: Minor reformatting.
-
-2014-02-25  Arnaud Charlet  <charlet@adacore.com>
-
-	* usage.adb: Minor: fix typo.
-
-2014-02-25  Robert Dewar  <dewar@adacore.com>
-
-	* lib.ads, s-bitops.adb, s-bitops.ads, s-conca5.adb, gnat_rm.texi,
-	s-conca5.ads, s-conca7.adb, s-conca7.ads, s-crc32.adb, s-crc32.ads,
-	s-conca9.adb, s-conca9.ads, g-dyntab.adb, s-crtl.ads, g-dyntab.ads,
-	s-excdeb.adb, s-addope.adb, s-addope.ads, s-carun8.adb, s-carun8.ads,
-	g-htable.adb, g-htable.ads, g-hesora.adb, g-hesora.ads, s-conca2.adb,
-	s-conca2.ads, a-comlin.adb, a-chlat1.ads, a-comlin.ads, errout.ads,
-	a-except.adb, s-conca4.adb, a-except.ads, s-conca4.ads, s-conca6.adb,
-	s-conca6.ads, g-spchge.adb, g-spchge.ads, g-u3spch.adb, g-u3spch.ads,
-	a-strhas.ads, restrict.adb, aspects.adb, aspects.ads, s-conca8.adb,
-	s-conca8.ads, back_end.adb, par-prag.adb, g-byorma.adb, g-byorma.ads,
-	a-elchha.adb, a-elchha.ads, g-speche.adb, g-speche.ads, s-casuti.adb,
-	s-assert.adb, s-casuti.ads, s-assert.ads, a-clrefi.adb, a-clrefi.ads,
-	s-conca3.adb, s-conca3.ads, a-ioexce.ads: Implement pragma
-	Compiler_Unit_Warning, change Compiler_Unit everywhere to
-	Compiler_Unit_Warning.
-
-2014-02-25  Sergey Rybin  <rybin@adacore.com frybin>
-
-	* sem_prag.adb (Analyze_Depends_In_Decl_Part): Do not normalize
-	in ASIS mode aggregates that are used as aspect definitions.
-
-2014-02-25  Robert Dewar  <dewar@adacore.com>
-
-	* exp_ch7.adb, sem_util.adb, sem_util.ads, exp_ch6.adb: Minor
-	reformatting.
-
-2014-02-25  Ed Schonberg  <schonberg@adacore.com>
-=======
 2015-07-16  Release Manager
->>>>>>> 7b26e389
 
 	* GCC 5.2.0 released.
 
