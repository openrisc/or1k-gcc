--- conflicted
+++ resolved
@@ -613,45 +613,6 @@
           e->inline_failed = CIF_MAX_INLINE_INSNS_SINGLE_LIMIT;
 	  want_inline = false;
 	}
-<<<<<<< HEAD
-      /* Before giving up based on fact that caller size will grow, allow
-         functions that are called few times and eliminating the offline
-	 copy will lead to overall code size reduction.
-	 Not all of these will be handled by subsequent inlining of functions
-	 called once: in particular weak functions are not handled or funcitons
-	 that inline to multiple calls but a lot of bodies is optimized out.
-	 Finally we want to inline earlier to allow inlining of callbacks.
-
-	 This is slightly wrong on aggressive side:  it is entirely possible
-	 that function is called many times with a context where inlining
-	 reduces code size and few times with a context where inlining increase
-	 code size.  Resoluting growth estimate will be negative even if it
-	 would make more sense to keep offline copy and do not inline into the
-	 call sites that makes the code size grow.  
-
-	 When badness orders the calls in a way that code reducing calls come
-	 first, this situation is not a problem at all: after inlining all
-	 "good" calls, we will realize that keeping the function around is
-	 better.  */
-      else if (growth <= MAX_INLINE_INSNS_SINGLE
-	       /* Unlike for functions called once, we play unsafe with
-		  COMDATs.  We can allow that since we know functions
-		  in consideration are small (and thus risk is small) and
-		  moreover grow estimates already accounts that COMDAT
-		  functions may or may not disappear when eliminated from
-		  current unit. With good probability making aggressive
-		  choice in all units is going to make overall program
-		  smaller.
-
-		  Consequently we ask cgraph_can_remove_if_no_direct_calls_p
-		  instead of
-		  cgraph_will_be_removed_from_program_if_no_direct_calls  */
-	        && !DECL_EXTERNAL (callee->decl)
-		&& cgraph_can_remove_if_no_direct_calls_p (callee)
-		&& estimate_growth (callee) <= 0)
-	;
-=======
->>>>>>> a7aa3838
       else if (!DECL_DECLARED_INLINE_P (callee->decl)
 	       && !flag_inline_functions)
 	{
