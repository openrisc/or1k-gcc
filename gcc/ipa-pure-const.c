--- conflicted
+++ resolved
@@ -1328,37 +1328,6 @@
 	  w_l->pure_const_state = this_state;
 	  w_l->looping = this_looping;
 
-<<<<<<< HEAD
-	  switch (this_state)
-	    {
-	    case IPA_CONST:
-	      if (!TREE_READONLY (w->decl))
-		{
-		  warn_function_const (w->decl, !this_looping);
-		  if (dump_file)
-		    fprintf (dump_file, "Function found to be %sconst: %s\n",
-			     this_looping ? "looping " : "",
-			     w->name ());
-		}
-	      cgraph_set_const_flag (w, true, this_looping);
-	      break;
-
-	    case IPA_PURE:
-	      if (!DECL_PURE_P (w->decl))
-		{
-		  warn_function_pure (w->decl, !this_looping);
-		  if (dump_file)
-		    fprintf (dump_file, "Function found to be %spure: %s\n",
-			     this_looping ? "looping " : "",
-			     w->name ());
-		}
-	      cgraph_set_pure_flag (w, true, this_looping);
-	      break;
-
-	    default:
-	      break;
-	    }
-=======
 	  /* Inline clones share declaration with their offline copies;
 	     do not modify their declarations since the offline copy may
 	     be different.  */
@@ -1392,7 +1361,6 @@
 	      default:
 		break;
 	      }
->>>>>>> a7aa3838
 	  w_info = (struct ipa_dfs_info *) w->aux;
 	  w = w_info->next_cycle;
 	}
@@ -1485,12 +1453,6 @@
 	  funct_state w_l = get_function_state (w);
 	  if (!can_throw && !TREE_NOTHROW (w->decl))
 	    {
-<<<<<<< HEAD
-	      cgraph_set_nothrow_flag (w, true);
-	      if (dump_file)
-		fprintf (dump_file, "Function found to be nothrow: %s\n",
-			 w->name ());
-=======
 	      /* Inline clones share declaration with their offline copies;
 		 do not modify their declarations since the offline copy may
 		 be different.  */
@@ -1501,7 +1463,6 @@
 		    fprintf (dump_file, "Function found to be nothrow: %s\n",
 			     w->name ());
 		}
->>>>>>> a7aa3838
 	    }
 	  else if (can_throw && !TREE_NOTHROW (w->decl))
 	    w_l->can_throw = true;
