--- conflicted
+++ resolved
@@ -304,11 +304,7 @@
 
   for (ii = 0; ii < rank; ii++)
     {
-<<<<<<< HEAD
-      an_loop_info[ii].var = create_tmp_var (integer_type_node, NULL);
-=======
       an_loop_info[ii].var = create_tmp_var (integer_type_node);
->>>>>>> 7b26e389
       an_loop_info[ii].ind_init =
 	build_modify_expr (location, an_loop_info[ii].var,
 			   TREE_TYPE (an_loop_info[ii].var), NOP_EXPR,
@@ -808,12 +804,7 @@
   for (ii = 0; ii < lhs_rank; ii++)
     if (lhs_an_info[0][ii].is_vector)
       {
-<<<<<<< HEAD
-	lhs_an_loop_info[ii].var = create_tmp_var (integer_type_node,
-						   NULL);
-=======
 	lhs_an_loop_info[ii].var = create_tmp_var (integer_type_node);
->>>>>>> 7b26e389
 	lhs_an_loop_info[ii].ind_init = build_modify_expr
 	  (location, lhs_an_loop_info[ii].var,
 	   TREE_TYPE (lhs_an_loop_info[ii].var), NOP_EXPR,
@@ -824,12 +815,7 @@
     {
       /* When we have a polynomial, we assume that the indices are of type 
 	 integer.  */
-<<<<<<< HEAD
-      rhs_an_loop_info[ii].var = create_tmp_var (integer_type_node,
-						 NULL);
-=======
       rhs_an_loop_info[ii].var = create_tmp_var (integer_type_node);
->>>>>>> 7b26e389
       rhs_an_loop_info[ii].ind_init = build_modify_expr
 	(location, rhs_an_loop_info[ii].var,
 	 TREE_TYPE (rhs_an_loop_info[ii].var), NOP_EXPR,
@@ -1005,11 +991,7 @@
   cilkplus_extract_an_triplets (array_list, list_size, rank, &an_info);
   for (ii = 0; ii < rank; ii++)
     {
-<<<<<<< HEAD
-      an_loop_info[ii].var = create_tmp_var (integer_type_node, NULL);
-=======
       an_loop_info[ii].var = create_tmp_var (integer_type_node);
->>>>>>> 7b26e389
       an_loop_info[ii].ind_init =
 	build_modify_expr (location, an_loop_info[ii].var,
 			   TREE_TYPE (an_loop_info[ii].var), NOP_EXPR,
@@ -1105,11 +1087,7 @@
   loop_init = push_stmt_list ();
   for (ii = 0; ii < rank; ii++)
     {
-<<<<<<< HEAD
-      an_loop_info[ii].var = create_tmp_var (integer_type_node, NULL);
-=======
       an_loop_info[ii].var = create_tmp_var (integer_type_node);
->>>>>>> 7b26e389
       an_loop_info[ii].ind_init =
 	build_modify_expr (location, an_loop_info[ii].var,
 			   TREE_TYPE (an_loop_info[ii].var), NOP_EXPR,
@@ -1204,11 +1182,7 @@
     }
   for (ii = 0; ii < rank; ii++)
     {
-<<<<<<< HEAD
-      an_loop_info[ii].var = create_tmp_var (integer_type_node, NULL);
-=======
       an_loop_info[ii].var = create_tmp_var (integer_type_node);
->>>>>>> 7b26e389
       an_loop_info[ii].ind_init =
 	build_modify_expr (location, an_loop_info[ii].var,
 			   TREE_TYPE (an_loop_info[ii].var), NOP_EXPR, location,
