--- conflicted
+++ resolved
@@ -13074,18 +13074,9 @@
 		      }
 		    else
 		      {
-<<<<<<< HEAD
-			/* Copy lastprivate (decl) clause to OMP_FOR_CLAUSES,
-			   change it to shared (decl) in
-			   OMP_PARALLEL_CLAUSES.  */
-			tree l = build_omp_clause (OMP_CLAUSE_LOCATION (*c),
-						   OMP_CLAUSE_LASTPRIVATE);
-			OMP_CLAUSE_DECL (l) = OMP_CLAUSE_DECL (*c);
-=======
 			/* Move lastprivate (decl) clause to OMP_FOR_CLAUSES.  */
 			tree l = *c;
 			*c = OMP_CLAUSE_CHAIN (*c);
->>>>>>> 7b26e389
 			if (code == OMP_SIMD)
 			  {
 			    OMP_CLAUSE_CHAIN (l)
@@ -13097,10 +13088,6 @@
 			    OMP_CLAUSE_CHAIN (l) = clauses;
 			    clauses = l;
 			  }
-<<<<<<< HEAD
-			OMP_CLAUSE_SET_CODE (*c, OMP_CLAUSE_SHARED);
-=======
->>>>>>> 7b26e389
 		      }
 		  }
 	    }
