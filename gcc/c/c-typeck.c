/* Build expressions with type checking for C compiler.
   Copyright (C) 1987-2015 Free Software Foundation, Inc.

This file is part of GCC.

GCC is free software; you can redistribute it and/or modify it under
the terms of the GNU General Public License as published by the Free
Software Foundation; either version 3, or (at your option) any later
version.

GCC is distributed in the hope that it will be useful, but WITHOUT ANY
WARRANTY; without even the implied warranty of MERCHANTABILITY or
FITNESS FOR A PARTICULAR PURPOSE.  See the GNU General Public License
for more details.

You should have received a copy of the GNU General Public License
along with GCC; see the file COPYING3.  If not see
<http://www.gnu.org/licenses/>.  */


/* This file is part of the C front end.
   It contains routines to build C expressions given their operands,
   including computing the types of the result, C-specific error checks,
   and some optimization.  */

#include "config.h"
#include "system.h"
#include "coretypes.h"
#include "tm.h"
#include "hash-set.h"
#include "vec.h"
#include "symtab.h"
#include "input.h"
#include "alias.h"
#include "double-int.h"
#include "machmode.h"
#include "inchash.h"
#include "real.h"
#include "fixed-value.h"
#include "tree.h"
#include "fold-const.h"
#include "stor-layout.h"
#include "trans-mem.h"
#include "varasm.h"
#include "stmt.h"
#include "langhooks.h"
#include "c-tree.h"
#include "c-lang.h"
#include "flags.h"
#include "intl.h"
#include "target.h"
#include "tree-iterator.h"
#include "bitmap.h"
#include "predict.h"
#include "vec.h"
#include "hashtab.h"
#include "hash-set.h"
#include "machmode.h"
#include "hard-reg-set.h"
#include "input.h"
#include "function.h"
#include "gimple-expr.h"
#include "gimplify.h"
#include "tree-inline.h"
#include "omp-low.h"
#include "c-family/c-objc.h"
#include "c-family/c-common.h"
#include "c-family/c-ubsan.h"
#include "cilk.h"
#include "wide-int.h"
#include "gomp-constants.h"

/* Possible cases of implicit bad conversions.  Used to select
   diagnostic messages in convert_for_assignment.  */
enum impl_conv {
  ic_argpass,
  ic_assign,
  ic_init,
  ic_return
};

/* The level of nesting inside "__alignof__".  */
int in_alignof;

/* The level of nesting inside "sizeof".  */
int in_sizeof;

/* The level of nesting inside "typeof".  */
int in_typeof;

/* The argument of last parsed sizeof expression, only to be tested
   if expr.original_code == SIZEOF_EXPR.  */
tree c_last_sizeof_arg;

/* Nonzero if we might need to print a "missing braces around
   initializer" message within this initializer.  */
static int found_missing_braces;

static int require_constant_value;
static int require_constant_elements;

static bool null_pointer_constant_p (const_tree);
static tree qualify_type (tree, tree);
static int tagged_types_tu_compatible_p (const_tree, const_tree, bool *,
					 bool *);
static int comp_target_types (location_t, tree, tree);
static int function_types_compatible_p (const_tree, const_tree, bool *,
					bool *);
static int type_lists_compatible_p (const_tree, const_tree, bool *, bool *);
static tree lookup_field (tree, tree);
static int convert_arguments (location_t, vec<location_t>, tree,
			      vec<tree, va_gc> *, vec<tree, va_gc> *, tree,
			      tree);
static tree pointer_diff (location_t, tree, tree);
static tree convert_for_assignment (location_t, location_t, tree, tree, tree,
				    enum impl_conv, bool, tree, tree, int);
static tree valid_compound_expr_initializer (tree, tree);
static void push_string (const char *);
static void push_member_name (tree);
static int spelling_length (void);
static char *print_spelling (char *);
static void warning_init (location_t, int, const char *);
static tree digest_init (location_t, tree, tree, tree, bool, bool, int);
static void output_init_element (location_t, tree, tree, bool, tree, tree, int,
				 bool, struct obstack *);
static void output_pending_init_elements (int, struct obstack *);
static int set_designator (location_t, int, struct obstack *);
static void push_range_stack (tree, struct obstack *);
static void add_pending_init (location_t, tree, tree, tree, bool,
			      struct obstack *);
static void set_nonincremental_init (struct obstack *);
static void set_nonincremental_init_from_string (tree, struct obstack *);
static tree find_init_member (tree, struct obstack *);
static void readonly_warning (tree, enum lvalue_use);
static int lvalue_or_else (location_t, const_tree, enum lvalue_use);
static void record_maybe_used_decl (tree);
static int comptypes_internal (const_tree, const_tree, bool *, bool *);

/* Return true if EXP is a null pointer constant, false otherwise.  */

static bool
null_pointer_constant_p (const_tree expr)
{
  /* This should really operate on c_expr structures, but they aren't
     yet available everywhere required.  */
  tree type = TREE_TYPE (expr);
  return (TREE_CODE (expr) == INTEGER_CST
	  && !TREE_OVERFLOW (expr)
	  && integer_zerop (expr)
	  && (INTEGRAL_TYPE_P (type)
	      || (TREE_CODE (type) == POINTER_TYPE
		  && VOID_TYPE_P (TREE_TYPE (type))
		  && TYPE_QUALS (TREE_TYPE (type)) == TYPE_UNQUALIFIED)));
}

/* EXPR may appear in an unevaluated part of an integer constant
   expression, but not in an evaluated part.  Wrap it in a
   C_MAYBE_CONST_EXPR, or mark it with TREE_OVERFLOW if it is just an
   INTEGER_CST and we cannot create a C_MAYBE_CONST_EXPR.  */

static tree
note_integer_operands (tree expr)
{
  tree ret;
  if (TREE_CODE (expr) == INTEGER_CST && in_late_binary_op)
    {
      ret = copy_node (expr);
      TREE_OVERFLOW (ret) = 1;
    }
  else
    {
      ret = build2 (C_MAYBE_CONST_EXPR, TREE_TYPE (expr), NULL_TREE, expr);
      C_MAYBE_CONST_EXPR_INT_OPERANDS (ret) = 1;
    }
  return ret;
}

/* Having checked whether EXPR may appear in an unevaluated part of an
   integer constant expression and found that it may, remove any
   C_MAYBE_CONST_EXPR noting this fact and return the resulting
   expression.  */

static inline tree
remove_c_maybe_const_expr (tree expr)
{
  if (TREE_CODE (expr) == C_MAYBE_CONST_EXPR)
    return C_MAYBE_CONST_EXPR_EXPR (expr);
  else
    return expr;
}

/* This is a cache to hold if two types are compatible or not.  */

struct tagged_tu_seen_cache {
  const struct tagged_tu_seen_cache * next;
  const_tree t1;
  const_tree t2;
  /* The return value of tagged_types_tu_compatible_p if we had seen
     these two types already.  */
  int val;
};

static const struct tagged_tu_seen_cache * tagged_tu_seen_base;
static void free_all_tagged_tu_seen_up_to (const struct tagged_tu_seen_cache *);

/* Do `exp = require_complete_type (exp);' to make sure exp
   does not have an incomplete type.  (That includes void types.)  */

tree
require_complete_type (tree value)
{
  tree type = TREE_TYPE (value);

  if (error_operand_p (value))
    return error_mark_node;

  /* First, detect a valid value with a complete type.  */
  if (COMPLETE_TYPE_P (type))
    return value;

  c_incomplete_type_error (value, type);
  return error_mark_node;
}

/* Print an error message for invalid use of an incomplete type.
   VALUE is the expression that was used (or 0 if that isn't known)
   and TYPE is the type that was invalid.  */

void
c_incomplete_type_error (const_tree value, const_tree type)
{
  const char *type_code_string;

  /* Avoid duplicate error message.  */
  if (TREE_CODE (type) == ERROR_MARK)
    return;

  if (value != 0 && (TREE_CODE (value) == VAR_DECL
		     || TREE_CODE (value) == PARM_DECL))
    error ("%qD has an incomplete type", value);
  else
    {
    retry:
      /* We must print an error message.  Be clever about what it says.  */

      switch (TREE_CODE (type))
	{
	case RECORD_TYPE:
	  type_code_string = "struct";
	  break;

	case UNION_TYPE:
	  type_code_string = "union";
	  break;

	case ENUMERAL_TYPE:
	  type_code_string = "enum";
	  break;

	case VOID_TYPE:
	  error ("invalid use of void expression");
	  return;

	case ARRAY_TYPE:
	  if (TYPE_DOMAIN (type))
	    {
	      if (TYPE_MAX_VALUE (TYPE_DOMAIN (type)) == NULL)
		{
		  error ("invalid use of flexible array member");
		  return;
		}
	      type = TREE_TYPE (type);
	      goto retry;
	    }
	  error ("invalid use of array with unspecified bounds");
	  return;

	default:
	  gcc_unreachable ();
	}

      if (TREE_CODE (TYPE_NAME (type)) == IDENTIFIER_NODE)
	error ("invalid use of undefined type %<%s %E%>",
	       type_code_string, TYPE_NAME (type));
      else
	/* If this type has a typedef-name, the TYPE_NAME is a TYPE_DECL.  */
	error ("invalid use of incomplete typedef %qD", TYPE_NAME (type));
    }
}

/* Given a type, apply default promotions wrt unnamed function
   arguments and return the new type.  */

tree
c_type_promotes_to (tree type)
{
  tree ret = NULL_TREE;

  if (TYPE_MAIN_VARIANT (type) == float_type_node)
    ret = double_type_node;
  else if (c_promoting_integer_type_p (type))
    {
      /* Preserve unsignedness if not really getting any wider.  */
      if (TYPE_UNSIGNED (type)
	  && (TYPE_PRECISION (type) == TYPE_PRECISION (integer_type_node)))
	ret = unsigned_type_node;
      else
	ret = integer_type_node;
    }

  if (ret != NULL_TREE)
    return (TYPE_ATOMIC (type)
	    ? c_build_qualified_type (ret, TYPE_QUAL_ATOMIC)
	    : ret);

  return type;
}

/* Return true if between two named address spaces, whether there is a superset
   named address space that encompasses both address spaces.  If there is a
   superset, return which address space is the superset.  */

static bool
addr_space_superset (addr_space_t as1, addr_space_t as2, addr_space_t *common)
{
  if (as1 == as2)
    {
      *common = as1;
      return true;
    }
  else if (targetm.addr_space.subset_p (as1, as2))
    {
      *common = as2;
      return true;
    }
  else if (targetm.addr_space.subset_p (as2, as1))
    {
      *common = as1;
      return true;
    }
  else
    return false;
}

/* Return a variant of TYPE which has all the type qualifiers of LIKE
   as well as those of TYPE.  */

static tree
qualify_type (tree type, tree like)
{
  addr_space_t as_type = TYPE_ADDR_SPACE (type);
  addr_space_t as_like = TYPE_ADDR_SPACE (like);
  addr_space_t as_common;

  /* If the two named address spaces are different, determine the common
     superset address space.  If there isn't one, raise an error.  */
  if (!addr_space_superset (as_type, as_like, &as_common))
    {
      as_common = as_type;
      error ("%qT and %qT are in disjoint named address spaces",
	     type, like);
    }

  return c_build_qualified_type (type,
				 TYPE_QUALS_NO_ADDR_SPACE (type)
				 | TYPE_QUALS_NO_ADDR_SPACE_NO_ATOMIC (like)
				 | ENCODE_QUAL_ADDR_SPACE (as_common));
}

/* Return true iff the given tree T is a variable length array.  */

bool
c_vla_type_p (const_tree t)
{
  if (TREE_CODE (t) == ARRAY_TYPE
      && C_TYPE_VARIABLE_SIZE (t))
    return true;
  return false;
}

/* Return the composite type of two compatible types.

   We assume that comptypes has already been done and returned
   nonzero; if that isn't so, this may crash.  In particular, we
   assume that qualifiers match.  */

tree
composite_type (tree t1, tree t2)
{
  enum tree_code code1;
  enum tree_code code2;
  tree attributes;

  /* Save time if the two types are the same.  */

  if (t1 == t2) return t1;

  /* If one type is nonsense, use the other.  */
  if (t1 == error_mark_node)
    return t2;
  if (t2 == error_mark_node)
    return t1;

  code1 = TREE_CODE (t1);
  code2 = TREE_CODE (t2);

  /* Merge the attributes.  */
  attributes = targetm.merge_type_attributes (t1, t2);

  /* If one is an enumerated type and the other is the compatible
     integer type, the composite type might be either of the two
     (DR#013 question 3).  For consistency, use the enumerated type as
     the composite type.  */

  if (code1 == ENUMERAL_TYPE && code2 == INTEGER_TYPE)
    return t1;
  if (code2 == ENUMERAL_TYPE && code1 == INTEGER_TYPE)
    return t2;

  gcc_assert (code1 == code2);

  switch (code1)
    {
    case POINTER_TYPE:
      /* For two pointers, do this recursively on the target type.  */
      {
	tree pointed_to_1 = TREE_TYPE (t1);
	tree pointed_to_2 = TREE_TYPE (t2);
	tree target = composite_type (pointed_to_1, pointed_to_2);
        t1 = build_pointer_type_for_mode (target, TYPE_MODE (t1), false);
	t1 = build_type_attribute_variant (t1, attributes);
	return qualify_type (t1, t2);
      }

    case ARRAY_TYPE:
      {
	tree elt = composite_type (TREE_TYPE (t1), TREE_TYPE (t2));
	int quals;
	tree unqual_elt;
	tree d1 = TYPE_DOMAIN (t1);
	tree d2 = TYPE_DOMAIN (t2);
	bool d1_variable, d2_variable;
	bool d1_zero, d2_zero;
	bool t1_complete, t2_complete;

	/* We should not have any type quals on arrays at all.  */
	gcc_assert (!TYPE_QUALS_NO_ADDR_SPACE (t1)
		    && !TYPE_QUALS_NO_ADDR_SPACE (t2));

	t1_complete = COMPLETE_TYPE_P (t1);
	t2_complete = COMPLETE_TYPE_P (t2);

	d1_zero = d1 == 0 || !TYPE_MAX_VALUE (d1);
	d2_zero = d2 == 0 || !TYPE_MAX_VALUE (d2);

	d1_variable = (!d1_zero
		       && (TREE_CODE (TYPE_MIN_VALUE (d1)) != INTEGER_CST
			   || TREE_CODE (TYPE_MAX_VALUE (d1)) != INTEGER_CST));
	d2_variable = (!d2_zero
		       && (TREE_CODE (TYPE_MIN_VALUE (d2)) != INTEGER_CST
			   || TREE_CODE (TYPE_MAX_VALUE (d2)) != INTEGER_CST));
	d1_variable = d1_variable || (d1_zero && c_vla_type_p (t1));
	d2_variable = d2_variable || (d2_zero && c_vla_type_p (t2));

	/* Save space: see if the result is identical to one of the args.  */
	if (elt == TREE_TYPE (t1) && TYPE_DOMAIN (t1)
	    && (d2_variable || d2_zero || !d1_variable))
	  return build_type_attribute_variant (t1, attributes);
	if (elt == TREE_TYPE (t2) && TYPE_DOMAIN (t2)
	    && (d1_variable || d1_zero || !d2_variable))
	  return build_type_attribute_variant (t2, attributes);

	if (elt == TREE_TYPE (t1) && !TYPE_DOMAIN (t2) && !TYPE_DOMAIN (t1))
	  return build_type_attribute_variant (t1, attributes);
	if (elt == TREE_TYPE (t2) && !TYPE_DOMAIN (t2) && !TYPE_DOMAIN (t1))
	  return build_type_attribute_variant (t2, attributes);

	/* Merge the element types, and have a size if either arg has
	   one.  We may have qualifiers on the element types.  To set
	   up TYPE_MAIN_VARIANT correctly, we need to form the
	   composite of the unqualified types and add the qualifiers
	   back at the end.  */
	quals = TYPE_QUALS (strip_array_types (elt));
	unqual_elt = c_build_qualified_type (elt, TYPE_UNQUALIFIED);
	t1 = build_array_type (unqual_elt,
			       TYPE_DOMAIN ((TYPE_DOMAIN (t1)
					     && (d2_variable
						 || d2_zero
						 || !d1_variable))
					    ? t1
					    : t2));
	/* Ensure a composite type involving a zero-length array type
	   is a zero-length type not an incomplete type.  */
	if (d1_zero && d2_zero
	    && (t1_complete || t2_complete)
	    && !COMPLETE_TYPE_P (t1))
	  {
	    TYPE_SIZE (t1) = bitsize_zero_node;
	    TYPE_SIZE_UNIT (t1) = size_zero_node;
	  }
	t1 = c_build_qualified_type (t1, quals);
	return build_type_attribute_variant (t1, attributes);
      }

    case ENUMERAL_TYPE:
    case RECORD_TYPE:
    case UNION_TYPE:
      if (attributes != NULL)
	{
	  /* Try harder not to create a new aggregate type.  */
	  if (attribute_list_equal (TYPE_ATTRIBUTES (t1), attributes))
	    return t1;
	  if (attribute_list_equal (TYPE_ATTRIBUTES (t2), attributes))
	    return t2;
	}
      return build_type_attribute_variant (t1, attributes);

    case FUNCTION_TYPE:
      /* Function types: prefer the one that specified arg types.
	 If both do, merge the arg types.  Also merge the return types.  */
      {
	tree valtype = composite_type (TREE_TYPE (t1), TREE_TYPE (t2));
	tree p1 = TYPE_ARG_TYPES (t1);
	tree p2 = TYPE_ARG_TYPES (t2);
	int len;
	tree newargs, n;
	int i;

	/* Save space: see if the result is identical to one of the args.  */
	if (valtype == TREE_TYPE (t1) && !TYPE_ARG_TYPES (t2))
	  return build_type_attribute_variant (t1, attributes);
	if (valtype == TREE_TYPE (t2) && !TYPE_ARG_TYPES (t1))
	  return build_type_attribute_variant (t2, attributes);

	/* Simple way if one arg fails to specify argument types.  */
	if (TYPE_ARG_TYPES (t1) == 0)
	 {
	    t1 = build_function_type (valtype, TYPE_ARG_TYPES (t2));
	    t1 = build_type_attribute_variant (t1, attributes);
	    return qualify_type (t1, t2);
	 }
	if (TYPE_ARG_TYPES (t2) == 0)
	 {
	   t1 = build_function_type (valtype, TYPE_ARG_TYPES (t1));
	   t1 = build_type_attribute_variant (t1, attributes);
	   return qualify_type (t1, t2);
	 }

	/* If both args specify argument types, we must merge the two
	   lists, argument by argument.  */

	len = list_length (p1);
	newargs = 0;

	for (i = 0; i < len; i++)
	  newargs = tree_cons (NULL_TREE, NULL_TREE, newargs);

	n = newargs;

	for (; p1;
	     p1 = TREE_CHAIN (p1), p2 = TREE_CHAIN (p2), n = TREE_CHAIN (n))
	  {
	    /* A null type means arg type is not specified.
	       Take whatever the other function type has.  */
	    if (TREE_VALUE (p1) == 0)
	      {
		TREE_VALUE (n) = TREE_VALUE (p2);
		goto parm_done;
	      }
	    if (TREE_VALUE (p2) == 0)
	      {
		TREE_VALUE (n) = TREE_VALUE (p1);
		goto parm_done;
	      }

	    /* Given  wait (union {union wait *u; int *i} *)
	       and  wait (union wait *),
	       prefer  union wait *  as type of parm.  */
	    if (TREE_CODE (TREE_VALUE (p1)) == UNION_TYPE
		&& TREE_VALUE (p1) != TREE_VALUE (p2))
	      {
		tree memb;
		tree mv2 = TREE_VALUE (p2);
		if (mv2 && mv2 != error_mark_node
		    && TREE_CODE (mv2) != ARRAY_TYPE)
		  mv2 = TYPE_MAIN_VARIANT (mv2);
		for (memb = TYPE_FIELDS (TREE_VALUE (p1));
		     memb; memb = DECL_CHAIN (memb))
		  {
		    tree mv3 = TREE_TYPE (memb);
		    if (mv3 && mv3 != error_mark_node
			&& TREE_CODE (mv3) != ARRAY_TYPE)
		      mv3 = TYPE_MAIN_VARIANT (mv3);
		    if (comptypes (mv3, mv2))
		      {
			TREE_VALUE (n) = composite_type (TREE_TYPE (memb),
							 TREE_VALUE (p2));
			pedwarn (input_location, OPT_Wpedantic,
				 "function types not truly compatible in ISO C");
			goto parm_done;
		      }
		  }
	      }
	    if (TREE_CODE (TREE_VALUE (p2)) == UNION_TYPE
		&& TREE_VALUE (p2) != TREE_VALUE (p1))
	      {
		tree memb;
		tree mv1 = TREE_VALUE (p1);
		if (mv1 && mv1 != error_mark_node
		    && TREE_CODE (mv1) != ARRAY_TYPE)
		  mv1 = TYPE_MAIN_VARIANT (mv1);
		for (memb = TYPE_FIELDS (TREE_VALUE (p2));
		     memb; memb = DECL_CHAIN (memb))
		  {
		    tree mv3 = TREE_TYPE (memb);
		    if (mv3 && mv3 != error_mark_node
			&& TREE_CODE (mv3) != ARRAY_TYPE)
		      mv3 = TYPE_MAIN_VARIANT (mv3);
		    if (comptypes (mv3, mv1))
		      {
			TREE_VALUE (n) = composite_type (TREE_TYPE (memb),
							 TREE_VALUE (p1));
			pedwarn (input_location, OPT_Wpedantic,
				 "function types not truly compatible in ISO C");
			goto parm_done;
		      }
		  }
	      }
	    TREE_VALUE (n) = composite_type (TREE_VALUE (p1), TREE_VALUE (p2));
	  parm_done: ;
	  }

	t1 = build_function_type (valtype, newargs);
	t1 = qualify_type (t1, t2);
	/* ... falls through ...  */
      }

    default:
      return build_type_attribute_variant (t1, attributes);
    }

}

/* Return the type of a conditional expression between pointers to
   possibly differently qualified versions of compatible types.

   We assume that comp_target_types has already been done and returned
   nonzero; if that isn't so, this may crash.  */

static tree
common_pointer_type (tree t1, tree t2)
{
  tree attributes;
  tree pointed_to_1, mv1;
  tree pointed_to_2, mv2;
  tree target;
  unsigned target_quals;
  addr_space_t as1, as2, as_common;
  int quals1, quals2;

  /* Save time if the two types are the same.  */

  if (t1 == t2) return t1;

  /* If one type is nonsense, use the other.  */
  if (t1 == error_mark_node)
    return t2;
  if (t2 == error_mark_node)
    return t1;

  gcc_assert (TREE_CODE (t1) == POINTER_TYPE
	      && TREE_CODE (t2) == POINTER_TYPE);

  /* Merge the attributes.  */
  attributes = targetm.merge_type_attributes (t1, t2);

  /* Find the composite type of the target types, and combine the
     qualifiers of the two types' targets.  Do not lose qualifiers on
     array element types by taking the TYPE_MAIN_VARIANT.  */
  mv1 = pointed_to_1 = TREE_TYPE (t1);
  mv2 = pointed_to_2 = TREE_TYPE (t2);
  if (TREE_CODE (mv1) != ARRAY_TYPE)
    mv1 = TYPE_MAIN_VARIANT (pointed_to_1);
  if (TREE_CODE (mv2) != ARRAY_TYPE)
    mv2 = TYPE_MAIN_VARIANT (pointed_to_2);
  target = composite_type (mv1, mv2);

  /* Strip array types to get correct qualifier for pointers to arrays */
  quals1 = TYPE_QUALS_NO_ADDR_SPACE (strip_array_types (pointed_to_1));
  quals2 = TYPE_QUALS_NO_ADDR_SPACE (strip_array_types (pointed_to_2));

  /* For function types do not merge const qualifiers, but drop them
     if used inconsistently.  The middle-end uses these to mark const
     and noreturn functions.  */
  if (TREE_CODE (pointed_to_1) == FUNCTION_TYPE)
    target_quals = (quals1 & quals2);
  else
    target_quals = (quals1 | quals2);

  /* If the two named address spaces are different, determine the common
     superset address space.  This is guaranteed to exist due to the
     assumption that comp_target_type returned non-zero.  */
  as1 = TYPE_ADDR_SPACE (pointed_to_1);
  as2 = TYPE_ADDR_SPACE (pointed_to_2);
  if (!addr_space_superset (as1, as2, &as_common))
    gcc_unreachable ();

  target_quals |= ENCODE_QUAL_ADDR_SPACE (as_common);

  t1 = build_pointer_type (c_build_qualified_type (target, target_quals));
  return build_type_attribute_variant (t1, attributes);
}

/* Return the common type for two arithmetic types under the usual
   arithmetic conversions.  The default conversions have already been
   applied, and enumerated types converted to their compatible integer
   types.  The resulting type is unqualified and has no attributes.

   This is the type for the result of most arithmetic operations
   if the operands have the given two types.  */

static tree
c_common_type (tree t1, tree t2)
{
  enum tree_code code1;
  enum tree_code code2;

  /* If one type is nonsense, use the other.  */
  if (t1 == error_mark_node)
    return t2;
  if (t2 == error_mark_node)
    return t1;

  if (TYPE_QUALS (t1) != TYPE_UNQUALIFIED)
    t1 = TYPE_MAIN_VARIANT (t1);

  if (TYPE_QUALS (t2) != TYPE_UNQUALIFIED)
    t2 = TYPE_MAIN_VARIANT (t2);

  if (TYPE_ATTRIBUTES (t1) != NULL_TREE)
    t1 = build_type_attribute_variant (t1, NULL_TREE);

  if (TYPE_ATTRIBUTES (t2) != NULL_TREE)
    t2 = build_type_attribute_variant (t2, NULL_TREE);

  /* Save time if the two types are the same.  */

  if (t1 == t2) return t1;

  code1 = TREE_CODE (t1);
  code2 = TREE_CODE (t2);

  gcc_assert (code1 == VECTOR_TYPE || code1 == COMPLEX_TYPE
	      || code1 == FIXED_POINT_TYPE || code1 == REAL_TYPE
	      || code1 == INTEGER_TYPE);
  gcc_assert (code2 == VECTOR_TYPE || code2 == COMPLEX_TYPE
	      || code2 == FIXED_POINT_TYPE || code2 == REAL_TYPE
	      || code2 == INTEGER_TYPE);

  /* When one operand is a decimal float type, the other operand cannot be
     a generic float type or a complex type.  We also disallow vector types
     here.  */
  if ((DECIMAL_FLOAT_TYPE_P (t1) || DECIMAL_FLOAT_TYPE_P (t2))
      && !(DECIMAL_FLOAT_TYPE_P (t1) && DECIMAL_FLOAT_TYPE_P (t2)))
    {
      if (code1 == VECTOR_TYPE || code2 == VECTOR_TYPE)
	{
	  error ("can%'t mix operands of decimal float and vector types");
	  return error_mark_node;
	}
      if (code1 == COMPLEX_TYPE || code2 == COMPLEX_TYPE)
	{
	  error ("can%'t mix operands of decimal float and complex types");
	  return error_mark_node;
	}
      if (code1 == REAL_TYPE && code2 == REAL_TYPE)
	{
	  error ("can%'t mix operands of decimal float and other float types");
	  return error_mark_node;
	}
    }

  /* If one type is a vector type, return that type.  (How the usual
     arithmetic conversions apply to the vector types extension is not
     precisely specified.)  */
  if (code1 == VECTOR_TYPE)
    return t1;

  if (code2 == VECTOR_TYPE)
    return t2;

  /* If one type is complex, form the common type of the non-complex
     components, then make that complex.  Use T1 or T2 if it is the
     required type.  */
  if (code1 == COMPLEX_TYPE || code2 == COMPLEX_TYPE)
    {
      tree subtype1 = code1 == COMPLEX_TYPE ? TREE_TYPE (t1) : t1;
      tree subtype2 = code2 == COMPLEX_TYPE ? TREE_TYPE (t2) : t2;
      tree subtype = c_common_type (subtype1, subtype2);

      if (code1 == COMPLEX_TYPE && TREE_TYPE (t1) == subtype)
	return t1;
      else if (code2 == COMPLEX_TYPE && TREE_TYPE (t2) == subtype)
	return t2;
      else
	return build_complex_type (subtype);
    }

  /* If only one is real, use it as the result.  */

  if (code1 == REAL_TYPE && code2 != REAL_TYPE)
    return t1;

  if (code2 == REAL_TYPE && code1 != REAL_TYPE)
    return t2;

  /* If both are real and either are decimal floating point types, use
     the decimal floating point type with the greater precision. */

  if (code1 == REAL_TYPE && code2 == REAL_TYPE)
    {
      if (TYPE_MAIN_VARIANT (t1) == dfloat128_type_node
	  || TYPE_MAIN_VARIANT (t2) == dfloat128_type_node)
	return dfloat128_type_node;
      else if (TYPE_MAIN_VARIANT (t1) == dfloat64_type_node
	       || TYPE_MAIN_VARIANT (t2) == dfloat64_type_node)
	return dfloat64_type_node;
      else if (TYPE_MAIN_VARIANT (t1) == dfloat32_type_node
	       || TYPE_MAIN_VARIANT (t2) == dfloat32_type_node)
	return dfloat32_type_node;
    }

  /* Deal with fixed-point types.  */
  if (code1 == FIXED_POINT_TYPE || code2 == FIXED_POINT_TYPE)
    {
      unsigned int unsignedp = 0, satp = 0;
      machine_mode m1, m2;
      unsigned int fbit1, ibit1, fbit2, ibit2, max_fbit, max_ibit;

      m1 = TYPE_MODE (t1);
      m2 = TYPE_MODE (t2);

      /* If one input type is saturating, the result type is saturating.  */
      if (TYPE_SATURATING (t1) || TYPE_SATURATING (t2))
	satp = 1;

      /* If both fixed-point types are unsigned, the result type is unsigned.
	 When mixing fixed-point and integer types, follow the sign of the
	 fixed-point type.
	 Otherwise, the result type is signed.  */
      if ((TYPE_UNSIGNED (t1) && TYPE_UNSIGNED (t2)
	   && code1 == FIXED_POINT_TYPE && code2 == FIXED_POINT_TYPE)
	  || (code1 == FIXED_POINT_TYPE && code2 != FIXED_POINT_TYPE
	      && TYPE_UNSIGNED (t1))
	  || (code1 != FIXED_POINT_TYPE && code2 == FIXED_POINT_TYPE
	      && TYPE_UNSIGNED (t2)))
	unsignedp = 1;

      /* The result type is signed.  */
      if (unsignedp == 0)
	{
	  /* If the input type is unsigned, we need to convert to the
	     signed type.  */
	  if (code1 == FIXED_POINT_TYPE && TYPE_UNSIGNED (t1))
	    {
	      enum mode_class mclass = (enum mode_class) 0;
	      if (GET_MODE_CLASS (m1) == MODE_UFRACT)
		mclass = MODE_FRACT;
	      else if (GET_MODE_CLASS (m1) == MODE_UACCUM)
		mclass = MODE_ACCUM;
	      else
		gcc_unreachable ();
	      m1 = mode_for_size (GET_MODE_PRECISION (m1), mclass, 0);
	    }
	  if (code2 == FIXED_POINT_TYPE && TYPE_UNSIGNED (t2))
	    {
	      enum mode_class mclass = (enum mode_class) 0;
	      if (GET_MODE_CLASS (m2) == MODE_UFRACT)
		mclass = MODE_FRACT;
	      else if (GET_MODE_CLASS (m2) == MODE_UACCUM)
		mclass = MODE_ACCUM;
	      else
		gcc_unreachable ();
	      m2 = mode_for_size (GET_MODE_PRECISION (m2), mclass, 0);
	    }
	}

      if (code1 == FIXED_POINT_TYPE)
	{
	  fbit1 = GET_MODE_FBIT (m1);
	  ibit1 = GET_MODE_IBIT (m1);
	}
      else
	{
	  fbit1 = 0;
	  /* Signed integers need to subtract one sign bit.  */
	  ibit1 = TYPE_PRECISION (t1) - (!TYPE_UNSIGNED (t1));
	}

      if (code2 == FIXED_POINT_TYPE)
	{
	  fbit2 = GET_MODE_FBIT (m2);
	  ibit2 = GET_MODE_IBIT (m2);
	}
      else
	{
	  fbit2 = 0;
	  /* Signed integers need to subtract one sign bit.  */
	  ibit2 = TYPE_PRECISION (t2) - (!TYPE_UNSIGNED (t2));
	}

      max_ibit = ibit1 >= ibit2 ?  ibit1 : ibit2;
      max_fbit = fbit1 >= fbit2 ?  fbit1 : fbit2;
      return c_common_fixed_point_type_for_size (max_ibit, max_fbit, unsignedp,
						 satp);
    }

  /* Both real or both integers; use the one with greater precision.  */

  if (TYPE_PRECISION (t1) > TYPE_PRECISION (t2))
    return t1;
  else if (TYPE_PRECISION (t2) > TYPE_PRECISION (t1))
    return t2;

  /* Same precision.  Prefer long longs to longs to ints when the
     same precision, following the C99 rules on integer type rank
     (which are equivalent to the C90 rules for C90 types).  */

  if (TYPE_MAIN_VARIANT (t1) == long_long_unsigned_type_node
      || TYPE_MAIN_VARIANT (t2) == long_long_unsigned_type_node)
    return long_long_unsigned_type_node;

  if (TYPE_MAIN_VARIANT (t1) == long_long_integer_type_node
      || TYPE_MAIN_VARIANT (t2) == long_long_integer_type_node)
    {
      if (TYPE_UNSIGNED (t1) || TYPE_UNSIGNED (t2))
	return long_long_unsigned_type_node;
      else
	return long_long_integer_type_node;
    }

  if (TYPE_MAIN_VARIANT (t1) == long_unsigned_type_node
      || TYPE_MAIN_VARIANT (t2) == long_unsigned_type_node)
    return long_unsigned_type_node;

  if (TYPE_MAIN_VARIANT (t1) == long_integer_type_node
      || TYPE_MAIN_VARIANT (t2) == long_integer_type_node)
    {
      /* But preserve unsignedness from the other type,
	 since long cannot hold all the values of an unsigned int.  */
      if (TYPE_UNSIGNED (t1) || TYPE_UNSIGNED (t2))
	return long_unsigned_type_node;
      else
	return long_integer_type_node;
    }

  /* Likewise, prefer long double to double even if same size.  */
  if (TYPE_MAIN_VARIANT (t1) == long_double_type_node
      || TYPE_MAIN_VARIANT (t2) == long_double_type_node)
    return long_double_type_node;

  /* Likewise, prefer double to float even if same size.
     We got a couple of embedded targets with 32 bit doubles, and the
     pdp11 might have 64 bit floats.  */
  if (TYPE_MAIN_VARIANT (t1) == double_type_node
      || TYPE_MAIN_VARIANT (t2) == double_type_node)
    return double_type_node;

  /* Otherwise prefer the unsigned one.  */

  if (TYPE_UNSIGNED (t1))
    return t1;
  else
    return t2;
}

/* Wrapper around c_common_type that is used by c-common.c and other
   front end optimizations that remove promotions.  ENUMERAL_TYPEs
   are allowed here and are converted to their compatible integer types.
   BOOLEAN_TYPEs are allowed here and return either boolean_type_node or
   preferably a non-Boolean type as the common type.  */
tree
common_type (tree t1, tree t2)
{
  if (TREE_CODE (t1) == ENUMERAL_TYPE)
    t1 = c_common_type_for_size (TYPE_PRECISION (t1), 1);
  if (TREE_CODE (t2) == ENUMERAL_TYPE)
    t2 = c_common_type_for_size (TYPE_PRECISION (t2), 1);

  /* If both types are BOOLEAN_TYPE, then return boolean_type_node.  */
  if (TREE_CODE (t1) == BOOLEAN_TYPE
      && TREE_CODE (t2) == BOOLEAN_TYPE)
    return boolean_type_node;

  /* If either type is BOOLEAN_TYPE, then return the other.  */
  if (TREE_CODE (t1) == BOOLEAN_TYPE)
    return t2;
  if (TREE_CODE (t2) == BOOLEAN_TYPE)
    return t1;

  return c_common_type (t1, t2);
}

/* Return 1 if TYPE1 and TYPE2 are compatible types for assignment
   or various other operations.  Return 2 if they are compatible
   but a warning may be needed if you use them together.  */

int
comptypes (tree type1, tree type2)
{
  const struct tagged_tu_seen_cache * tagged_tu_seen_base1 = tagged_tu_seen_base;
  int val;

  val = comptypes_internal (type1, type2, NULL, NULL);
  free_all_tagged_tu_seen_up_to (tagged_tu_seen_base1);

  return val;
}

/* Like comptypes, but if it returns non-zero because enum and int are
   compatible, it sets *ENUM_AND_INT_P to true.  */

static int
comptypes_check_enum_int (tree type1, tree type2, bool *enum_and_int_p)
{
  const struct tagged_tu_seen_cache * tagged_tu_seen_base1 = tagged_tu_seen_base;
  int val;

  val = comptypes_internal (type1, type2, enum_and_int_p, NULL);
  free_all_tagged_tu_seen_up_to (tagged_tu_seen_base1);

  return val;
}

/* Like comptypes, but if it returns nonzero for different types, it
   sets *DIFFERENT_TYPES_P to true.  */

int
comptypes_check_different_types (tree type1, tree type2,
				 bool *different_types_p)
{
  const struct tagged_tu_seen_cache * tagged_tu_seen_base1 = tagged_tu_seen_base;
  int val;

  val = comptypes_internal (type1, type2, NULL, different_types_p);
  free_all_tagged_tu_seen_up_to (tagged_tu_seen_base1);

  return val;
}

/* Return 1 if TYPE1 and TYPE2 are compatible types for assignment
   or various other operations.  Return 2 if they are compatible
   but a warning may be needed if you use them together.  If
   ENUM_AND_INT_P is not NULL, and one type is an enum and the other a
   compatible integer type, then this sets *ENUM_AND_INT_P to true;
   *ENUM_AND_INT_P is never set to false.  If DIFFERENT_TYPES_P is not
   NULL, and the types are compatible but different enough not to be
   permitted in C11 typedef redeclarations, then this sets
   *DIFFERENT_TYPES_P to true; *DIFFERENT_TYPES_P is never set to
   false, but may or may not be set if the types are incompatible.
   This differs from comptypes, in that we don't free the seen
   types.  */

static int
comptypes_internal (const_tree type1, const_tree type2, bool *enum_and_int_p,
		    bool *different_types_p)
{
  const_tree t1 = type1;
  const_tree t2 = type2;
  int attrval, val;

  /* Suppress errors caused by previously reported errors.  */

  if (t1 == t2 || !t1 || !t2
      || TREE_CODE (t1) == ERROR_MARK || TREE_CODE (t2) == ERROR_MARK)
    return 1;

  /* Enumerated types are compatible with integer types, but this is
     not transitive: two enumerated types in the same translation unit
     are compatible with each other only if they are the same type.  */

  if (TREE_CODE (t1) == ENUMERAL_TYPE && TREE_CODE (t2) != ENUMERAL_TYPE)
    {
      t1 = c_common_type_for_size (TYPE_PRECISION (t1), TYPE_UNSIGNED (t1));
      if (TREE_CODE (t2) != VOID_TYPE)
	{
	  if (enum_and_int_p != NULL)
	    *enum_and_int_p = true;
	  if (different_types_p != NULL)
	    *different_types_p = true;
	}
    }
  else if (TREE_CODE (t2) == ENUMERAL_TYPE && TREE_CODE (t1) != ENUMERAL_TYPE)
    {
      t2 = c_common_type_for_size (TYPE_PRECISION (t2), TYPE_UNSIGNED (t2));
      if (TREE_CODE (t1) != VOID_TYPE)
	{
	  if (enum_and_int_p != NULL)
	    *enum_and_int_p = true;
	  if (different_types_p != NULL)
	    *different_types_p = true;
	}
    }

  if (t1 == t2)
    return 1;

  /* Different classes of types can't be compatible.  */

  if (TREE_CODE (t1) != TREE_CODE (t2))
    return 0;

  /* Qualifiers must match. C99 6.7.3p9 */

  if (TYPE_QUALS (t1) != TYPE_QUALS (t2))
    return 0;

  /* Allow for two different type nodes which have essentially the same
     definition.  Note that we already checked for equality of the type
     qualifiers (just above).  */

  if (TREE_CODE (t1) != ARRAY_TYPE
      && TYPE_MAIN_VARIANT (t1) == TYPE_MAIN_VARIANT (t2))
    return 1;

  /* 1 if no need for warning yet, 2 if warning cause has been seen.  */
  if (!(attrval = comp_type_attributes (t1, t2)))
     return 0;

  /* 1 if no need for warning yet, 2 if warning cause has been seen.  */
  val = 0;

  switch (TREE_CODE (t1))
    {
    case POINTER_TYPE:
      /* Do not remove mode or aliasing information.  */
      if (TYPE_MODE (t1) != TYPE_MODE (t2)
	  || TYPE_REF_CAN_ALIAS_ALL (t1) != TYPE_REF_CAN_ALIAS_ALL (t2))
	break;
      val = (TREE_TYPE (t1) == TREE_TYPE (t2)
	     ? 1 : comptypes_internal (TREE_TYPE (t1), TREE_TYPE (t2),
				       enum_and_int_p, different_types_p));
      break;

    case FUNCTION_TYPE:
      val = function_types_compatible_p (t1, t2, enum_and_int_p,
					 different_types_p);
      break;

    case ARRAY_TYPE:
      {
	tree d1 = TYPE_DOMAIN (t1);
	tree d2 = TYPE_DOMAIN (t2);
	bool d1_variable, d2_variable;
	bool d1_zero, d2_zero;
	val = 1;

	/* Target types must match incl. qualifiers.  */
	if (TREE_TYPE (t1) != TREE_TYPE (t2)
	    && 0 == (val = comptypes_internal (TREE_TYPE (t1), TREE_TYPE (t2),
					       enum_and_int_p,
					       different_types_p)))
	  return 0;

	if (different_types_p != NULL
	    && (d1 == 0) != (d2 == 0))
	  *different_types_p = true;
	/* Sizes must match unless one is missing or variable.  */
	if (d1 == 0 || d2 == 0 || d1 == d2)
	  break;

	d1_zero = !TYPE_MAX_VALUE (d1);
	d2_zero = !TYPE_MAX_VALUE (d2);

	d1_variable = (!d1_zero
		       && (TREE_CODE (TYPE_MIN_VALUE (d1)) != INTEGER_CST
			   || TREE_CODE (TYPE_MAX_VALUE (d1)) != INTEGER_CST));
	d2_variable = (!d2_zero
		       && (TREE_CODE (TYPE_MIN_VALUE (d2)) != INTEGER_CST
			   || TREE_CODE (TYPE_MAX_VALUE (d2)) != INTEGER_CST));
	d1_variable = d1_variable || (d1_zero && c_vla_type_p (t1));
	d2_variable = d2_variable || (d2_zero && c_vla_type_p (t2));

	if (different_types_p != NULL
	    && d1_variable != d2_variable)
	  *different_types_p = true;
	if (d1_variable || d2_variable)
	  break;
	if (d1_zero && d2_zero)
	  break;
	if (d1_zero || d2_zero
	    || !tree_int_cst_equal (TYPE_MIN_VALUE (d1), TYPE_MIN_VALUE (d2))
	    || !tree_int_cst_equal (TYPE_MAX_VALUE (d1), TYPE_MAX_VALUE (d2)))
	  val = 0;

	break;
      }

    case ENUMERAL_TYPE:
    case RECORD_TYPE:
    case UNION_TYPE:
      if (val != 1 && !same_translation_unit_p (t1, t2))
	{
	  tree a1 = TYPE_ATTRIBUTES (t1);
	  tree a2 = TYPE_ATTRIBUTES (t2);

	  if (! attribute_list_contained (a1, a2)
	      && ! attribute_list_contained (a2, a1))
	    break;

	  if (attrval != 2)
	    return tagged_types_tu_compatible_p (t1, t2, enum_and_int_p,
						 different_types_p);
	  val = tagged_types_tu_compatible_p (t1, t2, enum_and_int_p,
					      different_types_p);
	}
      break;

    case VECTOR_TYPE:
      val = (TYPE_VECTOR_SUBPARTS (t1) == TYPE_VECTOR_SUBPARTS (t2)
	     && comptypes_internal (TREE_TYPE (t1), TREE_TYPE (t2),
				    enum_and_int_p, different_types_p));
      break;

    default:
      break;
    }
  return attrval == 2 && val == 1 ? 2 : val;
}

/* Return 1 if TTL and TTR are pointers to types that are equivalent, ignoring
   their qualifiers, except for named address spaces.  If the pointers point to
   different named addresses, then we must determine if one address space is a
   subset of the other.  */

static int
comp_target_types (location_t location, tree ttl, tree ttr)
{
  int val;
  int val_ped;
  tree mvl = TREE_TYPE (ttl);
  tree mvr = TREE_TYPE (ttr);
  addr_space_t asl = TYPE_ADDR_SPACE (mvl);
  addr_space_t asr = TYPE_ADDR_SPACE (mvr);
  addr_space_t as_common;
  bool enum_and_int_p;

  /* Fail if pointers point to incompatible address spaces.  */
  if (!addr_space_superset (asl, asr, &as_common))
    return 0;

  /* For pedantic record result of comptypes on arrays before losing
     qualifiers on the element type below. */
  val_ped = 1;

  if (TREE_CODE (mvl) == ARRAY_TYPE
      && TREE_CODE (mvr) == ARRAY_TYPE)
    val_ped = comptypes (mvl, mvr);

  /* Qualifiers on element types of array types that are
     pointer targets are lost by taking their TYPE_MAIN_VARIANT.  */

  mvl = (TYPE_ATOMIC (strip_array_types (mvl))
	 ? c_build_qualified_type (TYPE_MAIN_VARIANT (mvl), TYPE_QUAL_ATOMIC)
	 : TYPE_MAIN_VARIANT (mvl));

  mvr = (TYPE_ATOMIC (strip_array_types (mvr))
	 ? c_build_qualified_type (TYPE_MAIN_VARIANT (mvr), TYPE_QUAL_ATOMIC)
	 : TYPE_MAIN_VARIANT (mvr));

  enum_and_int_p = false;
  val = comptypes_check_enum_int (mvl, mvr, &enum_and_int_p);

  if (val == 1 && val_ped != 1)
    pedwarn (location, OPT_Wpedantic, "pointers to arrays with different qualifiers "
                                      "are incompatible in ISO C");

  if (val == 2)
    pedwarn (location, OPT_Wpedantic, "types are not quite compatible");

  if (val == 1 && enum_and_int_p && warn_cxx_compat)
    warning_at (location, OPT_Wc___compat,
		"pointer target types incompatible in C++");

  return val;
}

/* Subroutines of `comptypes'.  */

/* Determine whether two trees derive from the same translation unit.
   If the CONTEXT chain ends in a null, that tree's context is still
   being parsed, so if two trees have context chains ending in null,
   they're in the same translation unit.  */
int
same_translation_unit_p (const_tree t1, const_tree t2)
{
  while (t1 && TREE_CODE (t1) != TRANSLATION_UNIT_DECL)
    switch (TREE_CODE_CLASS (TREE_CODE (t1)))
      {
      case tcc_declaration:
	t1 = DECL_CONTEXT (t1); break;
      case tcc_type:
	t1 = TYPE_CONTEXT (t1); break;
      case tcc_exceptional:
	t1 = BLOCK_SUPERCONTEXT (t1); break;  /* assume block */
      default: gcc_unreachable ();
      }

  while (t2 && TREE_CODE (t2) != TRANSLATION_UNIT_DECL)
    switch (TREE_CODE_CLASS (TREE_CODE (t2)))
      {
      case tcc_declaration:
	t2 = DECL_CONTEXT (t2); break;
      case tcc_type:
	t2 = TYPE_CONTEXT (t2); break;
      case tcc_exceptional:
	t2 = BLOCK_SUPERCONTEXT (t2); break;  /* assume block */
      default: gcc_unreachable ();
      }

  return t1 == t2;
}

/* Allocate the seen two types, assuming that they are compatible. */

static struct tagged_tu_seen_cache *
alloc_tagged_tu_seen_cache (const_tree t1, const_tree t2)
{
  struct tagged_tu_seen_cache *tu = XNEW (struct tagged_tu_seen_cache);
  tu->next = tagged_tu_seen_base;
  tu->t1 = t1;
  tu->t2 = t2;

  tagged_tu_seen_base = tu;

  /* The C standard says that two structures in different translation
     units are compatible with each other only if the types of their
     fields are compatible (among other things).  We assume that they
     are compatible until proven otherwise when building the cache.
     An example where this can occur is:
     struct a
     {
       struct a *next;
     };
     If we are comparing this against a similar struct in another TU,
     and did not assume they were compatible, we end up with an infinite
     loop.  */
  tu->val = 1;
  return tu;
}

/* Free the seen types until we get to TU_TIL. */

static void
free_all_tagged_tu_seen_up_to (const struct tagged_tu_seen_cache *tu_til)
{
  const struct tagged_tu_seen_cache *tu = tagged_tu_seen_base;
  while (tu != tu_til)
    {
      const struct tagged_tu_seen_cache *const tu1
	= (const struct tagged_tu_seen_cache *) tu;
      tu = tu1->next;
      free (CONST_CAST (struct tagged_tu_seen_cache *, tu1));
    }
  tagged_tu_seen_base = tu_til;
}

/* Return 1 if two 'struct', 'union', or 'enum' types T1 and T2 are
   compatible.  If the two types are not the same (which has been
   checked earlier), this can only happen when multiple translation
   units are being compiled.  See C99 6.2.7 paragraph 1 for the exact
   rules.  ENUM_AND_INT_P and DIFFERENT_TYPES_P are as in
   comptypes_internal.  */

static int
tagged_types_tu_compatible_p (const_tree t1, const_tree t2,
			      bool *enum_and_int_p, bool *different_types_p)
{
  tree s1, s2;
  bool needs_warning = false;

  /* We have to verify that the tags of the types are the same.  This
     is harder than it looks because this may be a typedef, so we have
     to go look at the original type.  It may even be a typedef of a
     typedef...
     In the case of compiler-created builtin structs the TYPE_DECL
     may be a dummy, with no DECL_ORIGINAL_TYPE.  Don't fault.  */
  while (TYPE_NAME (t1)
	 && TREE_CODE (TYPE_NAME (t1)) == TYPE_DECL
	 && DECL_ORIGINAL_TYPE (TYPE_NAME (t1)))
    t1 = DECL_ORIGINAL_TYPE (TYPE_NAME (t1));

  while (TYPE_NAME (t2)
	 && TREE_CODE (TYPE_NAME (t2)) == TYPE_DECL
	 && DECL_ORIGINAL_TYPE (TYPE_NAME (t2)))
    t2 = DECL_ORIGINAL_TYPE (TYPE_NAME (t2));

  /* C90 didn't have the requirement that the two tags be the same.  */
  if (flag_isoc99 && TYPE_NAME (t1) != TYPE_NAME (t2))
    return 0;

  /* C90 didn't say what happened if one or both of the types were
     incomplete; we choose to follow C99 rules here, which is that they
     are compatible.  */
  if (TYPE_SIZE (t1) == NULL
      || TYPE_SIZE (t2) == NULL)
    return 1;

  {
    const struct tagged_tu_seen_cache * tts_i;
    for (tts_i = tagged_tu_seen_base; tts_i != NULL; tts_i = tts_i->next)
      if (tts_i->t1 == t1 && tts_i->t2 == t2)
	return tts_i->val;
  }

  switch (TREE_CODE (t1))
    {
    case ENUMERAL_TYPE:
      {
	struct tagged_tu_seen_cache *tu = alloc_tagged_tu_seen_cache (t1, t2);
	/* Speed up the case where the type values are in the same order.  */
	tree tv1 = TYPE_VALUES (t1);
	tree tv2 = TYPE_VALUES (t2);

	if (tv1 == tv2)
	  {
	    return 1;
	  }

	for (;tv1 && tv2; tv1 = TREE_CHAIN (tv1), tv2 = TREE_CHAIN (tv2))
	  {
	    if (TREE_PURPOSE (tv1) != TREE_PURPOSE (tv2))
	      break;
	    if (simple_cst_equal (TREE_VALUE (tv1), TREE_VALUE (tv2)) != 1)
	      {
		tu->val = 0;
		return 0;
	      }
	  }

	if (tv1 == NULL_TREE && tv2 == NULL_TREE)
	  {
	    return 1;
	  }
	if (tv1 == NULL_TREE || tv2 == NULL_TREE)
	  {
	    tu->val = 0;
	    return 0;
	  }

	if (list_length (TYPE_VALUES (t1)) != list_length (TYPE_VALUES (t2)))
	  {
	    tu->val = 0;
	    return 0;
	  }

	for (s1 = TYPE_VALUES (t1); s1; s1 = TREE_CHAIN (s1))
	  {
	    s2 = purpose_member (TREE_PURPOSE (s1), TYPE_VALUES (t2));
	    if (s2 == NULL
		|| simple_cst_equal (TREE_VALUE (s1), TREE_VALUE (s2)) != 1)
	      {
		tu->val = 0;
		return 0;
	      }
	  }
	return 1;
      }

    case UNION_TYPE:
      {
	struct tagged_tu_seen_cache *tu = alloc_tagged_tu_seen_cache (t1, t2);
	if (list_length (TYPE_FIELDS (t1)) != list_length (TYPE_FIELDS (t2)))
	  {
	    tu->val = 0;
	    return 0;
	  }

	/*  Speed up the common case where the fields are in the same order. */
	for (s1 = TYPE_FIELDS (t1), s2 = TYPE_FIELDS (t2); s1 && s2;
	     s1 = DECL_CHAIN (s1), s2 = DECL_CHAIN (s2))
	  {
	    int result;

	    if (DECL_NAME (s1) != DECL_NAME (s2))
	      break;
	    result = comptypes_internal (TREE_TYPE (s1), TREE_TYPE (s2),
					 enum_and_int_p, different_types_p);

	    if (result != 1 && !DECL_NAME (s1))
	      break;
	    if (result == 0)
	      {
		tu->val = 0;
		return 0;
	      }
	    if (result == 2)
	      needs_warning = true;

	    if (TREE_CODE (s1) == FIELD_DECL
		&& simple_cst_equal (DECL_FIELD_BIT_OFFSET (s1),
				     DECL_FIELD_BIT_OFFSET (s2)) != 1)
	      {
		tu->val = 0;
		return 0;
	      }
	  }
	if (!s1 && !s2)
	  {
	    tu->val = needs_warning ? 2 : 1;
	    return tu->val;
	  }

	for (s1 = TYPE_FIELDS (t1); s1; s1 = DECL_CHAIN (s1))
	  {
	    bool ok = false;

	    for (s2 = TYPE_FIELDS (t2); s2; s2 = DECL_CHAIN (s2))
	      if (DECL_NAME (s1) == DECL_NAME (s2))
		{
		  int result;

		  result = comptypes_internal (TREE_TYPE (s1), TREE_TYPE (s2),
					       enum_and_int_p,
					       different_types_p);

		  if (result != 1 && !DECL_NAME (s1))
		    continue;
		  if (result == 0)
		    {
		      tu->val = 0;
		      return 0;
		    }
		  if (result == 2)
		    needs_warning = true;

		  if (TREE_CODE (s1) == FIELD_DECL
		      && simple_cst_equal (DECL_FIELD_BIT_OFFSET (s1),
					   DECL_FIELD_BIT_OFFSET (s2)) != 1)
		    break;

		  ok = true;
		  break;
		}
	    if (!ok)
	      {
		tu->val = 0;
		return 0;
	      }
	  }
	tu->val = needs_warning ? 2 : 10;
	return tu->val;
      }

    case RECORD_TYPE:
      {
	struct tagged_tu_seen_cache *tu = alloc_tagged_tu_seen_cache (t1, t2);

	for (s1 = TYPE_FIELDS (t1), s2 = TYPE_FIELDS (t2);
	     s1 && s2;
	     s1 = DECL_CHAIN (s1), s2 = DECL_CHAIN (s2))
	  {
	    int result;
	    if (TREE_CODE (s1) != TREE_CODE (s2)
		|| DECL_NAME (s1) != DECL_NAME (s2))
	      break;
	    result = comptypes_internal (TREE_TYPE (s1), TREE_TYPE (s2),
					 enum_and_int_p, different_types_p);
	    if (result == 0)
	      break;
	    if (result == 2)
	      needs_warning = true;

	    if (TREE_CODE (s1) == FIELD_DECL
		&& simple_cst_equal (DECL_FIELD_BIT_OFFSET (s1),
				     DECL_FIELD_BIT_OFFSET (s2)) != 1)
	      break;
	  }
	if (s1 && s2)
	  tu->val = 0;
	else
	  tu->val = needs_warning ? 2 : 1;
	return tu->val;
      }

    default:
      gcc_unreachable ();
    }
}

/* Return 1 if two function types F1 and F2 are compatible.
   If either type specifies no argument types,
   the other must specify a fixed number of self-promoting arg types.
   Otherwise, if one type specifies only the number of arguments,
   the other must specify that number of self-promoting arg types.
   Otherwise, the argument types must match.
   ENUM_AND_INT_P and DIFFERENT_TYPES_P are as in comptypes_internal.  */

static int
function_types_compatible_p (const_tree f1, const_tree f2,
			     bool *enum_and_int_p, bool *different_types_p)
{
  tree args1, args2;
  /* 1 if no need for warning yet, 2 if warning cause has been seen.  */
  int val = 1;
  int val1;
  tree ret1, ret2;

  ret1 = TREE_TYPE (f1);
  ret2 = TREE_TYPE (f2);

  /* 'volatile' qualifiers on a function's return type used to mean
     the function is noreturn.  */
  if (TYPE_VOLATILE (ret1) != TYPE_VOLATILE (ret2))
    pedwarn (input_location, 0, "function return types not compatible due to %<volatile%>");
  if (TYPE_VOLATILE (ret1))
    ret1 = build_qualified_type (TYPE_MAIN_VARIANT (ret1),
				 TYPE_QUALS (ret1) & ~TYPE_QUAL_VOLATILE);
  if (TYPE_VOLATILE (ret2))
    ret2 = build_qualified_type (TYPE_MAIN_VARIANT (ret2),
				 TYPE_QUALS (ret2) & ~TYPE_QUAL_VOLATILE);
  val = comptypes_internal (ret1, ret2, enum_and_int_p, different_types_p);
  if (val == 0)
    return 0;

  args1 = TYPE_ARG_TYPES (f1);
  args2 = TYPE_ARG_TYPES (f2);

  if (different_types_p != NULL
      && (args1 == 0) != (args2 == 0))
    *different_types_p = true;

  /* An unspecified parmlist matches any specified parmlist
     whose argument types don't need default promotions.  */

  if (args1 == 0)
    {
      if (!self_promoting_args_p (args2))
	return 0;
      /* If one of these types comes from a non-prototype fn definition,
	 compare that with the other type's arglist.
	 If they don't match, ask for a warning (but no error).  */
      if (TYPE_ACTUAL_ARG_TYPES (f1)
	  && 1 != type_lists_compatible_p (args2, TYPE_ACTUAL_ARG_TYPES (f1),
					   enum_and_int_p, different_types_p))
	val = 2;
      return val;
    }
  if (args2 == 0)
    {
      if (!self_promoting_args_p (args1))
	return 0;
      if (TYPE_ACTUAL_ARG_TYPES (f2)
	  && 1 != type_lists_compatible_p (args1, TYPE_ACTUAL_ARG_TYPES (f2),
					   enum_and_int_p, different_types_p))
	val = 2;
      return val;
    }

  /* Both types have argument lists: compare them and propagate results.  */
  val1 = type_lists_compatible_p (args1, args2, enum_and_int_p,
				  different_types_p);
  return val1 != 1 ? val1 : val;
}

/* Check two lists of types for compatibility, returning 0 for
   incompatible, 1 for compatible, or 2 for compatible with
   warning.  ENUM_AND_INT_P and DIFFERENT_TYPES_P are as in
   comptypes_internal.  */

static int
type_lists_compatible_p (const_tree args1, const_tree args2,
			 bool *enum_and_int_p, bool *different_types_p)
{
  /* 1 if no need for warning yet, 2 if warning cause has been seen.  */
  int val = 1;
  int newval = 0;

  while (1)
    {
      tree a1, mv1, a2, mv2;
      if (args1 == 0 && args2 == 0)
	return val;
      /* If one list is shorter than the other,
	 they fail to match.  */
      if (args1 == 0 || args2 == 0)
	return 0;
      mv1 = a1 = TREE_VALUE (args1);
      mv2 = a2 = TREE_VALUE (args2);
      if (mv1 && mv1 != error_mark_node && TREE_CODE (mv1) != ARRAY_TYPE)
	mv1 = (TYPE_ATOMIC (mv1)
	       ? c_build_qualified_type (TYPE_MAIN_VARIANT (mv1),
					 TYPE_QUAL_ATOMIC)
	       : TYPE_MAIN_VARIANT (mv1));
      if (mv2 && mv2 != error_mark_node && TREE_CODE (mv2) != ARRAY_TYPE)
	mv2 = (TYPE_ATOMIC (mv2)
	       ? c_build_qualified_type (TYPE_MAIN_VARIANT (mv2),
					 TYPE_QUAL_ATOMIC)
	       : TYPE_MAIN_VARIANT (mv2));
      /* A null pointer instead of a type
	 means there is supposed to be an argument
	 but nothing is specified about what type it has.
	 So match anything that self-promotes.  */
      if (different_types_p != NULL
	  && (a1 == 0) != (a2 == 0))
	*different_types_p = true;
      if (a1 == 0)
	{
	  if (c_type_promotes_to (a2) != a2)
	    return 0;
	}
      else if (a2 == 0)
	{
	  if (c_type_promotes_to (a1) != a1)
	    return 0;
	}
      /* If one of the lists has an error marker, ignore this arg.  */
      else if (TREE_CODE (a1) == ERROR_MARK
	       || TREE_CODE (a2) == ERROR_MARK)
	;
      else if (!(newval = comptypes_internal (mv1, mv2, enum_and_int_p,
					      different_types_p)))
	{
	  if (different_types_p != NULL)
	    *different_types_p = true;
	  /* Allow  wait (union {union wait *u; int *i} *)
	     and  wait (union wait *)  to be compatible.  */
	  if (TREE_CODE (a1) == UNION_TYPE
	      && (TYPE_NAME (a1) == 0
		  || TYPE_TRANSPARENT_AGGR (a1))
	      && TREE_CODE (TYPE_SIZE (a1)) == INTEGER_CST
	      && tree_int_cst_equal (TYPE_SIZE (a1),
				     TYPE_SIZE (a2)))
	    {
	      tree memb;
	      for (memb = TYPE_FIELDS (a1);
		   memb; memb = DECL_CHAIN (memb))
		{
		  tree mv3 = TREE_TYPE (memb);
		  if (mv3 && mv3 != error_mark_node
		      && TREE_CODE (mv3) != ARRAY_TYPE)
		    mv3 = (TYPE_ATOMIC (mv3)
			   ? c_build_qualified_type (TYPE_MAIN_VARIANT (mv3),
						     TYPE_QUAL_ATOMIC)
			   : TYPE_MAIN_VARIANT (mv3));
		  if (comptypes_internal (mv3, mv2, enum_and_int_p,
					  different_types_p))
		    break;
		}
	      if (memb == 0)
		return 0;
	    }
	  else if (TREE_CODE (a2) == UNION_TYPE
		   && (TYPE_NAME (a2) == 0
		       || TYPE_TRANSPARENT_AGGR (a2))
		   && TREE_CODE (TYPE_SIZE (a2)) == INTEGER_CST
		   && tree_int_cst_equal (TYPE_SIZE (a2),
					  TYPE_SIZE (a1)))
	    {
	      tree memb;
	      for (memb = TYPE_FIELDS (a2);
		   memb; memb = DECL_CHAIN (memb))
		{
		  tree mv3 = TREE_TYPE (memb);
		  if (mv3 && mv3 != error_mark_node
		      && TREE_CODE (mv3) != ARRAY_TYPE)
		    mv3 = (TYPE_ATOMIC (mv3)
			   ? c_build_qualified_type (TYPE_MAIN_VARIANT (mv3),
						     TYPE_QUAL_ATOMIC)
			   : TYPE_MAIN_VARIANT (mv3));
		  if (comptypes_internal (mv3, mv1, enum_and_int_p,
					  different_types_p))
		    break;
		}
	      if (memb == 0)
		return 0;
	    }
	  else
	    return 0;
	}

      /* comptypes said ok, but record if it said to warn.  */
      if (newval > val)
	val = newval;

      args1 = TREE_CHAIN (args1);
      args2 = TREE_CHAIN (args2);
    }
}

/* Compute the size to increment a pointer by.  When a function type or void
   type or incomplete type is passed, size_one_node is returned.
   This function does not emit any diagnostics; the caller is responsible
   for that.  */

static tree
c_size_in_bytes (const_tree type)
{
  enum tree_code code = TREE_CODE (type);

  if (code == FUNCTION_TYPE || code == VOID_TYPE || code == ERROR_MARK
      || !COMPLETE_TYPE_P (type))
    return size_one_node;

  /* Convert in case a char is more than one unit.  */
  return size_binop_loc (input_location, CEIL_DIV_EXPR, TYPE_SIZE_UNIT (type),
			 size_int (TYPE_PRECISION (char_type_node)
				   / BITS_PER_UNIT));
}

/* Return either DECL or its known constant value (if it has one).  */

tree
decl_constant_value (tree decl)
{
  if (/* Don't change a variable array bound or initial value to a constant
	 in a place where a variable is invalid.  Note that DECL_INITIAL
	 isn't valid for a PARM_DECL.  */
      current_function_decl != 0
      && TREE_CODE (decl) != PARM_DECL
      && !TREE_THIS_VOLATILE (decl)
      && TREE_READONLY (decl)
      && DECL_INITIAL (decl) != 0
      && TREE_CODE (DECL_INITIAL (decl)) != ERROR_MARK
      /* This is invalid if initial value is not constant.
	 If it has either a function call, a memory reference,
	 or a variable, then re-evaluating it could give different results.  */
      && TREE_CONSTANT (DECL_INITIAL (decl))
      /* Check for cases where this is sub-optimal, even though valid.  */
      && TREE_CODE (DECL_INITIAL (decl)) != CONSTRUCTOR)
    return DECL_INITIAL (decl);
  return decl;
}

/* Convert the array expression EXP to a pointer.  */
static tree
array_to_pointer_conversion (location_t loc, tree exp)
{
  tree orig_exp = exp;
  tree type = TREE_TYPE (exp);
  tree adr;
  tree restype = TREE_TYPE (type);
  tree ptrtype;

  gcc_assert (TREE_CODE (type) == ARRAY_TYPE);

  STRIP_TYPE_NOPS (exp);

  if (TREE_NO_WARNING (orig_exp))
    TREE_NO_WARNING (exp) = 1;

  ptrtype = build_pointer_type (restype);

  if (TREE_CODE (exp) == INDIRECT_REF)
    return convert (ptrtype, TREE_OPERAND (exp, 0));

  /* In C++ array compound literals are temporary objects unless they are
     const or appear in namespace scope, so they are destroyed too soon
     to use them for much of anything  (c++/53220).  */
  if (warn_cxx_compat && TREE_CODE (exp) == COMPOUND_LITERAL_EXPR)
    {
      tree decl = TREE_OPERAND (TREE_OPERAND (exp, 0), 0);
      if (!TREE_READONLY (decl) && !TREE_STATIC (decl))
	warning_at (DECL_SOURCE_LOCATION (decl), OPT_Wc___compat,
		    "converting an array compound literal to a pointer "
		    "is ill-formed in C++");
    }

  adr = build_unary_op (loc, ADDR_EXPR, exp, 1);
  return convert (ptrtype, adr);
}

/* Convert the function expression EXP to a pointer.  */
static tree
function_to_pointer_conversion (location_t loc, tree exp)
{
  tree orig_exp = exp;

  gcc_assert (TREE_CODE (TREE_TYPE (exp)) == FUNCTION_TYPE);

  STRIP_TYPE_NOPS (exp);

  if (TREE_NO_WARNING (orig_exp))
    TREE_NO_WARNING (exp) = 1;

  return build_unary_op (loc, ADDR_EXPR, exp, 0);
}

/* Mark EXP as read, not just set, for set but not used -Wunused
   warning purposes.  */

void
mark_exp_read (tree exp)
{
  switch (TREE_CODE (exp))
    {
    case VAR_DECL:
    case PARM_DECL:
      DECL_READ_P (exp) = 1;
      break;
    case ARRAY_REF:
    case COMPONENT_REF:
    case MODIFY_EXPR:
    case REALPART_EXPR:
    case IMAGPART_EXPR:
    CASE_CONVERT:
    case ADDR_EXPR:
      mark_exp_read (TREE_OPERAND (exp, 0));
      break;
    case COMPOUND_EXPR:
    case C_MAYBE_CONST_EXPR:
      mark_exp_read (TREE_OPERAND (exp, 1));
      break;
    default:
      break;
    }
}

/* Perform the default conversion of arrays and functions to pointers.
   Return the result of converting EXP.  For any other expression, just
   return EXP.

   LOC is the location of the expression.  */

struct c_expr
default_function_array_conversion (location_t loc, struct c_expr exp)
{
  tree orig_exp = exp.value;
  tree type = TREE_TYPE (exp.value);
  enum tree_code code = TREE_CODE (type);

  switch (code)
    {
    case ARRAY_TYPE:
      {
	bool not_lvalue = false;
	bool lvalue_array_p;

	while ((TREE_CODE (exp.value) == NON_LVALUE_EXPR
		|| CONVERT_EXPR_P (exp.value))
	       && TREE_TYPE (TREE_OPERAND (exp.value, 0)) == type)
	  {
	    if (TREE_CODE (exp.value) == NON_LVALUE_EXPR)
	      not_lvalue = true;
	    exp.value = TREE_OPERAND (exp.value, 0);
	  }

	if (TREE_NO_WARNING (orig_exp))
	  TREE_NO_WARNING (exp.value) = 1;

	lvalue_array_p = !not_lvalue && lvalue_p (exp.value);
	if (!flag_isoc99 && !lvalue_array_p)
	  {
	    /* Before C99, non-lvalue arrays do not decay to pointers.
	       Normally, using such an array would be invalid; but it can
	       be used correctly inside sizeof or as a statement expression.
	       Thus, do not give an error here; an error will result later.  */
	    return exp;
	  }

	exp.value = array_to_pointer_conversion (loc, exp.value);
      }
      break;
    case FUNCTION_TYPE:
      exp.value = function_to_pointer_conversion (loc, exp.value);
      break;
    default:
      break;
    }

  return exp;
}

struct c_expr
default_function_array_read_conversion (location_t loc, struct c_expr exp)
{
  mark_exp_read (exp.value);
  return default_function_array_conversion (loc, exp);
}

/* Return whether EXPR should be treated as an atomic lvalue for the
   purposes of load and store handling.  */

static bool
really_atomic_lvalue (tree expr)
{
  if (error_operand_p (expr))
    return false;
  if (!TYPE_ATOMIC (TREE_TYPE (expr)))
    return false;
  if (!lvalue_p (expr))
    return false;

  /* Ignore _Atomic on register variables, since their addresses can't
     be taken so (a) atomicity is irrelevant and (b) the normal atomic
     sequences wouldn't work.  Ignore _Atomic on structures containing
     bit-fields, since accessing elements of atomic structures or
     unions is undefined behavior (C11 6.5.2.3#5), but it's unclear if
     it's undefined at translation time or execution time, and the
     normal atomic sequences again wouldn't work.  */
  while (handled_component_p (expr))
    {
      if (TREE_CODE (expr) == COMPONENT_REF
	  && DECL_C_BIT_FIELD (TREE_OPERAND (expr, 1)))
	return false;
      expr = TREE_OPERAND (expr, 0);
    }
  if (DECL_P (expr) && C_DECL_REGISTER (expr))
    return false;
  return true;
}

/* Convert expression EXP (location LOC) from lvalue to rvalue,
   including converting functions and arrays to pointers if CONVERT_P.
   If READ_P, also mark the expression as having been read.  */

struct c_expr
convert_lvalue_to_rvalue (location_t loc, struct c_expr exp,
			  bool convert_p, bool read_p)
{
  if (read_p)
    mark_exp_read (exp.value);
  if (convert_p)
    exp = default_function_array_conversion (loc, exp);
  if (really_atomic_lvalue (exp.value))
    {
      vec<tree, va_gc> *params;
      tree nonatomic_type, tmp, tmp_addr, fndecl, func_call;
      tree expr_type = TREE_TYPE (exp.value);
      tree expr_addr = build_unary_op (loc, ADDR_EXPR, exp.value, 0);
      tree seq_cst = build_int_cst (integer_type_node, MEMMODEL_SEQ_CST);

      gcc_assert (TYPE_ATOMIC (expr_type));

      /* Expansion of a generic atomic load may require an addition
	 element, so allocate enough to prevent a resize.  */
      vec_alloc (params, 4);

      /* Remove the qualifiers for the rest of the expressions and
	 create the VAL temp variable to hold the RHS.  */
      nonatomic_type = build_qualified_type (expr_type, TYPE_UNQUALIFIED);
      tmp = create_tmp_var (nonatomic_type);
      tmp_addr = build_unary_op (loc, ADDR_EXPR, tmp, 0);
      TREE_ADDRESSABLE (tmp) = 1;
      TREE_NO_WARNING (tmp) = 1;

      /* Issue __atomic_load (&expr, &tmp, SEQ_CST);  */
      fndecl = builtin_decl_explicit (BUILT_IN_ATOMIC_LOAD);
      params->quick_push (expr_addr);
      params->quick_push (tmp_addr);
      params->quick_push (seq_cst);
      func_call = c_build_function_call_vec (loc, vNULL, fndecl, params, NULL);

      /* EXPR is always read.  */
      mark_exp_read (exp.value);

      /* Return tmp which contains the value loaded.  */
      exp.value = build2 (COMPOUND_EXPR, nonatomic_type, func_call, tmp);
    }
  return exp;
}

/* EXP is an expression of integer type.  Apply the integer promotions
   to it and return the promoted value.  */

tree
perform_integral_promotions (tree exp)
{
  tree type = TREE_TYPE (exp);
  enum tree_code code = TREE_CODE (type);

  gcc_assert (INTEGRAL_TYPE_P (type));

  /* Normally convert enums to int,
     but convert wide enums to something wider.  */
  if (code == ENUMERAL_TYPE)
    {
      type = c_common_type_for_size (MAX (TYPE_PRECISION (type),
					  TYPE_PRECISION (integer_type_node)),
				     ((TYPE_PRECISION (type)
				       >= TYPE_PRECISION (integer_type_node))
				      && TYPE_UNSIGNED (type)));

      return convert (type, exp);
    }

  /* ??? This should no longer be needed now bit-fields have their
     proper types.  */
  if (TREE_CODE (exp) == COMPONENT_REF
      && DECL_C_BIT_FIELD (TREE_OPERAND (exp, 1))
      /* If it's thinner than an int, promote it like a
	 c_promoting_integer_type_p, otherwise leave it alone.  */
      && 0 > compare_tree_int (DECL_SIZE (TREE_OPERAND (exp, 1)),
			       TYPE_PRECISION (integer_type_node)))
    return convert (integer_type_node, exp);

  if (c_promoting_integer_type_p (type))
    {
      /* Preserve unsignedness if not really getting any wider.  */
      if (TYPE_UNSIGNED (type)
	  && TYPE_PRECISION (type) == TYPE_PRECISION (integer_type_node))
	return convert (unsigned_type_node, exp);

      return convert (integer_type_node, exp);
    }

  return exp;
}


/* Perform default promotions for C data used in expressions.
   Enumeral types or short or char are converted to int.
   In addition, manifest constants symbols are replaced by their values.  */

tree
default_conversion (tree exp)
{
  tree orig_exp;
  tree type = TREE_TYPE (exp);
  enum tree_code code = TREE_CODE (type);
  tree promoted_type;

  mark_exp_read (exp);

  /* Functions and arrays have been converted during parsing.  */
  gcc_assert (code != FUNCTION_TYPE);
  if (code == ARRAY_TYPE)
    return exp;

  /* Constants can be used directly unless they're not loadable.  */
  if (TREE_CODE (exp) == CONST_DECL)
    exp = DECL_INITIAL (exp);

  /* Strip no-op conversions.  */
  orig_exp = exp;
  STRIP_TYPE_NOPS (exp);

  if (TREE_NO_WARNING (orig_exp))
    TREE_NO_WARNING (exp) = 1;

  if (code == VOID_TYPE)
    {
      error_at (EXPR_LOC_OR_LOC (exp, input_location),
		"void value not ignored as it ought to be");
      return error_mark_node;
    }

  exp = require_complete_type (exp);
  if (exp == error_mark_node)
    return error_mark_node;

  promoted_type = targetm.promoted_type (type);
  if (promoted_type)
    return convert (promoted_type, exp);

  if (INTEGRAL_TYPE_P (type))
    return perform_integral_promotions (exp);

  return exp;
}

/* Look up COMPONENT in a structure or union TYPE.

   If the component name is not found, returns NULL_TREE.  Otherwise,
   the return value is a TREE_LIST, with each TREE_VALUE a FIELD_DECL
   stepping down the chain to the component, which is in the last
   TREE_VALUE of the list.  Normally the list is of length one, but if
   the component is embedded within (nested) anonymous structures or
   unions, the list steps down the chain to the component.  */

static tree
lookup_field (tree type, tree component)
{
  tree field;

  /* If TYPE_LANG_SPECIFIC is set, then it is a sorted array of pointers
     to the field elements.  Use a binary search on this array to quickly
     find the element.  Otherwise, do a linear search.  TYPE_LANG_SPECIFIC
     will always be set for structures which have many elements.  */

  if (TYPE_LANG_SPECIFIC (type) && TYPE_LANG_SPECIFIC (type)->s)
    {
      int bot, top, half;
      tree *field_array = &TYPE_LANG_SPECIFIC (type)->s->elts[0];

      field = TYPE_FIELDS (type);
      bot = 0;
      top = TYPE_LANG_SPECIFIC (type)->s->len;
      while (top - bot > 1)
	{
	  half = (top - bot + 1) >> 1;
	  field = field_array[bot+half];

	  if (DECL_NAME (field) == NULL_TREE)
	    {
	      /* Step through all anon unions in linear fashion.  */
	      while (DECL_NAME (field_array[bot]) == NULL_TREE)
		{
		  field = field_array[bot++];
		  if (TREE_CODE (TREE_TYPE (field)) == RECORD_TYPE
		      || TREE_CODE (TREE_TYPE (field)) == UNION_TYPE)
		    {
		      tree anon = lookup_field (TREE_TYPE (field), component);

		      if (anon)
			return tree_cons (NULL_TREE, field, anon);

		      /* The Plan 9 compiler permits referring
			 directly to an anonymous struct/union field
			 using a typedef name.  */
		      if (flag_plan9_extensions
			  && TYPE_NAME (TREE_TYPE (field)) != NULL_TREE
			  && (TREE_CODE (TYPE_NAME (TREE_TYPE (field)))
			      == TYPE_DECL)
			  && (DECL_NAME (TYPE_NAME (TREE_TYPE (field)))
			      == component))
			break;
		    }
		}

	      /* Entire record is only anon unions.  */
	      if (bot > top)
		return NULL_TREE;

	      /* Restart the binary search, with new lower bound.  */
	      continue;
	    }

	  if (DECL_NAME (field) == component)
	    break;
	  if (DECL_NAME (field) < component)
	    bot += half;
	  else
	    top = bot + half;
	}

      if (DECL_NAME (field_array[bot]) == component)
	field = field_array[bot];
      else if (DECL_NAME (field) != component)
	return NULL_TREE;
    }
  else
    {
      for (field = TYPE_FIELDS (type); field; field = DECL_CHAIN (field))
	{
	  if (DECL_NAME (field) == NULL_TREE
	      && (TREE_CODE (TREE_TYPE (field)) == RECORD_TYPE
		  || TREE_CODE (TREE_TYPE (field)) == UNION_TYPE))
	    {
	      tree anon = lookup_field (TREE_TYPE (field), component);

	      if (anon)
		return tree_cons (NULL_TREE, field, anon);

	      /* The Plan 9 compiler permits referring directly to an
		 anonymous struct/union field using a typedef
		 name.  */
	      if (flag_plan9_extensions
		  && TYPE_NAME (TREE_TYPE (field)) != NULL_TREE
		  && TREE_CODE (TYPE_NAME (TREE_TYPE (field))) == TYPE_DECL
		  && (DECL_NAME (TYPE_NAME (TREE_TYPE (field)))
		      == component))
		break;
	    }

	  if (DECL_NAME (field) == component)
	    break;
	}

      if (field == NULL_TREE)
	return NULL_TREE;
    }

  return tree_cons (NULL_TREE, field, NULL_TREE);
}

/* Make an expression to refer to the COMPONENT field of structure or
   union value DATUM.  COMPONENT is an IDENTIFIER_NODE.  LOC is the
   location of the COMPONENT_REF.  */

tree
build_component_ref (location_t loc, tree datum, tree component)
{
  tree type = TREE_TYPE (datum);
  enum tree_code code = TREE_CODE (type);
  tree field = NULL;
  tree ref;
  bool datum_lvalue = lvalue_p (datum);

  if (!objc_is_public (datum, component))
    return error_mark_node;

  /* Detect Objective-C property syntax object.property.  */
  if (c_dialect_objc ()
      && (ref = objc_maybe_build_component_ref (datum, component)))
    return ref;

  /* See if there is a field or component with name COMPONENT.  */

  if (code == RECORD_TYPE || code == UNION_TYPE)
    {
      if (!COMPLETE_TYPE_P (type))
	{
	  c_incomplete_type_error (NULL_TREE, type);
	  return error_mark_node;
	}

      field = lookup_field (type, component);

      if (!field)
	{
	  error_at (loc, "%qT has no member named %qE", type, component);
	  return error_mark_node;
	}

      /* Chain the COMPONENT_REFs if necessary down to the FIELD.
	 This might be better solved in future the way the C++ front
	 end does it - by giving the anonymous entities each a
	 separate name and type, and then have build_component_ref
	 recursively call itself.  We can't do that here.  */
      do
	{
	  tree subdatum = TREE_VALUE (field);
	  int quals;
	  tree subtype;
	  bool use_datum_quals;

	  if (TREE_TYPE (subdatum) == error_mark_node)
	    return error_mark_node;

	  /* If this is an rvalue, it does not have qualifiers in C
	     standard terms and we must avoid propagating such
	     qualifiers down to a non-lvalue array that is then
	     converted to a pointer.  */
	  use_datum_quals = (datum_lvalue
			     || TREE_CODE (TREE_TYPE (subdatum)) != ARRAY_TYPE);

	  quals = TYPE_QUALS (strip_array_types (TREE_TYPE (subdatum)));
	  if (use_datum_quals)
	    quals |= TYPE_QUALS (TREE_TYPE (datum));
	  subtype = c_build_qualified_type (TREE_TYPE (subdatum), quals);

	  ref = build3 (COMPONENT_REF, subtype, datum, subdatum,
			NULL_TREE);
	  SET_EXPR_LOCATION (ref, loc);
	  if (TREE_READONLY (subdatum)
	      || (use_datum_quals && TREE_READONLY (datum)))
	    TREE_READONLY (ref) = 1;
	  if (TREE_THIS_VOLATILE (subdatum)
	      || (use_datum_quals && TREE_THIS_VOLATILE (datum)))
	    TREE_THIS_VOLATILE (ref) = 1;

	  if (TREE_DEPRECATED (subdatum))
	    warn_deprecated_use (subdatum, NULL_TREE);

	  datum = ref;

	  field = TREE_CHAIN (field);
	}
      while (field);

      return ref;
    }
  else if (code != ERROR_MARK)
    error_at (loc,
	      "request for member %qE in something not a structure or union",
	      component);

  return error_mark_node;
}

/* Given an expression PTR for a pointer, return an expression
   for the value pointed to.
   ERRORSTRING is the name of the operator to appear in error messages.

   LOC is the location to use for the generated tree.  */

tree
build_indirect_ref (location_t loc, tree ptr, ref_operator errstring)
{
  tree pointer = default_conversion (ptr);
  tree type = TREE_TYPE (pointer);
  tree ref;

  if (TREE_CODE (type) == POINTER_TYPE)
    {
      if (CONVERT_EXPR_P (pointer)
          || TREE_CODE (pointer) == VIEW_CONVERT_EXPR)
	{
	  /* If a warning is issued, mark it to avoid duplicates from
	     the backend.  This only needs to be done at
	     warn_strict_aliasing > 2.  */
	  if (warn_strict_aliasing > 2)
	    if (strict_aliasing_warning (TREE_TYPE (TREE_OPERAND (pointer, 0)),
					 type, TREE_OPERAND (pointer, 0)))
	      TREE_NO_WARNING (pointer) = 1;
	}

      if (TREE_CODE (pointer) == ADDR_EXPR
	  && (TREE_TYPE (TREE_OPERAND (pointer, 0))
	      == TREE_TYPE (type)))
	{
	  ref = TREE_OPERAND (pointer, 0);
	  protected_set_expr_location (ref, loc);
	  return ref;
	}
      else
	{
	  tree t = TREE_TYPE (type);

	  ref = build1 (INDIRECT_REF, t, pointer);

	  if (!COMPLETE_OR_VOID_TYPE_P (t) && TREE_CODE (t) != ARRAY_TYPE)
	    {
	      if (!C_TYPE_ERROR_REPORTED (TREE_TYPE (ptr)))
		{
		  error_at (loc, "dereferencing pointer to incomplete type "
			    "%qT", t);
		  C_TYPE_ERROR_REPORTED (TREE_TYPE (ptr)) = 1;
		}
	      return error_mark_node;
	    }
	  if (VOID_TYPE_P (t) && c_inhibit_evaluation_warnings == 0)
	    warning_at (loc, 0, "dereferencing %<void *%> pointer");

	  /* We *must* set TREE_READONLY when dereferencing a pointer to const,
	     so that we get the proper error message if the result is used
	     to assign to.  Also, &* is supposed to be a no-op.
	     And ANSI C seems to specify that the type of the result
	     should be the const type.  */
	  /* A de-reference of a pointer to const is not a const.  It is valid
	     to change it via some other pointer.  */
	  TREE_READONLY (ref) = TYPE_READONLY (t);
	  TREE_SIDE_EFFECTS (ref)
	    = TYPE_VOLATILE (t) || TREE_SIDE_EFFECTS (pointer);
	  TREE_THIS_VOLATILE (ref) = TYPE_VOLATILE (t);
	  protected_set_expr_location (ref, loc);
	  return ref;
	}
    }
  else if (TREE_CODE (pointer) != ERROR_MARK)
    invalid_indirection_error (loc, type, errstring);

  return error_mark_node;
}

/* This handles expressions of the form "a[i]", which denotes
   an array reference.

   This is logically equivalent in C to *(a+i), but we may do it differently.
   If A is a variable or a member, we generate a primitive ARRAY_REF.
   This avoids forcing the array out of registers, and can work on
   arrays that are not lvalues (for example, members of structures returned
   by functions).

   For vector types, allow vector[i] but not i[vector], and create
   *(((type*)&vectortype) + i) for the expression.

   LOC is the location to use for the returned expression.  */

tree
build_array_ref (location_t loc, tree array, tree index)
{
  tree ret;
  bool swapped = false;
  if (TREE_TYPE (array) == error_mark_node
      || TREE_TYPE (index) == error_mark_node)
    return error_mark_node;

  if (flag_cilkplus && contains_array_notation_expr (index))
    {
      size_t rank = 0;
      if (!find_rank (loc, index, index, true, &rank))
	return error_mark_node;
      if (rank > 1)
	{
	  error_at (loc, "rank of the array's index is greater than 1");
	  return error_mark_node;
	}
    }
  if (TREE_CODE (TREE_TYPE (array)) != ARRAY_TYPE
      && TREE_CODE (TREE_TYPE (array)) != POINTER_TYPE
      /* Allow vector[index] but not index[vector].  */
      && TREE_CODE (TREE_TYPE (array)) != VECTOR_TYPE)
    {
      tree temp;
      if (TREE_CODE (TREE_TYPE (index)) != ARRAY_TYPE
	  && TREE_CODE (TREE_TYPE (index)) != POINTER_TYPE)
	{
          error_at (loc,
            "subscripted value is neither array nor pointer nor vector");

	  return error_mark_node;
	}
      temp = array;
      array = index;
      index = temp;
      swapped = true;
    }

  if (!INTEGRAL_TYPE_P (TREE_TYPE (index)))
    {
      error_at (loc, "array subscript is not an integer");
      return error_mark_node;
    }

  if (TREE_CODE (TREE_TYPE (TREE_TYPE (array))) == FUNCTION_TYPE)
    {
      error_at (loc, "subscripted value is pointer to function");
      return error_mark_node;
    }

  /* ??? Existing practice has been to warn only when the char
     index is syntactically the index, not for char[array].  */
  if (!swapped)
     warn_array_subscript_with_type_char (loc, index);

  /* Apply default promotions *after* noticing character types.  */
  index = default_conversion (index);
  if (index == error_mark_node)
    return error_mark_node;

  gcc_assert (TREE_CODE (TREE_TYPE (index)) == INTEGER_TYPE);

  bool non_lvalue
    = convert_vector_to_pointer_for_subscript (loc, &array, index);

  if (TREE_CODE (TREE_TYPE (array)) == ARRAY_TYPE)
    {
      tree rval, type;

      /* An array that is indexed by a non-constant
	 cannot be stored in a register; we must be able to do
	 address arithmetic on its address.
	 Likewise an array of elements of variable size.  */
      if (TREE_CODE (index) != INTEGER_CST
	  || (COMPLETE_TYPE_P (TREE_TYPE (TREE_TYPE (array)))
	      && TREE_CODE (TYPE_SIZE (TREE_TYPE (TREE_TYPE (array)))) != INTEGER_CST))
	{
	  if (!c_mark_addressable (array))
	    return error_mark_node;
	}
      /* An array that is indexed by a constant value which is not within
	 the array bounds cannot be stored in a register either; because we
	 would get a crash in store_bit_field/extract_bit_field when trying
	 to access a non-existent part of the register.  */
      if (TREE_CODE (index) == INTEGER_CST
	  && TYPE_DOMAIN (TREE_TYPE (array))
	  && !int_fits_type_p (index, TYPE_DOMAIN (TREE_TYPE (array))))
	{
	  if (!c_mark_addressable (array))
	    return error_mark_node;
	}

      if (pedantic || warn_c90_c99_compat)
	{
	  tree foo = array;
	  while (TREE_CODE (foo) == COMPONENT_REF)
	    foo = TREE_OPERAND (foo, 0);
	  if (TREE_CODE (foo) == VAR_DECL && C_DECL_REGISTER (foo))
	    pedwarn (loc, OPT_Wpedantic,
		     "ISO C forbids subscripting %<register%> array");
	  else if (!lvalue_p (foo))
	    pedwarn_c90 (loc, OPT_Wpedantic,
			 "ISO C90 forbids subscripting non-lvalue "
			 "array");
	}

      type = TREE_TYPE (TREE_TYPE (array));
      rval = build4 (ARRAY_REF, type, array, index, NULL_TREE, NULL_TREE);
      /* Array ref is const/volatile if the array elements are
	 or if the array is.  */
      TREE_READONLY (rval)
	|= (TYPE_READONLY (TREE_TYPE (TREE_TYPE (array)))
	    | TREE_READONLY (array));
      TREE_SIDE_EFFECTS (rval)
	|= (TYPE_VOLATILE (TREE_TYPE (TREE_TYPE (array)))
	    | TREE_SIDE_EFFECTS (array));
      TREE_THIS_VOLATILE (rval)
	|= (TYPE_VOLATILE (TREE_TYPE (TREE_TYPE (array)))
	    /* This was added by rms on 16 Nov 91.
	       It fixes  vol struct foo *a;  a->elts[1]
	       in an inline function.
	       Hope it doesn't break something else.  */
	    | TREE_THIS_VOLATILE (array));
      ret = require_complete_type (rval);
      protected_set_expr_location (ret, loc);
      if (non_lvalue)
	ret = non_lvalue_loc (loc, ret);
      return ret;
    }
  else
    {
      tree ar = default_conversion (array);

      if (ar == error_mark_node)
	return ar;

      gcc_assert (TREE_CODE (TREE_TYPE (ar)) == POINTER_TYPE);
      gcc_assert (TREE_CODE (TREE_TYPE (TREE_TYPE (ar))) != FUNCTION_TYPE);

      ret = build_indirect_ref (loc, build_binary_op (loc, PLUS_EXPR, ar,
						      index, 0),
				RO_ARRAY_INDEXING);
      if (non_lvalue)
	ret = non_lvalue_loc (loc, ret);
      return ret;
    }
}

/* Build an external reference to identifier ID.  FUN indicates
   whether this will be used for a function call.  LOC is the source
   location of the identifier.  This sets *TYPE to the type of the
   identifier, which is not the same as the type of the returned value
   for CONST_DECLs defined as enum constants.  If the type of the
   identifier is not available, *TYPE is set to NULL.  */
tree
build_external_ref (location_t loc, tree id, int fun, tree *type)
{
  tree ref;
  tree decl = lookup_name (id);

  /* In Objective-C, an instance variable (ivar) may be preferred to
     whatever lookup_name() found.  */
  decl = objc_lookup_ivar (decl, id);

  *type = NULL;
  if (decl && decl != error_mark_node)
    {
      ref = decl;
      *type = TREE_TYPE (ref);
    }
  else if (fun)
    /* Implicit function declaration.  */
    ref = implicitly_declare (loc, id);
  else if (decl == error_mark_node)
    /* Don't complain about something that's already been
       complained about.  */
    return error_mark_node;
  else
    {
      undeclared_variable (loc, id);
      return error_mark_node;
    }

  if (TREE_TYPE (ref) == error_mark_node)
    return error_mark_node;

  if (TREE_DEPRECATED (ref))
    warn_deprecated_use (ref, NULL_TREE);

  /* Recursive call does not count as usage.  */
  if (ref != current_function_decl)
    {
      TREE_USED (ref) = 1;
    }

  if (TREE_CODE (ref) == FUNCTION_DECL && !in_alignof)
    {
      if (!in_sizeof && !in_typeof)
	C_DECL_USED (ref) = 1;
      else if (DECL_INITIAL (ref) == 0
	       && DECL_EXTERNAL (ref)
	       && !TREE_PUBLIC (ref))
	record_maybe_used_decl (ref);
    }

  if (TREE_CODE (ref) == CONST_DECL)
    {
      used_types_insert (TREE_TYPE (ref));

      if (warn_cxx_compat
	  && TREE_CODE (TREE_TYPE (ref)) == ENUMERAL_TYPE
	  && C_TYPE_DEFINED_IN_STRUCT (TREE_TYPE (ref)))
	{
	  warning_at (loc, OPT_Wc___compat,
		      ("enum constant defined in struct or union "
		       "is not visible in C++"));
	  inform (DECL_SOURCE_LOCATION (ref), "enum constant defined here");
	}

      ref = DECL_INITIAL (ref);
      TREE_CONSTANT (ref) = 1;
    }
  else if (current_function_decl != 0
	   && !DECL_FILE_SCOPE_P (current_function_decl)
	   && (TREE_CODE (ref) == VAR_DECL
	       || TREE_CODE (ref) == PARM_DECL
	       || TREE_CODE (ref) == FUNCTION_DECL))
    {
      tree context = decl_function_context (ref);

      if (context != 0 && context != current_function_decl)
	DECL_NONLOCAL (ref) = 1;
    }
  /* C99 6.7.4p3: An inline definition of a function with external
     linkage ... shall not contain a reference to an identifier with
     internal linkage.  */
  else if (current_function_decl != 0
	   && DECL_DECLARED_INLINE_P (current_function_decl)
	   && DECL_EXTERNAL (current_function_decl)
	   && VAR_OR_FUNCTION_DECL_P (ref)
	   && (TREE_CODE (ref) != VAR_DECL || TREE_STATIC (ref))
	   && ! TREE_PUBLIC (ref)
	   && DECL_CONTEXT (ref) != current_function_decl)
    record_inline_static (loc, current_function_decl, ref,
			  csi_internal);

  return ref;
}

/* Record details of decls possibly used inside sizeof or typeof.  */
struct maybe_used_decl
{
  /* The decl.  */
  tree decl;
  /* The level seen at (in_sizeof + in_typeof).  */
  int level;
  /* The next one at this level or above, or NULL.  */
  struct maybe_used_decl *next;
};

static struct maybe_used_decl *maybe_used_decls;

/* Record that DECL, an undefined static function reference seen
   inside sizeof or typeof, might be used if the operand of sizeof is
   a VLA type or the operand of typeof is a variably modified
   type.  */

static void
record_maybe_used_decl (tree decl)
{
  struct maybe_used_decl *t = XOBNEW (&parser_obstack, struct maybe_used_decl);
  t->decl = decl;
  t->level = in_sizeof + in_typeof;
  t->next = maybe_used_decls;
  maybe_used_decls = t;
}

/* Pop the stack of decls possibly used inside sizeof or typeof.  If
   USED is false, just discard them.  If it is true, mark them used
   (if no longer inside sizeof or typeof) or move them to the next
   level up (if still inside sizeof or typeof).  */

void
pop_maybe_used (bool used)
{
  struct maybe_used_decl *p = maybe_used_decls;
  int cur_level = in_sizeof + in_typeof;
  while (p && p->level > cur_level)
    {
      if (used)
	{
	  if (cur_level == 0)
	    C_DECL_USED (p->decl) = 1;
	  else
	    p->level = cur_level;
	}
      p = p->next;
    }
  if (!used || cur_level == 0)
    maybe_used_decls = p;
}

/* Return the result of sizeof applied to EXPR.  */

struct c_expr
c_expr_sizeof_expr (location_t loc, struct c_expr expr)
{
  struct c_expr ret;
  if (expr.value == error_mark_node)
    {
      ret.value = error_mark_node;
      ret.original_code = ERROR_MARK;
      ret.original_type = NULL;
      pop_maybe_used (false);
    }
  else
    {
      bool expr_const_operands = true;

      if (TREE_CODE (expr.value) == PARM_DECL
	  && C_ARRAY_PARAMETER (expr.value))
	{
	  if (warning_at (loc, OPT_Wsizeof_array_argument,
			  "%<sizeof%> on array function parameter %qE will "
			  "return size of %qT", expr.value,
			  expr.original_type))
	    inform (DECL_SOURCE_LOCATION (expr.value), "declared here");
	}
      tree folded_expr = c_fully_fold (expr.value, require_constant_value,
				       &expr_const_operands);
      ret.value = c_sizeof (loc, TREE_TYPE (folded_expr));
      c_last_sizeof_arg = expr.value;
      ret.original_code = SIZEOF_EXPR;
      ret.original_type = NULL;
      if (c_vla_type_p (TREE_TYPE (folded_expr)))
	{
	  /* sizeof is evaluated when given a vla (C99 6.5.3.4p2).  */
	  ret.value = build2 (C_MAYBE_CONST_EXPR, TREE_TYPE (ret.value),
			      folded_expr, ret.value);
	  C_MAYBE_CONST_EXPR_NON_CONST (ret.value) = !expr_const_operands;
	  SET_EXPR_LOCATION (ret.value, loc);
	}
      pop_maybe_used (C_TYPE_VARIABLE_SIZE (TREE_TYPE (folded_expr)));
    }
  return ret;
}

/* Return the result of sizeof applied to T, a structure for the type
   name passed to sizeof (rather than the type itself).  LOC is the
   location of the original expression.  */

struct c_expr
c_expr_sizeof_type (location_t loc, struct c_type_name *t)
{
  tree type;
  struct c_expr ret;
  tree type_expr = NULL_TREE;
  bool type_expr_const = true;
  type = groktypename (t, &type_expr, &type_expr_const);
  ret.value = c_sizeof (loc, type);
  c_last_sizeof_arg = type;
  ret.original_code = SIZEOF_EXPR;
  ret.original_type = NULL;
  if ((type_expr || TREE_CODE (ret.value) == INTEGER_CST)
      && c_vla_type_p (type))
    {
      /* If the type is a [*] array, it is a VLA but is represented as
	 having a size of zero.  In such a case we must ensure that
	 the result of sizeof does not get folded to a constant by
	 c_fully_fold, because if the size is evaluated the result is
	 not constant and so constraints on zero or negative size
	 arrays must not be applied when this sizeof call is inside
	 another array declarator.  */
      if (!type_expr)
	type_expr = integer_zero_node;
      ret.value = build2 (C_MAYBE_CONST_EXPR, TREE_TYPE (ret.value),
			  type_expr, ret.value);
      C_MAYBE_CONST_EXPR_NON_CONST (ret.value) = !type_expr_const;
    }
  pop_maybe_used (type != error_mark_node
		  ? C_TYPE_VARIABLE_SIZE (type) : false);
  return ret;
}

/* Build a function call to function FUNCTION with parameters PARAMS.
   The function call is at LOC.
   PARAMS is a list--a chain of TREE_LIST nodes--in which the
   TREE_VALUE of each node is a parameter-expression.
   FUNCTION's data type may be a function type or a pointer-to-function.  */

tree
build_function_call (location_t loc, tree function, tree params)
{
  vec<tree, va_gc> *v;
  tree ret;

  vec_alloc (v, list_length (params));
  for (; params; params = TREE_CHAIN (params))
    v->quick_push (TREE_VALUE (params));
  ret = c_build_function_call_vec (loc, vNULL, function, v, NULL);
  vec_free (v);
  return ret;
}

/* Give a note about the location of the declaration of DECL.  */

static void inform_declaration (tree decl)
{
  if (decl && (TREE_CODE (decl) != FUNCTION_DECL || !DECL_BUILT_IN (decl)))
    inform (DECL_SOURCE_LOCATION (decl), "declared here");
}

/* Build a function call to function FUNCTION with parameters PARAMS.
   ORIGTYPES, if not NULL, is a vector of types; each element is
   either NULL or the original type of the corresponding element in
   PARAMS.  The original type may differ from TREE_TYPE of the
   parameter for enums.  FUNCTION's data type may be a function type
   or pointer-to-function.  This function changes the elements of
   PARAMS.  */

tree
build_function_call_vec (location_t loc, vec<location_t> arg_loc,
			 tree function, vec<tree, va_gc> *params,
			 vec<tree, va_gc> *origtypes)
{
  tree fntype, fundecl = 0;
  tree name = NULL_TREE, result;
  tree tem;
  int nargs;
  tree *argarray;


  /* Strip NON_LVALUE_EXPRs, etc., since we aren't using as an lvalue.  */
  STRIP_TYPE_NOPS (function);

  /* Convert anything with function type to a pointer-to-function.  */
  if (TREE_CODE (function) == FUNCTION_DECL)
    {
      name = DECL_NAME (function);

      if (flag_tm)
	tm_malloc_replacement (function);
      fundecl = function;
      /* Atomic functions have type checking/casting already done.  They are 
	 often rewritten and don't match the original parameter list.  */
      if (name && !strncmp (IDENTIFIER_POINTER (name), "__atomic_", 9))
        origtypes = NULL;

      if (flag_cilkplus
	  && is_cilkplus_reduce_builtin (function))
	origtypes = NULL;
    }
  if (TREE_CODE (TREE_TYPE (function)) == FUNCTION_TYPE)
    function = function_to_pointer_conversion (loc, function);

  /* For Objective-C, convert any calls via a cast to OBJC_TYPE_REF
     expressions, like those used for ObjC messenger dispatches.  */
  if (params && !params->is_empty ())
    function = objc_rewrite_function_call (function, (*params)[0]);

  function = c_fully_fold (function, false, NULL);

  fntype = TREE_TYPE (function);

  if (TREE_CODE (fntype) == ERROR_MARK)
    return error_mark_node;

  if (!(TREE_CODE (fntype) == POINTER_TYPE
	&& TREE_CODE (TREE_TYPE (fntype)) == FUNCTION_TYPE))
    {
      if (!flag_diagnostics_show_caret)
	error_at (loc,
		  "called object %qE is not a function or function pointer",
		  function);
      else if (DECL_P (function))
	{
	  error_at (loc,
		    "called object %qD is not a function or function pointer",
		    function);
	  inform_declaration (function);
	}
      else
	error_at (loc,
		  "called object is not a function or function pointer");
      return error_mark_node;
    }

  if (fundecl && TREE_THIS_VOLATILE (fundecl))
    current_function_returns_abnormally = 1;

  /* fntype now gets the type of function pointed to.  */
  fntype = TREE_TYPE (fntype);

  /* Convert the parameters to the types declared in the
     function prototype, or apply default promotions.  */

  nargs = convert_arguments (loc, arg_loc, TYPE_ARG_TYPES (fntype), params,
			     origtypes, function, fundecl);
  if (nargs < 0)
    return error_mark_node;

  /* Check that the function is called through a compatible prototype.
     If it is not, warn.  */
  if (CONVERT_EXPR_P (function)
      && TREE_CODE (tem = TREE_OPERAND (function, 0)) == ADDR_EXPR
      && TREE_CODE (tem = TREE_OPERAND (tem, 0)) == FUNCTION_DECL
      && !comptypes (fntype, TREE_TYPE (tem)))
    {
      tree return_type = TREE_TYPE (fntype);

      /* This situation leads to run-time undefined behavior.  We can't,
	 therefore, simply error unless we can prove that all possible
	 executions of the program must execute the code.  */
      warning_at (loc, 0, "function called through a non-compatible type");

      if (VOID_TYPE_P (return_type)
	  && TYPE_QUALS (return_type) != TYPE_UNQUALIFIED)
	pedwarn (loc, 0,
		 "function with qualified void return type called");
     }

  argarray = vec_safe_address (params);

  /* Check that arguments to builtin functions match the expectations.  */
  if (fundecl
      && DECL_BUILT_IN (fundecl)
      && DECL_BUILT_IN_CLASS (fundecl) == BUILT_IN_NORMAL
      && !check_builtin_function_arguments (fundecl, nargs, argarray))
    return error_mark_node;

  /* Check that the arguments to the function are valid.  */
  check_function_arguments (fntype, nargs, argarray);

  if (name != NULL_TREE
      && !strncmp (IDENTIFIER_POINTER (name), "__builtin_", 10))
    {
      if (require_constant_value)
	result =
	  fold_build_call_array_initializer_loc (loc, TREE_TYPE (fntype),
						 function, nargs, argarray);
      else
	result = fold_build_call_array_loc (loc, TREE_TYPE (fntype),
					    function, nargs, argarray);
      if (TREE_CODE (result) == NOP_EXPR
	  && TREE_CODE (TREE_OPERAND (result, 0)) == INTEGER_CST)
	STRIP_TYPE_NOPS (result);
    }
  else
    result = build_call_array_loc (loc, TREE_TYPE (fntype),
				   function, nargs, argarray);

  if (VOID_TYPE_P (TREE_TYPE (result)))
    {
      if (TYPE_QUALS (TREE_TYPE (result)) != TYPE_UNQUALIFIED)
	pedwarn (loc, 0,
		 "function with qualified void return type called");
      return result;
    }
  return require_complete_type (result);
}

/* Like build_function_call_vec, but call also resolve_overloaded_builtin.  */

tree
c_build_function_call_vec (location_t loc, vec<location_t> arg_loc,
			   tree function, vec<tree, va_gc> *params,
			   vec<tree, va_gc> *origtypes)
{
  /* Strip NON_LVALUE_EXPRs, etc., since we aren't using as an lvalue.  */
  STRIP_TYPE_NOPS (function);

  /* Convert anything with function type to a pointer-to-function.  */
  if (TREE_CODE (function) == FUNCTION_DECL)
    {
      /* Implement type-directed function overloading for builtins.
	 resolve_overloaded_builtin and targetm.resolve_overloaded_builtin
	 handle all the type checking.  The result is a complete expression
	 that implements this function call.  */
      tree tem = resolve_overloaded_builtin (loc, function, params);
      if (tem)
	return tem;
    }
  return build_function_call_vec (loc, arg_loc, function, params, origtypes);
}

/* Convert the argument expressions in the vector VALUES
   to the types in the list TYPELIST.

   If TYPELIST is exhausted, or when an element has NULL as its type,
   perform the default conversions.

   ORIGTYPES is the original types of the expressions in VALUES.  This
   holds the type of enum values which have been converted to integral
   types.  It may be NULL.

   FUNCTION is a tree for the called function.  It is used only for
   error messages, where it is formatted with %qE.

   This is also where warnings about wrong number of args are generated.

   ARG_LOC are locations of function arguments (if any).

   Returns the actual number of arguments processed (which may be less
   than the length of VALUES in some error situations), or -1 on
   failure.  */

static int
convert_arguments (location_t loc, vec<location_t> arg_loc, tree typelist,
		   vec<tree, va_gc> *values, vec<tree, va_gc> *origtypes,
		   tree function, tree fundecl)
{
  tree typetail, val;
  unsigned int parmnum;
  bool error_args = false;
  const bool type_generic = fundecl
    && lookup_attribute ("type generic", TYPE_ATTRIBUTES (TREE_TYPE (fundecl)));
  bool type_generic_remove_excess_precision = false;
  tree selector;

  /* Change pointer to function to the function itself for
     diagnostics.  */
  if (TREE_CODE (function) == ADDR_EXPR
      && TREE_CODE (TREE_OPERAND (function, 0)) == FUNCTION_DECL)
    function = TREE_OPERAND (function, 0);

  /* Handle an ObjC selector specially for diagnostics.  */
  selector = objc_message_selector ();

  /* For type-generic built-in functions, determine whether excess
     precision should be removed (classification) or not
     (comparison).  */
  if (type_generic
      && DECL_BUILT_IN (fundecl)
      && DECL_BUILT_IN_CLASS (fundecl) == BUILT_IN_NORMAL)
    {
      switch (DECL_FUNCTION_CODE (fundecl))
	{
	case BUILT_IN_ISFINITE:
	case BUILT_IN_ISINF:
	case BUILT_IN_ISINF_SIGN:
	case BUILT_IN_ISNAN:
	case BUILT_IN_ISNORMAL:
	case BUILT_IN_FPCLASSIFY:
	  type_generic_remove_excess_precision = true;
	  break;

	default:
	  type_generic_remove_excess_precision = false;
	  break;
	}
    }
  if (flag_cilkplus && fundecl && is_cilkplus_reduce_builtin (fundecl))
    return vec_safe_length (values);

  /* Scan the given expressions and types, producing individual
     converted arguments.  */

  for (typetail = typelist, parmnum = 0;
       values && values->iterate (parmnum, &val);
       ++parmnum)
    {
      tree type = typetail ? TREE_VALUE (typetail) : 0;
      tree valtype = TREE_TYPE (val);
      tree rname = function;
      int argnum = parmnum + 1;
      const char *invalid_func_diag;
      bool excess_precision = false;
      bool npc;
      tree parmval;
      /* Some __atomic_* builtins have additional hidden argument at
	 position 0.  */
      location_t ploc
	= !arg_loc.is_empty () && values->length () == arg_loc.length ()
	  ? expansion_point_location_if_in_system_header (arg_loc[parmnum])
	  : input_location;

      if (type == void_type_node)
	{
	  if (selector)
	    error_at (loc, "too many arguments to method %qE", selector);
	  else
	    error_at (loc, "too many arguments to function %qE", function);
	  inform_declaration (fundecl);
	  return error_args ? -1 : (int) parmnum;
	}

      if (selector && argnum > 2)
	{
	  rname = selector;
	  argnum -= 2;
	}

      npc = null_pointer_constant_p (val);

      /* If there is excess precision and a prototype, convert once to
	 the required type rather than converting via the semantic
	 type.  Likewise without a prototype a float value represented
	 as long double should be converted once to double.  But for
	 type-generic classification functions excess precision must
	 be removed here.  */
      if (TREE_CODE (val) == EXCESS_PRECISION_EXPR
	  && (type || !type_generic || !type_generic_remove_excess_precision))
	{
	  val = TREE_OPERAND (val, 0);
	  excess_precision = true;
	}
      val = c_fully_fold (val, false, NULL);
      STRIP_TYPE_NOPS (val);

      val = require_complete_type (val);

      if (type != 0)
	{
	  /* Formal parm type is specified by a function prototype.  */

	  if (type == error_mark_node || !COMPLETE_TYPE_P (type))
	    {
	      error_at (ploc, "type of formal parameter %d is incomplete",
			parmnum + 1);
	      parmval = val;
	    }
	  else
	    {
	      tree origtype;

	      /* Optionally warn about conversions that
		 differ from the default conversions.  */
	      if (warn_traditional_conversion || warn_traditional)
		{
		  unsigned int formal_prec = TYPE_PRECISION (type);

		  if (INTEGRAL_TYPE_P (type)
		      && TREE_CODE (valtype) == REAL_TYPE)
<<<<<<< HEAD
		    warning_at (ploc, 0, "passing argument %d of %qE as "
				"integer rather than floating due to "
				"prototype", argnum, rname);
		  if (INTEGRAL_TYPE_P (type)
		      && TREE_CODE (valtype) == COMPLEX_TYPE)
		    warning_at (ploc, 0, "passing argument %d of %qE as "
				"integer rather than complex due to "
				"prototype", argnum, rname);
		  else if (TREE_CODE (type) == COMPLEX_TYPE
			   && TREE_CODE (valtype) == REAL_TYPE)
		    warning_at (ploc, 0, "passing argument %d of %qE as "
				"complex rather than floating due to "
				"prototype", argnum, rname);
		  else if (TREE_CODE (type) == REAL_TYPE
			   && INTEGRAL_TYPE_P (valtype))
		    warning_at (ploc, 0, "passing argument %d of %qE as "
				"floating rather than integer due to "
				"prototype", argnum, rname);
		  else if (TREE_CODE (type) == COMPLEX_TYPE
			   && INTEGRAL_TYPE_P (valtype))
		    warning_at (ploc, 0, "passing argument %d of %qE as "
				"complex rather than integer due to "
				"prototype", argnum, rname);
		  else if (TREE_CODE (type) == REAL_TYPE
			   && TREE_CODE (valtype) == COMPLEX_TYPE)
		    warning_at (ploc, 0, "passing argument %d of %qE as "
				"floating rather than complex due to "
				"prototype", argnum, rname);
=======
		    warning_at (ploc, OPT_Wtraditional_conversion,
				"passing argument %d of %qE as integer rather "
				"than floating due to prototype",
				argnum, rname);
		  if (INTEGRAL_TYPE_P (type)
		      && TREE_CODE (valtype) == COMPLEX_TYPE)
		    warning_at (ploc, OPT_Wtraditional_conversion,
				"passing argument %d of %qE as integer rather "
				"than complex due to prototype",
				argnum, rname);
		  else if (TREE_CODE (type) == COMPLEX_TYPE
			   && TREE_CODE (valtype) == REAL_TYPE)
		    warning_at (ploc, OPT_Wtraditional_conversion,
				"passing argument %d of %qE as complex rather "
				"than floating due to prototype",
				argnum, rname);
		  else if (TREE_CODE (type) == REAL_TYPE
			   && INTEGRAL_TYPE_P (valtype))
		    warning_at (ploc, OPT_Wtraditional_conversion,
				"passing argument %d of %qE as floating rather "
				"than integer due to prototype",
				argnum, rname);
		  else if (TREE_CODE (type) == COMPLEX_TYPE
			   && INTEGRAL_TYPE_P (valtype))
		    warning_at (ploc, OPT_Wtraditional_conversion,
				"passing argument %d of %qE as complex rather "
				"than integer due to prototype",
				argnum, rname);
		  else if (TREE_CODE (type) == REAL_TYPE
			   && TREE_CODE (valtype) == COMPLEX_TYPE)
		    warning_at (ploc, OPT_Wtraditional_conversion,
				"passing argument %d of %qE as floating rather "
				"than complex due to prototype",
				argnum, rname);
>>>>>>> 7b26e389
		  /* ??? At some point, messages should be written about
		     conversions between complex types, but that's too messy
		     to do now.  */
		  else if (TREE_CODE (type) == REAL_TYPE
			   && TREE_CODE (valtype) == REAL_TYPE)
		    {
		      /* Warn if any argument is passed as `float',
			 since without a prototype it would be `double'.  */
		      if (formal_prec == TYPE_PRECISION (float_type_node)
			  && type != dfloat32_type_node)
			warning_at (ploc, 0,
				    "passing argument %d of %qE as %<float%> "
				    "rather than %<double%> due to prototype",
				    argnum, rname);

		      /* Warn if mismatch between argument and prototype
			 for decimal float types.  Warn of conversions with
			 binary float types and of precision narrowing due to
			 prototype. */
 		      else if (type != valtype
			       && (type == dfloat32_type_node
				   || type == dfloat64_type_node
				   || type == dfloat128_type_node
				   || valtype == dfloat32_type_node
				   || valtype == dfloat64_type_node
				   || valtype == dfloat128_type_node)
			       && (formal_prec
				   <= TYPE_PRECISION (valtype)
				   || (type == dfloat128_type_node
				       && (valtype
					   != dfloat64_type_node
					   && (valtype
					       != dfloat32_type_node)))
				   || (type == dfloat64_type_node
				       && (valtype
					   != dfloat32_type_node))))
			warning_at (ploc, 0,
				    "passing argument %d of %qE as %qT "
				    "rather than %qT due to prototype",
				    argnum, rname, type, valtype);

		    }
		  /* Detect integer changing in width or signedness.
		     These warnings are only activated with
		     -Wtraditional-conversion, not with -Wtraditional.  */
		  else if (warn_traditional_conversion && INTEGRAL_TYPE_P (type)
			   && INTEGRAL_TYPE_P (valtype))
		    {
		      tree would_have_been = default_conversion (val);
		      tree type1 = TREE_TYPE (would_have_been);

		      if (TREE_CODE (type) == ENUMERAL_TYPE
			  && (TYPE_MAIN_VARIANT (type)
			      == TYPE_MAIN_VARIANT (valtype)))
			/* No warning if function asks for enum
			   and the actual arg is that enum type.  */
			;
		      else if (formal_prec != TYPE_PRECISION (type1))
			warning_at (ploc, OPT_Wtraditional_conversion,
				    "passing argument %d of %qE "
				    "with different width due to prototype",
				    argnum, rname);
		      else if (TYPE_UNSIGNED (type) == TYPE_UNSIGNED (type1))
			;
		      /* Don't complain if the formal parameter type
			 is an enum, because we can't tell now whether
			 the value was an enum--even the same enum.  */
		      else if (TREE_CODE (type) == ENUMERAL_TYPE)
			;
		      else if (TREE_CODE (val) == INTEGER_CST
			       && int_fits_type_p (val, type))
			/* Change in signedness doesn't matter
			   if a constant value is unaffected.  */
			;
		      /* If the value is extended from a narrower
			 unsigned type, it doesn't matter whether we
			 pass it as signed or unsigned; the value
			 certainly is the same either way.  */
		      else if (TYPE_PRECISION (valtype) < TYPE_PRECISION (type)
			       && TYPE_UNSIGNED (valtype))
			;
		      else if (TYPE_UNSIGNED (type))
			warning_at (ploc, OPT_Wtraditional_conversion,
				    "passing argument %d of %qE "
				    "as unsigned due to prototype",
				    argnum, rname);
		      else
			warning_at (ploc, OPT_Wtraditional_conversion,
				    "passing argument %d of %qE "
				    "as signed due to prototype",
				    argnum, rname);
		    }
		}

	      /* Possibly restore an EXCESS_PRECISION_EXPR for the
		 sake of better warnings from convert_and_check.  */
	      if (excess_precision)
		val = build1 (EXCESS_PRECISION_EXPR, valtype, val);
	      origtype = (!origtypes) ? NULL_TREE : (*origtypes)[parmnum];
	      parmval = convert_for_assignment (loc, ploc, type,
						val, origtype, ic_argpass,
						npc, fundecl, function,
						parmnum + 1);

	      if (targetm.calls.promote_prototypes (fundecl ? TREE_TYPE (fundecl) : 0)
		  && INTEGRAL_TYPE_P (type)
		  && (TYPE_PRECISION (type) < TYPE_PRECISION (integer_type_node)))
		parmval = default_conversion (parmval);
	    }
	}
      else if (TREE_CODE (valtype) == REAL_TYPE
	       && (TYPE_PRECISION (valtype)
		   <= TYPE_PRECISION (double_type_node))
	       && TYPE_MAIN_VARIANT (valtype) != double_type_node
	       && TYPE_MAIN_VARIANT (valtype) != long_double_type_node
	       && !DECIMAL_FLOAT_MODE_P (TYPE_MODE (valtype)))
        {
	  if (type_generic)
	    parmval = val;
	  else
	    {
	      /* Convert `float' to `double'.  */
	      if (warn_double_promotion && !c_inhibit_evaluation_warnings)
		warning_at (ploc, OPT_Wdouble_promotion,
			    "implicit conversion from %qT to %qT when passing "
			    "argument to function",
			    valtype, double_type_node);
	      parmval = convert (double_type_node, val);
	    }
	}
      else if (excess_precision && !type_generic)
	/* A "double" argument with excess precision being passed
	   without a prototype or in variable arguments.  */
	parmval = convert (valtype, val);
      else if ((invalid_func_diag =
		targetm.calls.invalid_arg_for_unprototyped_fn (typelist, fundecl, val)))
	{
	  error (invalid_func_diag);
	  return -1;
	}
      else
	/* Convert `short' and `char' to full-size `int'.  */
	parmval = default_conversion (val);

      (*values)[parmnum] = parmval;
      if (parmval == error_mark_node)
	error_args = true;

      if (typetail)
	typetail = TREE_CHAIN (typetail);
    }

  gcc_assert (parmnum == vec_safe_length (values));

  if (typetail != 0 && TREE_VALUE (typetail) != void_type_node)
    {
      error_at (loc, "too few arguments to function %qE", function);
      inform_declaration (fundecl);
      return -1;
    }

  return error_args ? -1 : (int) parmnum;
}

/* This is the entry point used by the parser to build unary operators
   in the input.  CODE, a tree_code, specifies the unary operator, and
   ARG is the operand.  For unary plus, the C parser currently uses
   CONVERT_EXPR for code.

   LOC is the location to use for the tree generated.
*/

struct c_expr
parser_build_unary_op (location_t loc, enum tree_code code, struct c_expr arg)
{
  struct c_expr result;

  result.value = build_unary_op (loc, code, arg.value, 0);
  result.original_code = code;
  result.original_type = NULL;

  if (TREE_OVERFLOW_P (result.value) && !TREE_OVERFLOW_P (arg.value))
    overflow_warning (loc, result.value);

  return result;
}

/* This is the entry point used by the parser to build binary operators
   in the input.  CODE, a tree_code, specifies the binary operator, and
   ARG1 and ARG2 are the operands.  In addition to constructing the
   expression, we check for operands that were written with other binary
   operators in a way that is likely to confuse the user.

   LOCATION is the location of the binary operator.  */

struct c_expr
parser_build_binary_op (location_t location, enum tree_code code,
			struct c_expr arg1, struct c_expr arg2)
{
  struct c_expr result;

  enum tree_code code1 = arg1.original_code;
  enum tree_code code2 = arg2.original_code;
  tree type1 = (arg1.original_type
                ? arg1.original_type
                : TREE_TYPE (arg1.value));
  tree type2 = (arg2.original_type
                ? arg2.original_type
                : TREE_TYPE (arg2.value));

  result.value = build_binary_op (location, code,
				  arg1.value, arg2.value, 1);
  result.original_code = code;
  result.original_type = NULL;

  if (TREE_CODE (result.value) == ERROR_MARK)
    return result;

  if (location != UNKNOWN_LOCATION)
    protected_set_expr_location (result.value, location);

  /* Check for cases such as x+y<<z which users are likely
     to misinterpret.  */
  if (warn_parentheses)
    warn_about_parentheses (location, code, code1, arg1.value, code2,
			    arg2.value);

  if (warn_logical_op)
    warn_logical_operator (location, code, TREE_TYPE (result.value),
			   code1, arg1.value, code2, arg2.value);

  if (warn_logical_not_paren
      && TREE_CODE_CLASS (code) == tcc_comparison
      && code1 == TRUTH_NOT_EXPR
      && code2 != TRUTH_NOT_EXPR
      /* Avoid warning for !!x == y.  */
      && (TREE_CODE (arg1.value) != NE_EXPR
	  || !integer_zerop (TREE_OPERAND (arg1.value, 1))))
    {
      /* Avoid warning for !b == y where b has _Bool type.  */
      tree t = integer_zero_node;
      if (TREE_CODE (arg1.value) == EQ_EXPR
	  && integer_zerop (TREE_OPERAND (arg1.value, 1))
	  && TREE_TYPE (TREE_OPERAND (arg1.value, 0)) == integer_type_node)
	{
	  t = TREE_OPERAND (arg1.value, 0);
	  do
	    {
	      if (TREE_TYPE (t) != integer_type_node)
		break;
	      if (TREE_CODE (t) == C_MAYBE_CONST_EXPR)
		t = C_MAYBE_CONST_EXPR_EXPR (t);
	      else if (CONVERT_EXPR_P (t))
		t = TREE_OPERAND (t, 0);
	      else
		break;
	    }
	  while (1);
	}
      if (TREE_CODE (TREE_TYPE (t)) != BOOLEAN_TYPE)
	warn_logical_not_parentheses (location, code, arg2.value);
    }

  /* Warn about comparisons against string literals, with the exception
     of testing for equality or inequality of a string literal with NULL.  */
  if (code == EQ_EXPR || code == NE_EXPR)
    {
      if ((code1 == STRING_CST && !integer_zerop (arg2.value))
	  || (code2 == STRING_CST && !integer_zerop (arg1.value)))
	warning_at (location, OPT_Waddress,
		    "comparison with string literal results in unspecified behavior");
    }
  else if (TREE_CODE_CLASS (code) == tcc_comparison
	   && (code1 == STRING_CST || code2 == STRING_CST))
    warning_at (location, OPT_Waddress,
		"comparison with string literal results in unspecified behavior");

  if (TREE_OVERFLOW_P (result.value)
      && !TREE_OVERFLOW_P (arg1.value)
      && !TREE_OVERFLOW_P (arg2.value))
    overflow_warning (location, result.value);

  /* Warn about comparisons of different enum types.  */
  if (warn_enum_compare
      && TREE_CODE_CLASS (code) == tcc_comparison
      && TREE_CODE (type1) == ENUMERAL_TYPE
      && TREE_CODE (type2) == ENUMERAL_TYPE
      && TYPE_MAIN_VARIANT (type1) != TYPE_MAIN_VARIANT (type2))
    warning_at (location, OPT_Wenum_compare,
		"comparison between %qT and %qT",
		type1, type2);

  return result;
}

/* Return a tree for the difference of pointers OP0 and OP1.
   The resulting tree has type int.  */

static tree
pointer_diff (location_t loc, tree op0, tree op1)
{
  tree restype = ptrdiff_type_node;
  tree result, inttype;

  addr_space_t as0 = TYPE_ADDR_SPACE (TREE_TYPE (TREE_TYPE (op0)));
  addr_space_t as1 = TYPE_ADDR_SPACE (TREE_TYPE (TREE_TYPE (op1)));
  tree target_type = TREE_TYPE (TREE_TYPE (op0));
  tree orig_op1 = op1;

  /* If the operands point into different address spaces, we need to
     explicitly convert them to pointers into the common address space
     before we can subtract the numerical address values.  */
  if (as0 != as1)
    {
      addr_space_t as_common;
      tree common_type;

      /* Determine the common superset address space.  This is guaranteed
	 to exist because the caller verified that comp_target_types
	 returned non-zero.  */
      if (!addr_space_superset (as0, as1, &as_common))
	gcc_unreachable ();

      common_type = common_pointer_type (TREE_TYPE (op0), TREE_TYPE (op1));
      op0 = convert (common_type, op0);
      op1 = convert (common_type, op1);
    }

  /* Determine integer type to perform computations in.  This will usually
     be the same as the result type (ptrdiff_t), but may need to be a wider
     type if pointers for the address space are wider than ptrdiff_t.  */
  if (TYPE_PRECISION (restype) < TYPE_PRECISION (TREE_TYPE (op0)))
    inttype = c_common_type_for_size (TYPE_PRECISION (TREE_TYPE (op0)), 0);
  else
    inttype = restype;

  if (TREE_CODE (target_type) == VOID_TYPE)
    pedwarn (loc, OPT_Wpointer_arith,
	     "pointer of type %<void *%> used in subtraction");
  if (TREE_CODE (target_type) == FUNCTION_TYPE)
    pedwarn (loc, OPT_Wpointer_arith,
	     "pointer to a function used in subtraction");

  /* First do the subtraction as integers;
     then drop through to build the divide operator.
     Do not do default conversions on the minus operator
     in case restype is a short type.  */

  op0 = build_binary_op (loc,
			 MINUS_EXPR, convert (inttype, op0),
			 convert (inttype, op1), 0);
  /* This generates an error if op1 is pointer to incomplete type.  */
  if (!COMPLETE_OR_VOID_TYPE_P (TREE_TYPE (TREE_TYPE (orig_op1))))
    error_at (loc, "arithmetic on pointer to an incomplete type");

  op1 = c_size_in_bytes (target_type);

  if (pointer_to_zero_sized_aggr_p (TREE_TYPE (orig_op1)))
    error_at (loc, "arithmetic on pointer to an empty aggregate");

  /* Divide by the size, in easiest possible way.  */
  result = fold_build2_loc (loc, EXACT_DIV_EXPR, inttype,
			    op0, convert (inttype, op1));

  /* Convert to final result type if necessary.  */
  return convert (restype, result);
}

/* Expand atomic compound assignments into an approriate sequence as
   specified by the C11 standard section 6.5.16.2.   
    given 
       _Atomic T1 E1
       T2 E2
       E1 op= E2

  This sequence is used for all types for which these operations are
  supported.

  In addition, built-in versions of the 'fe' prefixed routines may
  need to be invoked for floating point (real, complex or vector) when
  floating-point exceptions are supported.  See 6.5.16.2 footnote 113.

  T1 newval;
  T1 old;
  T1 *addr
  T2 val
  fenv_t fenv

  addr = &E1;
  val = (E2);
  __atomic_load (addr, &old, SEQ_CST);
  feholdexcept (&fenv);
loop:
    newval = old op val;
    if (__atomic_compare_exchange_strong (addr, &old, &newval, SEQ_CST,
					  SEQ_CST))
      goto done;
    feclearexcept (FE_ALL_EXCEPT);
    goto loop:
done:
  feupdateenv (&fenv);

  Also note that the compiler is simply issuing the generic form of
  the atomic operations.  This requires temp(s) and has their address
  taken.  The atomic processing is smart enough to figure out when the
  size of an object can utilize a lock-free version, and convert the
  built-in call to the appropriate lock-free routine.  The optimizers
  will then dispose of any temps that are no longer required, and
  lock-free implementations are utilized as long as there is target
  support for the required size.

  If the operator is NOP_EXPR, then this is a simple assignment, and
  an __atomic_store is issued to perform the assignment rather than
  the above loop.

*/

/* Build an atomic assignment at LOC, expanding into the proper
   sequence to store LHS MODIFYCODE= RHS.  Return a value representing
   the result of the operation, unless RETURN_OLD_P in which case
   return the old value of LHS (this is only for postincrement and
   postdecrement).  */
static tree
build_atomic_assign (location_t loc, tree lhs, enum tree_code modifycode,
		     tree rhs, bool return_old_p)
{
  tree fndecl, func_call;
  vec<tree, va_gc> *params;
  tree val, nonatomic_lhs_type, nonatomic_rhs_type, newval, newval_addr;
  tree old, old_addr;
  tree compound_stmt;
  tree stmt, goto_stmt;
  tree loop_label, loop_decl, done_label, done_decl;

  tree lhs_type = TREE_TYPE (lhs);
  tree lhs_addr = build_unary_op (loc, ADDR_EXPR, lhs, 0);
  tree seq_cst = build_int_cst (integer_type_node, MEMMODEL_SEQ_CST);
  tree rhs_type = TREE_TYPE (rhs);

  gcc_assert (TYPE_ATOMIC (lhs_type));

  if (return_old_p)
    gcc_assert (modifycode == PLUS_EXPR || modifycode == MINUS_EXPR);

  /* Allocate enough vector items for a compare_exchange.  */
  vec_alloc (params, 6);

  /* Create a compound statement to hold the sequence of statements
     with a loop.  */
  compound_stmt = c_begin_compound_stmt (false);

  /* Fold the RHS if it hasn't already been folded.  */
  if (modifycode != NOP_EXPR)
    rhs = c_fully_fold (rhs, false, NULL);

  /* Remove the qualifiers for the rest of the expressions and create
     the VAL temp variable to hold the RHS.  */
  nonatomic_lhs_type = build_qualified_type (lhs_type, TYPE_UNQUALIFIED);
  nonatomic_rhs_type = build_qualified_type (rhs_type, TYPE_UNQUALIFIED);
  val = create_tmp_var (nonatomic_rhs_type);
  TREE_ADDRESSABLE (val) = 1;
  TREE_NO_WARNING (val) = 1;
  rhs = build2 (MODIFY_EXPR, nonatomic_rhs_type, val, rhs);
  SET_EXPR_LOCATION (rhs, loc);
  add_stmt (rhs);

  /* NOP_EXPR indicates it's a straight store of the RHS. Simply issue
     an atomic_store.  */
  if (modifycode == NOP_EXPR)
    {
      /* Build __atomic_store (&lhs, &val, SEQ_CST)  */
      rhs = build_unary_op (loc, ADDR_EXPR, val, 0);
      fndecl = builtin_decl_explicit (BUILT_IN_ATOMIC_STORE);
      params->quick_push (lhs_addr);
      params->quick_push (rhs);
      params->quick_push (seq_cst);
      func_call = c_build_function_call_vec (loc, vNULL, fndecl, params, NULL);
      add_stmt (func_call);

      /* Finish the compound statement.  */
      compound_stmt = c_end_compound_stmt (loc, compound_stmt, false);

      /* VAL is the value which was stored, return a COMPOUND_STMT of
	 the statement and that value.  */
      return build2 (COMPOUND_EXPR, nonatomic_lhs_type, compound_stmt, val);
    }

  /* Create the variables and labels required for the op= form.  */
  old = create_tmp_var (nonatomic_lhs_type);
  old_addr = build_unary_op (loc, ADDR_EXPR, old, 0);
  TREE_ADDRESSABLE (old) = 1;
  TREE_NO_WARNING (old) = 1;

  newval = create_tmp_var (nonatomic_lhs_type);
  newval_addr = build_unary_op (loc, ADDR_EXPR, newval, 0);
  TREE_ADDRESSABLE (newval) = 1;

  loop_decl = create_artificial_label (loc);
  loop_label = build1 (LABEL_EXPR, void_type_node, loop_decl);

  done_decl = create_artificial_label (loc);
  done_label = build1 (LABEL_EXPR, void_type_node, done_decl);

  /* __atomic_load (addr, &old, SEQ_CST).  */
  fndecl = builtin_decl_explicit (BUILT_IN_ATOMIC_LOAD);
  params->quick_push (lhs_addr);
  params->quick_push (old_addr);
  params->quick_push (seq_cst);
  func_call = c_build_function_call_vec (loc, vNULL, fndecl, params, NULL);
  add_stmt (func_call);
  params->truncate (0);

  /* Create the expressions for floating-point environment
     manipulation, if required.  */
  bool need_fenv = (flag_trapping_math
		    && (FLOAT_TYPE_P (lhs_type) || FLOAT_TYPE_P (rhs_type)));
  tree hold_call = NULL_TREE, clear_call = NULL_TREE, update_call = NULL_TREE;
  if (need_fenv)
    targetm.atomic_assign_expand_fenv (&hold_call, &clear_call, &update_call);

  if (hold_call)
    add_stmt (hold_call);

  /* loop:  */
  add_stmt (loop_label);

  /* newval = old + val;  */
  rhs = build_binary_op (loc, modifycode, old, val, 1);
  rhs = convert_for_assignment (loc, UNKNOWN_LOCATION, nonatomic_lhs_type,
				rhs, NULL_TREE, ic_assign, false, NULL_TREE,
				NULL_TREE, 0);
  if (rhs != error_mark_node)
    {
      rhs = build2 (MODIFY_EXPR, nonatomic_lhs_type, newval, rhs);
      SET_EXPR_LOCATION (rhs, loc);
      add_stmt (rhs);
    }

  /* if (__atomic_compare_exchange (addr, &old, &new, false, SEQ_CST, SEQ_CST))
       goto done;  */
  fndecl = builtin_decl_explicit (BUILT_IN_ATOMIC_COMPARE_EXCHANGE);
  params->quick_push (lhs_addr);
  params->quick_push (old_addr);
  params->quick_push (newval_addr);
  params->quick_push (integer_zero_node);
  params->quick_push (seq_cst);
  params->quick_push (seq_cst);
  func_call = c_build_function_call_vec (loc, vNULL, fndecl, params, NULL);

  goto_stmt = build1 (GOTO_EXPR, void_type_node, done_decl);
  SET_EXPR_LOCATION (goto_stmt, loc);

  stmt = build3 (COND_EXPR, void_type_node, func_call, goto_stmt, NULL_TREE);
  SET_EXPR_LOCATION (stmt, loc);
  add_stmt (stmt);
  
  if (clear_call)
    add_stmt (clear_call);

  /* goto loop;  */
  goto_stmt  = build1 (GOTO_EXPR, void_type_node, loop_decl);
  SET_EXPR_LOCATION (goto_stmt, loc);
  add_stmt (goto_stmt);
 
  /* done:  */
  add_stmt (done_label);

  if (update_call)
    add_stmt (update_call);

  /* Finish the compound statement.  */
  compound_stmt = c_end_compound_stmt (loc, compound_stmt, false);

  /* NEWVAL is the value that was successfully stored, return a
     COMPOUND_EXPR of the statement and the appropriate value.  */
  return build2 (COMPOUND_EXPR, nonatomic_lhs_type, compound_stmt,
		 return_old_p ? old : newval);
}

/* Construct and perhaps optimize a tree representation
   for a unary operation.  CODE, a tree_code, specifies the operation
   and XARG is the operand.
   For any CODE other than ADDR_EXPR, FLAG nonzero suppresses
   the default promotions (such as from short to int).
   For ADDR_EXPR, the default promotions are not applied; FLAG nonzero
   allows non-lvalues; this is only used to handle conversion of non-lvalue
   arrays to pointers in C99.

   LOCATION is the location of the operator.  */

tree
build_unary_op (location_t location,
		enum tree_code code, tree xarg, int flag)
{
  /* No default_conversion here.  It causes trouble for ADDR_EXPR.  */
  tree arg = xarg;
  tree argtype = 0;
  enum tree_code typecode;
  tree val;
  tree ret = error_mark_node;
  tree eptype = NULL_TREE;
  int noconvert = flag;
  const char *invalid_op_diag;
  bool int_operands;

  int_operands = EXPR_INT_CONST_OPERANDS (xarg);
  if (int_operands)
    arg = remove_c_maybe_const_expr (arg);

  if (code != ADDR_EXPR)
    arg = require_complete_type (arg);

  typecode = TREE_CODE (TREE_TYPE (arg));
  if (typecode == ERROR_MARK)
    return error_mark_node;
  if (typecode == ENUMERAL_TYPE || typecode == BOOLEAN_TYPE)
    typecode = INTEGER_TYPE;

  if ((invalid_op_diag
       = targetm.invalid_unary_op (code, TREE_TYPE (xarg))))
    {
      error_at (location, invalid_op_diag);
      return error_mark_node;
    }

  if (TREE_CODE (arg) == EXCESS_PRECISION_EXPR)
    {
      eptype = TREE_TYPE (arg);
      arg = TREE_OPERAND (arg, 0);
    }

  switch (code)
    {
    case CONVERT_EXPR:
      /* This is used for unary plus, because a CONVERT_EXPR
	 is enough to prevent anybody from looking inside for
	 associativity, but won't generate any code.  */
      if (!(typecode == INTEGER_TYPE || typecode == REAL_TYPE
	    || typecode == FIXED_POINT_TYPE || typecode == COMPLEX_TYPE
	    || typecode == VECTOR_TYPE))
	{
	  error_at (location, "wrong type argument to unary plus");
	  return error_mark_node;
	}
      else if (!noconvert)
	arg = default_conversion (arg);
      arg = non_lvalue_loc (location, arg);
      break;

    case NEGATE_EXPR:
      if (!(typecode == INTEGER_TYPE || typecode == REAL_TYPE
	    || typecode == FIXED_POINT_TYPE || typecode == COMPLEX_TYPE
	    || typecode == VECTOR_TYPE))
	{
	  error_at (location, "wrong type argument to unary minus");
	  return error_mark_node;
	}
      else if (!noconvert)
	arg = default_conversion (arg);
      break;

    case BIT_NOT_EXPR:
      /* ~ works on integer types and non float vectors. */
      if (typecode == INTEGER_TYPE
	  || (typecode == VECTOR_TYPE
	      && !VECTOR_FLOAT_TYPE_P (TREE_TYPE (arg))))
	{
	  if (!noconvert)
	    arg = default_conversion (arg);
	}
      else if (typecode == COMPLEX_TYPE)
	{
	  code = CONJ_EXPR;
	  pedwarn (location, OPT_Wpedantic,
		   "ISO C does not support %<~%> for complex conjugation");
	  if (!noconvert)
	    arg = default_conversion (arg);
	}
      else
	{
	  error_at (location, "wrong type argument to bit-complement");
	  return error_mark_node;
	}
      break;

    case ABS_EXPR:
      if (!(typecode == INTEGER_TYPE || typecode == REAL_TYPE))
	{
	  error_at (location, "wrong type argument to abs");
	  return error_mark_node;
	}
      else if (!noconvert)
	arg = default_conversion (arg);
      break;

    case CONJ_EXPR:
      /* Conjugating a real value is a no-op, but allow it anyway.  */
      if (!(typecode == INTEGER_TYPE || typecode == REAL_TYPE
	    || typecode == COMPLEX_TYPE))
	{
	  error_at (location, "wrong type argument to conjugation");
	  return error_mark_node;
	}
      else if (!noconvert)
	arg = default_conversion (arg);
      break;

    case TRUTH_NOT_EXPR:
      if (typecode != INTEGER_TYPE && typecode != FIXED_POINT_TYPE
	  && typecode != REAL_TYPE && typecode != POINTER_TYPE
	  && typecode != COMPLEX_TYPE)
	{
	  error_at (location,
		    "wrong type argument to unary exclamation mark");
	  return error_mark_node;
	}
      if (int_operands)
	{
	  arg = c_objc_common_truthvalue_conversion (location, xarg);
	  arg = remove_c_maybe_const_expr (arg);
	}
      else
	arg = c_objc_common_truthvalue_conversion (location, arg);
      ret = invert_truthvalue_loc (location, arg);
      /* If the TRUTH_NOT_EXPR has been folded, reset the location.  */
      if (EXPR_P (ret) && EXPR_HAS_LOCATION (ret))
	location = EXPR_LOCATION (ret);
      goto return_build_unary_op;

    case REALPART_EXPR:
    case IMAGPART_EXPR:
      ret = build_real_imag_expr (location, code, arg);
      if (ret == error_mark_node)
	return error_mark_node;
      if (eptype && TREE_CODE (eptype) == COMPLEX_TYPE)
	eptype = TREE_TYPE (eptype);
      goto return_build_unary_op;

    case PREINCREMENT_EXPR:
    case POSTINCREMENT_EXPR:
    case PREDECREMENT_EXPR:
    case POSTDECREMENT_EXPR:

      if (TREE_CODE (arg) == C_MAYBE_CONST_EXPR)
	{
	  tree inner = build_unary_op (location, code,
				       C_MAYBE_CONST_EXPR_EXPR (arg), flag);
	  if (inner == error_mark_node)
	    return error_mark_node;
	  ret = build2 (C_MAYBE_CONST_EXPR, TREE_TYPE (inner),
			C_MAYBE_CONST_EXPR_PRE (arg), inner);
	  gcc_assert (!C_MAYBE_CONST_EXPR_INT_OPERANDS (arg));
	  C_MAYBE_CONST_EXPR_NON_CONST (ret) = 1;
	  goto return_build_unary_op;
	}

      /* Complain about anything that is not a true lvalue.  In
	 Objective-C, skip this check for property_refs.  */
      if (!objc_is_property_ref (arg)
	  && !lvalue_or_else (location,
			      arg, ((code == PREINCREMENT_EXPR
				     || code == POSTINCREMENT_EXPR)
				    ? lv_increment
				    : lv_decrement)))
	return error_mark_node;

      if (warn_cxx_compat && TREE_CODE (TREE_TYPE (arg)) == ENUMERAL_TYPE)
	{
	  if (code == PREINCREMENT_EXPR || code == POSTINCREMENT_EXPR)
	    warning_at (location, OPT_Wc___compat,
			"increment of enumeration value is invalid in C++");
	  else
	    warning_at (location, OPT_Wc___compat,
			"decrement of enumeration value is invalid in C++");
	}

      /* Ensure the argument is fully folded inside any SAVE_EXPR.  */
      arg = c_fully_fold (arg, false, NULL);

      bool atomic_op;
      atomic_op = really_atomic_lvalue (arg);

      /* Increment or decrement the real part of the value,
	 and don't change the imaginary part.  */
      if (typecode == COMPLEX_TYPE)
	{
	  tree real, imag;

	  pedwarn (location, OPT_Wpedantic,
		   "ISO C does not support %<++%> and %<--%> on complex types");

	  if (!atomic_op)
	    {
	      arg = stabilize_reference (arg);
	      real = build_unary_op (EXPR_LOCATION (arg), REALPART_EXPR, arg, 1);
	      imag = build_unary_op (EXPR_LOCATION (arg), IMAGPART_EXPR, arg, 1);
	      real = build_unary_op (EXPR_LOCATION (arg), code, real, 1);
	      if (real == error_mark_node || imag == error_mark_node)
		return error_mark_node;
	      ret = build2 (COMPLEX_EXPR, TREE_TYPE (arg),
			    real, imag);
	      goto return_build_unary_op;
	    }
	}

      /* Report invalid types.  */

      if (typecode != POINTER_TYPE && typecode != FIXED_POINT_TYPE
	  && typecode != INTEGER_TYPE && typecode != REAL_TYPE
	  && typecode != COMPLEX_TYPE && typecode != VECTOR_TYPE)
	{
	  if (code == PREINCREMENT_EXPR || code == POSTINCREMENT_EXPR)
	    error_at (location, "wrong type argument to increment");
	  else
	    error_at (location, "wrong type argument to decrement");

	  return error_mark_node;
	}

      {
	tree inc;

	argtype = TREE_TYPE (arg);

	/* Compute the increment.  */

	if (typecode == POINTER_TYPE)
	  {
	    /* If pointer target is an incomplete type,
	       we just cannot know how to do the arithmetic.  */
	    if (!COMPLETE_OR_VOID_TYPE_P (TREE_TYPE (argtype)))
	      {
		if (code == PREINCREMENT_EXPR || code == POSTINCREMENT_EXPR)
		  error_at (location,
			    "increment of pointer to an incomplete type %qT",
			    TREE_TYPE (argtype));
		else
		  error_at (location,
			    "decrement of pointer to an incomplete type %qT",
			    TREE_TYPE (argtype));
	      }
	    else if (TREE_CODE (TREE_TYPE (argtype)) == FUNCTION_TYPE
		     || TREE_CODE (TREE_TYPE (argtype)) == VOID_TYPE)
	      {
		if (code == PREINCREMENT_EXPR || code == POSTINCREMENT_EXPR)
		  pedwarn (location, OPT_Wpointer_arith,
			   "wrong type argument to increment");
		else
		  pedwarn (location, OPT_Wpointer_arith,
			   "wrong type argument to decrement");
	      }

	    inc = c_size_in_bytes (TREE_TYPE (argtype));
	    inc = convert_to_ptrofftype_loc (location, inc);
	  }
	else if (FRACT_MODE_P (TYPE_MODE (argtype)))
	  {
	    /* For signed fract types, we invert ++ to -- or
	       -- to ++, and change inc from 1 to -1, because
	       it is not possible to represent 1 in signed fract constants.
	       For unsigned fract types, the result always overflows and
	       we get an undefined (original) or the maximum value.  */
	    if (code == PREINCREMENT_EXPR)
	      code = PREDECREMENT_EXPR;
	    else if (code == PREDECREMENT_EXPR)
	      code = PREINCREMENT_EXPR;
	    else if (code == POSTINCREMENT_EXPR)
	      code = POSTDECREMENT_EXPR;
	    else /* code == POSTDECREMENT_EXPR  */
	      code = POSTINCREMENT_EXPR;

	    inc = integer_minus_one_node;
	    inc = convert (argtype, inc);
	  }
	else
	  {
	    inc = VECTOR_TYPE_P (argtype)
	      ? build_one_cst (argtype)
	      : integer_one_node;
	    inc = convert (argtype, inc);
	  }

	/* If 'arg' is an Objective-C PROPERTY_REF expression, then we
	   need to ask Objective-C to build the increment or decrement
	   expression for it.  */
	if (objc_is_property_ref (arg))
	  return objc_build_incr_expr_for_property_ref (location, code,
							arg, inc);

	/* Report a read-only lvalue.  */
	if (TYPE_READONLY (argtype))
	  {
	    readonly_error (location, arg,
			    ((code == PREINCREMENT_EXPR
			      || code == POSTINCREMENT_EXPR)
			     ? lv_increment : lv_decrement));
	    return error_mark_node;
	  }
	else if (TREE_READONLY (arg))
	  readonly_warning (arg,
			    ((code == PREINCREMENT_EXPR
			      || code == POSTINCREMENT_EXPR)
			     ? lv_increment : lv_decrement));

	/* If the argument is atomic, use the special code sequences for
	   atomic compound assignment.  */
	if (atomic_op)
	  {
	    arg = stabilize_reference (arg);
	    ret = build_atomic_assign (location, arg,
				       ((code == PREINCREMENT_EXPR
					 || code == POSTINCREMENT_EXPR)
					? PLUS_EXPR
					: MINUS_EXPR),
				       (FRACT_MODE_P (TYPE_MODE (argtype))
					? inc
					: integer_one_node),
				       (code == POSTINCREMENT_EXPR
					|| code == POSTDECREMENT_EXPR));
	    goto return_build_unary_op;
	  }

	if (TREE_CODE (TREE_TYPE (arg)) == BOOLEAN_TYPE)
	  val = boolean_increment (code, arg);
	else
	  val = build2 (code, TREE_TYPE (arg), arg, inc);
	TREE_SIDE_EFFECTS (val) = 1;
	if (TREE_CODE (val) != code)
	  TREE_NO_WARNING (val) = 1;
	ret = val;
	goto return_build_unary_op;
      }

    case ADDR_EXPR:
      /* Note that this operation never does default_conversion.  */

      /* The operand of unary '&' must be an lvalue (which excludes
	 expressions of type void), or, in C99, the result of a [] or
	 unary '*' operator.  */
      if (VOID_TYPE_P (TREE_TYPE (arg))
	  && TYPE_QUALS (TREE_TYPE (arg)) == TYPE_UNQUALIFIED
	  && (TREE_CODE (arg) != INDIRECT_REF
	      || !flag_isoc99))
	pedwarn (location, 0, "taking address of expression of type %<void%>");

      /* Let &* cancel out to simplify resulting code.  */
      if (TREE_CODE (arg) == INDIRECT_REF)
	{
	  /* Don't let this be an lvalue.  */
	  if (lvalue_p (TREE_OPERAND (arg, 0)))
	    return non_lvalue_loc (location, TREE_OPERAND (arg, 0));
	  ret = TREE_OPERAND (arg, 0);
	  goto return_build_unary_op;
	}

      /* For &x[y], return x+y */
      if (TREE_CODE (arg) == ARRAY_REF)
	{
	  tree op0 = TREE_OPERAND (arg, 0);
	  if (!c_mark_addressable (op0))
	    return error_mark_node;
	}

      /* Anything not already handled and not a true memory reference
	 or a non-lvalue array is an error.  */
      else if (typecode != FUNCTION_TYPE && !flag
	       && !lvalue_or_else (location, arg, lv_addressof))
	return error_mark_node;

      /* Move address operations inside C_MAYBE_CONST_EXPR to simplify
	 folding later.  */
      if (TREE_CODE (arg) == C_MAYBE_CONST_EXPR)
	{
	  tree inner = build_unary_op (location, code,
				       C_MAYBE_CONST_EXPR_EXPR (arg), flag);
	  ret = build2 (C_MAYBE_CONST_EXPR, TREE_TYPE (inner),
			C_MAYBE_CONST_EXPR_PRE (arg), inner);
	  gcc_assert (!C_MAYBE_CONST_EXPR_INT_OPERANDS (arg));
	  C_MAYBE_CONST_EXPR_NON_CONST (ret)
	    = C_MAYBE_CONST_EXPR_NON_CONST (arg);
	  goto return_build_unary_op;
	}

      /* Ordinary case; arg is a COMPONENT_REF or a decl.  */
      argtype = TREE_TYPE (arg);

      /* If the lvalue is const or volatile, merge that into the type
	 to which the address will point.  This is only needed
	 for function types.  */
      if ((DECL_P (arg) || REFERENCE_CLASS_P (arg))
	  && (TREE_READONLY (arg) || TREE_THIS_VOLATILE (arg))
	  && TREE_CODE (argtype) == FUNCTION_TYPE)
	{
	  int orig_quals = TYPE_QUALS (strip_array_types (argtype));
	  int quals = orig_quals;

	  if (TREE_READONLY (arg))
	    quals |= TYPE_QUAL_CONST;
	  if (TREE_THIS_VOLATILE (arg))
	    quals |= TYPE_QUAL_VOLATILE;

	  argtype = c_build_qualified_type (argtype, quals);
	}

      if (!c_mark_addressable (arg))
	return error_mark_node;

      gcc_assert (TREE_CODE (arg) != COMPONENT_REF
		  || !DECL_C_BIT_FIELD (TREE_OPERAND (arg, 1)));

      argtype = build_pointer_type (argtype);

      /* ??? Cope with user tricks that amount to offsetof.  Delete this
	 when we have proper support for integer constant expressions.  */
      val = get_base_address (arg);
      if (val && TREE_CODE (val) == INDIRECT_REF
          && TREE_CONSTANT (TREE_OPERAND (val, 0)))
	{
	  ret = fold_convert_loc (location, argtype, fold_offsetof_1 (arg));
	  goto return_build_unary_op;
	}

      val = build1 (ADDR_EXPR, argtype, arg);

      ret = val;
      goto return_build_unary_op;

    default:
      gcc_unreachable ();
    }

  if (argtype == 0)
    argtype = TREE_TYPE (arg);
  if (TREE_CODE (arg) == INTEGER_CST)
    ret = (require_constant_value
	   ? fold_build1_initializer_loc (location, code, argtype, arg)
	   : fold_build1_loc (location, code, argtype, arg));
  else
    ret = build1 (code, argtype, arg);
 return_build_unary_op:
  gcc_assert (ret != error_mark_node);
  if (TREE_CODE (ret) == INTEGER_CST && !TREE_OVERFLOW (ret)
      && !(TREE_CODE (xarg) == INTEGER_CST && !TREE_OVERFLOW (xarg)))
    ret = build1 (NOP_EXPR, TREE_TYPE (ret), ret);
  else if (TREE_CODE (ret) != INTEGER_CST && int_operands)
    ret = note_integer_operands (ret);
  if (eptype)
    ret = build1 (EXCESS_PRECISION_EXPR, eptype, ret);
  protected_set_expr_location (ret, location);
  return ret;
}

/* Return nonzero if REF is an lvalue valid for this language.
   Lvalues can be assigned, unless their type has TYPE_READONLY.
   Lvalues can have their address taken, unless they have C_DECL_REGISTER.  */

bool
lvalue_p (const_tree ref)
{
  const enum tree_code code = TREE_CODE (ref);

  switch (code)
    {
    case REALPART_EXPR:
    case IMAGPART_EXPR:
    case COMPONENT_REF:
      return lvalue_p (TREE_OPERAND (ref, 0));

    case C_MAYBE_CONST_EXPR:
      return lvalue_p (TREE_OPERAND (ref, 1));

    case COMPOUND_LITERAL_EXPR:
    case STRING_CST:
      return 1;

    case INDIRECT_REF:
    case ARRAY_REF:
    case ARRAY_NOTATION_REF:
    case VAR_DECL:
    case PARM_DECL:
    case RESULT_DECL:
    case ERROR_MARK:
      return (TREE_CODE (TREE_TYPE (ref)) != FUNCTION_TYPE
	      && TREE_CODE (TREE_TYPE (ref)) != METHOD_TYPE);

    case BIND_EXPR:
      return TREE_CODE (TREE_TYPE (ref)) == ARRAY_TYPE;

    default:
      return 0;
    }
}

/* Give a warning for storing in something that is read-only in GCC
   terms but not const in ISO C terms.  */

static void
readonly_warning (tree arg, enum lvalue_use use)
{
  switch (use)
    {
    case lv_assign:
      warning (0, "assignment of read-only location %qE", arg);
      break;
    case lv_increment:
      warning (0, "increment of read-only location %qE", arg);
      break;
    case lv_decrement:
      warning (0, "decrement of read-only location %qE", arg);
      break;
    default:
      gcc_unreachable ();
    }
  return;
}


/* Return nonzero if REF is an lvalue valid for this language;
   otherwise, print an error message and return zero.  USE says
   how the lvalue is being used and so selects the error message.
   LOCATION is the location at which any error should be reported.  */

static int
lvalue_or_else (location_t loc, const_tree ref, enum lvalue_use use)
{
  int win = lvalue_p (ref);

  if (!win)
    lvalue_error (loc, use);

  return win;
}

/* Mark EXP saying that we need to be able to take the
   address of it; it should not be allocated in a register.
   Returns true if successful.  */

bool
c_mark_addressable (tree exp)
{
  tree x = exp;

  while (1)
    switch (TREE_CODE (x))
      {
      case COMPONENT_REF:
	if (DECL_C_BIT_FIELD (TREE_OPERAND (x, 1)))
	  {
	    error
	      ("cannot take address of bit-field %qD", TREE_OPERAND (x, 1));
	    return false;
	  }

	/* ... fall through ...  */

      case ADDR_EXPR:
      case ARRAY_REF:
      case REALPART_EXPR:
      case IMAGPART_EXPR:
	x = TREE_OPERAND (x, 0);
	break;

      case COMPOUND_LITERAL_EXPR:
      case CONSTRUCTOR:
	TREE_ADDRESSABLE (x) = 1;
	return true;

      case VAR_DECL:
      case CONST_DECL:
      case PARM_DECL:
      case RESULT_DECL:
	if (C_DECL_REGISTER (x)
	    && DECL_NONLOCAL (x))
	  {
	    if (TREE_PUBLIC (x) || TREE_STATIC (x) || DECL_EXTERNAL (x))
	      {
		error
		  ("global register variable %qD used in nested function", x);
		return false;
	      }
	    pedwarn (input_location, 0, "register variable %qD used in nested function", x);
	  }
	else if (C_DECL_REGISTER (x))
	  {
	    if (TREE_PUBLIC (x) || TREE_STATIC (x) || DECL_EXTERNAL (x))
	      error ("address of global register variable %qD requested", x);
	    else
	      error ("address of register variable %qD requested", x);
	    return false;
	  }

	/* drops in */
      case FUNCTION_DECL:
	TREE_ADDRESSABLE (x) = 1;
	/* drops out */
      default:
	return true;
    }
}

/* Convert EXPR to TYPE, warning about conversion problems with
   constants.  SEMANTIC_TYPE is the type this conversion would use
   without excess precision. If SEMANTIC_TYPE is NULL, this function
   is equivalent to convert_and_check. This function is a wrapper that
   handles conversions that may be different than
   the usual ones because of excess precision.  */

static tree
ep_convert_and_check (location_t loc, tree type, tree expr,
		      tree semantic_type)
{
  if (TREE_TYPE (expr) == type)
    return expr;

  if (!semantic_type)
    return convert_and_check (loc, type, expr);

  if (TREE_CODE (TREE_TYPE (expr)) == INTEGER_TYPE
      && TREE_TYPE (expr) != semantic_type)
    {
      /* For integers, we need to check the real conversion, not
	 the conversion to the excess precision type.  */
      expr = convert_and_check (loc, semantic_type, expr);
    }
  /* Result type is the excess precision type, which should be
     large enough, so do not check.  */
  return convert (type, expr);
}

/* Build and return a conditional expression IFEXP ? OP1 : OP2.  If
   IFEXP_BCP then the condition is a call to __builtin_constant_p, and
   if folded to an integer constant then the unselected half may
   contain arbitrary operations not normally permitted in constant
   expressions.  Set the location of the expression to LOC.  */

tree
build_conditional_expr (location_t colon_loc, tree ifexp, bool ifexp_bcp,
			tree op1, tree op1_original_type, tree op2,
			tree op2_original_type)
{
  tree type1;
  tree type2;
  enum tree_code code1;
  enum tree_code code2;
  tree result_type = NULL;
  tree semantic_result_type = NULL;
  tree orig_op1 = op1, orig_op2 = op2;
  bool int_const, op1_int_operands, op2_int_operands, int_operands;
  bool ifexp_int_operands;
  tree ret;

  op1_int_operands = EXPR_INT_CONST_OPERANDS (orig_op1);
  if (op1_int_operands)
    op1 = remove_c_maybe_const_expr (op1);
  op2_int_operands = EXPR_INT_CONST_OPERANDS (orig_op2);
  if (op2_int_operands)
    op2 = remove_c_maybe_const_expr (op2);
  ifexp_int_operands = EXPR_INT_CONST_OPERANDS (ifexp);
  if (ifexp_int_operands)
    ifexp = remove_c_maybe_const_expr (ifexp);

  /* Promote both alternatives.  */

  if (TREE_CODE (TREE_TYPE (op1)) != VOID_TYPE)
    op1 = default_conversion (op1);
  if (TREE_CODE (TREE_TYPE (op2)) != VOID_TYPE)
    op2 = default_conversion (op2);

  if (TREE_CODE (ifexp) == ERROR_MARK
      || TREE_CODE (TREE_TYPE (op1)) == ERROR_MARK
      || TREE_CODE (TREE_TYPE (op2)) == ERROR_MARK)
    return error_mark_node;

  type1 = TREE_TYPE (op1);
  code1 = TREE_CODE (type1);
  type2 = TREE_TYPE (op2);
  code2 = TREE_CODE (type2);

  /* C90 does not permit non-lvalue arrays in conditional expressions.
     In C99 they will be pointers by now.  */
  if (code1 == ARRAY_TYPE || code2 == ARRAY_TYPE)
    {
      error_at (colon_loc, "non-lvalue array in conditional expression");
      return error_mark_node;
    }

  if ((TREE_CODE (op1) == EXCESS_PRECISION_EXPR
       || TREE_CODE (op2) == EXCESS_PRECISION_EXPR)
      && (code1 == INTEGER_TYPE || code1 == REAL_TYPE
	  || code1 == COMPLEX_TYPE)
      && (code2 == INTEGER_TYPE || code2 == REAL_TYPE
	  || code2 == COMPLEX_TYPE))
    {
      semantic_result_type = c_common_type (type1, type2);
      if (TREE_CODE (op1) == EXCESS_PRECISION_EXPR)
	{
	  op1 = TREE_OPERAND (op1, 0);
	  type1 = TREE_TYPE (op1);
	  gcc_assert (TREE_CODE (type1) == code1);
	}
      if (TREE_CODE (op2) == EXCESS_PRECISION_EXPR)
	{
	  op2 = TREE_OPERAND (op2, 0);
	  type2 = TREE_TYPE (op2);
	  gcc_assert (TREE_CODE (type2) == code2);
	}
    }

  if (warn_cxx_compat)
    {
      tree t1 = op1_original_type ? op1_original_type : TREE_TYPE (orig_op1);
      tree t2 = op2_original_type ? op2_original_type : TREE_TYPE (orig_op2);

      if (TREE_CODE (t1) == ENUMERAL_TYPE
	  && TREE_CODE (t2) == ENUMERAL_TYPE
	  && TYPE_MAIN_VARIANT (t1) != TYPE_MAIN_VARIANT (t2))
	warning_at (colon_loc, OPT_Wc___compat,
		    ("different enum types in conditional is "
		     "invalid in C++: %qT vs %qT"),
		    t1, t2);
    }

  /* Quickly detect the usual case where op1 and op2 have the same type
     after promotion.  */
  if (TYPE_MAIN_VARIANT (type1) == TYPE_MAIN_VARIANT (type2))
    {
      if (type1 == type2)
	result_type = type1;
      else
	result_type = TYPE_MAIN_VARIANT (type1);
    }
  else if ((code1 == INTEGER_TYPE || code1 == REAL_TYPE
	    || code1 == COMPLEX_TYPE)
	   && (code2 == INTEGER_TYPE || code2 == REAL_TYPE
	       || code2 == COMPLEX_TYPE))
    {
      result_type = c_common_type (type1, type2);
      do_warn_double_promotion (result_type, type1, type2,
				"implicit conversion from %qT to %qT to "
				"match other result of conditional",
				colon_loc);

      /* If -Wsign-compare, warn here if type1 and type2 have
	 different signedness.  We'll promote the signed to unsigned
	 and later code won't know it used to be different.
	 Do this check on the original types, so that explicit casts
	 will be considered, but default promotions won't.  */
      if (c_inhibit_evaluation_warnings == 0)
	{
	  int unsigned_op1 = TYPE_UNSIGNED (TREE_TYPE (orig_op1));
	  int unsigned_op2 = TYPE_UNSIGNED (TREE_TYPE (orig_op2));

	  if (unsigned_op1 ^ unsigned_op2)
	    {
	      bool ovf;

	      /* Do not warn if the result type is signed, since the
		 signed type will only be chosen if it can represent
		 all the values of the unsigned type.  */
	      if (!TYPE_UNSIGNED (result_type))
		/* OK */;
	      else
		{
		  bool op1_maybe_const = true;
		  bool op2_maybe_const = true;

		  /* Do not warn if the signed quantity is an
		     unsuffixed integer literal (or some static
		     constant expression involving such literals) and
		     it is non-negative.  This warning requires the
		     operands to be folded for best results, so do
		     that folding in this case even without
		     warn_sign_compare to avoid warning options
		     possibly affecting code generation.  */
		  c_inhibit_evaluation_warnings
		    += (ifexp == truthvalue_false_node);
		  op1 = c_fully_fold (op1, require_constant_value,
				      &op1_maybe_const);
		  c_inhibit_evaluation_warnings
		    -= (ifexp == truthvalue_false_node);

		  c_inhibit_evaluation_warnings
		    += (ifexp == truthvalue_true_node);
		  op2 = c_fully_fold (op2, require_constant_value,
				      &op2_maybe_const);
		  c_inhibit_evaluation_warnings
		    -= (ifexp == truthvalue_true_node);

		  if (warn_sign_compare)
		    {
		      if ((unsigned_op2
			   && tree_expr_nonnegative_warnv_p (op1, &ovf))
			  || (unsigned_op1
			      && tree_expr_nonnegative_warnv_p (op2, &ovf)))
			/* OK */;
		      else
			warning_at (colon_loc, OPT_Wsign_compare,
				    ("signed and unsigned type in "
				     "conditional expression"));
		    }
		  if (!op1_maybe_const || TREE_CODE (op1) != INTEGER_CST)
		    op1 = c_wrap_maybe_const (op1, !op1_maybe_const);
		  if (!op2_maybe_const || TREE_CODE (op2) != INTEGER_CST)
		    op2 = c_wrap_maybe_const (op2, !op2_maybe_const);
		}
	    }
	}
    }
  else if (code1 == VOID_TYPE || code2 == VOID_TYPE)
    {
      if (code1 != VOID_TYPE || code2 != VOID_TYPE)
	pedwarn (colon_loc, OPT_Wpedantic,
		 "ISO C forbids conditional expr with only one void side");
      result_type = void_type_node;
    }
  else if (code1 == POINTER_TYPE && code2 == POINTER_TYPE)
    {
      addr_space_t as1 = TYPE_ADDR_SPACE (TREE_TYPE (type1));
      addr_space_t as2 = TYPE_ADDR_SPACE (TREE_TYPE (type2));
      addr_space_t as_common;

      if (comp_target_types (colon_loc, type1, type2))
	result_type = common_pointer_type (type1, type2);
      else if (null_pointer_constant_p (orig_op1))
	result_type = type2;
      else if (null_pointer_constant_p (orig_op2))
	result_type = type1;
      else if (!addr_space_superset (as1, as2, &as_common))
	{
	  error_at (colon_loc, "pointers to disjoint address spaces "
		    "used in conditional expression");
	  return error_mark_node;
	}
      else if (VOID_TYPE_P (TREE_TYPE (type1))
	       && !TYPE_ATOMIC (TREE_TYPE (type1)))
	{
	  if ((TREE_CODE (TREE_TYPE (type2)) == ARRAY_TYPE)
	      && (TYPE_QUALS (strip_array_types (TREE_TYPE (type2)))
		  & ~TYPE_QUALS (TREE_TYPE (type1))))
	    warning_at (colon_loc, OPT_Wdiscarded_array_qualifiers,
			"pointer to array loses qualifier "
			"in conditional expression");

	  if (TREE_CODE (TREE_TYPE (type2)) == FUNCTION_TYPE)
	    pedwarn (colon_loc, OPT_Wpedantic,
		     "ISO C forbids conditional expr between "
		     "%<void *%> and function pointer");
	  result_type = build_pointer_type (qualify_type (TREE_TYPE (type1),
							  TREE_TYPE (type2)));
	}
      else if (VOID_TYPE_P (TREE_TYPE (type2))
	       && !TYPE_ATOMIC (TREE_TYPE (type2)))
	{
	  if ((TREE_CODE (TREE_TYPE (type1)) == ARRAY_TYPE)
	      && (TYPE_QUALS (strip_array_types (TREE_TYPE (type1)))
		  & ~TYPE_QUALS (TREE_TYPE (type2))))
	    warning_at (colon_loc, OPT_Wdiscarded_array_qualifiers,
			"pointer to array loses qualifier "
			"in conditional expression");

	  if (TREE_CODE (TREE_TYPE (type1)) == FUNCTION_TYPE)
	    pedwarn (colon_loc, OPT_Wpedantic,
		     "ISO C forbids conditional expr between "
		     "%<void *%> and function pointer");
	  result_type = build_pointer_type (qualify_type (TREE_TYPE (type2),
							  TREE_TYPE (type1)));
	}
      /* Objective-C pointer comparisons are a bit more lenient.  */
      else if (objc_have_common_type (type1, type2, -3, NULL_TREE))
	result_type = objc_common_type (type1, type2);
      else
	{
	  int qual = ENCODE_QUAL_ADDR_SPACE (as_common);

	  pedwarn (colon_loc, 0,
		   "pointer type mismatch in conditional expression");
	  result_type = build_pointer_type
			  (build_qualified_type (void_type_node, qual));
	}
    }
  else if (code1 == POINTER_TYPE && code2 == INTEGER_TYPE)
    {
      if (!null_pointer_constant_p (orig_op2))
	pedwarn (colon_loc, 0,
		 "pointer/integer type mismatch in conditional expression");
      else
	{
	  op2 = null_pointer_node;
	}
      result_type = type1;
    }
  else if (code2 == POINTER_TYPE && code1 == INTEGER_TYPE)
    {
      if (!null_pointer_constant_p (orig_op1))
	pedwarn (colon_loc, 0,
		 "pointer/integer type mismatch in conditional expression");
      else
	{
	  op1 = null_pointer_node;
	}
      result_type = type2;
    }

  if (!result_type)
    {
      if (flag_cond_mismatch)
	result_type = void_type_node;
      else
	{
	  error_at (colon_loc, "type mismatch in conditional expression");
	  return error_mark_node;
	}
    }

  /* Merge const and volatile flags of the incoming types.  */
  result_type
    = build_type_variant (result_type,
			  TYPE_READONLY (type1) || TYPE_READONLY (type2),
			  TYPE_VOLATILE (type1) || TYPE_VOLATILE (type2));

  op1 = ep_convert_and_check (colon_loc, result_type, op1,
			      semantic_result_type);
  op2 = ep_convert_and_check (colon_loc, result_type, op2,
			      semantic_result_type);

  if (ifexp_bcp && ifexp == truthvalue_true_node)
    {
      op2_int_operands = true;
      op1 = c_fully_fold (op1, require_constant_value, NULL);
    }
  if (ifexp_bcp && ifexp == truthvalue_false_node)
    {
      op1_int_operands = true;
      op2 = c_fully_fold (op2, require_constant_value, NULL);
    }
  int_const = int_operands = (ifexp_int_operands
			      && op1_int_operands
			      && op2_int_operands);
  if (int_operands)
    {
      int_const = ((ifexp == truthvalue_true_node
		    && TREE_CODE (orig_op1) == INTEGER_CST
		    && !TREE_OVERFLOW (orig_op1))
		   || (ifexp == truthvalue_false_node
		       && TREE_CODE (orig_op2) == INTEGER_CST
		       && !TREE_OVERFLOW (orig_op2)));
    }
  if (int_const || (ifexp_bcp && TREE_CODE (ifexp) == INTEGER_CST))
    ret = fold_build3_loc (colon_loc, COND_EXPR, result_type, ifexp, op1, op2);
  else
    {
      if (int_operands)
	{
	  /* Use c_fully_fold here, since C_MAYBE_CONST_EXPR might be
	     nested inside of the expression.  */
	  op1 = c_fully_fold (op1, false, NULL);
	  op2 = c_fully_fold (op2, false, NULL);
	}
      ret = build3 (COND_EXPR, result_type, ifexp, op1, op2);
      if (int_operands)
	ret = note_integer_operands (ret);
    }
  if (semantic_result_type)
    ret = build1 (EXCESS_PRECISION_EXPR, semantic_result_type, ret);

  protected_set_expr_location (ret, colon_loc);
  return ret;
}

/* Return a compound expression that performs two expressions and
   returns the value of the second of them.

   LOC is the location of the COMPOUND_EXPR.  */

tree
build_compound_expr (location_t loc, tree expr1, tree expr2)
{
  bool expr1_int_operands, expr2_int_operands;
  tree eptype = NULL_TREE;
  tree ret;

  if (flag_cilkplus
      && (TREE_CODE (expr1) == CILK_SPAWN_STMT
	  || TREE_CODE (expr2) == CILK_SPAWN_STMT))
    {
      error_at (loc,
		"spawned function call cannot be part of a comma expression");
      return error_mark_node;
    }
  expr1_int_operands = EXPR_INT_CONST_OPERANDS (expr1);
  if (expr1_int_operands)
    expr1 = remove_c_maybe_const_expr (expr1);
  expr2_int_operands = EXPR_INT_CONST_OPERANDS (expr2);
  if (expr2_int_operands)
    expr2 = remove_c_maybe_const_expr (expr2);

  if (TREE_CODE (expr1) == EXCESS_PRECISION_EXPR)
    expr1 = TREE_OPERAND (expr1, 0);
  if (TREE_CODE (expr2) == EXCESS_PRECISION_EXPR)
    {
      eptype = TREE_TYPE (expr2);
      expr2 = TREE_OPERAND (expr2, 0);
    }

  if (!TREE_SIDE_EFFECTS (expr1))
    {
      /* The left-hand operand of a comma expression is like an expression
	 statement: with -Wunused, we should warn if it doesn't have
	 any side-effects, unless it was explicitly cast to (void).  */
      if (warn_unused_value)
	{
	  if (VOID_TYPE_P (TREE_TYPE (expr1))
	      && CONVERT_EXPR_P (expr1))
	    ; /* (void) a, b */
	  else if (VOID_TYPE_P (TREE_TYPE (expr1))
		   && TREE_CODE (expr1) == COMPOUND_EXPR
		   && CONVERT_EXPR_P (TREE_OPERAND (expr1, 1)))
	    ; /* (void) a, (void) b, c */
	  else
	    warning_at (loc, OPT_Wunused_value,
			"left-hand operand of comma expression has no effect");
	}
    }
  else if (TREE_CODE (expr1) == COMPOUND_EXPR
	   && warn_unused_value)
    {
      tree r = expr1;
      location_t cloc = loc;
      while (TREE_CODE (r) == COMPOUND_EXPR)
        {
	  if (EXPR_HAS_LOCATION (r))
	    cloc = EXPR_LOCATION (r);
	  r = TREE_OPERAND (r, 1);
	}
      if (!TREE_SIDE_EFFECTS (r)
	  && !VOID_TYPE_P (TREE_TYPE (r))
	  && !CONVERT_EXPR_P (r))
	warning_at (cloc, OPT_Wunused_value,
	            "right-hand operand of comma expression has no effect");
    }

  /* With -Wunused, we should also warn if the left-hand operand does have
     side-effects, but computes a value which is not used.  For example, in
     `foo() + bar(), baz()' the result of the `+' operator is not used,
     so we should issue a warning.  */
  else if (warn_unused_value)
    warn_if_unused_value (expr1, loc);

  if (expr2 == error_mark_node)
    return error_mark_node;

  ret = build2 (COMPOUND_EXPR, TREE_TYPE (expr2), expr1, expr2);

  if (flag_isoc99
      && expr1_int_operands
      && expr2_int_operands)
    ret = note_integer_operands (ret);

  if (eptype)
    ret = build1 (EXCESS_PRECISION_EXPR, eptype, ret);

  protected_set_expr_location (ret, loc);
  return ret;
}

/* Issue -Wcast-qual warnings when appropriate.  TYPE is the type to
   which we are casting.  OTYPE is the type of the expression being
   cast.  Both TYPE and OTYPE are pointer types.  LOC is the location
   of the cast.  -Wcast-qual appeared on the command line.  Named
   address space qualifiers are not handled here, because they result
   in different warnings.  */

static void
handle_warn_cast_qual (location_t loc, tree type, tree otype)
{
  tree in_type = type;
  tree in_otype = otype;
  int added = 0;
  int discarded = 0;
  bool is_const;

  /* Check that the qualifiers on IN_TYPE are a superset of the
     qualifiers of IN_OTYPE.  The outermost level of POINTER_TYPE
     nodes is uninteresting and we stop as soon as we hit a
     non-POINTER_TYPE node on either type.  */
  do
    {
      in_otype = TREE_TYPE (in_otype);
      in_type = TREE_TYPE (in_type);

      /* GNU C allows cv-qualified function types.  'const' means the
	 function is very pure, 'volatile' means it can't return.  We
	 need to warn when such qualifiers are added, not when they're
	 taken away.  */
      if (TREE_CODE (in_otype) == FUNCTION_TYPE
	  && TREE_CODE (in_type) == FUNCTION_TYPE)
	added |= (TYPE_QUALS_NO_ADDR_SPACE (in_type)
		  & ~TYPE_QUALS_NO_ADDR_SPACE (in_otype));
      else
	discarded |= (TYPE_QUALS_NO_ADDR_SPACE (in_otype)
		      & ~TYPE_QUALS_NO_ADDR_SPACE (in_type));
    }
  while (TREE_CODE (in_type) == POINTER_TYPE
	 && TREE_CODE (in_otype) == POINTER_TYPE);

  if (added)
    warning_at (loc, OPT_Wcast_qual,
		"cast adds %q#v qualifier to function type", added);

  if (discarded)
    /* There are qualifiers present in IN_OTYPE that are not present
       in IN_TYPE.  */
    warning_at (loc, OPT_Wcast_qual,
		"cast discards %qv qualifier from pointer target type",
		discarded);

  if (added || discarded)
    return;

  /* A cast from **T to const **T is unsafe, because it can cause a
     const value to be changed with no additional warning.  We only
     issue this warning if T is the same on both sides, and we only
     issue the warning if there are the same number of pointers on
     both sides, as otherwise the cast is clearly unsafe anyhow.  A
     cast is unsafe when a qualifier is added at one level and const
     is not present at all outer levels.

     To issue this warning, we check at each level whether the cast
     adds new qualifiers not already seen.  We don't need to special
     case function types, as they won't have the same
     TYPE_MAIN_VARIANT.  */

  if (TYPE_MAIN_VARIANT (in_type) != TYPE_MAIN_VARIANT (in_otype))
    return;
  if (TREE_CODE (TREE_TYPE (type)) != POINTER_TYPE)
    return;

  in_type = type;
  in_otype = otype;
  is_const = TYPE_READONLY (TREE_TYPE (in_type));
  do
    {
      in_type = TREE_TYPE (in_type);
      in_otype = TREE_TYPE (in_otype);
      if ((TYPE_QUALS (in_type) &~ TYPE_QUALS (in_otype)) != 0
	  && !is_const)
	{
	  warning_at (loc, OPT_Wcast_qual,
		      "to be safe all intermediate pointers in cast from "
                      "%qT to %qT must be %<const%> qualified",
		      otype, type);
	  break;
	}
      if (is_const)
	is_const = TYPE_READONLY (in_type);
    }
  while (TREE_CODE (in_type) == POINTER_TYPE);
}

/* Build an expression representing a cast to type TYPE of expression EXPR.
   LOC is the location of the cast-- typically the open paren of the cast.  */

tree
build_c_cast (location_t loc, tree type, tree expr)
{
  tree value;

  if (TREE_CODE (expr) == EXCESS_PRECISION_EXPR)
    expr = TREE_OPERAND (expr, 0);

  value = expr;

  if (type == error_mark_node || expr == error_mark_node)
    return error_mark_node;

  /* The ObjC front-end uses TYPE_MAIN_VARIANT to tie together types differing
     only in <protocol> qualifications.  But when constructing cast expressions,
     the protocols do matter and must be kept around.  */
  if (objc_is_object_ptr (type) && objc_is_object_ptr (TREE_TYPE (expr)))
    return build1 (NOP_EXPR, type, expr);

  type = TYPE_MAIN_VARIANT (type);

  if (TREE_CODE (type) == ARRAY_TYPE)
    {
      error_at (loc, "cast specifies array type");
      return error_mark_node;
    }

  if (TREE_CODE (type) == FUNCTION_TYPE)
    {
      error_at (loc, "cast specifies function type");
      return error_mark_node;
    }

  if (!VOID_TYPE_P (type))
    {
      value = require_complete_type (value);
      if (value == error_mark_node)
	return error_mark_node;
    }

  if (type == TYPE_MAIN_VARIANT (TREE_TYPE (value)))
    {
      if (TREE_CODE (type) == RECORD_TYPE
	  || TREE_CODE (type) == UNION_TYPE)
	pedwarn (loc, OPT_Wpedantic,
		 "ISO C forbids casting nonscalar to the same type");

      /* Convert to remove any qualifiers from VALUE's type.  */
      value = convert (type, value);
    }
  else if (TREE_CODE (type) == UNION_TYPE)
    {
      tree field;

      for (field = TYPE_FIELDS (type); field; field = DECL_CHAIN (field))
	if (TREE_TYPE (field) != error_mark_node
	    && comptypes (TYPE_MAIN_VARIANT (TREE_TYPE (field)),
			  TYPE_MAIN_VARIANT (TREE_TYPE (value))))
	  break;

      if (field)
	{
	  tree t;
	  bool maybe_const = true;

	  pedwarn (loc, OPT_Wpedantic, "ISO C forbids casts to union type");
	  t = c_fully_fold (value, false, &maybe_const);
	  t = build_constructor_single (type, field, t);
	  if (!maybe_const)
	    t = c_wrap_maybe_const (t, true);
	  t = digest_init (loc, type, t,
			   NULL_TREE, false, true, 0);
	  TREE_CONSTANT (t) = TREE_CONSTANT (value);
	  return t;
	}
      error_at (loc, "cast to union type from type not present in union");
      return error_mark_node;
    }
  else
    {
      tree otype, ovalue;

      if (type == void_type_node)
	{
	  tree t = build1 (CONVERT_EXPR, type, value);
	  SET_EXPR_LOCATION (t, loc);
	  return t;
	}

      otype = TREE_TYPE (value);

      /* Optionally warn about potentially worrisome casts.  */
      if (warn_cast_qual
	  && TREE_CODE (type) == POINTER_TYPE
	  && TREE_CODE (otype) == POINTER_TYPE)
	handle_warn_cast_qual (loc, type, otype);

      /* Warn about conversions between pointers to disjoint
	 address spaces.  */
      if (TREE_CODE (type) == POINTER_TYPE
	  && TREE_CODE (otype) == POINTER_TYPE
	  && !null_pointer_constant_p (value))
	{
	  addr_space_t as_to = TYPE_ADDR_SPACE (TREE_TYPE (type));
	  addr_space_t as_from = TYPE_ADDR_SPACE (TREE_TYPE (otype));
	  addr_space_t as_common;

	  if (!addr_space_superset (as_to, as_from, &as_common))
	    {
	      if (ADDR_SPACE_GENERIC_P (as_from))
		warning_at (loc, 0, "cast to %s address space pointer "
			    "from disjoint generic address space pointer",
			    c_addr_space_name (as_to));

	      else if (ADDR_SPACE_GENERIC_P (as_to))
		warning_at (loc, 0, "cast to generic address space pointer "
			    "from disjoint %s address space pointer",
			    c_addr_space_name (as_from));

	      else
		warning_at (loc, 0, "cast to %s address space pointer "
			    "from disjoint %s address space pointer",
			    c_addr_space_name (as_to),
			    c_addr_space_name (as_from));
	    }
	}

      /* Warn about possible alignment problems.  */
      if (STRICT_ALIGNMENT
	  && TREE_CODE (type) == POINTER_TYPE
	  && TREE_CODE (otype) == POINTER_TYPE
	  && TREE_CODE (TREE_TYPE (otype)) != VOID_TYPE
	  && TREE_CODE (TREE_TYPE (otype)) != FUNCTION_TYPE
	  /* Don't warn about opaque types, where the actual alignment
	     restriction is unknown.  */
	  && !((TREE_CODE (TREE_TYPE (otype)) == UNION_TYPE
		|| TREE_CODE (TREE_TYPE (otype)) == RECORD_TYPE)
	       && TYPE_MODE (TREE_TYPE (otype)) == VOIDmode)
	  && TYPE_ALIGN (TREE_TYPE (type)) > TYPE_ALIGN (TREE_TYPE (otype)))
	warning_at (loc, OPT_Wcast_align,
		    "cast increases required alignment of target type");

      if (TREE_CODE (type) == INTEGER_TYPE
	  && TREE_CODE (otype) == POINTER_TYPE
	  && TYPE_PRECISION (type) != TYPE_PRECISION (otype))
      /* Unlike conversion of integers to pointers, where the
         warning is disabled for converting constants because
         of cases such as SIG_*, warn about converting constant
         pointers to integers. In some cases it may cause unwanted
         sign extension, and a warning is appropriate.  */
	warning_at (loc, OPT_Wpointer_to_int_cast,
		    "cast from pointer to integer of different size");

      if (TREE_CODE (value) == CALL_EXPR
	  && TREE_CODE (type) != TREE_CODE (otype))
	warning_at (loc, OPT_Wbad_function_cast,
		    "cast from function call of type %qT "
		    "to non-matching type %qT", otype, type);

      if (TREE_CODE (type) == POINTER_TYPE
	  && TREE_CODE (otype) == INTEGER_TYPE
	  && TYPE_PRECISION (type) != TYPE_PRECISION (otype)
	  /* Don't warn about converting any constant.  */
	  && !TREE_CONSTANT (value))
	warning_at (loc,
		    OPT_Wint_to_pointer_cast, "cast to pointer from integer "
		    "of different size");

      if (warn_strict_aliasing <= 2)
        strict_aliasing_warning (otype, type, expr);

      /* If pedantic, warn for conversions between function and object
	 pointer types, except for converting a null pointer constant
	 to function pointer type.  */
      if (pedantic
	  && TREE_CODE (type) == POINTER_TYPE
	  && TREE_CODE (otype) == POINTER_TYPE
	  && TREE_CODE (TREE_TYPE (otype)) == FUNCTION_TYPE
	  && TREE_CODE (TREE_TYPE (type)) != FUNCTION_TYPE)
	pedwarn (loc, OPT_Wpedantic, "ISO C forbids "
		 "conversion of function pointer to object pointer type");

      if (pedantic
	  && TREE_CODE (type) == POINTER_TYPE
	  && TREE_CODE (otype) == POINTER_TYPE
	  && TREE_CODE (TREE_TYPE (type)) == FUNCTION_TYPE
	  && TREE_CODE (TREE_TYPE (otype)) != FUNCTION_TYPE
	  && !null_pointer_constant_p (value))
	pedwarn (loc, OPT_Wpedantic, "ISO C forbids "
		 "conversion of object pointer to function pointer type");

      ovalue = value;
      value = convert (type, value);

      /* Ignore any integer overflow caused by the cast.  */
      if (TREE_CODE (value) == INTEGER_CST && !FLOAT_TYPE_P (otype))
	{
	  if (CONSTANT_CLASS_P (ovalue) && TREE_OVERFLOW (ovalue))
	    {
	      if (!TREE_OVERFLOW (value))
		{
		  /* Avoid clobbering a shared constant.  */
		  value = copy_node (value);
		  TREE_OVERFLOW (value) = TREE_OVERFLOW (ovalue);
		}
	    }
	  else if (TREE_OVERFLOW (value))
	    /* Reset VALUE's overflow flags, ensuring constant sharing.  */
	    value = wide_int_to_tree (TREE_TYPE (value), value);
	}
    }

  /* Don't let a cast be an lvalue.  */
  if (value == expr)
    value = non_lvalue_loc (loc, value);

  /* Don't allow the results of casting to floating-point or complex
     types be confused with actual constants, or casts involving
     integer and pointer types other than direct integer-to-integer
     and integer-to-pointer be confused with integer constant
     expressions and null pointer constants.  */
  if (TREE_CODE (value) == REAL_CST
      || TREE_CODE (value) == COMPLEX_CST
      || (TREE_CODE (value) == INTEGER_CST
	  && !((TREE_CODE (expr) == INTEGER_CST
		&& INTEGRAL_TYPE_P (TREE_TYPE (expr)))
	       || TREE_CODE (expr) == REAL_CST
	       || TREE_CODE (expr) == COMPLEX_CST)))
      value = build1 (NOP_EXPR, type, value);

  if (CAN_HAVE_LOCATION_P (value))
    SET_EXPR_LOCATION (value, loc);
  return value;
}

/* Interpret a cast of expression EXPR to type TYPE.  LOC is the
   location of the open paren of the cast, or the position of the cast
   expr.  */
tree
c_cast_expr (location_t loc, struct c_type_name *type_name, tree expr)
{
  tree type;
  tree type_expr = NULL_TREE;
  bool type_expr_const = true;
  tree ret;
  int saved_wsp = warn_strict_prototypes;

  /* This avoids warnings about unprototyped casts on
     integers.  E.g. "#define SIG_DFL (void(*)())0".  */
  if (TREE_CODE (expr) == INTEGER_CST)
    warn_strict_prototypes = 0;
  type = groktypename (type_name, &type_expr, &type_expr_const);
  warn_strict_prototypes = saved_wsp;

  ret = build_c_cast (loc, type, expr);
  if (type_expr)
    {
      bool inner_expr_const = true;
      ret = c_fully_fold (ret, require_constant_value, &inner_expr_const);
      ret = build2 (C_MAYBE_CONST_EXPR, TREE_TYPE (ret), type_expr, ret);
      C_MAYBE_CONST_EXPR_NON_CONST (ret) = !(type_expr_const
					     && inner_expr_const);
      SET_EXPR_LOCATION (ret, loc);
    }

  if (CAN_HAVE_LOCATION_P (ret) && !EXPR_HAS_LOCATION (ret))
    SET_EXPR_LOCATION (ret, loc);

  /* C++ does not permits types to be defined in a cast, but it
     allows references to incomplete types.  */
  if (warn_cxx_compat && type_name->specs->typespec_kind == ctsk_tagdef)
    warning_at (loc, OPT_Wc___compat,
		"defining a type in a cast is invalid in C++");

  return ret;
}

/* Build an assignment expression of lvalue LHS from value RHS.
   If LHS_ORIGTYPE is not NULL, it is the original type of LHS, which
   may differ from TREE_TYPE (LHS) for an enum bitfield.
   MODIFYCODE is the code for a binary operator that we use
   to combine the old value of LHS with RHS to get the new value.
   Or else MODIFYCODE is NOP_EXPR meaning do a simple assignment.
   If RHS_ORIGTYPE is not NULL_TREE, it is the original type of RHS,
   which may differ from TREE_TYPE (RHS) for an enum value.

   LOCATION is the location of the MODIFYCODE operator.
   RHS_LOC is the location of the RHS.  */

tree
build_modify_expr (location_t location, tree lhs, tree lhs_origtype,
		   enum tree_code modifycode,
		   location_t rhs_loc, tree rhs, tree rhs_origtype)
{
  tree result;
  tree newrhs;
  tree rhseval = NULL_TREE;
  tree rhs_semantic_type = NULL_TREE;
  tree lhstype = TREE_TYPE (lhs);
  tree olhstype = lhstype;
  bool npc;
  bool is_atomic_op;

  /* Types that aren't fully specified cannot be used in assignments.  */
  lhs = require_complete_type (lhs);

  /* Avoid duplicate error messages from operands that had errors.  */
  if (TREE_CODE (lhs) == ERROR_MARK || TREE_CODE (rhs) == ERROR_MARK)
    return error_mark_node;

  /* Ensure an error for assigning a non-lvalue array to an array in
     C90.  */
  if (TREE_CODE (lhstype) == ARRAY_TYPE)
    {
      error_at (location, "assignment to expression with array type");
      return error_mark_node;
    }

  /* For ObjC properties, defer this check.  */
  if (!objc_is_property_ref (lhs) && !lvalue_or_else (location, lhs, lv_assign))
    return error_mark_node;

  is_atomic_op = really_atomic_lvalue (lhs);

  if (TREE_CODE (rhs) == EXCESS_PRECISION_EXPR)
    {
      rhs_semantic_type = TREE_TYPE (rhs);
      rhs = TREE_OPERAND (rhs, 0);
    }

  newrhs = rhs;

  if (TREE_CODE (lhs) == C_MAYBE_CONST_EXPR)
    {
      tree inner = build_modify_expr (location, C_MAYBE_CONST_EXPR_EXPR (lhs),
				      lhs_origtype, modifycode, rhs_loc, rhs,
				      rhs_origtype);
      if (inner == error_mark_node)
	return error_mark_node;
      result = build2 (C_MAYBE_CONST_EXPR, TREE_TYPE (inner),
		       C_MAYBE_CONST_EXPR_PRE (lhs), inner);
      gcc_assert (!C_MAYBE_CONST_EXPR_INT_OPERANDS (lhs));
      C_MAYBE_CONST_EXPR_NON_CONST (result) = 1;
      protected_set_expr_location (result, location);
      return result;
    }

  /* If a binary op has been requested, combine the old LHS value with the RHS
     producing the value we should actually store into the LHS.  */

  if (modifycode != NOP_EXPR)
    {
      lhs = c_fully_fold (lhs, false, NULL);
      lhs = stabilize_reference (lhs);

      /* Construct the RHS for any non-atomic compound assignemnt. */
      if (!is_atomic_op)
        {
	  /* If in LHS op= RHS the RHS has side-effects, ensure they
	     are preevaluated before the rest of the assignment expression's
	     side-effects, because RHS could contain e.g. function calls
	     that modify LHS.  */
	  if (TREE_SIDE_EFFECTS (rhs))
	    {
	      newrhs = in_late_binary_op ? save_expr (rhs) : c_save_expr (rhs);
	      rhseval = newrhs;
	    }
	  newrhs = build_binary_op (location,
				    modifycode, lhs, newrhs, 1);

	  /* The original type of the right hand side is no longer
	     meaningful.  */
	  rhs_origtype = NULL_TREE;
	}
    }

  if (c_dialect_objc ())
    {
      /* Check if we are modifying an Objective-C property reference;
	 if so, we need to generate setter calls.  */
      result = objc_maybe_build_modify_expr (lhs, newrhs);
      if (result)
	goto return_result;

      /* Else, do the check that we postponed for Objective-C.  */
      if (!lvalue_or_else (location, lhs, lv_assign))
	return error_mark_node;
    }

  /* Give an error for storing in something that is 'const'.  */

  if (TYPE_READONLY (lhstype)
      || ((TREE_CODE (lhstype) == RECORD_TYPE
	   || TREE_CODE (lhstype) == UNION_TYPE)
	  && C_TYPE_FIELDS_READONLY (lhstype)))
    {
      readonly_error (location, lhs, lv_assign);
      return error_mark_node;
    }
  else if (TREE_READONLY (lhs))
    readonly_warning (lhs, lv_assign);

  /* If storing into a structure or union member,
     it has probably been given type `int'.
     Compute the type that would go with
     the actual amount of storage the member occupies.  */

  if (TREE_CODE (lhs) == COMPONENT_REF
      && (TREE_CODE (lhstype) == INTEGER_TYPE
	  || TREE_CODE (lhstype) == BOOLEAN_TYPE
	  || TREE_CODE (lhstype) == REAL_TYPE
	  || TREE_CODE (lhstype) == ENUMERAL_TYPE))
    lhstype = TREE_TYPE (get_unwidened (lhs, 0));

  /* If storing in a field that is in actuality a short or narrower than one,
     we must store in the field in its actual type.  */

  if (lhstype != TREE_TYPE (lhs))
    {
      lhs = copy_node (lhs);
      TREE_TYPE (lhs) = lhstype;
    }

  /* Issue -Wc++-compat warnings about an assignment to an enum type
     when LHS does not have its original type.  This happens for,
     e.g., an enum bitfield in a struct.  */
  if (warn_cxx_compat
      && lhs_origtype != NULL_TREE
      && lhs_origtype != lhstype
      && TREE_CODE (lhs_origtype) == ENUMERAL_TYPE)
    {
      tree checktype = (rhs_origtype != NULL_TREE
			? rhs_origtype
			: TREE_TYPE (rhs));
      if (checktype != error_mark_node
	  && (TYPE_MAIN_VARIANT (checktype) != TYPE_MAIN_VARIANT (lhs_origtype)
	      || (is_atomic_op && modifycode != NOP_EXPR)))
	warning_at (location, OPT_Wc___compat,
		    "enum conversion in assignment is invalid in C++");
    }

  /* If the lhs is atomic, remove that qualifier.  */
  if (is_atomic_op)
    {
      lhstype = build_qualified_type (lhstype, 
				      (TYPE_QUALS (lhstype)
				       & ~TYPE_QUAL_ATOMIC));
      olhstype = build_qualified_type (olhstype, 
				       (TYPE_QUALS (lhstype)
					& ~TYPE_QUAL_ATOMIC));
    }

  /* Convert new value to destination type.  Fold it first, then
     restore any excess precision information, for the sake of
     conversion warnings.  */

  if (!(is_atomic_op && modifycode != NOP_EXPR))
    {
      npc = null_pointer_constant_p (newrhs);
      newrhs = c_fully_fold (newrhs, false, NULL);
      if (rhs_semantic_type)
	newrhs = build1 (EXCESS_PRECISION_EXPR, rhs_semantic_type, newrhs);
      newrhs = convert_for_assignment (location, rhs_loc, lhstype, newrhs,
				       rhs_origtype, ic_assign, npc,
				       NULL_TREE, NULL_TREE, 0);
      if (TREE_CODE (newrhs) == ERROR_MARK)
	return error_mark_node;
    }

  /* Emit ObjC write barrier, if necessary.  */
  if (c_dialect_objc () && flag_objc_gc)
    {
      result = objc_generate_write_barrier (lhs, modifycode, newrhs);
      if (result)
	{
	  protected_set_expr_location (result, location);
	  goto return_result;
	}
    }

  /* Scan operands.  */

  if (is_atomic_op)
    result = build_atomic_assign (location, lhs, modifycode, newrhs, false);
  else
    {
      result = build2 (MODIFY_EXPR, lhstype, lhs, newrhs);
      TREE_SIDE_EFFECTS (result) = 1;
      protected_set_expr_location (result, location);
    }

  /* If we got the LHS in a different type for storing in,
     convert the result back to the nominal type of LHS
     so that the value we return always has the same type
     as the LHS argument.  */

  if (olhstype == TREE_TYPE (result))
    goto return_result;

  result = convert_for_assignment (location, rhs_loc, olhstype, result,
				   rhs_origtype, ic_assign, false, NULL_TREE,
				   NULL_TREE, 0);
  protected_set_expr_location (result, location);

return_result:
  if (rhseval)
    result = build2 (COMPOUND_EXPR, TREE_TYPE (result), rhseval, result);
  return result;
}

/* Return whether STRUCT_TYPE has an anonymous field with type TYPE.
   This is used to implement -fplan9-extensions.  */

static bool
find_anonymous_field_with_type (tree struct_type, tree type)
{
  tree field;
  bool found;

  gcc_assert (TREE_CODE (struct_type) == RECORD_TYPE
	      || TREE_CODE (struct_type) == UNION_TYPE);
  found = false;
  for (field = TYPE_FIELDS (struct_type);
       field != NULL_TREE;
       field = TREE_CHAIN (field))
    {
      tree fieldtype = (TYPE_ATOMIC (TREE_TYPE (field))
			? c_build_qualified_type (TREE_TYPE (field),
						  TYPE_QUAL_ATOMIC)
			: TYPE_MAIN_VARIANT (TREE_TYPE (field)));
      if (DECL_NAME (field) == NULL
	  && comptypes (type, fieldtype))
	{
	  if (found)
	    return false;
	  found = true;
	}
      else if (DECL_NAME (field) == NULL
	       && (TREE_CODE (TREE_TYPE (field)) == RECORD_TYPE
		   || TREE_CODE (TREE_TYPE (field)) == UNION_TYPE)
	       && find_anonymous_field_with_type (TREE_TYPE (field), type))
	{
	  if (found)
	    return false;
	  found = true;
	}
    }
  return found;
}

/* RHS is an expression whose type is pointer to struct.  If there is
   an anonymous field in RHS with type TYPE, then return a pointer to
   that field in RHS.  This is used with -fplan9-extensions.  This
   returns NULL if no conversion could be found.  */

static tree
convert_to_anonymous_field (location_t location, tree type, tree rhs)
{
  tree rhs_struct_type, lhs_main_type;
  tree field, found_field;
  bool found_sub_field;
  tree ret;

  gcc_assert (POINTER_TYPE_P (TREE_TYPE (rhs)));
  rhs_struct_type = TREE_TYPE (TREE_TYPE (rhs));
  gcc_assert (TREE_CODE (rhs_struct_type) == RECORD_TYPE
	      || TREE_CODE (rhs_struct_type) == UNION_TYPE);

  gcc_assert (POINTER_TYPE_P (type));
  lhs_main_type = (TYPE_ATOMIC (TREE_TYPE (type))
		   ? c_build_qualified_type (TREE_TYPE (type),
					     TYPE_QUAL_ATOMIC)
		   : TYPE_MAIN_VARIANT (TREE_TYPE (type)));

  found_field = NULL_TREE;
  found_sub_field = false;
  for (field = TYPE_FIELDS (rhs_struct_type);
       field != NULL_TREE;
       field = TREE_CHAIN (field))
    {
      if (DECL_NAME (field) != NULL_TREE
	  || (TREE_CODE (TREE_TYPE (field)) != RECORD_TYPE
	      && TREE_CODE (TREE_TYPE (field)) != UNION_TYPE))
	continue;
      tree fieldtype = (TYPE_ATOMIC (TREE_TYPE (field))
			? c_build_qualified_type (TREE_TYPE (field),
						  TYPE_QUAL_ATOMIC)
			: TYPE_MAIN_VARIANT (TREE_TYPE (field)));
      if (comptypes (lhs_main_type, fieldtype))
	{
	  if (found_field != NULL_TREE)
	    return NULL_TREE;
	  found_field = field;
	}
      else if (find_anonymous_field_with_type (TREE_TYPE (field),
					       lhs_main_type))
	{
	  if (found_field != NULL_TREE)
	    return NULL_TREE;
	  found_field = field;
	  found_sub_field = true;
	}
    }

  if (found_field == NULL_TREE)
    return NULL_TREE;

  ret = fold_build3_loc (location, COMPONENT_REF, TREE_TYPE (found_field),
			 build_fold_indirect_ref (rhs), found_field,
			 NULL_TREE);
  ret = build_fold_addr_expr_loc (location, ret);

  if (found_sub_field)
    {
      ret = convert_to_anonymous_field (location, type, ret);
      gcc_assert (ret != NULL_TREE);
    }

  return ret;
}

/* Issue an error message for a bad initializer component.
   GMSGID identifies the message.
   The component name is taken from the spelling stack.  */

static void
error_init (location_t loc, const char *gmsgid)
{
  char *ofwhat;

  /* The gmsgid may be a format string with %< and %>. */
  error_at (loc, gmsgid);
  ofwhat = print_spelling ((char *) alloca (spelling_length () + 1));
  if (*ofwhat)
    inform (loc, "(near initialization for %qs)", ofwhat);
}

/* Issue a pedantic warning for a bad initializer component.  OPT is
   the option OPT_* (from options.h) controlling this warning or 0 if
   it is unconditionally given.  GMSGID identifies the message.  The
   component name is taken from the spelling stack.  */

static void
pedwarn_init (location_t location, int opt, const char *gmsgid)
{
  char *ofwhat;
  bool warned;

  /* The gmsgid may be a format string with %< and %>. */
  warned = pedwarn (location, opt, gmsgid);
  ofwhat = print_spelling ((char *) alloca (spelling_length () + 1));
  if (*ofwhat && warned)
    inform (location, "(near initialization for %qs)", ofwhat);
}

/* Issue a warning for a bad initializer component.

   OPT is the OPT_W* value corresponding to the warning option that
   controls this warning.  GMSGID identifies the message.  The
   component name is taken from the spelling stack.  */

static void
warning_init (location_t loc, int opt, const char *gmsgid)
{
  char *ofwhat;
  bool warned;

  /* The gmsgid may be a format string with %< and %>. */
  warned = warning_at (loc, opt, gmsgid);
  ofwhat = print_spelling ((char *) alloca (spelling_length () + 1));
  if (*ofwhat && warned)
    inform (loc, "(near initialization for %qs)", ofwhat);
}

/* If TYPE is an array type and EXPR is a parenthesized string
   constant, warn if pedantic that EXPR is being used to initialize an
   object of type TYPE.  */

void
maybe_warn_string_init (location_t loc, tree type, struct c_expr expr)
{
  if (pedantic
      && TREE_CODE (type) == ARRAY_TYPE
      && TREE_CODE (expr.value) == STRING_CST
      && expr.original_code != STRING_CST)
    pedwarn_init (loc, OPT_Wpedantic,
		  "array initialized from parenthesized string constant");
}

/* Convert value RHS to type TYPE as preparation for an assignment to
   an lvalue of type TYPE.  If ORIGTYPE is not NULL_TREE, it is the
   original type of RHS; this differs from TREE_TYPE (RHS) for enum
   types.  NULL_POINTER_CONSTANT says whether RHS was a null pointer
   constant before any folding.
   The real work of conversion is done by `convert'.
   The purpose of this function is to generate error messages
   for assignments that are not allowed in C.
   ERRTYPE says whether it is argument passing, assignment,
   initialization or return.

   LOCATION is the location of the assignment, EXPR_LOC is the location of
   the RHS or, for a function, location of an argument.
   FUNCTION is a tree for the function being called.
   PARMNUM is the number of the argument, for printing in error messages.  */

static tree
convert_for_assignment (location_t location, location_t expr_loc, tree type,
			tree rhs, tree origtype, enum impl_conv errtype,
			bool null_pointer_constant, tree fundecl,
			tree function, int parmnum)
{
  enum tree_code codel = TREE_CODE (type);
  tree orig_rhs = rhs;
  tree rhstype;
  enum tree_code coder;
  tree rname = NULL_TREE;
  bool objc_ok = false;

  if (errtype == ic_argpass)
    {
      tree selector;
      /* Change pointer to function to the function itself for
	 diagnostics.  */
      if (TREE_CODE (function) == ADDR_EXPR
	  && TREE_CODE (TREE_OPERAND (function, 0)) == FUNCTION_DECL)
	function = TREE_OPERAND (function, 0);

      /* Handle an ObjC selector specially for diagnostics.  */
      selector = objc_message_selector ();
      rname = function;
      if (selector && parmnum > 2)
	{
	  rname = selector;
	  parmnum -= 2;
	}
    }

  /* This macro is used to emit diagnostics to ensure that all format
     strings are complete sentences, visible to gettext and checked at
     compile time.  */
<<<<<<< HEAD
#define WARN_FOR_ASSIGNMENT(LOCATION, PLOC, OPT, AR, AS, IN, RE)	 \
=======
#define PEDWARN_FOR_ASSIGNMENT(LOCATION, PLOC, OPT, AR, AS, IN, RE)	 \
>>>>>>> 7b26e389
  do {                                                                   \
    switch (errtype)                                                     \
      {                                                                  \
      case ic_argpass:                                                   \
        if (pedwarn (PLOC, OPT, AR, parmnum, rname))			 \
          inform ((fundecl && !DECL_IS_BUILTIN (fundecl))	         \
		  ? DECL_SOURCE_LOCATION (fundecl) : PLOC,		 \
                  "expected %qT but argument is of type %qT",            \
                  type, rhstype);                                        \
        break;                                                           \
      case ic_assign:                                                    \
        pedwarn (LOCATION, OPT, AS);                                     \
        break;                                                           \
      case ic_init:                                                      \
        pedwarn_init (LOCATION, OPT, IN);                                \
        break;                                                           \
      case ic_return:                                                    \
        pedwarn (LOCATION, OPT, RE);					 \
        break;                                                           \
      default:                                                           \
        gcc_unreachable ();                                              \
      }                                                                  \
  } while (0)

  /* This macro is used to emit diagnostics to ensure that all format
     strings are complete sentences, visible to gettext and checked at
     compile time.  It is the same as PEDWARN_FOR_ASSIGNMENT but with an
     extra parameter to enumerate qualifiers.  */
<<<<<<< HEAD

#define WARN_FOR_QUALIFIERS(LOCATION, PLOC, OPT, AR, AS, IN, RE, QUALS)  \
=======
#define PEDWARN_FOR_QUALIFIERS(LOCATION, PLOC, OPT, AR, AS, IN, RE, QUALS) \
>>>>>>> 7b26e389
  do {                                                                   \
    switch (errtype)                                                     \
      {                                                                  \
      case ic_argpass:                                                   \
        if (pedwarn (PLOC, OPT, AR, parmnum, rname, QUALS))		 \
          inform ((fundecl && !DECL_IS_BUILTIN (fundecl))	         \
		  ? DECL_SOURCE_LOCATION (fundecl) : PLOC,		 \
<<<<<<< HEAD
=======
                  "expected %qT but argument is of type %qT",            \
                  type, rhstype);                                        \
        break;                                                           \
      case ic_assign:                                                    \
        pedwarn (LOCATION, OPT, AS, QUALS);				 \
        break;                                                           \
      case ic_init:                                                      \
        pedwarn (LOCATION, OPT, IN, QUALS);				 \
        break;                                                           \
      case ic_return:                                                    \
        pedwarn (LOCATION, OPT, RE, QUALS);				 \
        break;                                                           \
      default:                                                           \
        gcc_unreachable ();                                              \
      }                                                                  \
  } while (0)

  /* This macro is used to emit diagnostics to ensure that all format
     strings are complete sentences, visible to gettext and checked at
     compile time.  It is the same as PEDWARN_FOR_QUALIFIERS but uses
     warning_at instead of pedwarn.  */
#define WARNING_FOR_QUALIFIERS(LOCATION, PLOC, OPT, AR, AS, IN, RE, QUALS) \
  do {                                                                   \
    switch (errtype)                                                     \
      {                                                                  \
      case ic_argpass:                                                   \
        if (warning_at (PLOC, OPT, AR, parmnum, rname, QUALS))           \
          inform ((fundecl && !DECL_IS_BUILTIN (fundecl))                \
                  ? DECL_SOURCE_LOCATION (fundecl) : PLOC,               \
>>>>>>> 7b26e389
                  "expected %qT but argument is of type %qT",            \
                  type, rhstype);                                        \
        break;                                                           \
      case ic_assign:                                                    \
<<<<<<< HEAD
        pedwarn (LOCATION, OPT, AS, QUALS);				 \
        break;                                                           \
      case ic_init:                                                      \
        pedwarn (LOCATION, OPT, IN, QUALS);				 \
=======
        warning_at (LOCATION, OPT, AS, QUALS);                           \
        break;                                                           \
      case ic_init:                                                      \
        warning_at (LOCATION, OPT, IN, QUALS);                           \
>>>>>>> 7b26e389
        break;                                                           \
      case ic_return:                                                    \
        warning_at (LOCATION, OPT, RE, QUALS);                           \
        break;                                                           \
      default:                                                           \
        gcc_unreachable ();                                              \
      }                                                                  \
  } while (0)

  if (TREE_CODE (rhs) == EXCESS_PRECISION_EXPR)
    rhs = TREE_OPERAND (rhs, 0);

  rhstype = TREE_TYPE (rhs);
  coder = TREE_CODE (rhstype);

  if (coder == ERROR_MARK)
    return error_mark_node;

  if (c_dialect_objc ())
    {
      int parmno;

      switch (errtype)
	{
	case ic_return:
	  parmno = 0;
	  break;

	case ic_assign:
	  parmno = -1;
	  break;

	case ic_init:
	  parmno = -2;
	  break;

	default:
	  parmno = parmnum;
	  break;
	}

      objc_ok = objc_compare_types (type, rhstype, parmno, rname);
    }

  if (warn_cxx_compat)
    {
      tree checktype = origtype != NULL_TREE ? origtype : rhstype;
      if (checktype != error_mark_node
	  && TREE_CODE (type) == ENUMERAL_TYPE
	  && TYPE_MAIN_VARIANT (checktype) != TYPE_MAIN_VARIANT (type))
	{
<<<<<<< HEAD
	  WARN_FOR_ASSIGNMENT (input_location, expr_loc, OPT_Wc___compat,
			       G_("enum conversion when passing argument "
				  "%d of %qE is invalid in C++"),
			       G_("enum conversion in assignment is "
				  "invalid in C++"),
			       G_("enum conversion in initialization is "
				  "invalid in C++"),
			       G_("enum conversion in return is "
				  "invalid in C++"));
=======
	  PEDWARN_FOR_ASSIGNMENT (location, expr_loc, OPT_Wc___compat,
			          G_("enum conversion when passing argument "
				     "%d of %qE is invalid in C++"),
			          G_("enum conversion in assignment is "
				     "invalid in C++"),
			          G_("enum conversion in initialization is "
				     "invalid in C++"),
			          G_("enum conversion in return is "
				     "invalid in C++"));
>>>>>>> 7b26e389
	}
    }

  if (TYPE_MAIN_VARIANT (type) == TYPE_MAIN_VARIANT (rhstype))
    return rhs;

  if (coder == VOID_TYPE)
    {
      /* Except for passing an argument to an unprototyped function,
	 this is a constraint violation.  When passing an argument to
	 an unprototyped function, it is compile-time undefined;
	 making it a constraint in that case was rejected in
	 DR#252.  */
      error_at (location, "void value not ignored as it ought to be");
      return error_mark_node;
    }
  rhs = require_complete_type (rhs);
  if (rhs == error_mark_node)
    return error_mark_node;
  /* A non-reference type can convert to a reference.  This handles
     va_start, va_copy and possibly port built-ins.  */
  if (codel == REFERENCE_TYPE && coder != REFERENCE_TYPE)
    {
      if (!lvalue_p (rhs))
	{
	  error_at (location, "cannot pass rvalue to reference parameter");
	  return error_mark_node;
	}
      if (!c_mark_addressable (rhs))
	return error_mark_node;
      rhs = build1 (ADDR_EXPR, build_pointer_type (TREE_TYPE (rhs)), rhs);
      SET_EXPR_LOCATION (rhs, location);

      rhs = convert_for_assignment (location, expr_loc,
				    build_pointer_type (TREE_TYPE (type)),
				    rhs, origtype, errtype,
				    null_pointer_constant, fundecl, function,
				    parmnum);
      if (rhs == error_mark_node)
	return error_mark_node;

      rhs = build1 (NOP_EXPR, type, rhs);
      SET_EXPR_LOCATION (rhs, location);
      return rhs;
    }
  /* Some types can interconvert without explicit casts.  */
  else if (codel == VECTOR_TYPE && coder == VECTOR_TYPE
	   && vector_types_convertible_p (type, TREE_TYPE (rhs), true))
    return convert (type, rhs);
  /* Arithmetic types all interconvert, and enum is treated like int.  */
  else if ((codel == INTEGER_TYPE || codel == REAL_TYPE
	    || codel == FIXED_POINT_TYPE
	    || codel == ENUMERAL_TYPE || codel == COMPLEX_TYPE
	    || codel == BOOLEAN_TYPE)
	   && (coder == INTEGER_TYPE || coder == REAL_TYPE
	       || coder == FIXED_POINT_TYPE
	       || coder == ENUMERAL_TYPE || coder == COMPLEX_TYPE
	       || coder == BOOLEAN_TYPE))
    {
      tree ret;
      bool save = in_late_binary_op;
      if (codel == BOOLEAN_TYPE || codel == COMPLEX_TYPE
	  || (coder == REAL_TYPE
	      && (codel == INTEGER_TYPE || codel == ENUMERAL_TYPE)
	      && (flag_sanitize & SANITIZE_FLOAT_CAST)))
	in_late_binary_op = true;
      ret = convert_and_check (expr_loc != UNKNOWN_LOCATION
			       ? expr_loc : location, type, orig_rhs);
      in_late_binary_op = save;
      return ret;
    }

  /* Aggregates in different TUs might need conversion.  */
  if ((codel == RECORD_TYPE || codel == UNION_TYPE)
      && codel == coder
      && comptypes (type, rhstype))
    return convert_and_check (expr_loc != UNKNOWN_LOCATION
			      ? expr_loc : location, type, rhs);

  /* Conversion to a transparent union or record from its member types.
     This applies only to function arguments.  */
  if (((codel == UNION_TYPE || codel == RECORD_TYPE)
      && TYPE_TRANSPARENT_AGGR (type))
      && errtype == ic_argpass)
    {
      tree memb, marginal_memb = NULL_TREE;

      for (memb = TYPE_FIELDS (type); memb ; memb = DECL_CHAIN (memb))
	{
	  tree memb_type = TREE_TYPE (memb);

	  if (comptypes (TYPE_MAIN_VARIANT (memb_type),
			 TYPE_MAIN_VARIANT (rhstype)))
	    break;

	  if (TREE_CODE (memb_type) != POINTER_TYPE)
	    continue;

	  if (coder == POINTER_TYPE)
	    {
	      tree ttl = TREE_TYPE (memb_type);
	      tree ttr = TREE_TYPE (rhstype);

	      /* Any non-function converts to a [const][volatile] void *
		 and vice versa; otherwise, targets must be the same.
		 Meanwhile, the lhs target must have all the qualifiers of
		 the rhs.  */
	      if ((VOID_TYPE_P (ttl) && !TYPE_ATOMIC (ttl))
		  || (VOID_TYPE_P (ttr) && !TYPE_ATOMIC (ttr))
		  || comp_target_types (location, memb_type, rhstype))
		{
		  int lquals = TYPE_QUALS (ttl) & ~TYPE_QUAL_ATOMIC;
		  int rquals = TYPE_QUALS (ttr) & ~TYPE_QUAL_ATOMIC;
		  /* If this type won't generate any warnings, use it.  */
		  if (lquals == rquals
		      || ((TREE_CODE (ttr) == FUNCTION_TYPE
			   && TREE_CODE (ttl) == FUNCTION_TYPE)
			  ? ((lquals | rquals) == rquals)
			  : ((lquals | rquals) == lquals)))
		    break;

		  /* Keep looking for a better type, but remember this one.  */
		  if (!marginal_memb)
		    marginal_memb = memb;
		}
	    }

	  /* Can convert integer zero to any pointer type.  */
	  if (null_pointer_constant)
	    {
	      rhs = null_pointer_node;
	      break;
	    }
	}

      if (memb || marginal_memb)
	{
	  if (!memb)
	    {
	      /* We have only a marginally acceptable member type;
		 it needs a warning.  */
	      tree ttl = TREE_TYPE (TREE_TYPE (marginal_memb));
	      tree ttr = TREE_TYPE (rhstype);

	      /* Const and volatile mean something different for function
		 types, so the usual warnings are not appropriate.  */
	      if (TREE_CODE (ttr) == FUNCTION_TYPE
		  && TREE_CODE (ttl) == FUNCTION_TYPE)
		{
		  /* Because const and volatile on functions are
		     restrictions that say the function will not do
		     certain things, it is okay to use a const or volatile
		     function where an ordinary one is wanted, but not
		     vice-versa.  */
		  if (TYPE_QUALS_NO_ADDR_SPACE (ttl)
		      & ~TYPE_QUALS_NO_ADDR_SPACE (ttr))
<<<<<<< HEAD
		    WARN_FOR_QUALIFIERS (location, expr_loc, 0,
					 G_("passing argument %d of %qE "
					    "makes %q#v qualified function "
					    "pointer from unqualified"),
					 G_("assignment makes %q#v qualified "
					    "function pointer from "
					    "unqualified"),
					 G_("initialization makes %q#v qualified "
					    "function pointer from "
					    "unqualified"),
					 G_("return makes %q#v qualified function "
					    "pointer from unqualified"),
					 TYPE_QUALS (ttl) & ~TYPE_QUALS (ttr));
		}
	      else if (TYPE_QUALS_NO_ADDR_SPACE (ttr)
		       & ~TYPE_QUALS_NO_ADDR_SPACE (ttl))
		WARN_FOR_QUALIFIERS (location, expr_loc, 0,
				     G_("passing argument %d of %qE discards "
					"%qv qualifier from pointer target type"),
				     G_("assignment discards %qv qualifier "
					"from pointer target type"),
				     G_("initialization discards %qv qualifier "
					"from pointer target type"),
				     G_("return discards %qv qualifier from "
					"pointer target type"),
				     TYPE_QUALS (ttr) & ~TYPE_QUALS (ttl));
=======
		    PEDWARN_FOR_QUALIFIERS (location, expr_loc,
					    OPT_Wdiscarded_qualifiers,
					    G_("passing argument %d of %qE "
					       "makes %q#v qualified function "
					       "pointer from unqualified"),
					    G_("assignment makes %q#v qualified "
					       "function pointer from "
					       "unqualified"),
					    G_("initialization makes %q#v qualified "
					       "function pointer from "
					       "unqualified"),
					    G_("return makes %q#v qualified function "
					       "pointer from unqualified"),
					    TYPE_QUALS (ttl) & ~TYPE_QUALS (ttr));
		}
	      else if (TYPE_QUALS_NO_ADDR_SPACE (ttr)
		       & ~TYPE_QUALS_NO_ADDR_SPACE (ttl))
		PEDWARN_FOR_QUALIFIERS (location, expr_loc,
				        OPT_Wdiscarded_qualifiers,
				        G_("passing argument %d of %qE discards "
					   "%qv qualifier from pointer target type"),
				        G_("assignment discards %qv qualifier "
					   "from pointer target type"),
				        G_("initialization discards %qv qualifier "
					   "from pointer target type"),
				        G_("return discards %qv qualifier from "
					   "pointer target type"),
				        TYPE_QUALS (ttr) & ~TYPE_QUALS (ttl));
>>>>>>> 7b26e389

	      memb = marginal_memb;
	    }

	  if (!fundecl || !DECL_IN_SYSTEM_HEADER (fundecl))
	    pedwarn (location, OPT_Wpedantic,
		     "ISO C prohibits argument conversion to union type");

	  rhs = fold_convert_loc (location, TREE_TYPE (memb), rhs);
	  return build_constructor_single (type, memb, rhs);
	}
    }

  /* Conversions among pointers */
  else if ((codel == POINTER_TYPE || codel == REFERENCE_TYPE)
	   && (coder == codel))
    {
      tree ttl = TREE_TYPE (type);
      tree ttr = TREE_TYPE (rhstype);
      tree mvl = ttl;
      tree mvr = ttr;
      bool is_opaque_pointer;
      int target_cmp = 0;   /* Cache comp_target_types () result.  */
      addr_space_t asl;
      addr_space_t asr;

      if (TREE_CODE (mvl) != ARRAY_TYPE)
	mvl = (TYPE_ATOMIC (mvl)
	       ? c_build_qualified_type (TYPE_MAIN_VARIANT (mvl),
					 TYPE_QUAL_ATOMIC)
	       : TYPE_MAIN_VARIANT (mvl));
      if (TREE_CODE (mvr) != ARRAY_TYPE)
	mvr = (TYPE_ATOMIC (mvr)
	       ? c_build_qualified_type (TYPE_MAIN_VARIANT (mvr),
					 TYPE_QUAL_ATOMIC)
	       : TYPE_MAIN_VARIANT (mvr));
      /* Opaque pointers are treated like void pointers.  */
      is_opaque_pointer = vector_targets_convertible_p (ttl, ttr);

      /* The Plan 9 compiler permits a pointer to a struct to be
	 automatically converted into a pointer to an anonymous field
	 within the struct.  */
      if (flag_plan9_extensions
	  && (TREE_CODE (mvl) == RECORD_TYPE || TREE_CODE(mvl) == UNION_TYPE)
	  && (TREE_CODE (mvr) == RECORD_TYPE || TREE_CODE(mvr) == UNION_TYPE)
	  && mvl != mvr)
	{
	  tree new_rhs = convert_to_anonymous_field (location, type, rhs);
	  if (new_rhs != NULL_TREE)
	    {
	      rhs = new_rhs;
	      rhstype = TREE_TYPE (rhs);
	      coder = TREE_CODE (rhstype);
	      ttr = TREE_TYPE (rhstype);
	      mvr = TYPE_MAIN_VARIANT (ttr);
	    }
	}

      /* C++ does not allow the implicit conversion void* -> T*.  However,
	 for the purpose of reducing the number of false positives, we
	 tolerate the special case of

		int *p = NULL;

	 where NULL is typically defined in C to be '(void *) 0'.  */
      if (VOID_TYPE_P (ttr) && rhs != null_pointer_node && !VOID_TYPE_P (ttl))
	warning_at (errtype == ic_argpass ? expr_loc : location,
		    OPT_Wc___compat,
		    "request for implicit conversion "
		    "from %qT to %qT not permitted in C++", rhstype, type);

      /* See if the pointers point to incompatible address spaces.  */
      asl = TYPE_ADDR_SPACE (ttl);
      asr = TYPE_ADDR_SPACE (ttr);
      if (!null_pointer_constant_p (rhs)
	  && asr != asl && !targetm.addr_space.subset_p (asr, asl))
	{
	  switch (errtype)
	    {
	    case ic_argpass:
	      error_at (expr_loc, "passing argument %d of %qE from pointer to "
			"non-enclosed address space", parmnum, rname);
	      break;
	    case ic_assign:
	      error_at (location, "assignment from pointer to "
			"non-enclosed address space");
	      break;
	    case ic_init:
	      error_at (location, "initialization from pointer to "
			"non-enclosed address space");
	      break;
	    case ic_return:
	      error_at (location, "return from pointer to "
			"non-enclosed address space");
	      break;
	    default:
	      gcc_unreachable ();
	    }
	  return error_mark_node;
	}

      /* Check if the right-hand side has a format attribute but the
	 left-hand side doesn't.  */
      if (warn_suggest_attribute_format
	  && check_missing_format_attribute (type, rhstype))
	{
	  switch (errtype)
	  {
	  case ic_argpass:
	    warning_at (expr_loc, OPT_Wsuggest_attribute_format,
			"argument %d of %qE might be "
			"a candidate for a format attribute",
			parmnum, rname);
	    break;
	  case ic_assign:
	    warning_at (location, OPT_Wsuggest_attribute_format,
			"assignment left-hand side might be "
			"a candidate for a format attribute");
	    break;
	  case ic_init:
	    warning_at (location, OPT_Wsuggest_attribute_format,
			"initialization left-hand side might be "
			"a candidate for a format attribute");
	    break;
	  case ic_return:
	    warning_at (location, OPT_Wsuggest_attribute_format,
			"return type might be "
			"a candidate for a format attribute");
	    break;
	  default:
	    gcc_unreachable ();
	  }
	}

      /* Any non-function converts to a [const][volatile] void *
	 and vice versa; otherwise, targets must be the same.
	 Meanwhile, the lhs target must have all the qualifiers of the rhs.  */
      if ((VOID_TYPE_P (ttl) && !TYPE_ATOMIC (ttl))
	  || (VOID_TYPE_P (ttr) && !TYPE_ATOMIC (ttr))
	  || (target_cmp = comp_target_types (location, type, rhstype))
	  || is_opaque_pointer
	  || ((c_common_unsigned_type (mvl)
	       == c_common_unsigned_type (mvr))
	      && (c_common_signed_type (mvl)
		  == c_common_signed_type (mvr))
	      && TYPE_ATOMIC (mvl) == TYPE_ATOMIC (mvr)))
	{
	  /* Warn about loss of qualifers from pointers to arrays with
	     qualifiers on the element type. */
	  if (TREE_CODE (ttr) == ARRAY_TYPE)
	    {
	      ttr = strip_array_types (ttr);
	      ttl = strip_array_types (ttl);

	      if (TYPE_QUALS_NO_ADDR_SPACE_NO_ATOMIC (ttr)
		  & ~TYPE_QUALS_NO_ADDR_SPACE_NO_ATOMIC (ttl))
		WARNING_FOR_QUALIFIERS (location, expr_loc,
				        OPT_Wdiscarded_array_qualifiers,
				        G_("passing argument %d of %qE discards "
					   "%qv qualifier from pointer target type"),
				        G_("assignment discards %qv qualifier "
					   "from pointer target type"),
				        G_("initialization discards %qv qualifier "
					   "from pointer target type"),
				        G_("return discards %qv qualifier from "
					   "pointer target type"),
                                        TYPE_QUALS (ttr) & ~TYPE_QUALS (ttl));
            }
          else if (pedantic
	      && ((VOID_TYPE_P (ttl) && TREE_CODE (ttr) == FUNCTION_TYPE)
		  ||
		  (VOID_TYPE_P (ttr)
		   && !null_pointer_constant
		   && TREE_CODE (ttl) == FUNCTION_TYPE)))
<<<<<<< HEAD
	    WARN_FOR_ASSIGNMENT (location, expr_loc, OPT_Wpedantic,
				 G_("ISO C forbids passing argument %d of "
				    "%qE between function pointer "
				    "and %<void *%>"),
				 G_("ISO C forbids assignment between "
				    "function pointer and %<void *%>"),
				 G_("ISO C forbids initialization between "
				    "function pointer and %<void *%>"),
				 G_("ISO C forbids return between function "
				    "pointer and %<void *%>"));
=======
	    PEDWARN_FOR_ASSIGNMENT (location, expr_loc, OPT_Wpedantic,
				    G_("ISO C forbids passing argument %d of "
				       "%qE between function pointer "
				       "and %<void *%>"),
				    G_("ISO C forbids assignment between "
				       "function pointer and %<void *%>"),
				    G_("ISO C forbids initialization between "
				       "function pointer and %<void *%>"),
				    G_("ISO C forbids return between function "
				       "pointer and %<void *%>"));
>>>>>>> 7b26e389
	  /* Const and volatile mean something different for function types,
	     so the usual warnings are not appropriate.  */
	  else if (TREE_CODE (ttr) != FUNCTION_TYPE
		   && TREE_CODE (ttl) != FUNCTION_TYPE)
	    {
	      /* Don't warn about loss of qualifier for conversions from
		 qualified void* to pointers to arrays with corresponding
		 qualifier on the element type. */
	      if (!pedantic)
	        ttl = strip_array_types (ttl);

	      /* Assignments between atomic and non-atomic objects are OK.  */
	      if (TYPE_QUALS_NO_ADDR_SPACE_NO_ATOMIC (ttr)
		  & ~TYPE_QUALS_NO_ADDR_SPACE_NO_ATOMIC (ttl))
		{
<<<<<<< HEAD
		  WARN_FOR_QUALIFIERS (location, expr_loc, 0,
				       G_("passing argument %d of %qE discards "
					  "%qv qualifier from pointer target type"),
				       G_("assignment discards %qv qualifier "
					  "from pointer target type"),
				       G_("initialization discards %qv qualifier "
					  "from pointer target type"),
				       G_("return discards %qv qualifier from "
					  "pointer target type"),
				       TYPE_QUALS (ttr) & ~TYPE_QUALS (ttl));
=======
		  PEDWARN_FOR_QUALIFIERS (location, expr_loc,
				          OPT_Wdiscarded_qualifiers,
				          G_("passing argument %d of %qE discards "
					     "%qv qualifier from pointer target type"),
				          G_("assignment discards %qv qualifier "
					     "from pointer target type"),
				          G_("initialization discards %qv qualifier "
					     "from pointer target type"),
				          G_("return discards %qv qualifier from "
					     "pointer target type"),
				          TYPE_QUALS (ttr) & ~TYPE_QUALS (ttl));
>>>>>>> 7b26e389
		}
	      /* If this is not a case of ignoring a mismatch in signedness,
		 no warning.  */
	      else if (VOID_TYPE_P (ttl) || VOID_TYPE_P (ttr)
		       || target_cmp)
		;
	      /* If there is a mismatch, do warn.  */
	      else if (warn_pointer_sign)
<<<<<<< HEAD
		WARN_FOR_ASSIGNMENT (location, expr_loc, OPT_Wpointer_sign,
				     G_("pointer targets in passing argument "
					"%d of %qE differ in signedness"),
				     G_("pointer targets in assignment "
					"differ in signedness"),
				     G_("pointer targets in initialization "
					"differ in signedness"),
				     G_("pointer targets in return differ "
					"in signedness"));
=======
		 PEDWARN_FOR_ASSIGNMENT (location, expr_loc, OPT_Wpointer_sign,
				         G_("pointer targets in passing argument "
					    "%d of %qE differ in signedness"),
				         G_("pointer targets in assignment "
					    "differ in signedness"),
				         G_("pointer targets in initialization "
					    "differ in signedness"),
				         G_("pointer targets in return differ "
					    "in signedness"));
>>>>>>> 7b26e389
	    }
	  else if (TREE_CODE (ttl) == FUNCTION_TYPE
		   && TREE_CODE (ttr) == FUNCTION_TYPE)
	    {
	      /* Because const and volatile on functions are restrictions
		 that say the function will not do certain things,
		 it is okay to use a const or volatile function
		 where an ordinary one is wanted, but not vice-versa.  */
	      if (TYPE_QUALS_NO_ADDR_SPACE (ttl)
		  & ~TYPE_QUALS_NO_ADDR_SPACE (ttr))
<<<<<<< HEAD
		WARN_FOR_QUALIFIERS (location, expr_loc, 0,
				     G_("passing argument %d of %qE makes "
					"%q#v qualified function pointer "
					"from unqualified"),
				     G_("assignment makes %q#v qualified function "
					"pointer from unqualified"),
				     G_("initialization makes %q#v qualified "
					"function pointer from unqualified"),
				     G_("return makes %q#v qualified function "
					"pointer from unqualified"),
				     TYPE_QUALS (ttl) & ~TYPE_QUALS (ttr));
=======
		PEDWARN_FOR_QUALIFIERS (location, expr_loc,
				        OPT_Wdiscarded_qualifiers,
				        G_("passing argument %d of %qE makes "
					   "%q#v qualified function pointer "
					   "from unqualified"),
				        G_("assignment makes %q#v qualified function "
					   "pointer from unqualified"),
				        G_("initialization makes %q#v qualified "
					   "function pointer from unqualified"),
				        G_("return makes %q#v qualified function "
					   "pointer from unqualified"),
				        TYPE_QUALS (ttl) & ~TYPE_QUALS (ttr));
>>>>>>> 7b26e389
	    }
	}
      else
	/* Avoid warning about the volatile ObjC EH puts on decls.  */
	if (!objc_ok)
<<<<<<< HEAD
	  WARN_FOR_ASSIGNMENT (location, expr_loc, 0,
			       G_("passing argument %d of %qE from "
				  "incompatible pointer type"),
			       G_("assignment from incompatible pointer type"),
			       G_("initialization from incompatible "
				  "pointer type"),
			       G_("return from incompatible pointer type"));
=======
	  PEDWARN_FOR_ASSIGNMENT (location, expr_loc,
			          OPT_Wincompatible_pointer_types,
			          G_("passing argument %d of %qE from "
				     "incompatible pointer type"),
			          G_("assignment from incompatible pointer type"),
			          G_("initialization from incompatible "
				     "pointer type"),
			          G_("return from incompatible pointer type"));
>>>>>>> 7b26e389

      return convert (type, rhs);
    }
  else if (codel == POINTER_TYPE && coder == ARRAY_TYPE)
    {
      /* ??? This should not be an error when inlining calls to
	 unprototyped functions.  */
      error_at (location, "invalid use of non-lvalue array");
      return error_mark_node;
    }
  else if (codel == POINTER_TYPE && coder == INTEGER_TYPE)
    {
      /* An explicit constant 0 can convert to a pointer,
	 or one that results from arithmetic, even including
	 a cast to integer type.  */
      if (!null_pointer_constant)
<<<<<<< HEAD
	WARN_FOR_ASSIGNMENT (location, expr_loc, 0,
			     G_("passing argument %d of %qE makes "
				"pointer from integer without a cast"),
			     G_("assignment makes pointer from integer "
				"without a cast"),
			     G_("initialization makes pointer from "
				"integer without a cast"),
			     G_("return makes pointer from integer "
				"without a cast"));
=======
	PEDWARN_FOR_ASSIGNMENT (location, expr_loc,
			        OPT_Wint_conversion,
			        G_("passing argument %d of %qE makes "
				   "pointer from integer without a cast"),
			        G_("assignment makes pointer from integer "
				   "without a cast"),
			        G_("initialization makes pointer from "
				   "integer without a cast"),
			        G_("return makes pointer from integer "
				   "without a cast"));
>>>>>>> 7b26e389

      return convert (type, rhs);
    }
  else if (codel == INTEGER_TYPE && coder == POINTER_TYPE)
    {
<<<<<<< HEAD
      WARN_FOR_ASSIGNMENT (location, expr_loc, 0,
			   G_("passing argument %d of %qE makes integer "
			      "from pointer without a cast"),
			   G_("assignment makes integer from pointer "
			      "without a cast"),
			   G_("initialization makes integer from pointer "
			      "without a cast"),
			   G_("return makes integer from pointer "
			      "without a cast"));
=======
      PEDWARN_FOR_ASSIGNMENT (location, expr_loc,
			      OPT_Wint_conversion,
			      G_("passing argument %d of %qE makes integer "
			         "from pointer without a cast"),
			      G_("assignment makes integer from pointer "
			         "without a cast"),
			      G_("initialization makes integer from pointer "
			         "without a cast"),
			      G_("return makes integer from pointer "
			         "without a cast"));
>>>>>>> 7b26e389
      return convert (type, rhs);
    }
  else if (codel == BOOLEAN_TYPE && coder == POINTER_TYPE)
    {
      tree ret;
      bool save = in_late_binary_op;
      in_late_binary_op = true;
      ret = convert (type, rhs);
      in_late_binary_op = save;
      return ret;
    }

  switch (errtype)
    {
    case ic_argpass:
      error_at (expr_loc, "incompatible type for argument %d of %qE", parmnum,
		rname);
      inform ((fundecl && !DECL_IS_BUILTIN (fundecl))
	      ? DECL_SOURCE_LOCATION (fundecl) : expr_loc,
	      "expected %qT but argument is of type %qT", type, rhstype);
      break;
    case ic_assign:
      error_at (location, "incompatible types when assigning to type %qT from "
		"type %qT", type, rhstype);
      break;
    case ic_init:
      error_at (location,
		"incompatible types when initializing type %qT using type %qT",
		type, rhstype);
      break;
    case ic_return:
      error_at (location,
		"incompatible types when returning type %qT but %qT was "
		"expected", rhstype, type);
      break;
    default:
      gcc_unreachable ();
    }

  return error_mark_node;
}

/* If VALUE is a compound expr all of whose expressions are constant, then
   return its value.  Otherwise, return error_mark_node.

   This is for handling COMPOUND_EXPRs as initializer elements
   which is allowed with a warning when -pedantic is specified.  */

static tree
valid_compound_expr_initializer (tree value, tree endtype)
{
  if (TREE_CODE (value) == COMPOUND_EXPR)
    {
      if (valid_compound_expr_initializer (TREE_OPERAND (value, 0), endtype)
	  == error_mark_node)
	return error_mark_node;
      return valid_compound_expr_initializer (TREE_OPERAND (value, 1),
					      endtype);
    }
  else if (!initializer_constant_valid_p (value, endtype))
    return error_mark_node;
  else
    return value;
}

/* Perform appropriate conversions on the initial value of a variable,
   store it in the declaration DECL,
   and print any error messages that are appropriate.
   If ORIGTYPE is not NULL_TREE, it is the original type of INIT.
   If the init is invalid, store an ERROR_MARK.

   INIT_LOC is the location of the initial value.  */

void
store_init_value (location_t init_loc, tree decl, tree init, tree origtype)
{
  tree value, type;
  bool npc = false;

  /* If variable's type was invalidly declared, just ignore it.  */

  type = TREE_TYPE (decl);
  if (TREE_CODE (type) == ERROR_MARK)
    return;

  /* Digest the specified initializer into an expression.  */

  if (init)
    npc = null_pointer_constant_p (init);
  value = digest_init (init_loc, type, init, origtype, npc,
      		       true, TREE_STATIC (decl));

  /* Store the expression if valid; else report error.  */

  if (!in_system_header_at (input_location)
      && AGGREGATE_TYPE_P (TREE_TYPE (decl)) && !TREE_STATIC (decl))
    warning (OPT_Wtraditional, "traditional C rejects automatic "
	     "aggregate initialization");

  if (value != error_mark_node || TREE_CODE (decl) != FUNCTION_DECL)
    DECL_INITIAL (decl) = value;

  /* ANSI wants warnings about out-of-range constant initializers.  */
  STRIP_TYPE_NOPS (value);
  if (TREE_STATIC (decl))
    constant_expression_warning (value);

  /* Check if we need to set array size from compound literal size.  */
  if (TREE_CODE (type) == ARRAY_TYPE
      && TYPE_DOMAIN (type) == 0
      && value != error_mark_node)
    {
      tree inside_init = init;

      STRIP_TYPE_NOPS (inside_init);
      inside_init = fold (inside_init);

      if (TREE_CODE (inside_init) == COMPOUND_LITERAL_EXPR)
	{
	  tree cldecl = COMPOUND_LITERAL_EXPR_DECL (inside_init);

	  if (TYPE_DOMAIN (TREE_TYPE (cldecl)))
	    {
	      /* For int foo[] = (int [3]){1}; we need to set array size
		 now since later on array initializer will be just the
		 brace enclosed list of the compound literal.  */
	      tree etype = strip_array_types (TREE_TYPE (decl));
	      type = build_distinct_type_copy (TYPE_MAIN_VARIANT (type));
	      TYPE_DOMAIN (type) = TYPE_DOMAIN (TREE_TYPE (cldecl));
	      layout_type (type);
	      layout_decl (cldecl, 0);
	      TREE_TYPE (decl)
		= c_build_qualified_type (type, TYPE_QUALS (etype));
	    }
	}
    }
}

/* Methods for storing and printing names for error messages.  */

/* Implement a spelling stack that allows components of a name to be pushed
   and popped.  Each element on the stack is this structure.  */

struct spelling
{
  int kind;
  union
    {
      unsigned HOST_WIDE_INT i;
      const char *s;
    } u;
};

#define SPELLING_STRING 1
#define SPELLING_MEMBER 2
#define SPELLING_BOUNDS 3

static struct spelling *spelling;	/* Next stack element (unused).  */
static struct spelling *spelling_base;	/* Spelling stack base.  */
static int spelling_size;		/* Size of the spelling stack.  */

/* Macros to save and restore the spelling stack around push_... functions.
   Alternative to SAVE_SPELLING_STACK.  */

#define SPELLING_DEPTH() (spelling - spelling_base)
#define RESTORE_SPELLING_DEPTH(DEPTH) (spelling = spelling_base + (DEPTH))

/* Push an element on the spelling stack with type KIND and assign VALUE
   to MEMBER.  */

#define PUSH_SPELLING(KIND, VALUE, MEMBER)				\
{									\
  int depth = SPELLING_DEPTH ();					\
									\
  if (depth >= spelling_size)						\
    {									\
      spelling_size += 10;						\
      spelling_base = XRESIZEVEC (struct spelling, spelling_base,	\
				  spelling_size);			\
      RESTORE_SPELLING_DEPTH (depth);					\
    }									\
									\
  spelling->kind = (KIND);						\
  spelling->MEMBER = (VALUE);						\
  spelling++;								\
}

/* Push STRING on the stack.  Printed literally.  */

static void
push_string (const char *string)
{
  PUSH_SPELLING (SPELLING_STRING, string, u.s);
}

/* Push a member name on the stack.  Printed as '.' STRING.  */

static void
push_member_name (tree decl)
{
  const char *const string
    = (DECL_NAME (decl)
       ? identifier_to_locale (IDENTIFIER_POINTER (DECL_NAME (decl)))
       : _("<anonymous>"));
  PUSH_SPELLING (SPELLING_MEMBER, string, u.s);
}

/* Push an array bounds on the stack.  Printed as [BOUNDS].  */

static void
push_array_bounds (unsigned HOST_WIDE_INT bounds)
{
  PUSH_SPELLING (SPELLING_BOUNDS, bounds, u.i);
}

/* Compute the maximum size in bytes of the printed spelling.  */

static int
spelling_length (void)
{
  int size = 0;
  struct spelling *p;

  for (p = spelling_base; p < spelling; p++)
    {
      if (p->kind == SPELLING_BOUNDS)
	size += 25;
      else
	size += strlen (p->u.s) + 1;
    }

  return size;
}

/* Print the spelling to BUFFER and return it.  */

static char *
print_spelling (char *buffer)
{
  char *d = buffer;
  struct spelling *p;

  for (p = spelling_base; p < spelling; p++)
    if (p->kind == SPELLING_BOUNDS)
      {
	sprintf (d, "[" HOST_WIDE_INT_PRINT_UNSIGNED "]", p->u.i);
	d += strlen (d);
      }
    else
      {
	const char *s;
	if (p->kind == SPELLING_MEMBER)
	  *d++ = '.';
	for (s = p->u.s; (*d = *s++); d++)
	  ;
      }
  *d++ = '\0';
  return buffer;
}

/* Digest the parser output INIT as an initializer for type TYPE.
   Return a C expression of type TYPE to represent the initial value.

   If ORIGTYPE is not NULL_TREE, it is the original type of INIT.

   NULL_POINTER_CONSTANT is true if INIT is a null pointer constant.

   If INIT is a string constant, STRICT_STRING is true if it is
   unparenthesized or we should not warn here for it being parenthesized.
   For other types of INIT, STRICT_STRING is not used.

   INIT_LOC is the location of the INIT.

   REQUIRE_CONSTANT requests an error if non-constant initializers or
   elements are seen.  */

static tree
digest_init (location_t init_loc, tree type, tree init, tree origtype,
    	     bool null_pointer_constant, bool strict_string,
	     int require_constant)
{
  enum tree_code code = TREE_CODE (type);
  tree inside_init = init;
  tree semantic_type = NULL_TREE;
  bool maybe_const = true;

  if (type == error_mark_node
      || !init
      || error_operand_p (init))
    return error_mark_node;

  STRIP_TYPE_NOPS (inside_init);

  if (TREE_CODE (inside_init) == EXCESS_PRECISION_EXPR)
    {
      semantic_type = TREE_TYPE (inside_init);
      inside_init = TREE_OPERAND (inside_init, 0);
    }
  inside_init = c_fully_fold (inside_init, require_constant, &maybe_const);
  inside_init = decl_constant_value_for_optimization (inside_init);

  /* Initialization of an array of chars from a string constant
     optionally enclosed in braces.  */

  if (code == ARRAY_TYPE && inside_init
      && TREE_CODE (inside_init) == STRING_CST)
    {
      tree typ1
	= (TYPE_ATOMIC (TREE_TYPE (type))
	   ? c_build_qualified_type (TYPE_MAIN_VARIANT (TREE_TYPE (type)),
				     TYPE_QUAL_ATOMIC)
	   : TYPE_MAIN_VARIANT (TREE_TYPE (type)));
      /* Note that an array could be both an array of character type
	 and an array of wchar_t if wchar_t is signed char or unsigned
	 char.  */
      bool char_array = (typ1 == char_type_node
			 || typ1 == signed_char_type_node
			 || typ1 == unsigned_char_type_node);
      bool wchar_array = !!comptypes (typ1, wchar_type_node);
      bool char16_array = !!comptypes (typ1, char16_type_node);
      bool char32_array = !!comptypes (typ1, char32_type_node);

      if (char_array || wchar_array || char16_array || char32_array)
	{
	  struct c_expr expr;
	  tree typ2 = TYPE_MAIN_VARIANT (TREE_TYPE (TREE_TYPE (inside_init)));
	  expr.value = inside_init;
	  expr.original_code = (strict_string ? STRING_CST : ERROR_MARK);
	  expr.original_type = NULL;
	  maybe_warn_string_init (init_loc, type, expr);

	  if (TYPE_DOMAIN (type) && !TYPE_MAX_VALUE (TYPE_DOMAIN (type)))
	    pedwarn_init (init_loc, OPT_Wpedantic,
			  "initialization of a flexible array member");

	  if (comptypes (TYPE_MAIN_VARIANT (TREE_TYPE (inside_init)),
			 TYPE_MAIN_VARIANT (type)))
	    return inside_init;

	  if (char_array)
	    {
	      if (typ2 != char_type_node)
		{
		  error_init (init_loc, "char-array initialized from wide "
			      "string");
		  return error_mark_node;
		}
	    }
	  else
	    {
	      if (typ2 == char_type_node)
		{
		  error_init (init_loc, "wide character array initialized "
			      "from non-wide string");
		  return error_mark_node;
		}
	      else if (!comptypes(typ1, typ2))
		{
		  error_init (init_loc, "wide character array initialized "
			      "from incompatible wide string");
		  return error_mark_node;
		}
	    }

	  TREE_TYPE (inside_init) = type;
	  if (TYPE_DOMAIN (type) != 0
	      && TYPE_SIZE (type) != 0
	      && TREE_CODE (TYPE_SIZE (type)) == INTEGER_CST)
	    {
	      unsigned HOST_WIDE_INT len = TREE_STRING_LENGTH (inside_init);

	      /* Subtract the size of a single (possibly wide) character
		 because it's ok to ignore the terminating null char
		 that is counted in the length of the constant.  */
	      if (0 > compare_tree_int (TYPE_SIZE_UNIT (type),
					(len
					 - (TYPE_PRECISION (typ1)
					    / BITS_PER_UNIT))))
		pedwarn_init (init_loc, 0,
			      ("initializer-string for array of chars "
			       "is too long"));
	      else if (warn_cxx_compat
		       && 0 > compare_tree_int (TYPE_SIZE_UNIT (type), len))
		warning_at (init_loc, OPT_Wc___compat,
			    ("initializer-string for array chars "
			     "is too long for C++"));
	    }

	  return inside_init;
	}
      else if (INTEGRAL_TYPE_P (typ1))
	{
	  error_init (init_loc, "array of inappropriate type initialized "
		      "from string constant");
	  return error_mark_node;
	}
    }

  /* Build a VECTOR_CST from a *constant* vector constructor.  If the
     vector constructor is not constant (e.g. {1,2,3,foo()}) then punt
     below and handle as a constructor.  */
  if (code == VECTOR_TYPE
      && TREE_CODE (TREE_TYPE (inside_init)) == VECTOR_TYPE
      && vector_types_convertible_p (TREE_TYPE (inside_init), type, true)
      && TREE_CONSTANT (inside_init))
    {
      if (TREE_CODE (inside_init) == VECTOR_CST
	  && comptypes (TYPE_MAIN_VARIANT (TREE_TYPE (inside_init)),
			TYPE_MAIN_VARIANT (type)))
	return inside_init;

      if (TREE_CODE (inside_init) == CONSTRUCTOR)
	{
	  unsigned HOST_WIDE_INT ix;
	  tree value;
	  bool constant_p = true;

	  /* Iterate through elements and check if all constructor
	     elements are *_CSTs.  */
	  FOR_EACH_CONSTRUCTOR_VALUE (CONSTRUCTOR_ELTS (inside_init), ix, value)
	    if (!CONSTANT_CLASS_P (value))
	      {
		constant_p = false;
		break;
	      }

	  if (constant_p)
	    return build_vector_from_ctor (type,
					   CONSTRUCTOR_ELTS (inside_init));
	}
    }

  if (warn_sequence_point)
    verify_sequence_points (inside_init);

  /* Any type can be initialized
     from an expression of the same type, optionally with braces.  */

  if (inside_init && TREE_TYPE (inside_init) != 0
      && (comptypes (TYPE_MAIN_VARIANT (TREE_TYPE (inside_init)),
		     TYPE_MAIN_VARIANT (type))
	  || (code == ARRAY_TYPE
	      && comptypes (TREE_TYPE (inside_init), type))
	  || (code == VECTOR_TYPE
	      && comptypes (TREE_TYPE (inside_init), type))
	  || (code == POINTER_TYPE
	      && TREE_CODE (TREE_TYPE (inside_init)) == ARRAY_TYPE
	      && comptypes (TREE_TYPE (TREE_TYPE (inside_init)),
			    TREE_TYPE (type)))))
    {
      if (code == POINTER_TYPE)
	{
	  if (TREE_CODE (TREE_TYPE (inside_init)) == ARRAY_TYPE)
	    {
	      if (TREE_CODE (inside_init) == STRING_CST
		  || TREE_CODE (inside_init) == COMPOUND_LITERAL_EXPR)
		inside_init = array_to_pointer_conversion
		  (init_loc, inside_init);
	      else
		{
		  error_init (init_loc, "invalid use of non-lvalue array");
		  return error_mark_node;
		}
	    }
	}

      if (code == VECTOR_TYPE)
	/* Although the types are compatible, we may require a
	   conversion.  */
	inside_init = convert (type, inside_init);

      if (require_constant
	  && TREE_CODE (inside_init) == COMPOUND_LITERAL_EXPR)
	{
	  /* As an extension, allow initializing objects with static storage
	     duration with compound literals (which are then treated just as
	     the brace enclosed list they contain).  Also allow this for
	     vectors, as we can only assign them with compound literals.  */
	  if (flag_isoc99 && code != VECTOR_TYPE)
	    pedwarn_init (init_loc, OPT_Wpedantic, "initializer element "
			  "is not constant");
	  tree decl = COMPOUND_LITERAL_EXPR_DECL (inside_init);
	  inside_init = DECL_INITIAL (decl);
	}

      if (code == ARRAY_TYPE && TREE_CODE (inside_init) != STRING_CST
	  && TREE_CODE (inside_init) != CONSTRUCTOR)
	{
	  error_init (init_loc, "array initialized from non-constant array "
		      "expression");
	  return error_mark_node;
	}

      /* Compound expressions can only occur here if -Wpedantic or
	 -pedantic-errors is specified.  In the later case, we always want
	 an error.  In the former case, we simply want a warning.  */
      if (require_constant && pedantic
	  && TREE_CODE (inside_init) == COMPOUND_EXPR)
	{
	  inside_init
	    = valid_compound_expr_initializer (inside_init,
					       TREE_TYPE (inside_init));
	  if (inside_init == error_mark_node)
	    error_init (init_loc, "initializer element is not constant");
	  else
	    pedwarn_init (init_loc, OPT_Wpedantic,
			  "initializer element is not constant");
	  if (flag_pedantic_errors)
	    inside_init = error_mark_node;
	}
      else if (require_constant
	       && !initializer_constant_valid_p (inside_init,
						 TREE_TYPE (inside_init)))
	{
	  error_init (init_loc, "initializer element is not constant");
	  inside_init = error_mark_node;
	}
      else if (require_constant && !maybe_const)
	pedwarn_init (init_loc, 0,
		      "initializer element is not a constant expression");

      /* Added to enable additional -Wsuggest-attribute=format warnings.  */
      if (TREE_CODE (TREE_TYPE (inside_init)) == POINTER_TYPE)
	inside_init = convert_for_assignment (init_loc, UNKNOWN_LOCATION,
					      type, inside_init, origtype,
					      ic_init, null_pointer_constant,
					      NULL_TREE, NULL_TREE, 0);
      return inside_init;
    }

  /* Handle scalar types, including conversions.  */

  if (code == INTEGER_TYPE || code == REAL_TYPE || code == FIXED_POINT_TYPE
      || code == POINTER_TYPE || code == ENUMERAL_TYPE || code == BOOLEAN_TYPE
      || code == COMPLEX_TYPE || code == VECTOR_TYPE)
    {
      if (TREE_CODE (TREE_TYPE (init)) == ARRAY_TYPE
	  && (TREE_CODE (init) == STRING_CST
	      || TREE_CODE (init) == COMPOUND_LITERAL_EXPR))
	inside_init = init = array_to_pointer_conversion (init_loc, init);
      if (semantic_type)
	inside_init = build1 (EXCESS_PRECISION_EXPR, semantic_type,
			      inside_init);
      inside_init
	= convert_for_assignment (init_loc, UNKNOWN_LOCATION, type,
				  inside_init, origtype, ic_init,
				  null_pointer_constant, NULL_TREE, NULL_TREE,
				  0);

      /* Check to see if we have already given an error message.  */
      if (inside_init == error_mark_node)
	;
      else if (require_constant && !TREE_CONSTANT (inside_init))
	{
	  error_init (init_loc, "initializer element is not constant");
	  inside_init = error_mark_node;
	}
      else if (require_constant
	       && !initializer_constant_valid_p (inside_init,
						 TREE_TYPE (inside_init)))
	{
	  error_init (init_loc, "initializer element is not computable at "
		      "load time");
	  inside_init = error_mark_node;
	}
      else if (require_constant && !maybe_const)
	pedwarn_init (init_loc, 0,
		      "initializer element is not a constant expression");

      return inside_init;
    }

  /* Come here only for records and arrays.  */

  if (COMPLETE_TYPE_P (type) && TREE_CODE (TYPE_SIZE (type)) != INTEGER_CST)
    {
      error_init (init_loc, "variable-sized object may not be initialized");
      return error_mark_node;
    }

  error_init (init_loc, "invalid initializer");
  return error_mark_node;
}

/* Handle initializers that use braces.  */

/* Type of object we are accumulating a constructor for.
   This type is always a RECORD_TYPE, UNION_TYPE or ARRAY_TYPE.  */
static tree constructor_type;

/* For a RECORD_TYPE or UNION_TYPE, this is the chain of fields
   left to fill.  */
static tree constructor_fields;

/* For an ARRAY_TYPE, this is the specified index
   at which to store the next element we get.  */
static tree constructor_index;

/* For an ARRAY_TYPE, this is the maximum index.  */
static tree constructor_max_index;

/* For a RECORD_TYPE, this is the first field not yet written out.  */
static tree constructor_unfilled_fields;

/* For an ARRAY_TYPE, this is the index of the first element
   not yet written out.  */
static tree constructor_unfilled_index;

/* In a RECORD_TYPE, the byte index of the next consecutive field.
   This is so we can generate gaps between fields, when appropriate.  */
static tree constructor_bit_index;

/* If we are saving up the elements rather than allocating them,
   this is the list of elements so far (in reverse order,
   most recent first).  */
static vec<constructor_elt, va_gc> *constructor_elements;

/* 1 if constructor should be incrementally stored into a constructor chain,
   0 if all the elements should be kept in AVL tree.  */
static int constructor_incremental;

/* 1 if so far this constructor's elements are all compile-time constants.  */
static int constructor_constant;

/* 1 if so far this constructor's elements are all valid address constants.  */
static int constructor_simple;

/* 1 if this constructor has an element that cannot be part of a
   constant expression.  */
static int constructor_nonconst;

/* 1 if this constructor is erroneous so far.  */
static int constructor_erroneous;

/* 1 if this constructor is the universal zero initializer { 0 }.  */
static int constructor_zeroinit;

/* Structure for managing pending initializer elements, organized as an
   AVL tree.  */

struct init_node
{
  struct init_node *left, *right;
  struct init_node *parent;
  int balance;
  tree purpose;
  tree value;
  tree origtype;
};

/* Tree of pending elements at this constructor level.
   These are elements encountered out of order
   which belong at places we haven't reached yet in actually
   writing the output.
   Will never hold tree nodes across GC runs.  */
static struct init_node *constructor_pending_elts;

/* The SPELLING_DEPTH of this constructor.  */
static int constructor_depth;

/* DECL node for which an initializer is being read.
   0 means we are reading a constructor expression
   such as (struct foo) {...}.  */
static tree constructor_decl;

/* Nonzero if this is an initializer for a top-level decl.  */
static int constructor_top_level;

/* Nonzero if there were any member designators in this initializer.  */
static int constructor_designated;

/* Nesting depth of designator list.  */
static int designator_depth;

/* Nonzero if there were diagnosed errors in this designator list.  */
static int designator_erroneous;


/* This stack has a level for each implicit or explicit level of
   structuring in the initializer, including the outermost one.  It
   saves the values of most of the variables above.  */

struct constructor_range_stack;

struct constructor_stack
{
  struct constructor_stack *next;
  tree type;
  tree fields;
  tree index;
  tree max_index;
  tree unfilled_index;
  tree unfilled_fields;
  tree bit_index;
  vec<constructor_elt, va_gc> *elements;
  struct init_node *pending_elts;
  int offset;
  int depth;
  /* If value nonzero, this value should replace the entire
     constructor at this level.  */
  struct c_expr replacement_value;
  struct constructor_range_stack *range_stack;
  char constant;
  char simple;
  char nonconst;
  char implicit;
  char erroneous;
  char outer;
  char incremental;
  char designated;
  int designator_depth;
};

static struct constructor_stack *constructor_stack;

/* This stack represents designators from some range designator up to
   the last designator in the list.  */

struct constructor_range_stack
{
  struct constructor_range_stack *next, *prev;
  struct constructor_stack *stack;
  tree range_start;
  tree index;
  tree range_end;
  tree fields;
};

static struct constructor_range_stack *constructor_range_stack;

/* This stack records separate initializers that are nested.
   Nested initializers can't happen in ANSI C, but GNU C allows them
   in cases like { ... (struct foo) { ... } ... }.  */

struct initializer_stack
{
  struct initializer_stack *next;
  tree decl;
  struct constructor_stack *constructor_stack;
  struct constructor_range_stack *constructor_range_stack;
  vec<constructor_elt, va_gc> *elements;
  struct spelling *spelling;
  struct spelling *spelling_base;
  int spelling_size;
  char top_level;
  char require_constant_value;
  char require_constant_elements;
};

static struct initializer_stack *initializer_stack;

/* Prepare to parse and output the initializer for variable DECL.  */

void
start_init (tree decl, tree asmspec_tree ATTRIBUTE_UNUSED, int top_level)
{
  const char *locus;
  struct initializer_stack *p = XNEW (struct initializer_stack);

  p->decl = constructor_decl;
  p->require_constant_value = require_constant_value;
  p->require_constant_elements = require_constant_elements;
  p->constructor_stack = constructor_stack;
  p->constructor_range_stack = constructor_range_stack;
  p->elements = constructor_elements;
  p->spelling = spelling;
  p->spelling_base = spelling_base;
  p->spelling_size = spelling_size;
  p->top_level = constructor_top_level;
  p->next = initializer_stack;
  initializer_stack = p;

  constructor_decl = decl;
  constructor_designated = 0;
  constructor_top_level = top_level;

  if (decl != 0 && decl != error_mark_node)
    {
      require_constant_value = TREE_STATIC (decl);
      require_constant_elements
	= ((TREE_STATIC (decl) || (pedantic && !flag_isoc99))
	   /* For a scalar, you can always use any value to initialize,
	      even within braces.  */
	   && (TREE_CODE (TREE_TYPE (decl)) == ARRAY_TYPE
	       || TREE_CODE (TREE_TYPE (decl)) == RECORD_TYPE
	       || TREE_CODE (TREE_TYPE (decl)) == UNION_TYPE
	       || TREE_CODE (TREE_TYPE (decl)) == QUAL_UNION_TYPE));
      locus = identifier_to_locale (IDENTIFIER_POINTER (DECL_NAME (decl)));
    }
  else
    {
      require_constant_value = 0;
      require_constant_elements = 0;
      locus = _("(anonymous)");
    }

  constructor_stack = 0;
  constructor_range_stack = 0;

  found_missing_braces = 0;

  spelling_base = 0;
  spelling_size = 0;
  RESTORE_SPELLING_DEPTH (0);

  if (locus)
    push_string (locus);
}

void
finish_init (void)
{
  struct initializer_stack *p = initializer_stack;

  /* Free the whole constructor stack of this initializer.  */
  while (constructor_stack)
    {
      struct constructor_stack *q = constructor_stack;
      constructor_stack = q->next;
      free (q);
    }

  gcc_assert (!constructor_range_stack);

  /* Pop back to the data of the outer initializer (if any).  */
  free (spelling_base);

  constructor_decl = p->decl;
  require_constant_value = p->require_constant_value;
  require_constant_elements = p->require_constant_elements;
  constructor_stack = p->constructor_stack;
  constructor_range_stack = p->constructor_range_stack;
  constructor_elements = p->elements;
  spelling = p->spelling;
  spelling_base = p->spelling_base;
  spelling_size = p->spelling_size;
  constructor_top_level = p->top_level;
  initializer_stack = p->next;
  free (p);
}

/* Call here when we see the initializer is surrounded by braces.
   This is instead of a call to push_init_level;
   it is matched by a call to pop_init_level.

   TYPE is the type to initialize, for a constructor expression.
   For an initializer for a decl, TYPE is zero.  */

void
really_start_incremental_init (tree type)
{
  struct constructor_stack *p = XNEW (struct constructor_stack);

  if (type == 0)
    type = TREE_TYPE (constructor_decl);

  if (TREE_CODE (type) == VECTOR_TYPE
      && TYPE_VECTOR_OPAQUE (type))
    error ("opaque vector types cannot be initialized");

  p->type = constructor_type;
  p->fields = constructor_fields;
  p->index = constructor_index;
  p->max_index = constructor_max_index;
  p->unfilled_index = constructor_unfilled_index;
  p->unfilled_fields = constructor_unfilled_fields;
  p->bit_index = constructor_bit_index;
  p->elements = constructor_elements;
  p->constant = constructor_constant;
  p->simple = constructor_simple;
  p->nonconst = constructor_nonconst;
  p->erroneous = constructor_erroneous;
  p->pending_elts = constructor_pending_elts;
  p->depth = constructor_depth;
  p->replacement_value.value = 0;
  p->replacement_value.original_code = ERROR_MARK;
  p->replacement_value.original_type = NULL;
  p->implicit = 0;
  p->range_stack = 0;
  p->outer = 0;
  p->incremental = constructor_incremental;
  p->designated = constructor_designated;
  p->designator_depth = designator_depth;
  p->next = 0;
  constructor_stack = p;

  constructor_constant = 1;
  constructor_simple = 1;
  constructor_nonconst = 0;
  constructor_depth = SPELLING_DEPTH ();
  constructor_elements = NULL;
  constructor_pending_elts = 0;
  constructor_type = type;
  constructor_incremental = 1;
  constructor_designated = 0;
  constructor_zeroinit = 1;
  designator_depth = 0;
  designator_erroneous = 0;

  if (TREE_CODE (constructor_type) == RECORD_TYPE
      || TREE_CODE (constructor_type) == UNION_TYPE)
    {
      constructor_fields = TYPE_FIELDS (constructor_type);
      /* Skip any nameless bit fields at the beginning.  */
      while (constructor_fields != 0 && DECL_C_BIT_FIELD (constructor_fields)
	     && DECL_NAME (constructor_fields) == 0)
	constructor_fields = DECL_CHAIN (constructor_fields);

      constructor_unfilled_fields = constructor_fields;
      constructor_bit_index = bitsize_zero_node;
    }
  else if (TREE_CODE (constructor_type) == ARRAY_TYPE)
    {
      if (TYPE_DOMAIN (constructor_type))
	{
	  constructor_max_index
	    = TYPE_MAX_VALUE (TYPE_DOMAIN (constructor_type));

	  /* Detect non-empty initializations of zero-length arrays.  */
	  if (constructor_max_index == NULL_TREE
	      && TYPE_SIZE (constructor_type))
	    constructor_max_index = integer_minus_one_node;

	  /* constructor_max_index needs to be an INTEGER_CST.  Attempts
	     to initialize VLAs will cause a proper error; avoid tree
	     checking errors as well by setting a safe value.  */
	  if (constructor_max_index
	      && TREE_CODE (constructor_max_index) != INTEGER_CST)
	    constructor_max_index = integer_minus_one_node;

	  constructor_index
	    = convert (bitsizetype,
		       TYPE_MIN_VALUE (TYPE_DOMAIN (constructor_type)));
	}
      else
	{
	  constructor_index = bitsize_zero_node;
	  constructor_max_index = NULL_TREE;
	}

      constructor_unfilled_index = constructor_index;
    }
  else if (TREE_CODE (constructor_type) == VECTOR_TYPE)
    {
      /* Vectors are like simple fixed-size arrays.  */
      constructor_max_index =
	bitsize_int (TYPE_VECTOR_SUBPARTS (constructor_type) - 1);
      constructor_index = bitsize_zero_node;
      constructor_unfilled_index = constructor_index;
    }
  else
    {
      /* Handle the case of int x = {5}; */
      constructor_fields = constructor_type;
      constructor_unfilled_fields = constructor_type;
    }
}

/* Push down into a subobject, for initialization.
   If this is for an explicit set of braces, IMPLICIT is 0.
   If it is because the next element belongs at a lower level,
   IMPLICIT is 1 (or 2 if the push is because of designator list).  */

void
push_init_level (location_t loc, int implicit,
		 struct obstack *braced_init_obstack)
{
  struct constructor_stack *p;
  tree value = NULL_TREE;

  /* If we've exhausted any levels that didn't have braces,
     pop them now.  If implicit == 1, this will have been done in
     process_init_element; do not repeat it here because in the case
     of excess initializers for an empty aggregate this leads to an
     infinite cycle of popping a level and immediately recreating
     it.  */
  if (implicit != 1)
    {
      while (constructor_stack->implicit)
	{
	  if ((TREE_CODE (constructor_type) == RECORD_TYPE
	       || TREE_CODE (constructor_type) == UNION_TYPE)
	      && constructor_fields == 0)
	    process_init_element (input_location,
				  pop_init_level (loc, 1, braced_init_obstack),
				  true, braced_init_obstack);
	  else if (TREE_CODE (constructor_type) == ARRAY_TYPE
		   && constructor_max_index
		   && tree_int_cst_lt (constructor_max_index,
				       constructor_index))
	    process_init_element (input_location,
				  pop_init_level (loc, 1, braced_init_obstack),
				  true, braced_init_obstack);
	  else
	    break;
	}
    }

  /* Unless this is an explicit brace, we need to preserve previous
     content if any.  */
  if (implicit)
    {
      if ((TREE_CODE (constructor_type) == RECORD_TYPE
	   || TREE_CODE (constructor_type) == UNION_TYPE)
	  && constructor_fields)
	value = find_init_member (constructor_fields, braced_init_obstack);
      else if (TREE_CODE (constructor_type) == ARRAY_TYPE)
	value = find_init_member (constructor_index, braced_init_obstack);
    }

  p = XNEW (struct constructor_stack);
  p->type = constructor_type;
  p->fields = constructor_fields;
  p->index = constructor_index;
  p->max_index = constructor_max_index;
  p->unfilled_index = constructor_unfilled_index;
  p->unfilled_fields = constructor_unfilled_fields;
  p->bit_index = constructor_bit_index;
  p->elements = constructor_elements;
  p->constant = constructor_constant;
  p->simple = constructor_simple;
  p->nonconst = constructor_nonconst;
  p->erroneous = constructor_erroneous;
  p->pending_elts = constructor_pending_elts;
  p->depth = constructor_depth;
  p->replacement_value.value = 0;
  p->replacement_value.original_code = ERROR_MARK;
  p->replacement_value.original_type = NULL;
  p->implicit = implicit;
  p->outer = 0;
  p->incremental = constructor_incremental;
  p->designated = constructor_designated;
  p->designator_depth = designator_depth;
  p->next = constructor_stack;
  p->range_stack = 0;
  constructor_stack = p;

  constructor_constant = 1;
  constructor_simple = 1;
  constructor_nonconst = 0;
  constructor_depth = SPELLING_DEPTH ();
  constructor_elements = NULL;
  constructor_incremental = 1;
  constructor_designated = 0;
  constructor_pending_elts = 0;
  if (!implicit)
    {
      p->range_stack = constructor_range_stack;
      constructor_range_stack = 0;
      designator_depth = 0;
      designator_erroneous = 0;
    }

  /* Don't die if an entire brace-pair level is superfluous
     in the containing level.  */
  if (constructor_type == 0)
    ;
  else if (TREE_CODE (constructor_type) == RECORD_TYPE
	   || TREE_CODE (constructor_type) == UNION_TYPE)
    {
      /* Don't die if there are extra init elts at the end.  */
      if (constructor_fields == 0)
	constructor_type = 0;
      else
	{
	  constructor_type = TREE_TYPE (constructor_fields);
	  push_member_name (constructor_fields);
	  constructor_depth++;
	}
      /* If upper initializer is designated, then mark this as
	 designated too to prevent bogus warnings.  */
      constructor_designated = p->designated;
    }
  else if (TREE_CODE (constructor_type) == ARRAY_TYPE)
    {
      constructor_type = TREE_TYPE (constructor_type);
      push_array_bounds (tree_to_uhwi (constructor_index));
      constructor_depth++;
    }

  if (constructor_type == 0)
    {
      error_init (loc, "extra brace group at end of initializer");
      constructor_fields = 0;
      constructor_unfilled_fields = 0;
      return;
    }

  if (value && TREE_CODE (value) == CONSTRUCTOR)
    {
      constructor_constant = TREE_CONSTANT (value);
      constructor_simple = TREE_STATIC (value);
      constructor_nonconst = CONSTRUCTOR_NON_CONST (value);
      constructor_elements = CONSTRUCTOR_ELTS (value);
      if (!vec_safe_is_empty (constructor_elements)
	  && (TREE_CODE (constructor_type) == RECORD_TYPE
	      || TREE_CODE (constructor_type) == ARRAY_TYPE))
	set_nonincremental_init (braced_init_obstack);
    }

  if (implicit == 1)
    found_missing_braces = 1;

  if (TREE_CODE (constructor_type) == RECORD_TYPE
	   || TREE_CODE (constructor_type) == UNION_TYPE)
    {
      constructor_fields = TYPE_FIELDS (constructor_type);
      /* Skip any nameless bit fields at the beginning.  */
      while (constructor_fields != 0 && DECL_C_BIT_FIELD (constructor_fields)
	     && DECL_NAME (constructor_fields) == 0)
	constructor_fields = DECL_CHAIN (constructor_fields);

      constructor_unfilled_fields = constructor_fields;
      constructor_bit_index = bitsize_zero_node;
    }
  else if (TREE_CODE (constructor_type) == VECTOR_TYPE)
    {
      /* Vectors are like simple fixed-size arrays.  */
      constructor_max_index =
	bitsize_int (TYPE_VECTOR_SUBPARTS (constructor_type) - 1);
      constructor_index = bitsize_int (0);
      constructor_unfilled_index = constructor_index;
    }
  else if (TREE_CODE (constructor_type) == ARRAY_TYPE)
    {
      if (TYPE_DOMAIN (constructor_type))
	{
	  constructor_max_index
	    = TYPE_MAX_VALUE (TYPE_DOMAIN (constructor_type));

	  /* Detect non-empty initializations of zero-length arrays.  */
	  if (constructor_max_index == NULL_TREE
	      && TYPE_SIZE (constructor_type))
	    constructor_max_index = integer_minus_one_node;

	  /* constructor_max_index needs to be an INTEGER_CST.  Attempts
	     to initialize VLAs will cause a proper error; avoid tree
	     checking errors as well by setting a safe value.  */
	  if (constructor_max_index
	      && TREE_CODE (constructor_max_index) != INTEGER_CST)
	    constructor_max_index = integer_minus_one_node;

	  constructor_index
	    = convert (bitsizetype,
		       TYPE_MIN_VALUE (TYPE_DOMAIN (constructor_type)));
	}
      else
	constructor_index = bitsize_zero_node;

      constructor_unfilled_index = constructor_index;
      if (value && TREE_CODE (value) == STRING_CST)
	{
	  /* We need to split the char/wchar array into individual
	     characters, so that we don't have to special case it
	     everywhere.  */
	  set_nonincremental_init_from_string (value, braced_init_obstack);
	}
    }
  else
    {
      if (constructor_type != error_mark_node)
	warning_init (input_location, 0, "braces around scalar initializer");
      constructor_fields = constructor_type;
      constructor_unfilled_fields = constructor_type;
    }
}

/* At the end of an implicit or explicit brace level,
   finish up that level of constructor.  If a single expression
   with redundant braces initialized that level, return the
   c_expr structure for that expression.  Otherwise, the original_code
   element is set to ERROR_MARK.
   If we were outputting the elements as they are read, return 0 as the value
   from inner levels (process_init_element ignores that),
   but return error_mark_node as the value from the outermost level
   (that's what we want to put in DECL_INITIAL).
   Otherwise, return a CONSTRUCTOR expression as the value.  */

struct c_expr
pop_init_level (location_t loc, int implicit,
		struct obstack *braced_init_obstack)
{
  struct constructor_stack *p;
  struct c_expr ret;
  ret.value = 0;
  ret.original_code = ERROR_MARK;
  ret.original_type = NULL;

  if (implicit == 0)
    {
      /* When we come to an explicit close brace,
	 pop any inner levels that didn't have explicit braces.  */
      while (constructor_stack->implicit)
	process_init_element (input_location,
			      pop_init_level (loc, 1, braced_init_obstack),
			      true, braced_init_obstack);
      gcc_assert (!constructor_range_stack);
    }

  /* Now output all pending elements.  */
  constructor_incremental = 1;
  output_pending_init_elements (1, braced_init_obstack);

  p = constructor_stack;

  /* Error for initializing a flexible array member, or a zero-length
     array member in an inappropriate context.  */
  if (constructor_type && constructor_fields
      && TREE_CODE (constructor_type) == ARRAY_TYPE
      && TYPE_DOMAIN (constructor_type)
      && !TYPE_MAX_VALUE (TYPE_DOMAIN (constructor_type)))
    {
      /* Silently discard empty initializations.  The parser will
	 already have pedwarned for empty brackets.  */
      if (integer_zerop (constructor_unfilled_index))
	constructor_type = NULL_TREE;
      else
	{
	  gcc_assert (!TYPE_SIZE (constructor_type));

	  if (constructor_depth > 2)
	    error_init (loc, "initialization of flexible array member in a nested context");
	  else
	    pedwarn_init (loc, OPT_Wpedantic,
			  "initialization of a flexible array member");

	  /* We have already issued an error message for the existence
	     of a flexible array member not at the end of the structure.
	     Discard the initializer so that we do not die later.  */
	  if (DECL_CHAIN (constructor_fields) != NULL_TREE)
	    constructor_type = NULL_TREE;
	}
    }

  switch (vec_safe_length (constructor_elements))
    {
    case 0:
      /* Initialization with { } counts as zeroinit.  */
      constructor_zeroinit = 1;
      break;
    case 1:
      /* This might be zeroinit as well.  */
      if (integer_zerop ((*constructor_elements)[0].value))
	constructor_zeroinit = 1;
      break;
    default:
      /* If the constructor has more than one element, it can't be { 0 }.  */
      constructor_zeroinit = 0;
      break;
    }

  /* Warn when some structs are initialized with direct aggregation.  */
  if (!implicit && found_missing_braces && warn_missing_braces
      && !constructor_zeroinit)
    warning_init (loc, OPT_Wmissing_braces,
		  "missing braces around initializer");

  /* Warn when some struct elements are implicitly initialized to zero.  */
  if (warn_missing_field_initializers
      && constructor_type
      && TREE_CODE (constructor_type) == RECORD_TYPE
      && constructor_unfilled_fields)
    {
	/* Do not warn for flexible array members or zero-length arrays.  */
	while (constructor_unfilled_fields
	       && (!DECL_SIZE (constructor_unfilled_fields)
		   || integer_zerop (DECL_SIZE (constructor_unfilled_fields))))
	  constructor_unfilled_fields = DECL_CHAIN (constructor_unfilled_fields);

	if (constructor_unfilled_fields
	    /* Do not warn if this level of the initializer uses member
	       designators; it is likely to be deliberate.  */
	    && !constructor_designated
	    /* Do not warn about initializing with { 0 } or with { }.  */
	    && !constructor_zeroinit)
	  {
	    if (warning_at (input_location, OPT_Wmissing_field_initializers,
			    "missing initializer for field %qD of %qT",
			    constructor_unfilled_fields,
			    constructor_type))
	      inform (DECL_SOURCE_LOCATION (constructor_unfilled_fields),
		      "%qD declared here", constructor_unfilled_fields);
	  }
    }

  /* Pad out the end of the structure.  */
  if (p->replacement_value.value)
    /* If this closes a superfluous brace pair,
       just pass out the element between them.  */
    ret = p->replacement_value;
  else if (constructor_type == 0)
    ;
  else if (TREE_CODE (constructor_type) != RECORD_TYPE
	   && TREE_CODE (constructor_type) != UNION_TYPE
	   && TREE_CODE (constructor_type) != ARRAY_TYPE
	   && TREE_CODE (constructor_type) != VECTOR_TYPE)
    {
      /* A nonincremental scalar initializer--just return
	 the element, after verifying there is just one.  */
      if (vec_safe_is_empty (constructor_elements))
	{
	  if (!constructor_erroneous)
	    error_init (loc, "empty scalar initializer");
	  ret.value = error_mark_node;
	}
      else if (vec_safe_length (constructor_elements) != 1)
	{
	  error_init (loc, "extra elements in scalar initializer");
	  ret.value = (*constructor_elements)[0].value;
	}
      else
	ret.value = (*constructor_elements)[0].value;
    }
  else
    {
      if (constructor_erroneous)
	ret.value = error_mark_node;
      else
	{
	  ret.value = build_constructor (constructor_type,
					 constructor_elements);
	  if (constructor_constant)
	    TREE_CONSTANT (ret.value) = 1;
	  if (constructor_constant && constructor_simple)
	    TREE_STATIC (ret.value) = 1;
	  if (constructor_nonconst)
	    CONSTRUCTOR_NON_CONST (ret.value) = 1;
	}
    }

  if (ret.value && TREE_CODE (ret.value) != CONSTRUCTOR)
    {
      if (constructor_nonconst)
	ret.original_code = C_MAYBE_CONST_EXPR;
      else if (ret.original_code == C_MAYBE_CONST_EXPR)
	ret.original_code = ERROR_MARK;
    }

  constructor_type = p->type;
  constructor_fields = p->fields;
  constructor_index = p->index;
  constructor_max_index = p->max_index;
  constructor_unfilled_index = p->unfilled_index;
  constructor_unfilled_fields = p->unfilled_fields;
  constructor_bit_index = p->bit_index;
  constructor_elements = p->elements;
  constructor_constant = p->constant;
  constructor_simple = p->simple;
  constructor_nonconst = p->nonconst;
  constructor_erroneous = p->erroneous;
  constructor_incremental = p->incremental;
  constructor_designated = p->designated;
  designator_depth = p->designator_depth;
  constructor_pending_elts = p->pending_elts;
  constructor_depth = p->depth;
  if (!p->implicit)
    constructor_range_stack = p->range_stack;
  RESTORE_SPELLING_DEPTH (constructor_depth);

  constructor_stack = p->next;
  free (p);

  if (ret.value == 0 && constructor_stack == 0)
    ret.value = error_mark_node;
  return ret;
}

/* Common handling for both array range and field name designators.
   ARRAY argument is nonzero for array ranges.  Returns zero for success.  */

static int
set_designator (location_t loc, int array,
		struct obstack *braced_init_obstack)
{
  tree subtype;
  enum tree_code subcode;

  /* Don't die if an entire brace-pair level is superfluous
     in the containing level.  */
  if (constructor_type == 0)
    return 1;

  /* If there were errors in this designator list already, bail out
     silently.  */
  if (designator_erroneous)
    return 1;

  if (!designator_depth)
    {
      gcc_assert (!constructor_range_stack);

      /* Designator list starts at the level of closest explicit
	 braces.  */
      while (constructor_stack->implicit)
	process_init_element (input_location,
			      pop_init_level (loc, 1, braced_init_obstack),
			      true, braced_init_obstack);
      constructor_designated = 1;
      return 0;
    }

  switch (TREE_CODE (constructor_type))
    {
    case  RECORD_TYPE:
    case  UNION_TYPE:
      subtype = TREE_TYPE (constructor_fields);
      if (subtype != error_mark_node)
	subtype = TYPE_MAIN_VARIANT (subtype);
      break;
    case ARRAY_TYPE:
      subtype = TYPE_MAIN_VARIANT (TREE_TYPE (constructor_type));
      break;
    default:
      gcc_unreachable ();
    }

  subcode = TREE_CODE (subtype);
  if (array && subcode != ARRAY_TYPE)
    {
      error_init (loc, "array index in non-array initializer");
      return 1;
    }
  else if (!array && subcode != RECORD_TYPE && subcode != UNION_TYPE)
    {
      error_init (loc, "field name not in record or union initializer");
      return 1;
    }

  constructor_designated = 1;
  push_init_level (loc, 2, braced_init_obstack);
  return 0;
}

/* If there are range designators in designator list, push a new designator
   to constructor_range_stack.  RANGE_END is end of such stack range or
   NULL_TREE if there is no range designator at this level.  */

static void
push_range_stack (tree range_end, struct obstack * braced_init_obstack)
{
  struct constructor_range_stack *p;

  p = (struct constructor_range_stack *)
    obstack_alloc (braced_init_obstack,
		   sizeof (struct constructor_range_stack));
  p->prev = constructor_range_stack;
  p->next = 0;
  p->fields = constructor_fields;
  p->range_start = constructor_index;
  p->index = constructor_index;
  p->stack = constructor_stack;
  p->range_end = range_end;
  if (constructor_range_stack)
    constructor_range_stack->next = p;
  constructor_range_stack = p;
}

/* Within an array initializer, specify the next index to be initialized.
   FIRST is that index.  If LAST is nonzero, then initialize a range
   of indices, running from FIRST through LAST.  */

void
set_init_index (location_t loc, tree first, tree last,
		struct obstack *braced_init_obstack)
{
  if (set_designator (loc, 1, braced_init_obstack))
    return;

  designator_erroneous = 1;

  if (!INTEGRAL_TYPE_P (TREE_TYPE (first))
      || (last && !INTEGRAL_TYPE_P (TREE_TYPE (last))))
    {
      error_init (loc, "array index in initializer not of integer type");
      return;
    }

  if (TREE_CODE (first) != INTEGER_CST)
    {
      first = c_fully_fold (first, false, NULL);
      if (TREE_CODE (first) == INTEGER_CST)
	pedwarn_init (loc, OPT_Wpedantic,
		      "array index in initializer is not "
		      "an integer constant expression");
    }

  if (last && TREE_CODE (last) != INTEGER_CST)
    {
      last = c_fully_fold (last, false, NULL);
      if (TREE_CODE (last) == INTEGER_CST)
	pedwarn_init (loc, OPT_Wpedantic,
		      "array index in initializer is not "
		      "an integer constant expression");
    }

  if (TREE_CODE (first) != INTEGER_CST)
    error_init (loc, "nonconstant array index in initializer");
  else if (last != 0 && TREE_CODE (last) != INTEGER_CST)
    error_init (loc, "nonconstant array index in initializer");
  else if (TREE_CODE (constructor_type) != ARRAY_TYPE)
    error_init (loc, "array index in non-array initializer");
  else if (tree_int_cst_sgn (first) == -1)
    error_init (loc, "array index in initializer exceeds array bounds");
  else if (constructor_max_index
	   && tree_int_cst_lt (constructor_max_index, first))
    error_init (loc, "array index in initializer exceeds array bounds");
  else
    {
      constant_expression_warning (first);
      if (last)
	constant_expression_warning (last);
      constructor_index = convert (bitsizetype, first);
      if (tree_int_cst_lt (constructor_index, first))
	{
	  constructor_index = copy_node (constructor_index);
	  TREE_OVERFLOW (constructor_index) = 1;
	}

      if (last)
	{
	  if (tree_int_cst_equal (first, last))
	    last = 0;
	  else if (tree_int_cst_lt (last, first))
	    {
	      error_init (loc, "empty index range in initializer");
	      last = 0;
	    }
	  else
	    {
	      last = convert (bitsizetype, last);
	      if (constructor_max_index != 0
		  && tree_int_cst_lt (constructor_max_index, last))
		{
		  error_init (loc, "array index range in initializer exceeds "
			      "array bounds");
		  last = 0;
		}
	    }
	}

      designator_depth++;
      designator_erroneous = 0;
      if (constructor_range_stack || last)
	push_range_stack (last, braced_init_obstack);
    }
}

/* Within a struct initializer, specify the next field to be initialized.  */

void
set_init_label (location_t loc, tree fieldname,
		struct obstack *braced_init_obstack)
{
  tree field;

  if (set_designator (loc, 0, braced_init_obstack))
    return;

  designator_erroneous = 1;

  if (TREE_CODE (constructor_type) != RECORD_TYPE
      && TREE_CODE (constructor_type) != UNION_TYPE)
    {
      error_init (loc, "field name not in record or union initializer");
      return;
    }

  field = lookup_field (constructor_type, fieldname);

  if (field == 0)
    error ("unknown field %qE specified in initializer", fieldname);
  else
    do
      {
	constructor_fields = TREE_VALUE (field);
	designator_depth++;
	designator_erroneous = 0;
	if (constructor_range_stack)
	  push_range_stack (NULL_TREE, braced_init_obstack);
	field = TREE_CHAIN (field);
	if (field)
	  {
	    if (set_designator (loc, 0, braced_init_obstack))
	      return;
	  }
      }
    while (field != NULL_TREE);
}

/* Add a new initializer to the tree of pending initializers.  PURPOSE
   identifies the initializer, either array index or field in a structure.
   VALUE is the value of that index or field.  If ORIGTYPE is not
   NULL_TREE, it is the original type of VALUE.

   IMPLICIT is true if value comes from pop_init_level (1),
   the new initializer has been merged with the existing one
   and thus no warnings should be emitted about overriding an
   existing initializer.  */

static void
add_pending_init (location_t loc, tree purpose, tree value, tree origtype,
		  bool implicit, struct obstack *braced_init_obstack)
{
  struct init_node *p, **q, *r;

  q = &constructor_pending_elts;
  p = 0;

  if (TREE_CODE (constructor_type) == ARRAY_TYPE)
    {
      while (*q != 0)
	{
	  p = *q;
	  if (tree_int_cst_lt (purpose, p->purpose))
	    q = &p->left;
	  else if (tree_int_cst_lt (p->purpose, purpose))
	    q = &p->right;
	  else
	    {
	      if (!implicit)
		{
		  if (TREE_SIDE_EFFECTS (p->value))
		    warning_init (loc, 0,
				  "initialized field with side-effects "
				  "overwritten");
		  else if (warn_override_init)
		    warning_init (loc, OPT_Woverride_init,
				  "initialized field overwritten");
		}
	      p->value = value;
	      p->origtype = origtype;
	      return;
	    }
	}
    }
  else
    {
      tree bitpos;

      bitpos = bit_position (purpose);
      while (*q != NULL)
	{
	  p = *q;
	  if (tree_int_cst_lt (bitpos, bit_position (p->purpose)))
	    q = &p->left;
	  else if (p->purpose != purpose)
	    q = &p->right;
	  else
	    {
	      if (!implicit)
		{
		  if (TREE_SIDE_EFFECTS (p->value))
		    warning_init (loc, 0,
				  "initialized field with side-effects "
				  "overwritten");
		  else if (warn_override_init)
		    warning_init (loc, OPT_Woverride_init,
				  "initialized field overwritten");
		}
	      p->value = value;
	      p->origtype = origtype;
	      return;
	    }
	}
    }

  r = (struct init_node *) obstack_alloc (braced_init_obstack,
					  sizeof (struct init_node));
  r->purpose = purpose;
  r->value = value;
  r->origtype = origtype;

  *q = r;
  r->parent = p;
  r->left = 0;
  r->right = 0;
  r->balance = 0;

  while (p)
    {
      struct init_node *s;

      if (r == p->left)
	{
	  if (p->balance == 0)
	    p->balance = -1;
	  else if (p->balance < 0)
	    {
	      if (r->balance < 0)
		{
		  /* L rotation.  */
		  p->left = r->right;
		  if (p->left)
		    p->left->parent = p;
		  r->right = p;

		  p->balance = 0;
		  r->balance = 0;

		  s = p->parent;
		  p->parent = r;
		  r->parent = s;
		  if (s)
		    {
		      if (s->left == p)
			s->left = r;
		      else
			s->right = r;
		    }
		  else
		    constructor_pending_elts = r;
		}
	      else
		{
		  /* LR rotation.  */
		  struct init_node *t = r->right;

		  r->right = t->left;
		  if (r->right)
		    r->right->parent = r;
		  t->left = r;

		  p->left = t->right;
		  if (p->left)
		    p->left->parent = p;
		  t->right = p;

		  p->balance = t->balance < 0;
		  r->balance = -(t->balance > 0);
		  t->balance = 0;

		  s = p->parent;
		  p->parent = t;
		  r->parent = t;
		  t->parent = s;
		  if (s)
		    {
		      if (s->left == p)
			s->left = t;
		      else
			s->right = t;
		    }
		  else
		    constructor_pending_elts = t;
		}
	      break;
	    }
	  else
	    {
	      /* p->balance == +1; growth of left side balances the node.  */
	      p->balance = 0;
	      break;
	    }
	}
      else /* r == p->right */
	{
	  if (p->balance == 0)
	    /* Growth propagation from right side.  */
	    p->balance++;
	  else if (p->balance > 0)
	    {
	      if (r->balance > 0)
		{
		  /* R rotation.  */
		  p->right = r->left;
		  if (p->right)
		    p->right->parent = p;
		  r->left = p;

		  p->balance = 0;
		  r->balance = 0;

		  s = p->parent;
		  p->parent = r;
		  r->parent = s;
		  if (s)
		    {
		      if (s->left == p)
			s->left = r;
		      else
			s->right = r;
		    }
		  else
		    constructor_pending_elts = r;
		}
	      else /* r->balance == -1 */
		{
		  /* RL rotation */
		  struct init_node *t = r->left;

		  r->left = t->right;
		  if (r->left)
		    r->left->parent = r;
		  t->right = r;

		  p->right = t->left;
		  if (p->right)
		    p->right->parent = p;
		  t->left = p;

		  r->balance = (t->balance < 0);
		  p->balance = -(t->balance > 0);
		  t->balance = 0;

		  s = p->parent;
		  p->parent = t;
		  r->parent = t;
		  t->parent = s;
		  if (s)
		    {
		      if (s->left == p)
			s->left = t;
		      else
			s->right = t;
		    }
		  else
		    constructor_pending_elts = t;
		}
	      break;
	    }
	  else
	    {
	      /* p->balance == -1; growth of right side balances the node.  */
	      p->balance = 0;
	      break;
	    }
	}

      r = p;
      p = p->parent;
    }
}

/* Build AVL tree from a sorted chain.  */

static void
set_nonincremental_init (struct obstack * braced_init_obstack)
{
  unsigned HOST_WIDE_INT ix;
  tree index, value;

  if (TREE_CODE (constructor_type) != RECORD_TYPE
      && TREE_CODE (constructor_type) != ARRAY_TYPE)
    return;

  FOR_EACH_CONSTRUCTOR_ELT (constructor_elements, ix, index, value)
    add_pending_init (input_location, index, value, NULL_TREE, true,
		      braced_init_obstack);
  constructor_elements = NULL;
  if (TREE_CODE (constructor_type) == RECORD_TYPE)
    {
      constructor_unfilled_fields = TYPE_FIELDS (constructor_type);
      /* Skip any nameless bit fields at the beginning.  */
      while (constructor_unfilled_fields != 0
	     && DECL_C_BIT_FIELD (constructor_unfilled_fields)
	     && DECL_NAME (constructor_unfilled_fields) == 0)
	constructor_unfilled_fields = TREE_CHAIN (constructor_unfilled_fields);

    }
  else if (TREE_CODE (constructor_type) == ARRAY_TYPE)
    {
      if (TYPE_DOMAIN (constructor_type))
	constructor_unfilled_index
	    = convert (bitsizetype,
		       TYPE_MIN_VALUE (TYPE_DOMAIN (constructor_type)));
      else
	constructor_unfilled_index = bitsize_zero_node;
    }
  constructor_incremental = 0;
}

/* Build AVL tree from a string constant.  */

static void
set_nonincremental_init_from_string (tree str,
				     struct obstack * braced_init_obstack)
{
  tree value, purpose, type;
  HOST_WIDE_INT val[2];
  const char *p, *end;
  int byte, wchar_bytes, charwidth, bitpos;

  gcc_assert (TREE_CODE (constructor_type) == ARRAY_TYPE);

  wchar_bytes = TYPE_PRECISION (TREE_TYPE (TREE_TYPE (str))) / BITS_PER_UNIT;
  charwidth = TYPE_PRECISION (char_type_node);
  type = TREE_TYPE (constructor_type);
  p = TREE_STRING_POINTER (str);
  end = p + TREE_STRING_LENGTH (str);

  for (purpose = bitsize_zero_node;
       p < end
       && !(constructor_max_index
	    && tree_int_cst_lt (constructor_max_index, purpose));
       purpose = size_binop (PLUS_EXPR, purpose, bitsize_one_node))
    {
      if (wchar_bytes == 1)
	{
	  val[0] = (unsigned char) *p++;
	  val[1] = 0;
	}
      else
	{
	  val[1] = 0;
	  val[0] = 0;
	  for (byte = 0; byte < wchar_bytes; byte++)
	    {
	      if (BYTES_BIG_ENDIAN)
		bitpos = (wchar_bytes - byte - 1) * charwidth;
	      else
		bitpos = byte * charwidth;
	      val[bitpos % HOST_BITS_PER_WIDE_INT]
		|= ((unsigned HOST_WIDE_INT) ((unsigned char) *p++))
		   << (bitpos % HOST_BITS_PER_WIDE_INT);
	    }
	}

      if (!TYPE_UNSIGNED (type))
	{
	  bitpos = ((wchar_bytes - 1) * charwidth) + HOST_BITS_PER_CHAR;
	  if (bitpos < HOST_BITS_PER_WIDE_INT)
	    {
	      if (val[0] & (((HOST_WIDE_INT) 1) << (bitpos - 1)))
		{
		  val[0] |= ((HOST_WIDE_INT) -1) << bitpos;
		  val[1] = -1;
		}
	    }
	  else if (bitpos == HOST_BITS_PER_WIDE_INT)
	    {
	      if (val[0] < 0)
		val[1] = -1;
	    }
	  else if (val[1] & (((HOST_WIDE_INT) 1)
			     << (bitpos - 1 - HOST_BITS_PER_WIDE_INT)))
	    val[1] |= ((HOST_WIDE_INT) -1)
		      << (bitpos - HOST_BITS_PER_WIDE_INT);
	}

      value = wide_int_to_tree (type,
				wide_int::from_array (val, 2,
						      HOST_BITS_PER_WIDE_INT * 2));
      add_pending_init (input_location, purpose, value, NULL_TREE, true,
                        braced_init_obstack);
    }

  constructor_incremental = 0;
}

/* Return value of FIELD in pending initializer or zero if the field was
   not initialized yet.  */

static tree
find_init_member (tree field, struct obstack * braced_init_obstack)
{
  struct init_node *p;

  if (TREE_CODE (constructor_type) == ARRAY_TYPE)
    {
      if (constructor_incremental
	  && tree_int_cst_lt (field, constructor_unfilled_index))
	set_nonincremental_init (braced_init_obstack);

      p = constructor_pending_elts;
      while (p)
	{
	  if (tree_int_cst_lt (field, p->purpose))
	    p = p->left;
	  else if (tree_int_cst_lt (p->purpose, field))
	    p = p->right;
	  else
	    return p->value;
	}
    }
  else if (TREE_CODE (constructor_type) == RECORD_TYPE)
    {
      tree bitpos = bit_position (field);

      if (constructor_incremental
	  && (!constructor_unfilled_fields
	      || tree_int_cst_lt (bitpos,
				  bit_position (constructor_unfilled_fields))))
	set_nonincremental_init (braced_init_obstack);

      p = constructor_pending_elts;
      while (p)
	{
	  if (field == p->purpose)
	    return p->value;
	  else if (tree_int_cst_lt (bitpos, bit_position (p->purpose)))
	    p = p->left;
	  else
	    p = p->right;
	}
    }
  else if (TREE_CODE (constructor_type) == UNION_TYPE)
    {
      if (!vec_safe_is_empty (constructor_elements)
	  && (constructor_elements->last ().index == field))
	return constructor_elements->last ().value;
    }
  return 0;
}

/* "Output" the next constructor element.
   At top level, really output it to assembler code now.
   Otherwise, collect it in a list from which we will make a CONSTRUCTOR.
   If ORIGTYPE is not NULL_TREE, it is the original type of VALUE.
   TYPE is the data type that the containing data type wants here.
   FIELD is the field (a FIELD_DECL) or the index that this element fills.
   If VALUE is a string constant, STRICT_STRING is true if it is
   unparenthesized or we should not warn here for it being parenthesized.
   For other types of VALUE, STRICT_STRING is not used.

   PENDING if non-nil means output pending elements that belong
   right after this element.  (PENDING is normally 1;
   it is 0 while outputting pending elements, to avoid recursion.)

   IMPLICIT is true if value comes from pop_init_level (1),
   the new initializer has been merged with the existing one
   and thus no warnings should be emitted about overriding an
   existing initializer.  */

static void
output_init_element (location_t loc, tree value, tree origtype,
		     bool strict_string, tree type, tree field, int pending,
		     bool implicit, struct obstack * braced_init_obstack)
{
  tree semantic_type = NULL_TREE;
  bool maybe_const = true;
  bool npc;

  if (type == error_mark_node || value == error_mark_node)
    {
      constructor_erroneous = 1;
      return;
    }
  if (TREE_CODE (TREE_TYPE (value)) == ARRAY_TYPE
      && (TREE_CODE (value) == STRING_CST
	  || TREE_CODE (value) == COMPOUND_LITERAL_EXPR)
      && !(TREE_CODE (value) == STRING_CST
	   && TREE_CODE (type) == ARRAY_TYPE
	   && INTEGRAL_TYPE_P (TREE_TYPE (type)))
      && !comptypes (TYPE_MAIN_VARIANT (TREE_TYPE (value)),
		     TYPE_MAIN_VARIANT (type)))
    value = array_to_pointer_conversion (input_location, value);

  if (TREE_CODE (value) == COMPOUND_LITERAL_EXPR
      && require_constant_value && pending)
    {
      /* As an extension, allow initializing objects with static storage
	 duration with compound literals (which are then treated just as
	 the brace enclosed list they contain).  */
      if (flag_isoc99)
	pedwarn_init (loc, OPT_Wpedantic, "initializer element is not "
		      "constant");
      tree decl = COMPOUND_LITERAL_EXPR_DECL (value);
      value = DECL_INITIAL (decl);
    }

  npc = null_pointer_constant_p (value);
  if (TREE_CODE (value) == EXCESS_PRECISION_EXPR)
    {
      semantic_type = TREE_TYPE (value);
      value = TREE_OPERAND (value, 0);
    }
  value = c_fully_fold (value, require_constant_value, &maybe_const);

  if (value == error_mark_node)
    constructor_erroneous = 1;
  else if (!TREE_CONSTANT (value))
    constructor_constant = 0;
  else if (!initializer_constant_valid_p (value, TREE_TYPE (value))
	   || ((TREE_CODE (constructor_type) == RECORD_TYPE
		|| TREE_CODE (constructor_type) == UNION_TYPE)
	       && DECL_C_BIT_FIELD (field)
	       && TREE_CODE (value) != INTEGER_CST))
    constructor_simple = 0;
  if (!maybe_const)
    constructor_nonconst = 1;

  if (!initializer_constant_valid_p (value, TREE_TYPE (value)))
    {
      if (require_constant_value)
	{
	  error_init (loc, "initializer element is not constant");
	  value = error_mark_node;
	}
      else if (require_constant_elements)
	pedwarn (loc, OPT_Wpedantic,
		 "initializer element is not computable at load time");
    }
  else if (!maybe_const
	   && (require_constant_value || require_constant_elements))
    pedwarn_init (loc, OPT_Wpedantic,
		  "initializer element is not a constant expression");

  /* Issue -Wc++-compat warnings about initializing a bitfield with
     enum type.  */
  if (warn_cxx_compat
      && field != NULL_TREE
      && TREE_CODE (field) == FIELD_DECL
      && DECL_BIT_FIELD_TYPE (field) != NULL_TREE
      && (TYPE_MAIN_VARIANT (DECL_BIT_FIELD_TYPE (field))
	  != TYPE_MAIN_VARIANT (type))
      && TREE_CODE (DECL_BIT_FIELD_TYPE (field)) == ENUMERAL_TYPE)
    {
      tree checktype = origtype != NULL_TREE ? origtype : TREE_TYPE (value);
      if (checktype != error_mark_node
	  && (TYPE_MAIN_VARIANT (checktype)
	      != TYPE_MAIN_VARIANT (DECL_BIT_FIELD_TYPE (field))))
	warning_init (loc, OPT_Wc___compat,
		      "enum conversion in initialization is invalid in C++");
    }

  /* If this field is empty (and not at the end of structure),
     don't do anything other than checking the initializer.  */
  if (field
      && (TREE_TYPE (field) == error_mark_node
	  || (COMPLETE_TYPE_P (TREE_TYPE (field))
	      && integer_zerop (TYPE_SIZE (TREE_TYPE (field)))
	      && (TREE_CODE (constructor_type) == ARRAY_TYPE
		  || DECL_CHAIN (field)))))
    return;

  if (semantic_type)
    value = build1 (EXCESS_PRECISION_EXPR, semantic_type, value);
  value = digest_init (loc, type, value, origtype, npc, strict_string,
		       require_constant_value);
  if (value == error_mark_node)
    {
      constructor_erroneous = 1;
      return;
    }
  if (require_constant_value || require_constant_elements)
    constant_expression_warning (value);

  /* If this element doesn't come next in sequence,
     put it on constructor_pending_elts.  */
  if (TREE_CODE (constructor_type) == ARRAY_TYPE
      && (!constructor_incremental
	  || !tree_int_cst_equal (field, constructor_unfilled_index)))
    {
      if (constructor_incremental
	  && tree_int_cst_lt (field, constructor_unfilled_index))
	set_nonincremental_init (braced_init_obstack);

      add_pending_init (loc, field, value, origtype, implicit,
			braced_init_obstack);
      return;
    }
  else if (TREE_CODE (constructor_type) == RECORD_TYPE
	   && (!constructor_incremental
	       || field != constructor_unfilled_fields))
    {
      /* We do this for records but not for unions.  In a union,
	 no matter which field is specified, it can be initialized
	 right away since it starts at the beginning of the union.  */
      if (constructor_incremental)
	{
	  if (!constructor_unfilled_fields)
	    set_nonincremental_init (braced_init_obstack);
	  else
	    {
	      tree bitpos, unfillpos;

	      bitpos = bit_position (field);
	      unfillpos = bit_position (constructor_unfilled_fields);

	      if (tree_int_cst_lt (bitpos, unfillpos))
		set_nonincremental_init (braced_init_obstack);
	    }
	}

      add_pending_init (loc, field, value, origtype, implicit,
			braced_init_obstack);
      return;
    }
  else if (TREE_CODE (constructor_type) == UNION_TYPE
	   && !vec_safe_is_empty (constructor_elements))
    {
      if (!implicit)
	{
	  if (TREE_SIDE_EFFECTS (constructor_elements->last ().value))
	    warning_init (loc, 0,
			  "initialized field with side-effects overwritten");
	  else if (warn_override_init)
	    warning_init (loc, OPT_Woverride_init,
			  "initialized field overwritten");
	}

      /* We can have just one union field set.  */
      constructor_elements = NULL;
    }

  /* Otherwise, output this element either to
     constructor_elements or to the assembler file.  */

  constructor_elt celt = {field, value};
  vec_safe_push (constructor_elements, celt);

  /* Advance the variable that indicates sequential elements output.  */
  if (TREE_CODE (constructor_type) == ARRAY_TYPE)
    constructor_unfilled_index
      = size_binop_loc (input_location, PLUS_EXPR, constructor_unfilled_index,
			bitsize_one_node);
  else if (TREE_CODE (constructor_type) == RECORD_TYPE)
    {
      constructor_unfilled_fields
	= DECL_CHAIN (constructor_unfilled_fields);

      /* Skip any nameless bit fields.  */
      while (constructor_unfilled_fields != 0
	     && DECL_C_BIT_FIELD (constructor_unfilled_fields)
	     && DECL_NAME (constructor_unfilled_fields) == 0)
	constructor_unfilled_fields =
	  DECL_CHAIN (constructor_unfilled_fields);
    }
  else if (TREE_CODE (constructor_type) == UNION_TYPE)
    constructor_unfilled_fields = 0;

  /* Now output any pending elements which have become next.  */
  if (pending)
    output_pending_init_elements (0, braced_init_obstack);
}

/* Output any pending elements which have become next.
   As we output elements, constructor_unfilled_{fields,index}
   advances, which may cause other elements to become next;
   if so, they too are output.

   If ALL is 0, we return when there are
   no more pending elements to output now.

   If ALL is 1, we output space as necessary so that
   we can output all the pending elements.  */
static void
output_pending_init_elements (int all, struct obstack * braced_init_obstack)
{
  struct init_node *elt = constructor_pending_elts;
  tree next;

 retry:

  /* Look through the whole pending tree.
     If we find an element that should be output now,
     output it.  Otherwise, set NEXT to the element
     that comes first among those still pending.  */

  next = 0;
  while (elt)
    {
      if (TREE_CODE (constructor_type) == ARRAY_TYPE)
	{
	  if (tree_int_cst_equal (elt->purpose,
				  constructor_unfilled_index))
	    output_init_element (input_location, elt->value, elt->origtype,
				 true, TREE_TYPE (constructor_type),
				 constructor_unfilled_index, 0, false,
				 braced_init_obstack);
	  else if (tree_int_cst_lt (constructor_unfilled_index,
				    elt->purpose))
	    {
	      /* Advance to the next smaller node.  */
	      if (elt->left)
		elt = elt->left;
	      else
		{
		  /* We have reached the smallest node bigger than the
		     current unfilled index.  Fill the space first.  */
		  next = elt->purpose;
		  break;
		}
	    }
	  else
	    {
	      /* Advance to the next bigger node.  */
	      if (elt->right)
		elt = elt->right;
	      else
		{
		  /* We have reached the biggest node in a subtree.  Find
		     the parent of it, which is the next bigger node.  */
		  while (elt->parent && elt->parent->right == elt)
		    elt = elt->parent;
		  elt = elt->parent;
		  if (elt && tree_int_cst_lt (constructor_unfilled_index,
					      elt->purpose))
		    {
		      next = elt->purpose;
		      break;
		    }
		}
	    }
	}
      else if (TREE_CODE (constructor_type) == RECORD_TYPE
	       || TREE_CODE (constructor_type) == UNION_TYPE)
	{
	  tree ctor_unfilled_bitpos, elt_bitpos;

	  /* If the current record is complete we are done.  */
	  if (constructor_unfilled_fields == 0)
	    break;

	  ctor_unfilled_bitpos = bit_position (constructor_unfilled_fields);
	  elt_bitpos = bit_position (elt->purpose);
	  /* We can't compare fields here because there might be empty
	     fields in between.  */
	  if (tree_int_cst_equal (elt_bitpos, ctor_unfilled_bitpos))
	    {
	      constructor_unfilled_fields = elt->purpose;
	      output_init_element (input_location, elt->value, elt->origtype,
				   true, TREE_TYPE (elt->purpose),
				   elt->purpose, 0, false,
				   braced_init_obstack);
	    }
	  else if (tree_int_cst_lt (ctor_unfilled_bitpos, elt_bitpos))
	    {
	      /* Advance to the next smaller node.  */
	      if (elt->left)
		elt = elt->left;
	      else
		{
		  /* We have reached the smallest node bigger than the
		     current unfilled field.  Fill the space first.  */
		  next = elt->purpose;
		  break;
		}
	    }
	  else
	    {
	      /* Advance to the next bigger node.  */
	      if (elt->right)
		elt = elt->right;
	      else
		{
		  /* We have reached the biggest node in a subtree.  Find
		     the parent of it, which is the next bigger node.  */
		  while (elt->parent && elt->parent->right == elt)
		    elt = elt->parent;
		  elt = elt->parent;
		  if (elt
		      && (tree_int_cst_lt (ctor_unfilled_bitpos,
					   bit_position (elt->purpose))))
		    {
		      next = elt->purpose;
		      break;
		    }
		}
	    }
	}
    }

  /* Ordinarily return, but not if we want to output all
     and there are elements left.  */
  if (!(all && next != 0))
    return;

  /* If it's not incremental, just skip over the gap, so that after
     jumping to retry we will output the next successive element.  */
  if (TREE_CODE (constructor_type) == RECORD_TYPE
      || TREE_CODE (constructor_type) == UNION_TYPE)
    constructor_unfilled_fields = next;
  else if (TREE_CODE (constructor_type) == ARRAY_TYPE)
    constructor_unfilled_index = next;

  /* ELT now points to the node in the pending tree with the next
     initializer to output.  */
  goto retry;
}

/* Add one non-braced element to the current constructor level.
   This adjusts the current position within the constructor's type.
   This may also start or terminate implicit levels
   to handle a partly-braced initializer.

   Once this has found the correct level for the new element,
   it calls output_init_element.

   IMPLICIT is true if value comes from pop_init_level (1),
   the new initializer has been merged with the existing one
   and thus no warnings should be emitted about overriding an
   existing initializer.  */

void
process_init_element (location_t loc, struct c_expr value, bool implicit,
		      struct obstack * braced_init_obstack)
{
  tree orig_value = value.value;
  int string_flag = orig_value != 0 && TREE_CODE (orig_value) == STRING_CST;
  bool strict_string = value.original_code == STRING_CST;
  bool was_designated = designator_depth != 0;

  designator_depth = 0;
  designator_erroneous = 0;

  if (!implicit && value.value && !integer_zerop (value.value))
    constructor_zeroinit = 0;

  /* Handle superfluous braces around string cst as in
     char x[] = {"foo"}; */
  if (string_flag
      && constructor_type
      && !was_designated
      && TREE_CODE (constructor_type) == ARRAY_TYPE
      && INTEGRAL_TYPE_P (TREE_TYPE (constructor_type))
      && integer_zerop (constructor_unfilled_index))
    {
      if (constructor_stack->replacement_value.value)
	error_init (loc, "excess elements in char array initializer");
      constructor_stack->replacement_value = value;
      return;
    }

  if (constructor_stack->replacement_value.value != 0)
    {
      error_init (loc, "excess elements in struct initializer");
      return;
    }

  /* Ignore elements of a brace group if it is entirely superfluous
     and has already been diagnosed.  */
  if (constructor_type == 0)
    return;

  if (!implicit && warn_designated_init && !was_designated
      && TREE_CODE (constructor_type) == RECORD_TYPE
      && lookup_attribute ("designated_init",
			   TYPE_ATTRIBUTES (constructor_type)))
    warning_init (loc,
		  OPT_Wdesignated_init,
		  "positional initialization of field "
		  "in %<struct%> declared with %<designated_init%> attribute");

  /* If we've exhausted any levels that didn't have braces,
     pop them now.  */
  while (constructor_stack->implicit)
    {
      if ((TREE_CODE (constructor_type) == RECORD_TYPE
	   || TREE_CODE (constructor_type) == UNION_TYPE)
	  && constructor_fields == 0)
	process_init_element (loc,
			      pop_init_level (loc, 1, braced_init_obstack),
			      true, braced_init_obstack);
      else if ((TREE_CODE (constructor_type) == ARRAY_TYPE
	        || TREE_CODE (constructor_type) == VECTOR_TYPE)
	       && constructor_max_index
	       && tree_int_cst_lt (constructor_max_index,
				   constructor_index))
	process_init_element (loc,
			      pop_init_level (loc, 1, braced_init_obstack),
			      true, braced_init_obstack);
      else
	break;
    }

  /* In the case of [LO ... HI] = VALUE, only evaluate VALUE once.  */
  if (constructor_range_stack)
    {
      /* If value is a compound literal and we'll be just using its
	 content, don't put it into a SAVE_EXPR.  */
      if (TREE_CODE (value.value) != COMPOUND_LITERAL_EXPR
	  || !require_constant_value)
	{
	  tree semantic_type = NULL_TREE;
	  if (TREE_CODE (value.value) == EXCESS_PRECISION_EXPR)
	    {
	      semantic_type = TREE_TYPE (value.value);
	      value.value = TREE_OPERAND (value.value, 0);
	    }
	  value.value = c_save_expr (value.value);
	  if (semantic_type)
	    value.value = build1 (EXCESS_PRECISION_EXPR, semantic_type,
				  value.value);
	}
    }

  while (1)
    {
      if (TREE_CODE (constructor_type) == RECORD_TYPE)
	{
	  tree fieldtype;
	  enum tree_code fieldcode;

	  if (constructor_fields == 0)
	    {
	      pedwarn_init (loc, 0, "excess elements in struct initializer");
	      break;
	    }

	  fieldtype = TREE_TYPE (constructor_fields);
	  if (fieldtype != error_mark_node)
	    fieldtype = TYPE_MAIN_VARIANT (fieldtype);
	  fieldcode = TREE_CODE (fieldtype);

	  /* Error for non-static initialization of a flexible array member.  */
	  if (fieldcode == ARRAY_TYPE
	      && !require_constant_value
	      && TYPE_SIZE (fieldtype) == NULL_TREE
	      && DECL_CHAIN (constructor_fields) == NULL_TREE)
	    {
	      error_init (loc, "non-static initialization of a flexible "
			  "array member");
	      break;
	    }

	  /* Error for initialization of a flexible array member with
	     a string constant if the structure is in an array.  E.g.:
	     struct S { int x; char y[]; };
	     struct S s[] = { { 1, "foo" } };
	     is invalid.  */
	  if (string_flag
	      && fieldcode == ARRAY_TYPE
	      && constructor_depth > 1
	      && TYPE_SIZE (fieldtype) == NULL_TREE
	      && DECL_CHAIN (constructor_fields) == NULL_TREE)
	    {
	      bool in_array_p = false;
	      for (struct constructor_stack *p = constructor_stack;
		   p && p->type; p = p->next)
		if (TREE_CODE (p->type) == ARRAY_TYPE)
		  {
		    in_array_p = true;
		    break;
		  }
	      if (in_array_p)
		{
		  error_init (loc, "initialization of flexible array "
			      "member in a nested context");
		  break;
		}
	    }

	  /* Accept a string constant to initialize a subarray.  */
	  if (value.value != 0
	      && fieldcode == ARRAY_TYPE
	      && INTEGRAL_TYPE_P (TREE_TYPE (fieldtype))
	      && string_flag)
	    value.value = orig_value;
	  /* Otherwise, if we have come to a subaggregate,
	     and we don't have an element of its type, push into it.  */
	  else if (value.value != 0
		   && value.value != error_mark_node
		   && TYPE_MAIN_VARIANT (TREE_TYPE (value.value)) != fieldtype
		   && (fieldcode == RECORD_TYPE || fieldcode == ARRAY_TYPE
		       || fieldcode == UNION_TYPE || fieldcode == VECTOR_TYPE))
	    {
	      push_init_level (loc, 1, braced_init_obstack);
	      continue;
	    }

	  if (value.value)
	    {
	      push_member_name (constructor_fields);
	      output_init_element (loc, value.value, value.original_type,
				   strict_string, fieldtype,
				   constructor_fields, 1, implicit,
				   braced_init_obstack);
	      RESTORE_SPELLING_DEPTH (constructor_depth);
	    }
	  else
	    /* Do the bookkeeping for an element that was
	       directly output as a constructor.  */
	    {
	      /* For a record, keep track of end position of last field.  */
	      if (DECL_SIZE (constructor_fields))
		constructor_bit_index
		  = size_binop_loc (input_location, PLUS_EXPR,
				    bit_position (constructor_fields),
				    DECL_SIZE (constructor_fields));

	      /* If the current field was the first one not yet written out,
		 it isn't now, so update.  */
	      if (constructor_unfilled_fields == constructor_fields)
		{
		  constructor_unfilled_fields = DECL_CHAIN (constructor_fields);
		  /* Skip any nameless bit fields.  */
		  while (constructor_unfilled_fields != 0
			 && DECL_C_BIT_FIELD (constructor_unfilled_fields)
			 && DECL_NAME (constructor_unfilled_fields) == 0)
		    constructor_unfilled_fields =
		      DECL_CHAIN (constructor_unfilled_fields);
		}
	    }

	  constructor_fields = DECL_CHAIN (constructor_fields);
	  /* Skip any nameless bit fields at the beginning.  */
	  while (constructor_fields != 0
		 && DECL_C_BIT_FIELD (constructor_fields)
		 && DECL_NAME (constructor_fields) == 0)
	    constructor_fields = DECL_CHAIN (constructor_fields);
	}
      else if (TREE_CODE (constructor_type) == UNION_TYPE)
	{
	  tree fieldtype;
	  enum tree_code fieldcode;

	  if (constructor_fields == 0)
	    {
	      pedwarn_init (loc, 0,
			    "excess elements in union initializer");
	      break;
	    }

	  fieldtype = TREE_TYPE (constructor_fields);
	  if (fieldtype != error_mark_node)
	    fieldtype = TYPE_MAIN_VARIANT (fieldtype);
	  fieldcode = TREE_CODE (fieldtype);

	  /* Warn that traditional C rejects initialization of unions.
	     We skip the warning if the value is zero.  This is done
	     under the assumption that the zero initializer in user
	     code appears conditioned on e.g. __STDC__ to avoid
	     "missing initializer" warnings and relies on default
	     initialization to zero in the traditional C case.
	     We also skip the warning if the initializer is designated,
	     again on the assumption that this must be conditional on
	     __STDC__ anyway (and we've already complained about the
	     member-designator already).  */
	  if (!in_system_header_at (input_location) && !constructor_designated
	      && !(value.value && (integer_zerop (value.value)
				   || real_zerop (value.value))))
	    warning (OPT_Wtraditional, "traditional C rejects initialization "
		     "of unions");

	  /* Accept a string constant to initialize a subarray.  */
	  if (value.value != 0
	      && fieldcode == ARRAY_TYPE
	      && INTEGRAL_TYPE_P (TREE_TYPE (fieldtype))
	      && string_flag)
	    value.value = orig_value;
	  /* Otherwise, if we have come to a subaggregate,
	     and we don't have an element of its type, push into it.  */
	  else if (value.value != 0
		   && value.value != error_mark_node
		   && TYPE_MAIN_VARIANT (TREE_TYPE (value.value)) != fieldtype
		   && (fieldcode == RECORD_TYPE || fieldcode == ARRAY_TYPE
		       || fieldcode == UNION_TYPE || fieldcode == VECTOR_TYPE))
	    {
	      push_init_level (loc, 1, braced_init_obstack);
	      continue;
	    }

	  if (value.value)
	    {
	      push_member_name (constructor_fields);
	      output_init_element (loc, value.value, value.original_type,
				   strict_string, fieldtype,
				   constructor_fields, 1, implicit,
				   braced_init_obstack);
	      RESTORE_SPELLING_DEPTH (constructor_depth);
	    }
	  else
	    /* Do the bookkeeping for an element that was
	       directly output as a constructor.  */
	    {
	      constructor_bit_index = DECL_SIZE (constructor_fields);
	      constructor_unfilled_fields = DECL_CHAIN (constructor_fields);
	    }

	  constructor_fields = 0;
	}
      else if (TREE_CODE (constructor_type) == ARRAY_TYPE)
	{
	  tree elttype = TYPE_MAIN_VARIANT (TREE_TYPE (constructor_type));
	  enum tree_code eltcode = TREE_CODE (elttype);

	  /* Accept a string constant to initialize a subarray.  */
	  if (value.value != 0
	      && eltcode == ARRAY_TYPE
	      && INTEGRAL_TYPE_P (TREE_TYPE (elttype))
	      && string_flag)
	    value.value = orig_value;
	  /* Otherwise, if we have come to a subaggregate,
	     and we don't have an element of its type, push into it.  */
	  else if (value.value != 0
		   && value.value != error_mark_node
		   && TYPE_MAIN_VARIANT (TREE_TYPE (value.value)) != elttype
		   && (eltcode == RECORD_TYPE || eltcode == ARRAY_TYPE
		       || eltcode == UNION_TYPE || eltcode == VECTOR_TYPE))
	    {
	      push_init_level (loc, 1, braced_init_obstack);
	      continue;
	    }

	  if (constructor_max_index != 0
	      && (tree_int_cst_lt (constructor_max_index, constructor_index)
		  || integer_all_onesp (constructor_max_index)))
	    {
	      pedwarn_init (loc, 0,
			    "excess elements in array initializer");
	      break;
	    }

	  /* Now output the actual element.  */
	  if (value.value)
	    {
	      push_array_bounds (tree_to_uhwi (constructor_index));
	      output_init_element (loc, value.value, value.original_type,
				   strict_string, elttype,
				   constructor_index, 1, implicit,
				   braced_init_obstack);
	      RESTORE_SPELLING_DEPTH (constructor_depth);
	    }

	  constructor_index
	    = size_binop_loc (input_location, PLUS_EXPR,
			      constructor_index, bitsize_one_node);

	  if (!value.value)
	    /* If we are doing the bookkeeping for an element that was
	       directly output as a constructor, we must update
	       constructor_unfilled_index.  */
	    constructor_unfilled_index = constructor_index;
	}
      else if (TREE_CODE (constructor_type) == VECTOR_TYPE)
	{
	  tree elttype = TYPE_MAIN_VARIANT (TREE_TYPE (constructor_type));

	 /* Do a basic check of initializer size.  Note that vectors
	    always have a fixed size derived from their type.  */
	  if (tree_int_cst_lt (constructor_max_index, constructor_index))
	    {
	      pedwarn_init (loc, 0,
			    "excess elements in vector initializer");
	      break;
	    }

	  /* Now output the actual element.  */
	  if (value.value)
	    {
	      if (TREE_CODE (value.value) == VECTOR_CST)
		elttype = TYPE_MAIN_VARIANT (constructor_type);
	      output_init_element (loc, value.value, value.original_type,
				   strict_string, elttype,
				   constructor_index, 1, implicit,
				   braced_init_obstack);
	    }

	  constructor_index
	    = size_binop_loc (input_location,
			      PLUS_EXPR, constructor_index, bitsize_one_node);

	  if (!value.value)
	    /* If we are doing the bookkeeping for an element that was
	       directly output as a constructor, we must update
	       constructor_unfilled_index.  */
	    constructor_unfilled_index = constructor_index;
	}

      /* Handle the sole element allowed in a braced initializer
	 for a scalar variable.  */
      else if (constructor_type != error_mark_node
	       && constructor_fields == 0)
	{
	  pedwarn_init (loc, 0,
			"excess elements in scalar initializer");
	  break;
	}
      else
	{
	  if (value.value)
	    output_init_element (loc, value.value, value.original_type,
				 strict_string, constructor_type,
				 NULL_TREE, 1, implicit,
				 braced_init_obstack);
	  constructor_fields = 0;
	}

      /* Handle range initializers either at this level or anywhere higher
	 in the designator stack.  */
      if (constructor_range_stack)
	{
	  struct constructor_range_stack *p, *range_stack;
	  int finish = 0;

	  range_stack = constructor_range_stack;
	  constructor_range_stack = 0;
	  while (constructor_stack != range_stack->stack)
	    {
	      gcc_assert (constructor_stack->implicit);
	      process_init_element (loc,
				    pop_init_level (loc, 1,
						    braced_init_obstack),
				    true, braced_init_obstack);
	    }
	  for (p = range_stack;
	       !p->range_end || tree_int_cst_equal (p->index, p->range_end);
	       p = p->prev)
	    {
	      gcc_assert (constructor_stack->implicit);
	      process_init_element (loc,
				    pop_init_level (loc, 1,
						    braced_init_obstack),
				    true, braced_init_obstack);
	    }

	  p->index = size_binop_loc (input_location,
				     PLUS_EXPR, p->index, bitsize_one_node);
	  if (tree_int_cst_equal (p->index, p->range_end) && !p->prev)
	    finish = 1;

	  while (1)
	    {
	      constructor_index = p->index;
	      constructor_fields = p->fields;
	      if (finish && p->range_end && p->index == p->range_start)
		{
		  finish = 0;
		  p->prev = 0;
		}
	      p = p->next;
	      if (!p)
		break;
	      push_init_level (loc, 2, braced_init_obstack);
	      p->stack = constructor_stack;
	      if (p->range_end && tree_int_cst_equal (p->index, p->range_end))
		p->index = p->range_start;
	    }

	  if (!finish)
	    constructor_range_stack = range_stack;
	  continue;
	}

      break;
    }

  constructor_range_stack = 0;
}

/* Build a complete asm-statement, whose components are a CV_QUALIFIER
   (guaranteed to be 'volatile' or null) and ARGS (represented using
   an ASM_EXPR node).  */
tree
build_asm_stmt (tree cv_qualifier, tree args)
{
  if (!ASM_VOLATILE_P (args) && cv_qualifier)
    ASM_VOLATILE_P (args) = 1;
  return add_stmt (args);
}

/* Build an asm-expr, whose components are a STRING, some OUTPUTS,
   some INPUTS, and some CLOBBERS.  The latter three may be NULL.
   SIMPLE indicates whether there was anything at all after the
   string in the asm expression -- asm("blah") and asm("blah" : )
   are subtly different.  We use a ASM_EXPR node to represent this.  */
tree
build_asm_expr (location_t loc, tree string, tree outputs, tree inputs,
		tree clobbers, tree labels, bool simple)
{
  tree tail;
  tree args;
  int i;
  const char *constraint;
  const char **oconstraints;
  bool allows_mem, allows_reg, is_inout;
  int ninputs, noutputs;

  ninputs = list_length (inputs);
  noutputs = list_length (outputs);
  oconstraints = (const char **) alloca (noutputs * sizeof (const char *));

  string = resolve_asm_operand_names (string, outputs, inputs, labels);

  /* Remove output conversions that change the type but not the mode.  */
  for (i = 0, tail = outputs; tail; ++i, tail = TREE_CHAIN (tail))
    {
      tree output = TREE_VALUE (tail);

      output = c_fully_fold (output, false, NULL);

      /* ??? Really, this should not be here.  Users should be using a
	 proper lvalue, dammit.  But there's a long history of using casts
	 in the output operands.  In cases like longlong.h, this becomes a
	 primitive form of typechecking -- if the cast can be removed, then
	 the output operand had a type of the proper width; otherwise we'll
	 get an error.  Gross, but ...  */
      STRIP_NOPS (output);

      if (!lvalue_or_else (loc, output, lv_asm))
	output = error_mark_node;

      if (output != error_mark_node
	  && (TREE_READONLY (output)
	      || TYPE_READONLY (TREE_TYPE (output))
	      || ((TREE_CODE (TREE_TYPE (output)) == RECORD_TYPE
		   || TREE_CODE (TREE_TYPE (output)) == UNION_TYPE)
		  && C_TYPE_FIELDS_READONLY (TREE_TYPE (output)))))
	readonly_error (loc, output, lv_asm);

      constraint = TREE_STRING_POINTER (TREE_VALUE (TREE_PURPOSE (tail)));
      oconstraints[i] = constraint;

      if (parse_output_constraint (&constraint, i, ninputs, noutputs,
				   &allows_mem, &allows_reg, &is_inout))
	{
	  /* If the operand is going to end up in memory,
	     mark it addressable.  */
	  if (!allows_reg && !c_mark_addressable (output))
	    output = error_mark_node;
	  if (!(!allows_reg && allows_mem)
	      && output != error_mark_node
	      && VOID_TYPE_P (TREE_TYPE (output)))
	    {
	      error_at (loc, "invalid use of void expression");
	      output = error_mark_node;
	    }
	}
      else
	output = error_mark_node;

      TREE_VALUE (tail) = output;
    }

  for (i = 0, tail = inputs; tail; ++i, tail = TREE_CHAIN (tail))
    {
      tree input;

      constraint = TREE_STRING_POINTER (TREE_VALUE (TREE_PURPOSE (tail)));
      input = TREE_VALUE (tail);

      if (parse_input_constraint (&constraint, i, ninputs, noutputs, 0,
				  oconstraints, &allows_mem, &allows_reg))
	{
	  /* If the operand is going to end up in memory,
	     mark it addressable.  */
	  if (!allows_reg && allows_mem)
	    {
	      input = c_fully_fold (input, false, NULL);

	      /* Strip the nops as we allow this case.  FIXME, this really
		 should be rejected or made deprecated.  */
	      STRIP_NOPS (input);
	      if (!c_mark_addressable (input))
		input = error_mark_node;
	    }
	  else
	    {
	      struct c_expr expr;
	      memset (&expr, 0, sizeof (expr));
	      expr.value = input;
	      expr = convert_lvalue_to_rvalue (loc, expr, true, false);
	      input = c_fully_fold (expr.value, false, NULL);

	      if (input != error_mark_node && VOID_TYPE_P (TREE_TYPE (input)))
		{
		  error_at (loc, "invalid use of void expression");
		  input = error_mark_node;
		}
	    }
	}
      else
	input = error_mark_node;

      TREE_VALUE (tail) = input;
    }

  /* ASMs with labels cannot have outputs.  This should have been
     enforced by the parser.  */
  gcc_assert (outputs == NULL || labels == NULL);

  args = build_stmt (loc, ASM_EXPR, string, outputs, inputs, clobbers, labels);

  /* asm statements without outputs, including simple ones, are treated
     as volatile.  */
  ASM_INPUT_P (args) = simple;
  ASM_VOLATILE_P (args) = (noutputs == 0);

  return args;
}

/* Generate a goto statement to LABEL.  LOC is the location of the
   GOTO.  */

tree
c_finish_goto_label (location_t loc, tree label)
{
  tree decl = lookup_label_for_goto (loc, label);
  if (!decl)
    return NULL_TREE;
  TREE_USED (decl) = 1;
  {
    tree t = build1 (GOTO_EXPR, void_type_node, decl);
    SET_EXPR_LOCATION (t, loc);
    return add_stmt (t);
  }
}

/* Generate a computed goto statement to EXPR.  LOC is the location of
   the GOTO.  */

tree
c_finish_goto_ptr (location_t loc, tree expr)
{
  tree t;
  pedwarn (loc, OPT_Wpedantic, "ISO C forbids %<goto *expr;%>");
  expr = c_fully_fold (expr, false, NULL);
  expr = convert (ptr_type_node, expr);
  t = build1 (GOTO_EXPR, void_type_node, expr);
  SET_EXPR_LOCATION (t, loc);
  return add_stmt (t);
}

/* Generate a C `return' statement.  RETVAL is the expression for what
   to return, or a null pointer for `return;' with no value.  LOC is
   the location of the return statement, or the location of the expression,
   if the statement has any.  If ORIGTYPE is not NULL_TREE, it
   is the original type of RETVAL.  */

tree
c_finish_return (location_t loc, tree retval, tree origtype)
{
  tree valtype = TREE_TYPE (TREE_TYPE (current_function_decl)), ret_stmt;
  bool no_warning = false;
  bool npc = false;
  size_t rank = 0;

  if (TREE_THIS_VOLATILE (current_function_decl))
    warning_at (loc, 0,
		"function declared %<noreturn%> has a %<return%> statement");

  if (flag_cilkplus && contains_array_notation_expr (retval))
    {
      /* Array notations are allowed in a return statement if it is inside a
	 built-in array notation reduction function.  */
      if (!find_rank (loc, retval, retval, false, &rank))
	return error_mark_node;
      if (rank >= 1)
	{
	  error_at (loc, "array notation expression cannot be used as a "
		    "return value");
	  return error_mark_node;
	}
    }
  if (flag_cilkplus && retval && contains_cilk_spawn_stmt (retval))
    {
      error_at (loc, "use of %<_Cilk_spawn%> in a return statement is not "
		"allowed");
      return error_mark_node;
    }
  if (retval)
    {
      tree semantic_type = NULL_TREE;
      npc = null_pointer_constant_p (retval);
      if (TREE_CODE (retval) == EXCESS_PRECISION_EXPR)
	{
	  semantic_type = TREE_TYPE (retval);
	  retval = TREE_OPERAND (retval, 0);
	}
      retval = c_fully_fold (retval, false, NULL);
      if (semantic_type)
	retval = build1 (EXCESS_PRECISION_EXPR, semantic_type, retval);
    }

  if (!retval)
    {
      current_function_returns_null = 1;
      if ((warn_return_type || flag_isoc99)
	  && valtype != 0 && TREE_CODE (valtype) != VOID_TYPE)
	{
	  if (flag_isoc99)
	    pedwarn (loc, 0, "%<return%> with no value, in "
		     "function returning non-void");
	  else
	    warning_at (loc, OPT_Wreturn_type, "%<return%> with no value, "
			"in function returning non-void");
	  no_warning = true;
	}
    }
  else if (valtype == 0 || TREE_CODE (valtype) == VOID_TYPE)
    {
      current_function_returns_null = 1;
      if (TREE_CODE (TREE_TYPE (retval)) != VOID_TYPE)
	pedwarn (loc, 0,
		 "%<return%> with a value, in function returning void");
      else
	pedwarn (loc, OPT_Wpedantic, "ISO C forbids "
		 "%<return%> with expression, in function returning void");
    }
  else
    {
      tree t = convert_for_assignment (loc, UNKNOWN_LOCATION, valtype,
				       retval, origtype, ic_return,
				       npc, NULL_TREE, NULL_TREE, 0);
      tree res = DECL_RESULT (current_function_decl);
      tree inner;
      bool save;

      current_function_returns_value = 1;
      if (t == error_mark_node)
	return NULL_TREE;

      save = in_late_binary_op;
      if (TREE_CODE (TREE_TYPE (res)) == BOOLEAN_TYPE
	  || TREE_CODE (TREE_TYPE (res)) == COMPLEX_TYPE
	  || (TREE_CODE (TREE_TYPE (t)) == REAL_TYPE
	      && (TREE_CODE (TREE_TYPE (res)) == INTEGER_TYPE
		  || TREE_CODE (TREE_TYPE (res)) == ENUMERAL_TYPE)
	      && (flag_sanitize & SANITIZE_FLOAT_CAST)))
        in_late_binary_op = true;
      inner = t = convert (TREE_TYPE (res), t);
      in_late_binary_op = save;

      /* Strip any conversions, additions, and subtractions, and see if
	 we are returning the address of a local variable.  Warn if so.  */
      while (1)
	{
	  switch (TREE_CODE (inner))
	    {
	    CASE_CONVERT:
	    case NON_LVALUE_EXPR:
	    case PLUS_EXPR:
	    case POINTER_PLUS_EXPR:
	      inner = TREE_OPERAND (inner, 0);
	      continue;

	    case MINUS_EXPR:
	      /* If the second operand of the MINUS_EXPR has a pointer
		 type (or is converted from it), this may be valid, so
		 don't give a warning.  */
	      {
		tree op1 = TREE_OPERAND (inner, 1);

		while (!POINTER_TYPE_P (TREE_TYPE (op1))
		       && (CONVERT_EXPR_P (op1)
			   || TREE_CODE (op1) == NON_LVALUE_EXPR))
		  op1 = TREE_OPERAND (op1, 0);

		if (POINTER_TYPE_P (TREE_TYPE (op1)))
		  break;

		inner = TREE_OPERAND (inner, 0);
		continue;
	      }

	    case ADDR_EXPR:
	      inner = TREE_OPERAND (inner, 0);

	      while (REFERENCE_CLASS_P (inner)
		     && TREE_CODE (inner) != INDIRECT_REF)
		inner = TREE_OPERAND (inner, 0);

	      if (DECL_P (inner)
		  && !DECL_EXTERNAL (inner)
		  && !TREE_STATIC (inner)
		  && DECL_CONTEXT (inner) == current_function_decl)
		{
		  if (TREE_CODE (inner) == LABEL_DECL)
		    warning_at (loc, OPT_Wreturn_local_addr,
				"function returns address of label");
		  else
		    {
		      warning_at (loc, OPT_Wreturn_local_addr,
				  "function returns address of local variable");
		      tree zero = build_zero_cst (TREE_TYPE (res));
		      t = build2 (COMPOUND_EXPR, TREE_TYPE (res), t, zero);
		    }
		}
	      break;

	    default:
	      break;
	    }

	  break;
	}

      retval = build2 (MODIFY_EXPR, TREE_TYPE (res), res, t);
      SET_EXPR_LOCATION (retval, loc);

      if (warn_sequence_point)
	verify_sequence_points (retval);
    }

  ret_stmt = build_stmt (loc, RETURN_EXPR, retval);
  TREE_NO_WARNING (ret_stmt) |= no_warning;
  return add_stmt (ret_stmt);
}

struct c_switch {
  /* The SWITCH_EXPR being built.  */
  tree switch_expr;

  /* The original type of the testing expression, i.e. before the
     default conversion is applied.  */
  tree orig_type;

  /* A splay-tree mapping the low element of a case range to the high
     element, or NULL_TREE if there is no high element.  Used to
     determine whether or not a new case label duplicates an old case
     label.  We need a tree, rather than simply a hash table, because
     of the GNU case range extension.  */
  splay_tree cases;

  /* The bindings at the point of the switch.  This is used for
     warnings crossing decls when branching to a case label.  */
  struct c_spot_bindings *bindings;

  /* The next node on the stack.  */
  struct c_switch *next;
};

/* A stack of the currently active switch statements.  The innermost
   switch statement is on the top of the stack.  There is no need to
   mark the stack for garbage collection because it is only active
   during the processing of the body of a function, and we never
   collect at that point.  */

struct c_switch *c_switch_stack;

/* Start a C switch statement, testing expression EXP.  Return the new
   SWITCH_EXPR.  SWITCH_LOC is the location of the `switch'.
   SWITCH_COND_LOC is the location of the switch's condition.
   EXPLICIT_CAST_P is true if the expression EXP has explicit cast.  */

tree
c_start_case (location_t switch_loc,
	      location_t switch_cond_loc,
	      tree exp, bool explicit_cast_p)
{
  tree orig_type = error_mark_node;
  struct c_switch *cs;

  if (exp != error_mark_node)
    {
      orig_type = TREE_TYPE (exp);

      if (!INTEGRAL_TYPE_P (orig_type))
	{
	  if (orig_type != error_mark_node)
	    {
	      error_at (switch_cond_loc, "switch quantity not an integer");
	      orig_type = error_mark_node;
	    }
	  exp = integer_zero_node;
	}
      else
	{
	  tree type = TYPE_MAIN_VARIANT (orig_type);
	  tree e = exp;

	  /* Warn if the condition has boolean value.  */
	  while (TREE_CODE (e) == COMPOUND_EXPR)
	    e = TREE_OPERAND (e, 1);

	  if ((TREE_CODE (type) == BOOLEAN_TYPE
	       || truth_value_p (TREE_CODE (e)))
	      /* Explicit cast to int suppresses this warning.  */
	      && !(TREE_CODE (type) == INTEGER_TYPE
		   && explicit_cast_p))
	    warning_at (switch_cond_loc, OPT_Wswitch_bool,
			"switch condition has boolean value");

	  if (!in_system_header_at (input_location)
	      && (type == long_integer_type_node
		  || type == long_unsigned_type_node))
	    warning_at (switch_cond_loc,
			OPT_Wtraditional, "%<long%> switch expression not "
			"converted to %<int%> in ISO C");

	  exp = c_fully_fold (exp, false, NULL);
	  exp = default_conversion (exp);

	  if (warn_sequence_point)
	    verify_sequence_points (exp);
	}
    }

  /* Add this new SWITCH_EXPR to the stack.  */
  cs = XNEW (struct c_switch);
  cs->switch_expr = build3 (SWITCH_EXPR, orig_type, exp, NULL_TREE, NULL_TREE);
  SET_EXPR_LOCATION (cs->switch_expr, switch_loc);
  cs->orig_type = orig_type;
  cs->cases = splay_tree_new (case_compare, NULL, NULL);
  cs->bindings = c_get_switch_bindings ();
  cs->next = c_switch_stack;
  c_switch_stack = cs;

  return add_stmt (cs->switch_expr);
}

/* Process a case label at location LOC.  */

tree
do_case (location_t loc, tree low_value, tree high_value)
{
  tree label = NULL_TREE;

  if (low_value && TREE_CODE (low_value) != INTEGER_CST)
    {
      low_value = c_fully_fold (low_value, false, NULL);
      if (TREE_CODE (low_value) == INTEGER_CST)
	pedwarn (loc, OPT_Wpedantic,
		 "case label is not an integer constant expression");
    }

  if (high_value && TREE_CODE (high_value) != INTEGER_CST)
    {
      high_value = c_fully_fold (high_value, false, NULL);
      if (TREE_CODE (high_value) == INTEGER_CST)
	pedwarn (input_location, OPT_Wpedantic,
		 "case label is not an integer constant expression");
    }

  if (c_switch_stack == NULL)
    {
      if (low_value)
	error_at (loc, "case label not within a switch statement");
      else
	error_at (loc, "%<default%> label not within a switch statement");
      return NULL_TREE;
    }

  if (c_check_switch_jump_warnings (c_switch_stack->bindings,
				    EXPR_LOCATION (c_switch_stack->switch_expr),
				    loc))
    return NULL_TREE;

  label = c_add_case_label (loc, c_switch_stack->cases,
			    SWITCH_COND (c_switch_stack->switch_expr),
			    c_switch_stack->orig_type,
			    low_value, high_value);
  if (label == error_mark_node)
    label = NULL_TREE;
  return label;
}

/* Finish the switch statement.  TYPE is the original type of the
   controlling expression of the switch, or NULL_TREE.  */

void
c_finish_case (tree body, tree type)
{
  struct c_switch *cs = c_switch_stack;
  location_t switch_location;

  SWITCH_BODY (cs->switch_expr) = body;

  /* Emit warnings as needed.  */
  switch_location = EXPR_LOCATION (cs->switch_expr);
  c_do_switch_warnings (cs->cases, switch_location,
			type ? type : TREE_TYPE (cs->switch_expr),
			SWITCH_COND (cs->switch_expr));

  /* Pop the stack.  */
  c_switch_stack = cs->next;
  splay_tree_delete (cs->cases);
  c_release_switch_bindings (cs->bindings);
  XDELETE (cs);
}

/* Emit an if statement.  IF_LOCUS is the location of the 'if'.  COND,
   THEN_BLOCK and ELSE_BLOCK are expressions to be used; ELSE_BLOCK
   may be null.  NESTED_IF is true if THEN_BLOCK contains another IF
   statement, and was not surrounded with parenthesis.  */

void
c_finish_if_stmt (location_t if_locus, tree cond, tree then_block,
		  tree else_block, bool nested_if)
{
  tree stmt;

  /* If the condition has array notations, then the rank of the then_block and
     else_block must be either 0 or be equal to the rank of the condition.  If
     the condition does not have array notations then break them up as it is
     broken up in a normal expression.  */
  if (flag_cilkplus && contains_array_notation_expr (cond))
    {
      size_t then_rank = 0, cond_rank = 0, else_rank = 0;
      if (!find_rank (if_locus, cond, cond, true, &cond_rank))
	return;
      if (then_block
	  && !find_rank (if_locus, then_block, then_block, true, &then_rank))
	return;
      if (else_block
	  && !find_rank (if_locus, else_block, else_block, true, &else_rank)) 
	return;
      if (cond_rank != then_rank && then_rank != 0)
	{
	  error_at (if_locus, "rank-mismatch between if-statement%'s condition"
		    " and the then-block");
	  return;
	}
      else if (cond_rank != else_rank && else_rank != 0)
	{
	  error_at (if_locus, "rank-mismatch between if-statement%'s condition"
		    " and the else-block");
	  return;
	}
    }
  /* Diagnose an ambiguous else if if-then-else is nested inside if-then.  */
  if (warn_parentheses && nested_if && else_block == NULL)
    {
      tree inner_if = then_block;

      /* We know from the grammar productions that there is an IF nested
	 within THEN_BLOCK.  Due to labels and c99 conditional declarations,
	 it might not be exactly THEN_BLOCK, but should be the last
	 non-container statement within.  */
      while (1)
	switch (TREE_CODE (inner_if))
	  {
	  case COND_EXPR:
	    goto found;
	  case BIND_EXPR:
	    inner_if = BIND_EXPR_BODY (inner_if);
	    break;
	  case STATEMENT_LIST:
	    inner_if = expr_last (then_block);
	    break;
	  case TRY_FINALLY_EXPR:
	  case TRY_CATCH_EXPR:
	    inner_if = TREE_OPERAND (inner_if, 0);
	    break;
	  default:
	    gcc_unreachable ();
	  }
    found:

      if (COND_EXPR_ELSE (inner_if))
	 warning_at (if_locus, OPT_Wparentheses,
		     "suggest explicit braces to avoid ambiguous %<else%>");
    }

  stmt = build3 (COND_EXPR, void_type_node, cond, then_block, else_block);
  SET_EXPR_LOCATION (stmt, if_locus);
  add_stmt (stmt);
}

/* Emit a general-purpose loop construct.  START_LOCUS is the location of
   the beginning of the loop.  COND is the loop condition.  COND_IS_FIRST
   is false for DO loops.  INCR is the FOR increment expression.  BODY is
   the statement controlled by the loop.  BLAB is the break label.  CLAB is
   the continue label.  Everything is allowed to be NULL.  */

void
c_finish_loop (location_t start_locus, tree cond, tree incr, tree body,
	       tree blab, tree clab, bool cond_is_first)
{
  tree entry = NULL, exit = NULL, t;

  /* In theory could forbid cilk spawn for loop increment expression,
     but it should work just fine.  */
  
  /* If the condition is zero don't generate a loop construct.  */
  if (cond && integer_zerop (cond))
    {
      if (cond_is_first)
	{
	  t = build_and_jump (&blab);
	  SET_EXPR_LOCATION (t, start_locus);
	  add_stmt (t);
	}
    }
  else
    {
      tree top = build1 (LABEL_EXPR, void_type_node, NULL_TREE);

      /* If we have an exit condition, then we build an IF with gotos either
	 out of the loop, or to the top of it.  If there's no exit condition,
	 then we just build a jump back to the top.  */
      exit = build_and_jump (&LABEL_EXPR_LABEL (top));

      if (cond && !integer_nonzerop (cond))
	{
	  /* Canonicalize the loop condition to the end.  This means
	     generating a branch to the loop condition.  Reuse the
	     continue label, if possible.  */
	  if (cond_is_first)
	    {
	      if (incr || !clab)
		{
		  entry = build1 (LABEL_EXPR, void_type_node, NULL_TREE);
		  t = build_and_jump (&LABEL_EXPR_LABEL (entry));
		}
	      else
		t = build1 (GOTO_EXPR, void_type_node, clab);
	      SET_EXPR_LOCATION (t, start_locus);
	      add_stmt (t);
	    }

	  t = build_and_jump (&blab);
	  if (cond_is_first)
	    exit = fold_build3_loc (start_locus,
				COND_EXPR, void_type_node, cond, exit, t);
	  else
	    exit = fold_build3_loc (input_location,
				COND_EXPR, void_type_node, cond, exit, t);
	}

      add_stmt (top);
    }

  if (body)
    add_stmt (body);
  if (clab)
    add_stmt (build1 (LABEL_EXPR, void_type_node, clab));
  if (incr)
    add_stmt (incr);
  if (entry)
    add_stmt (entry);
  if (exit)
    add_stmt (exit);
  if (blab)
    add_stmt (build1 (LABEL_EXPR, void_type_node, blab));
}

tree
c_finish_bc_stmt (location_t loc, tree *label_p, bool is_break)
{
  bool skip;
  tree label = *label_p;

  /* In switch statements break is sometimes stylistically used after
     a return statement.  This can lead to spurious warnings about
     control reaching the end of a non-void function when it is
     inlined.  Note that we are calling block_may_fallthru with
     language specific tree nodes; this works because
     block_may_fallthru returns true when given something it does not
     understand.  */
  skip = !block_may_fallthru (cur_stmt_list);

  if (!label)
    {
      if (!skip)
	*label_p = label = create_artificial_label (loc);
    }
  else if (TREE_CODE (label) == LABEL_DECL)
    ;
  else switch (TREE_INT_CST_LOW (label))
    {
    case 0:
      if (is_break)
	error_at (loc, "break statement not within loop or switch");
      else
	error_at (loc, "continue statement not within a loop");
      return NULL_TREE;

    case 1:
      gcc_assert (is_break);
      error_at (loc, "break statement used with OpenMP for loop");
      return NULL_TREE;

    case 2:
      if (is_break) 
	error ("break statement within %<#pragma simd%> loop body");
      else 
	error ("continue statement within %<#pragma simd%> loop body");
      return NULL_TREE;

    default:
      gcc_unreachable ();
    }

  if (skip)
    return NULL_TREE;

  if (!is_break)
    add_stmt (build_predict_expr (PRED_CONTINUE, NOT_TAKEN));

  return add_stmt (build1 (GOTO_EXPR, void_type_node, label));
}

/* A helper routine for c_process_expr_stmt and c_finish_stmt_expr.  */

static void
emit_side_effect_warnings (location_t loc, tree expr)
{
  if (expr == error_mark_node)
    ;
  else if (!TREE_SIDE_EFFECTS (expr))
    {
      if (!VOID_TYPE_P (TREE_TYPE (expr)) && !TREE_NO_WARNING (expr))
	warning_at (loc, OPT_Wunused_value, "statement with no effect");
    }
  else if (TREE_CODE (expr) == COMPOUND_EXPR)
    {
      tree r = expr;
      location_t cloc = loc;
      while (TREE_CODE (r) == COMPOUND_EXPR)
	{
	  if (EXPR_HAS_LOCATION (r))
	    cloc = EXPR_LOCATION (r);
	  r = TREE_OPERAND (r, 1);
	}
      if (!TREE_SIDE_EFFECTS (r)
	  && !VOID_TYPE_P (TREE_TYPE (r))
	  && !CONVERT_EXPR_P (r)
	  && !TREE_NO_WARNING (r)
	  && !TREE_NO_WARNING (expr))
	warning_at (cloc, OPT_Wunused_value,
		    "right-hand operand of comma expression has no effect");
    }
  else
    warn_if_unused_value (expr, loc);
}

/* Process an expression as if it were a complete statement.  Emit
   diagnostics, but do not call ADD_STMT.  LOC is the location of the
   statement.  */

tree
c_process_expr_stmt (location_t loc, tree expr)
{
  tree exprv;

  if (!expr)
    return NULL_TREE;

  expr = c_fully_fold (expr, false, NULL);

  if (warn_sequence_point)
    verify_sequence_points (expr);

  if (TREE_TYPE (expr) != error_mark_node
      && !COMPLETE_OR_VOID_TYPE_P (TREE_TYPE (expr))
      && TREE_CODE (TREE_TYPE (expr)) != ARRAY_TYPE)
    error_at (loc, "expression statement has incomplete type");

  /* If we're not processing a statement expression, warn about unused values.
     Warnings for statement expressions will be emitted later, once we figure
     out which is the result.  */
  if (!STATEMENT_LIST_STMT_EXPR (cur_stmt_list)
      && warn_unused_value)
    emit_side_effect_warnings (loc, expr);

  exprv = expr;
  while (TREE_CODE (exprv) == COMPOUND_EXPR)
    exprv = TREE_OPERAND (exprv, 1);
  while (CONVERT_EXPR_P (exprv))
    exprv = TREE_OPERAND (exprv, 0);
  if (DECL_P (exprv)
      || handled_component_p (exprv)
      || TREE_CODE (exprv) == ADDR_EXPR)
    mark_exp_read (exprv);

  /* If the expression is not of a type to which we cannot assign a line
     number, wrap the thing in a no-op NOP_EXPR.  */
  if (DECL_P (expr) || CONSTANT_CLASS_P (expr))
    {
      expr = build1 (NOP_EXPR, TREE_TYPE (expr), expr);
      SET_EXPR_LOCATION (expr, loc);
    }

  return expr;
}

/* Emit an expression as a statement.  LOC is the location of the
   expression.  */

tree
c_finish_expr_stmt (location_t loc, tree expr)
{
  if (expr)
    return add_stmt (c_process_expr_stmt (loc, expr));
  else
    return NULL;
}

/* Do the opposite and emit a statement as an expression.  To begin,
   create a new binding level and return it.  */

tree
c_begin_stmt_expr (void)
{
  tree ret;

  /* We must force a BLOCK for this level so that, if it is not expanded
     later, there is a way to turn off the entire subtree of blocks that
     are contained in it.  */
  keep_next_level ();
  ret = c_begin_compound_stmt (true);

  c_bindings_start_stmt_expr (c_switch_stack == NULL
			      ? NULL
			      : c_switch_stack->bindings);

  /* Mark the current statement list as belonging to a statement list.  */
  STATEMENT_LIST_STMT_EXPR (ret) = 1;

  return ret;
}

/* LOC is the location of the compound statement to which this body
   belongs.  */

tree
c_finish_stmt_expr (location_t loc, tree body)
{
  tree last, type, tmp, val;
  tree *last_p;

  body = c_end_compound_stmt (loc, body, true);

  c_bindings_end_stmt_expr (c_switch_stack == NULL
			    ? NULL
			    : c_switch_stack->bindings);

  /* Locate the last statement in BODY.  See c_end_compound_stmt
     about always returning a BIND_EXPR.  */
  last_p = &BIND_EXPR_BODY (body);
  last = BIND_EXPR_BODY (body);

 continue_searching:
  if (TREE_CODE (last) == STATEMENT_LIST)
    {
      tree_stmt_iterator i;

      /* This can happen with degenerate cases like ({ }).  No value.  */
      if (!TREE_SIDE_EFFECTS (last))
	return body;

      /* If we're supposed to generate side effects warnings, process
	 all of the statements except the last.  */
      if (warn_unused_value)
	{
	  for (i = tsi_start (last); !tsi_one_before_end_p (i); tsi_next (&i))
	    {
	      location_t tloc;
	      tree t = tsi_stmt (i);

	      tloc = EXPR_HAS_LOCATION (t) ? EXPR_LOCATION (t) : loc;
	      emit_side_effect_warnings (tloc, t);
	    }
	}
      else
	i = tsi_last (last);
      last_p = tsi_stmt_ptr (i);
      last = *last_p;
    }

  /* If the end of the list is exception related, then the list was split
     by a call to push_cleanup.  Continue searching.  */
  if (TREE_CODE (last) == TRY_FINALLY_EXPR
      || TREE_CODE (last) == TRY_CATCH_EXPR)
    {
      last_p = &TREE_OPERAND (last, 0);
      last = *last_p;
      goto continue_searching;
    }

  if (last == error_mark_node)
    return last;

  /* In the case that the BIND_EXPR is not necessary, return the
     expression out from inside it.  */
  if (last == BIND_EXPR_BODY (body)
      && BIND_EXPR_VARS (body) == NULL)
    {
      /* Even if this looks constant, do not allow it in a constant
	 expression.  */
      last = c_wrap_maybe_const (last, true);
      /* Do not warn if the return value of a statement expression is
	 unused.  */
      TREE_NO_WARNING (last) = 1;
      return last;
    }

  /* Extract the type of said expression.  */
  type = TREE_TYPE (last);

  /* If we're not returning a value at all, then the BIND_EXPR that
     we already have is a fine expression to return.  */
  if (!type || VOID_TYPE_P (type))
    return body;

  /* Now that we've located the expression containing the value, it seems
     silly to make voidify_wrapper_expr repeat the process.  Create a
     temporary of the appropriate type and stick it in a TARGET_EXPR.  */
  tmp = create_tmp_var_raw (type);

  /* Unwrap a no-op NOP_EXPR as added by c_finish_expr_stmt.  This avoids
     tree_expr_nonnegative_p giving up immediately.  */
  val = last;
  if (TREE_CODE (val) == NOP_EXPR
      && TREE_TYPE (val) == TREE_TYPE (TREE_OPERAND (val, 0)))
    val = TREE_OPERAND (val, 0);

  *last_p = build2 (MODIFY_EXPR, void_type_node, tmp, val);
  SET_EXPR_LOCATION (*last_p, EXPR_LOCATION (last));

  {
    tree t = build4 (TARGET_EXPR, type, tmp, body, NULL_TREE, NULL_TREE);
    SET_EXPR_LOCATION (t, loc);
    return t;
  }
}

/* Begin and end compound statements.  This is as simple as pushing
   and popping new statement lists from the tree.  */

tree
c_begin_compound_stmt (bool do_scope)
{
  tree stmt = push_stmt_list ();
  if (do_scope)
    push_scope ();
  return stmt;
}

/* End a compound statement.  STMT is the statement.  LOC is the
   location of the compound statement-- this is usually the location
   of the opening brace.  */

tree
c_end_compound_stmt (location_t loc, tree stmt, bool do_scope)
{
  tree block = NULL;

  if (do_scope)
    {
      if (c_dialect_objc ())
	objc_clear_super_receiver ();
      block = pop_scope ();
    }

  stmt = pop_stmt_list (stmt);
  stmt = c_build_bind_expr (loc, block, stmt);

  /* If this compound statement is nested immediately inside a statement
     expression, then force a BIND_EXPR to be created.  Otherwise we'll
     do the wrong thing for ({ { 1; } }) or ({ 1; { } }).  In particular,
     STATEMENT_LISTs merge, and thus we can lose track of what statement
     was really last.  */
  if (building_stmt_list_p ()
      && STATEMENT_LIST_STMT_EXPR (cur_stmt_list)
      && TREE_CODE (stmt) != BIND_EXPR)
    {
      stmt = build3 (BIND_EXPR, void_type_node, NULL, stmt, NULL);
      TREE_SIDE_EFFECTS (stmt) = 1;
      SET_EXPR_LOCATION (stmt, loc);
    }

  return stmt;
}

/* Queue a cleanup.  CLEANUP is an expression/statement to be executed
   when the current scope is exited.  EH_ONLY is true when this is not
   meant to apply to normal control flow transfer.  */

void
push_cleanup (tree decl, tree cleanup, bool eh_only)
{
  enum tree_code code;
  tree stmt, list;
  bool stmt_expr;

  code = eh_only ? TRY_CATCH_EXPR : TRY_FINALLY_EXPR;
  stmt = build_stmt (DECL_SOURCE_LOCATION (decl), code, NULL, cleanup);
  add_stmt (stmt);
  stmt_expr = STATEMENT_LIST_STMT_EXPR (cur_stmt_list);
  list = push_stmt_list ();
  TREE_OPERAND (stmt, 0) = list;
  STATEMENT_LIST_STMT_EXPR (list) = stmt_expr;
}

/* Build a binary-operation expression without default conversions.
   CODE is the kind of expression to build.
   LOCATION is the operator's location.
   This function differs from `build' in several ways:
   the data type of the result is computed and recorded in it,
   warnings are generated if arg data types are invalid,
   special handling for addition and subtraction of pointers is known,
   and some optimization is done (operations on narrow ints
   are done in the narrower type when that gives the same result).
   Constant folding is also done before the result is returned.

   Note that the operands will never have enumeral types, or function
   or array types, because either they will have the default conversions
   performed or they have both just been converted to some other type in which
   the arithmetic is to be done.  */

tree
build_binary_op (location_t location, enum tree_code code,
		 tree orig_op0, tree orig_op1, int convert_p)
{
  tree type0, type1, orig_type0, orig_type1;
  tree eptype;
  enum tree_code code0, code1;
  tree op0, op1;
  tree ret = error_mark_node;
  const char *invalid_op_diag;
  bool op0_int_operands, op1_int_operands;
  bool int_const, int_const_or_overflow, int_operands;

  /* Expression code to give to the expression when it is built.
     Normally this is CODE, which is what the caller asked for,
     but in some special cases we change it.  */
  enum tree_code resultcode = code;

  /* Data type in which the computation is to be performed.
     In the simplest cases this is the common type of the arguments.  */
  tree result_type = NULL;

  /* When the computation is in excess precision, the type of the
     final EXCESS_PRECISION_EXPR.  */
  tree semantic_result_type = NULL;

  /* Nonzero means operands have already been type-converted
     in whatever way is necessary.
     Zero means they need to be converted to RESULT_TYPE.  */
  int converted = 0;

  /* Nonzero means create the expression with this type, rather than
     RESULT_TYPE.  */
  tree build_type = 0;

  /* Nonzero means after finally constructing the expression
     convert it to this type.  */
  tree final_type = 0;

  /* Nonzero if this is an operation like MIN or MAX which can
     safely be computed in short if both args are promoted shorts.
     Also implies COMMON.
     -1 indicates a bitwise operation; this makes a difference
     in the exact conditions for when it is safe to do the operation
     in a narrower mode.  */
  int shorten = 0;

  /* Nonzero if this is a comparison operation;
     if both args are promoted shorts, compare the original shorts.
     Also implies COMMON.  */
  int short_compare = 0;

  /* Nonzero if this is a right-shift operation, which can be computed on the
     original short and then promoted if the operand is a promoted short.  */
  int short_shift = 0;

  /* Nonzero means set RESULT_TYPE to the common type of the args.  */
  int common = 0;

  /* True means types are compatible as far as ObjC is concerned.  */
  bool objc_ok;

  /* True means this is an arithmetic operation that may need excess
     precision.  */
  bool may_need_excess_precision;

  /* True means this is a boolean operation that converts both its
     operands to truth-values.  */
  bool boolean_op = false;

  /* Remember whether we're doing / or %.  */
  bool doing_div_or_mod = false;

  /* Remember whether we're doing << or >>.  */
  bool doing_shift = false;

  /* Tree holding instrumentation expression.  */
  tree instrument_expr = NULL;

  if (location == UNKNOWN_LOCATION)
    location = input_location;

  op0 = orig_op0;
  op1 = orig_op1;

  op0_int_operands = EXPR_INT_CONST_OPERANDS (orig_op0);
  if (op0_int_operands)
    op0 = remove_c_maybe_const_expr (op0);
  op1_int_operands = EXPR_INT_CONST_OPERANDS (orig_op1);
  if (op1_int_operands)
    op1 = remove_c_maybe_const_expr (op1);
  int_operands = (op0_int_operands && op1_int_operands);
  if (int_operands)
    {
      int_const_or_overflow = (TREE_CODE (orig_op0) == INTEGER_CST
			       && TREE_CODE (orig_op1) == INTEGER_CST);
      int_const = (int_const_or_overflow
		   && !TREE_OVERFLOW (orig_op0)
		   && !TREE_OVERFLOW (orig_op1));
    }
  else
    int_const = int_const_or_overflow = false;

  /* Do not apply default conversion in mixed vector/scalar expression.  */
  if (convert_p
      && !((TREE_CODE (TREE_TYPE (op0)) == VECTOR_TYPE)
	   != (TREE_CODE (TREE_TYPE (op1)) == VECTOR_TYPE)))
    {
      op0 = default_conversion (op0);
      op1 = default_conversion (op1);
    }

  /* When Cilk Plus is enabled and there are array notations inside op0, then
     we check to see if there are builtin array notation functions.  If
     so, then we take on the type of the array notation inside it.  */
  if (flag_cilkplus && contains_array_notation_expr (op0)) 
    orig_type0 = type0 = find_correct_array_notation_type (op0);
  else
    orig_type0 = type0 = TREE_TYPE (op0);

  if (flag_cilkplus && contains_array_notation_expr (op1))
    orig_type1 = type1 = find_correct_array_notation_type (op1);
  else 
    orig_type1 = type1 = TREE_TYPE (op1);

  /* The expression codes of the data types of the arguments tell us
     whether the arguments are integers, floating, pointers, etc.  */
  code0 = TREE_CODE (type0);
  code1 = TREE_CODE (type1);

  /* Strip NON_LVALUE_EXPRs, etc., since we aren't using as an lvalue.  */
  STRIP_TYPE_NOPS (op0);
  STRIP_TYPE_NOPS (op1);

  /* If an error was already reported for one of the arguments,
     avoid reporting another error.  */

  if (code0 == ERROR_MARK || code1 == ERROR_MARK)
    return error_mark_node;

  if ((invalid_op_diag
       = targetm.invalid_binary_op (code, type0, type1)))
    {
      error_at (location, invalid_op_diag);
      return error_mark_node;
    }

  switch (code)
    {
    case PLUS_EXPR:
    case MINUS_EXPR:
    case MULT_EXPR:
    case TRUNC_DIV_EXPR:
    case CEIL_DIV_EXPR:
    case FLOOR_DIV_EXPR:
    case ROUND_DIV_EXPR:
    case EXACT_DIV_EXPR:
      may_need_excess_precision = true;
      break;
    default:
      may_need_excess_precision = false;
      break;
    }
  if (TREE_CODE (op0) == EXCESS_PRECISION_EXPR)
    {
      op0 = TREE_OPERAND (op0, 0);
      type0 = TREE_TYPE (op0);
    }
  else if (may_need_excess_precision
	   && (eptype = excess_precision_type (type0)) != NULL_TREE)
    {
      type0 = eptype;
      op0 = convert (eptype, op0);
    }
  if (TREE_CODE (op1) == EXCESS_PRECISION_EXPR)
    {
      op1 = TREE_OPERAND (op1, 0);
      type1 = TREE_TYPE (op1);
    }
  else if (may_need_excess_precision
	   && (eptype = excess_precision_type (type1)) != NULL_TREE)
    {
      type1 = eptype;
      op1 = convert (eptype, op1);
    }

  objc_ok = objc_compare_types (type0, type1, -3, NULL_TREE);

  /* In case when one of the operands of the binary operation is
     a vector and another is a scalar -- convert scalar to vector.  */
  if ((code0 == VECTOR_TYPE) != (code1 == VECTOR_TYPE))
    {
      enum stv_conv convert_flag = scalar_to_vector (location, code, op0, op1,
						     true);

      switch (convert_flag)
	{
	  case stv_error:
	    return error_mark_node;
	  case stv_firstarg:
	    {
              bool maybe_const = true;
              tree sc;
              sc = c_fully_fold (op0, false, &maybe_const);
              sc = save_expr (sc);
              sc = convert (TREE_TYPE (type1), sc);
              op0 = build_vector_from_val (type1, sc);
              if (!maybe_const)
                op0 = c_wrap_maybe_const (op0, true);
              orig_type0 = type0 = TREE_TYPE (op0);
              code0 = TREE_CODE (type0);
              converted = 1;
              break;
	    }
	  case stv_secondarg:
	    {
	      bool maybe_const = true;
	      tree sc;
	      sc = c_fully_fold (op1, false, &maybe_const);
	      sc = save_expr (sc);
	      sc = convert (TREE_TYPE (type0), sc);
	      op1 = build_vector_from_val (type0, sc);
	      if (!maybe_const)
		op1 = c_wrap_maybe_const (op1, true);
	      orig_type1 = type1 = TREE_TYPE (op1);
	      code1 = TREE_CODE (type1);
	      converted = 1;
	      break;
	    }
	  default:
	    break;
	}
    }

  switch (code)
    {
    case PLUS_EXPR:
      /* Handle the pointer + int case.  */
      if (code0 == POINTER_TYPE && code1 == INTEGER_TYPE)
	{
	  ret = pointer_int_sum (location, PLUS_EXPR, op0, op1);
	  goto return_build_binary_op;
	}
      else if (code1 == POINTER_TYPE && code0 == INTEGER_TYPE)
	{
	  ret = pointer_int_sum (location, PLUS_EXPR, op1, op0);
	  goto return_build_binary_op;
	}
      else
	common = 1;
      break;

    case MINUS_EXPR:
      /* Subtraction of two similar pointers.
	 We must subtract them as integers, then divide by object size.  */
      if (code0 == POINTER_TYPE && code1 == POINTER_TYPE
	  && comp_target_types (location, type0, type1))
	{
	  ret = pointer_diff (location, op0, op1);
	  goto return_build_binary_op;
	}
      /* Handle pointer minus int.  Just like pointer plus int.  */
      else if (code0 == POINTER_TYPE && code1 == INTEGER_TYPE)
	{
	  ret = pointer_int_sum (location, MINUS_EXPR, op0, op1);
	  goto return_build_binary_op;
	}
      else
	common = 1;
      break;

    case MULT_EXPR:
      common = 1;
      break;

    case TRUNC_DIV_EXPR:
    case CEIL_DIV_EXPR:
    case FLOOR_DIV_EXPR:
    case ROUND_DIV_EXPR:
    case EXACT_DIV_EXPR:
      doing_div_or_mod = true;
      warn_for_div_by_zero (location, op1);

      if ((code0 == INTEGER_TYPE || code0 == REAL_TYPE
	   || code0 == FIXED_POINT_TYPE
	   || code0 == COMPLEX_TYPE || code0 == VECTOR_TYPE)
	  && (code1 == INTEGER_TYPE || code1 == REAL_TYPE
	      || code1 == FIXED_POINT_TYPE
	      || code1 == COMPLEX_TYPE || code1 == VECTOR_TYPE))
	{
	  enum tree_code tcode0 = code0, tcode1 = code1;

	  if (code0 == COMPLEX_TYPE || code0 == VECTOR_TYPE)
	    tcode0 = TREE_CODE (TREE_TYPE (TREE_TYPE (op0)));
	  if (code1 == COMPLEX_TYPE || code1 == VECTOR_TYPE)
	    tcode1 = TREE_CODE (TREE_TYPE (TREE_TYPE (op1)));

	  if (!((tcode0 == INTEGER_TYPE && tcode1 == INTEGER_TYPE)
	      || (tcode0 == FIXED_POINT_TYPE && tcode1 == FIXED_POINT_TYPE)))
	    resultcode = RDIV_EXPR;
	  else
	    /* Although it would be tempting to shorten always here, that
	       loses on some targets, since the modulo instruction is
	       undefined if the quotient can't be represented in the
	       computation mode.  We shorten only if unsigned or if
	       dividing by something we know != -1.  */
	    shorten = (TYPE_UNSIGNED (TREE_TYPE (orig_op0))
		       || (TREE_CODE (op1) == INTEGER_CST
			   && !integer_all_onesp (op1)));
	  common = 1;
	}
      break;

    case BIT_AND_EXPR:
    case BIT_IOR_EXPR:
    case BIT_XOR_EXPR:
      if (code0 == INTEGER_TYPE && code1 == INTEGER_TYPE)
	shorten = -1;
      /* Allow vector types which are not floating point types.   */
      else if (code0 == VECTOR_TYPE
	       && code1 == VECTOR_TYPE
	       && !VECTOR_FLOAT_TYPE_P (type0)
	       && !VECTOR_FLOAT_TYPE_P (type1))
	common = 1;
      break;

    case TRUNC_MOD_EXPR:
    case FLOOR_MOD_EXPR:
      doing_div_or_mod = true;
      warn_for_div_by_zero (location, op1);

      if (code0 == VECTOR_TYPE && code1 == VECTOR_TYPE
	  && TREE_CODE (TREE_TYPE (type0)) == INTEGER_TYPE
	  && TREE_CODE (TREE_TYPE (type1)) == INTEGER_TYPE)
	common = 1;
      else if (code0 == INTEGER_TYPE && code1 == INTEGER_TYPE)
	{
	  /* Although it would be tempting to shorten always here, that loses
	     on some targets, since the modulo instruction is undefined if the
	     quotient can't be represented in the computation mode.  We shorten
	     only if unsigned or if dividing by something we know != -1.  */
	  shorten = (TYPE_UNSIGNED (TREE_TYPE (orig_op0))
		     || (TREE_CODE (op1) == INTEGER_CST
			 && !integer_all_onesp (op1)));
	  common = 1;
	}
      break;

    case TRUTH_ANDIF_EXPR:
    case TRUTH_ORIF_EXPR:
    case TRUTH_AND_EXPR:
    case TRUTH_OR_EXPR:
    case TRUTH_XOR_EXPR:
      if ((code0 == INTEGER_TYPE || code0 == POINTER_TYPE
	   || code0 == REAL_TYPE || code0 == COMPLEX_TYPE
	   || code0 == FIXED_POINT_TYPE)
	  && (code1 == INTEGER_TYPE || code1 == POINTER_TYPE
	      || code1 == REAL_TYPE || code1 == COMPLEX_TYPE
	      || code1 == FIXED_POINT_TYPE))
	{
	  /* Result of these operations is always an int,
	     but that does not mean the operands should be
	     converted to ints!  */
	  result_type = integer_type_node;
	  if (op0_int_operands)
	    {
	      op0 = c_objc_common_truthvalue_conversion (location, orig_op0);
	      op0 = remove_c_maybe_const_expr (op0);
	    }
	  else
	    op0 = c_objc_common_truthvalue_conversion (location, op0);
	  if (op1_int_operands)
	    {
	      op1 = c_objc_common_truthvalue_conversion (location, orig_op1);
	      op1 = remove_c_maybe_const_expr (op1);
	    }
	  else
	    op1 = c_objc_common_truthvalue_conversion (location, op1);
	  converted = 1;
	  boolean_op = true;
	}
      if (code == TRUTH_ANDIF_EXPR)
	{
	  int_const_or_overflow = (int_operands
				   && TREE_CODE (orig_op0) == INTEGER_CST
				   && (op0 == truthvalue_false_node
				       || TREE_CODE (orig_op1) == INTEGER_CST));
	  int_const = (int_const_or_overflow
		       && !TREE_OVERFLOW (orig_op0)
		       && (op0 == truthvalue_false_node
			   || !TREE_OVERFLOW (orig_op1)));
	}
      else if (code == TRUTH_ORIF_EXPR)
	{
	  int_const_or_overflow = (int_operands
				   && TREE_CODE (orig_op0) == INTEGER_CST
				   && (op0 == truthvalue_true_node
				       || TREE_CODE (orig_op1) == INTEGER_CST));
	  int_const = (int_const_or_overflow
		       && !TREE_OVERFLOW (orig_op0)
		       && (op0 == truthvalue_true_node
			   || !TREE_OVERFLOW (orig_op1)));
	}
      break;

      /* Shift operations: result has same type as first operand;
	 always convert second operand to int.
	 Also set SHORT_SHIFT if shifting rightward.  */

    case RSHIFT_EXPR:
      if (code0 == VECTOR_TYPE && code1 == INTEGER_TYPE
          && TREE_CODE (TREE_TYPE (type0)) == INTEGER_TYPE)
        {
          result_type = type0;
          converted = 1;
        }
      else if (code0 == VECTOR_TYPE && code1 == VECTOR_TYPE
	  && TREE_CODE (TREE_TYPE (type0)) == INTEGER_TYPE
          && TREE_CODE (TREE_TYPE (type1)) == INTEGER_TYPE
          && TYPE_VECTOR_SUBPARTS (type0) == TYPE_VECTOR_SUBPARTS (type1))
	{
	  result_type = type0;
	  converted = 1;
	}
      else if ((code0 == INTEGER_TYPE || code0 == FIXED_POINT_TYPE)
	  && code1 == INTEGER_TYPE)
	{
	  doing_shift = true;
	  if (TREE_CODE (op1) == INTEGER_CST)
	    {
	      if (tree_int_cst_sgn (op1) < 0)
		{
		  int_const = false;
		  if (c_inhibit_evaluation_warnings == 0)
		    warning_at (location, OPT_Wshift_count_negative,
				"right shift count is negative");
		}
	      else
		{
		  if (!integer_zerop (op1))
		    short_shift = 1;

		  if (compare_tree_int (op1, TYPE_PRECISION (type0)) >= 0)
		    {
		      int_const = false;
		      if (c_inhibit_evaluation_warnings == 0)
			warning_at (location, OPT_Wshift_count_overflow,
				    "right shift count >= width of type");
		    }
		}
	    }

	  /* Use the type of the value to be shifted.  */
	  result_type = type0;
	  /* Avoid converting op1 to result_type later.  */
	  converted = 1;
	}
      break;

    case LSHIFT_EXPR:
      if (code0 == VECTOR_TYPE && code1 == INTEGER_TYPE
          && TREE_CODE (TREE_TYPE (type0)) == INTEGER_TYPE)
        {
          result_type = type0;
          converted = 1;
        }
      else if (code0 == VECTOR_TYPE && code1 == VECTOR_TYPE
	  && TREE_CODE (TREE_TYPE (type0)) == INTEGER_TYPE
          && TREE_CODE (TREE_TYPE (type1)) == INTEGER_TYPE
          && TYPE_VECTOR_SUBPARTS (type0) == TYPE_VECTOR_SUBPARTS (type1))
	{
	  result_type = type0;
	  converted = 1;
	}
      else if ((code0 == INTEGER_TYPE || code0 == FIXED_POINT_TYPE)
	  && code1 == INTEGER_TYPE)
	{
	  doing_shift = true;
	  if (TREE_CODE (op1) == INTEGER_CST)
	    {
	      if (tree_int_cst_sgn (op1) < 0)
		{
		  int_const = false;
		  if (c_inhibit_evaluation_warnings == 0)
		    warning_at (location, OPT_Wshift_count_negative,
				"left shift count is negative");
		}

	      else if (compare_tree_int (op1, TYPE_PRECISION (type0)) >= 0)
		{
		  int_const = false;
		  if (c_inhibit_evaluation_warnings == 0)
		    warning_at (location, OPT_Wshift_count_overflow,
				"left shift count >= width of type");
		}
	    }

	  /* Use the type of the value to be shifted.  */
	  result_type = type0;
	  /* Avoid converting op1 to result_type later.  */
	  converted = 1;
	}
      break;

    case EQ_EXPR:
    case NE_EXPR:
      if (code0 == VECTOR_TYPE && code1 == VECTOR_TYPE)
        {
          tree intt;
	  if (!vector_types_compatible_elements_p (type0, type1))
            {
              error_at (location, "comparing vectors with different "
                                  "element types");
              return error_mark_node;
            }

          if (TYPE_VECTOR_SUBPARTS (type0) != TYPE_VECTOR_SUBPARTS (type1))
            {
              error_at (location, "comparing vectors with different "
                                  "number of elements");
              return error_mark_node;
            }

          /* Always construct signed integer vector type.  */
          intt = c_common_type_for_size (GET_MODE_BITSIZE
					   (TYPE_MODE (TREE_TYPE (type0))), 0);
          result_type = build_opaque_vector_type (intt,
						  TYPE_VECTOR_SUBPARTS (type0));
          converted = 1;
          break;
        }
      if (FLOAT_TYPE_P (type0) || FLOAT_TYPE_P (type1))
	warning_at (location,
		    OPT_Wfloat_equal,
		    "comparing floating point with == or != is unsafe");
      /* Result of comparison is always int,
	 but don't convert the args to int!  */
      build_type = integer_type_node;
      if ((code0 == INTEGER_TYPE || code0 == REAL_TYPE
	   || code0 == FIXED_POINT_TYPE || code0 == COMPLEX_TYPE)
	  && (code1 == INTEGER_TYPE || code1 == REAL_TYPE
	      || code1 == FIXED_POINT_TYPE || code1 == COMPLEX_TYPE))
	short_compare = 1;
      else if (code0 == POINTER_TYPE && null_pointer_constant_p (orig_op1))
	{
	  if (TREE_CODE (op0) == ADDR_EXPR
	      && decl_with_nonnull_addr_p (TREE_OPERAND (op0, 0)))
	    {
	      if (code == EQ_EXPR)
		warning_at (location,
			    OPT_Waddress,
			    "the comparison will always evaluate as %<false%> "
			    "for the address of %qD will never be NULL",
			    TREE_OPERAND (op0, 0));
	      else
		warning_at (location,
			    OPT_Waddress,
			    "the comparison will always evaluate as %<true%> "
			    "for the address of %qD will never be NULL",
			    TREE_OPERAND (op0, 0));
	    }
	  result_type = type0;
	}
      else if (code1 == POINTER_TYPE && null_pointer_constant_p (orig_op0))
	{
	  if (TREE_CODE (op1) == ADDR_EXPR
	      && decl_with_nonnull_addr_p (TREE_OPERAND (op1, 0)))
	    {
	      if (code == EQ_EXPR)
		warning_at (location,
			    OPT_Waddress,
			    "the comparison will always evaluate as %<false%> "
			    "for the address of %qD will never be NULL",
			    TREE_OPERAND (op1, 0));
	      else
		warning_at (location,
			    OPT_Waddress,
			    "the comparison will always evaluate as %<true%> "
			    "for the address of %qD will never be NULL",
			    TREE_OPERAND (op1, 0));
	    }
	  result_type = type1;
	}
      else if (code0 == POINTER_TYPE && code1 == POINTER_TYPE)
	{
	  tree tt0 = TREE_TYPE (type0);
	  tree tt1 = TREE_TYPE (type1);
	  addr_space_t as0 = TYPE_ADDR_SPACE (tt0);
	  addr_space_t as1 = TYPE_ADDR_SPACE (tt1);
	  addr_space_t as_common = ADDR_SPACE_GENERIC;

	  /* Anything compares with void *.  void * compares with anything.
	     Otherwise, the targets must be compatible
	     and both must be object or both incomplete.  */
	  if (comp_target_types (location, type0, type1))
	    result_type = common_pointer_type (type0, type1);
	  else if (!addr_space_superset (as0, as1, &as_common))
	    {
	      error_at (location, "comparison of pointers to "
			"disjoint address spaces");
	      return error_mark_node;
	    }
	  else if (VOID_TYPE_P (tt0) && !TYPE_ATOMIC (tt0))
	    {
	      if (pedantic && TREE_CODE (tt1) == FUNCTION_TYPE)
		pedwarn (location, OPT_Wpedantic, "ISO C forbids "
			 "comparison of %<void *%> with function pointer");
	    }
	  else if (VOID_TYPE_P (tt1) && !TYPE_ATOMIC (tt1))
	    {
	      if (pedantic && TREE_CODE (tt0) == FUNCTION_TYPE)
		pedwarn (location, OPT_Wpedantic, "ISO C forbids "
			 "comparison of %<void *%> with function pointer");
	    }
	  else
	    /* Avoid warning about the volatile ObjC EH puts on decls.  */
	    if (!objc_ok)
	      pedwarn (location, 0,
		       "comparison of distinct pointer types lacks a cast");

	  if (result_type == NULL_TREE)
	    {
	      int qual = ENCODE_QUAL_ADDR_SPACE (as_common);
	      result_type = build_pointer_type
			      (build_qualified_type (void_type_node, qual));
	    }
	}
      else if (code0 == POINTER_TYPE && code1 == INTEGER_TYPE)
	{
	  result_type = type0;
	  pedwarn (location, 0, "comparison between pointer and integer");
	}
      else if (code0 == INTEGER_TYPE && code1 == POINTER_TYPE)
	{
	  result_type = type1;
	  pedwarn (location, 0, "comparison between pointer and integer");
	}
      if ((TREE_CODE (TREE_TYPE (orig_op0)) == BOOLEAN_TYPE
	   || truth_value_p (TREE_CODE (orig_op0)))
	  ^ (TREE_CODE (TREE_TYPE (orig_op1)) == BOOLEAN_TYPE
	     || truth_value_p (TREE_CODE (orig_op1))))
	maybe_warn_bool_compare (location, code, orig_op0, orig_op1);
      break;

    case LE_EXPR:
    case GE_EXPR:
    case LT_EXPR:
    case GT_EXPR:
      if (code0 == VECTOR_TYPE && code1 == VECTOR_TYPE)
        {
          tree intt;
	  if (!vector_types_compatible_elements_p (type0, type1))
            {
              error_at (location, "comparing vectors with different "
                                  "element types");
              return error_mark_node;
            }

          if (TYPE_VECTOR_SUBPARTS (type0) != TYPE_VECTOR_SUBPARTS (type1))
            {
              error_at (location, "comparing vectors with different "
                                  "number of elements");
              return error_mark_node;
            }

          /* Always construct signed integer vector type.  */
          intt = c_common_type_for_size (GET_MODE_BITSIZE
					   (TYPE_MODE (TREE_TYPE (type0))), 0);
          result_type = build_opaque_vector_type (intt,
						  TYPE_VECTOR_SUBPARTS (type0));
          converted = 1;
          break;
        }
      build_type = integer_type_node;
      if ((code0 == INTEGER_TYPE || code0 == REAL_TYPE
	   || code0 == FIXED_POINT_TYPE)
	  && (code1 == INTEGER_TYPE || code1 == REAL_TYPE
	      || code1 == FIXED_POINT_TYPE))
	short_compare = 1;
      else if (code0 == POINTER_TYPE && code1 == POINTER_TYPE)
	{
	  addr_space_t as0 = TYPE_ADDR_SPACE (TREE_TYPE (type0));
	  addr_space_t as1 = TYPE_ADDR_SPACE (TREE_TYPE (type1));
	  addr_space_t as_common;

	  if (comp_target_types (location, type0, type1))
	    {
	      result_type = common_pointer_type (type0, type1);
	      if (!COMPLETE_TYPE_P (TREE_TYPE (type0))
		  != !COMPLETE_TYPE_P (TREE_TYPE (type1)))
		pedwarn (location, 0,
			 "comparison of complete and incomplete pointers");
	      else if (TREE_CODE (TREE_TYPE (type0)) == FUNCTION_TYPE)
		pedwarn (location, OPT_Wpedantic, "ISO C forbids "
			 "ordered comparisons of pointers to functions");
	      else if (null_pointer_constant_p (orig_op0)
		       || null_pointer_constant_p (orig_op1))
		warning_at (location, OPT_Wextra,
			    "ordered comparison of pointer with null pointer");

	    }
	  else if (!addr_space_superset (as0, as1, &as_common))
	    {
	      error_at (location, "comparison of pointers to "
			"disjoint address spaces");
	      return error_mark_node;
	    }
	  else
	    {
	      int qual = ENCODE_QUAL_ADDR_SPACE (as_common);
	      result_type = build_pointer_type
			      (build_qualified_type (void_type_node, qual));
	      pedwarn (location, 0,
		       "comparison of distinct pointer types lacks a cast");
	    }
	}
      else if (code0 == POINTER_TYPE && null_pointer_constant_p (orig_op1))
	{
	  result_type = type0;
	  if (pedantic)
	    pedwarn (location, OPT_Wpedantic,
		     "ordered comparison of pointer with integer zero");
	  else if (extra_warnings)
	    warning_at (location, OPT_Wextra,
			"ordered comparison of pointer with integer zero");
	}
      else if (code1 == POINTER_TYPE && null_pointer_constant_p (orig_op0))
	{
	  result_type = type1;
	  if (pedantic)
	    pedwarn (location, OPT_Wpedantic,
		     "ordered comparison of pointer with integer zero");
	  else if (extra_warnings)
	    warning_at (location, OPT_Wextra,
			"ordered comparison of pointer with integer zero");
	}
      else if (code0 == POINTER_TYPE && code1 == INTEGER_TYPE)
	{
	  result_type = type0;
	  pedwarn (location, 0, "comparison between pointer and integer");
	}
      else if (code0 == INTEGER_TYPE && code1 == POINTER_TYPE)
	{
	  result_type = type1;
	  pedwarn (location, 0, "comparison between pointer and integer");
	}
      if ((TREE_CODE (TREE_TYPE (orig_op0)) == BOOLEAN_TYPE
	   || truth_value_p (TREE_CODE (orig_op0)))
	  ^ (TREE_CODE (TREE_TYPE (orig_op1)) == BOOLEAN_TYPE
	     || truth_value_p (TREE_CODE (orig_op1))))
	maybe_warn_bool_compare (location, code, orig_op0, orig_op1);
      break;

    default:
      gcc_unreachable ();
    }

  if (code0 == ERROR_MARK || code1 == ERROR_MARK)
    return error_mark_node;

  if (code0 == VECTOR_TYPE && code1 == VECTOR_TYPE
      && (!tree_int_cst_equal (TYPE_SIZE (type0), TYPE_SIZE (type1))
	  || !vector_types_compatible_elements_p (type0, type1)))
    {
      binary_op_error (location, code, type0, type1);
      return error_mark_node;
    }

  if ((code0 == INTEGER_TYPE || code0 == REAL_TYPE || code0 == COMPLEX_TYPE
       || code0 == FIXED_POINT_TYPE || code0 == VECTOR_TYPE)
      &&
      (code1 == INTEGER_TYPE || code1 == REAL_TYPE || code1 == COMPLEX_TYPE
       || code1 == FIXED_POINT_TYPE || code1 == VECTOR_TYPE))
    {
      bool first_complex = (code0 == COMPLEX_TYPE);
      bool second_complex = (code1 == COMPLEX_TYPE);
      int none_complex = (!first_complex && !second_complex);

      if (shorten || common || short_compare)
	{
	  result_type = c_common_type (type0, type1);
	  do_warn_double_promotion (result_type, type0, type1,
				    "implicit conversion from %qT to %qT "
				    "to match other operand of binary "
				    "expression",
				    location);
	  if (result_type == error_mark_node)
	    return error_mark_node;
	}

      if (first_complex != second_complex
	  && (code == PLUS_EXPR
	      || code == MINUS_EXPR
	      || code == MULT_EXPR
	      || (code == TRUNC_DIV_EXPR && first_complex))
	  && TREE_CODE (TREE_TYPE (result_type)) == REAL_TYPE
	  && flag_signed_zeros)
	{
	  /* An operation on mixed real/complex operands must be
	     handled specially, but the language-independent code can
	     more easily optimize the plain complex arithmetic if
	     -fno-signed-zeros.  */
	  tree real_type = TREE_TYPE (result_type);
	  tree real, imag;
	  if (type0 != orig_type0 || type1 != orig_type1)
	    {
	      gcc_assert (may_need_excess_precision && common);
	      semantic_result_type = c_common_type (orig_type0, orig_type1);
	    }
	  if (first_complex)
	    {
	      if (TREE_TYPE (op0) != result_type)
		op0 = convert_and_check (location, result_type, op0);
	      if (TREE_TYPE (op1) != real_type)
		op1 = convert_and_check (location, real_type, op1);
	    }
	  else
	    {
	      if (TREE_TYPE (op0) != real_type)
		op0 = convert_and_check (location, real_type, op0);
	      if (TREE_TYPE (op1) != result_type)
		op1 = convert_and_check (location, result_type, op1);
	    }
	  if (TREE_CODE (op0) == ERROR_MARK || TREE_CODE (op1) == ERROR_MARK)
	    return error_mark_node;
	  if (first_complex)
	    {
	      op0 = c_save_expr (op0);
	      real = build_unary_op (EXPR_LOCATION (orig_op0), REALPART_EXPR,
				     op0, 1);
	      imag = build_unary_op (EXPR_LOCATION (orig_op0), IMAGPART_EXPR,
				     op0, 1);
	      switch (code)
		{
		case MULT_EXPR:
		case TRUNC_DIV_EXPR:
		  op1 = c_save_expr (op1);
		  imag = build2 (resultcode, real_type, imag, op1);
		  /* Fall through.  */
		case PLUS_EXPR:
		case MINUS_EXPR:
		  real = build2 (resultcode, real_type, real, op1);
		  break;
		default:
		  gcc_unreachable();
		}
	    }
	  else
	    {
	      op1 = c_save_expr (op1);
	      real = build_unary_op (EXPR_LOCATION (orig_op1), REALPART_EXPR,
				     op1, 1);
	      imag = build_unary_op (EXPR_LOCATION (orig_op1), IMAGPART_EXPR,
				     op1, 1);
	      switch (code)
		{
		case MULT_EXPR:
		  op0 = c_save_expr (op0);
		  imag = build2 (resultcode, real_type, op0, imag);
		  /* Fall through.  */
		case PLUS_EXPR:
		  real = build2 (resultcode, real_type, op0, real);
		  break;
		case MINUS_EXPR:
		  real = build2 (resultcode, real_type, op0, real);
		  imag = build1 (NEGATE_EXPR, real_type, imag);
		  break;
		default:
		  gcc_unreachable();
		}
	    }
	  ret = build2 (COMPLEX_EXPR, result_type, real, imag);
	  goto return_build_binary_op;
	}

      /* For certain operations (which identify themselves by shorten != 0)
	 if both args were extended from the same smaller type,
	 do the arithmetic in that type and then extend.

	 shorten !=0 and !=1 indicates a bitwise operation.
	 For them, this optimization is safe only if
	 both args are zero-extended or both are sign-extended.
	 Otherwise, we might change the result.
	 Eg, (short)-1 | (unsigned short)-1 is (int)-1
	 but calculated in (unsigned short) it would be (unsigned short)-1.  */

      if (shorten && none_complex)
	{
	  final_type = result_type;
	  result_type = shorten_binary_op (result_type, op0, op1,
					   shorten == -1);
	}

      /* Shifts can be shortened if shifting right.  */

      if (short_shift)
	{
	  int unsigned_arg;
	  tree arg0 = get_narrower (op0, &unsigned_arg);

	  final_type = result_type;

	  if (arg0 == op0 && final_type == TREE_TYPE (op0))
	    unsigned_arg = TYPE_UNSIGNED (TREE_TYPE (op0));

	  if (TYPE_PRECISION (TREE_TYPE (arg0)) < TYPE_PRECISION (result_type)
	      && tree_int_cst_sgn (op1) > 0
	      /* We can shorten only if the shift count is less than the
		 number of bits in the smaller type size.  */
	      && compare_tree_int (op1, TYPE_PRECISION (TREE_TYPE (arg0))) < 0
	      /* We cannot drop an unsigned shift after sign-extension.  */
	      && (!TYPE_UNSIGNED (final_type) || unsigned_arg))
	    {
	      /* Do an unsigned shift if the operand was zero-extended.  */
	      result_type
		= c_common_signed_or_unsigned_type (unsigned_arg,
						    TREE_TYPE (arg0));
	      /* Convert value-to-be-shifted to that type.  */
	      if (TREE_TYPE (op0) != result_type)
		op0 = convert (result_type, op0);
	      converted = 1;
	    }
	}

      /* Comparison operations are shortened too but differently.
	 They identify themselves by setting short_compare = 1.  */

      if (short_compare)
	{
	  /* Don't write &op0, etc., because that would prevent op0
	     from being kept in a register.
	     Instead, make copies of the our local variables and
	     pass the copies by reference, then copy them back afterward.  */
	  tree xop0 = op0, xop1 = op1, xresult_type = result_type;
	  enum tree_code xresultcode = resultcode;
	  tree val
	    = shorten_compare (location, &xop0, &xop1, &xresult_type,
			       &xresultcode);

	  if (val != 0)
	    {
	      ret = val;
	      goto return_build_binary_op;
	    }

	  op0 = xop0, op1 = xop1;
	  converted = 1;
	  resultcode = xresultcode;

	  if (c_inhibit_evaluation_warnings == 0)
	    {
	      bool op0_maybe_const = true;
	      bool op1_maybe_const = true;
	      tree orig_op0_folded, orig_op1_folded;

	      if (in_late_binary_op)
		{
		  orig_op0_folded = orig_op0;
		  orig_op1_folded = orig_op1;
		}
	      else
		{
		  /* Fold for the sake of possible warnings, as in
		     build_conditional_expr.  This requires the
		     "original" values to be folded, not just op0 and
		     op1.  */
		  c_inhibit_evaluation_warnings++;
		  op0 = c_fully_fold (op0, require_constant_value,
				      &op0_maybe_const);
		  op1 = c_fully_fold (op1, require_constant_value,
				      &op1_maybe_const);
		  c_inhibit_evaluation_warnings--;
		  orig_op0_folded = c_fully_fold (orig_op0,
						  require_constant_value,
						  NULL);
		  orig_op1_folded = c_fully_fold (orig_op1,
						  require_constant_value,
						  NULL);
		}

	      if (warn_sign_compare)
		warn_for_sign_compare (location, orig_op0_folded,
				       orig_op1_folded, op0, op1,
				       result_type, resultcode);
	      if (!in_late_binary_op && !int_operands)
		{
		  if (!op0_maybe_const || TREE_CODE (op0) != INTEGER_CST)
		    op0 = c_wrap_maybe_const (op0, !op0_maybe_const);
		  if (!op1_maybe_const || TREE_CODE (op1) != INTEGER_CST)
		    op1 = c_wrap_maybe_const (op1, !op1_maybe_const);
		}
	    }
	}
    }

  /* At this point, RESULT_TYPE must be nonzero to avoid an error message.
     If CONVERTED is zero, both args will be converted to type RESULT_TYPE.
     Then the expression will be built.
     It will be given type FINAL_TYPE if that is nonzero;
     otherwise, it will be given type RESULT_TYPE.  */

  if (!result_type)
    {
      binary_op_error (location, code, TREE_TYPE (op0), TREE_TYPE (op1));
      return error_mark_node;
    }

  if (build_type == NULL_TREE)
    {
      build_type = result_type;
      if ((type0 != orig_type0 || type1 != orig_type1)
	  && !boolean_op)
	{
	  gcc_assert (may_need_excess_precision && common);
	  semantic_result_type = c_common_type (orig_type0, orig_type1);
	}
    }

  if (!converted)
    {
      op0 = ep_convert_and_check (location, result_type, op0,
				  semantic_result_type);
      op1 = ep_convert_and_check (location, result_type, op1,
				  semantic_result_type);

      /* This can happen if one operand has a vector type, and the other
	 has a different type.  */
      if (TREE_CODE (op0) == ERROR_MARK || TREE_CODE (op1) == ERROR_MARK)
	return error_mark_node;
    }

  if ((flag_sanitize & (SANITIZE_SHIFT | SANITIZE_DIVIDE
			| SANITIZE_FLOAT_DIVIDE))
      && do_ubsan_in_current_function ()
      && (doing_div_or_mod || doing_shift))
    {
      /* OP0 and/or OP1 might have side-effects.  */
      op0 = c_save_expr (op0);
      op1 = c_save_expr (op1);
      op0 = c_fully_fold (op0, false, NULL);
      op1 = c_fully_fold (op1, false, NULL);
      if (doing_div_or_mod && (flag_sanitize & (SANITIZE_DIVIDE
						| SANITIZE_FLOAT_DIVIDE)))
	instrument_expr = ubsan_instrument_division (location, op0, op1);
      else if (doing_shift && (flag_sanitize & SANITIZE_SHIFT))
	instrument_expr = ubsan_instrument_shift (location, code, op0, op1);
    }

  /* Treat expressions in initializers specially as they can't trap.  */
  if (int_const_or_overflow)
    ret = (require_constant_value
	   ? fold_build2_initializer_loc (location, resultcode, build_type,
					  op0, op1)
	   : fold_build2_loc (location, resultcode, build_type, op0, op1));
  else
    ret = build2 (resultcode, build_type, op0, op1);
  if (final_type != 0)
    ret = convert (final_type, ret);

 return_build_binary_op:
  gcc_assert (ret != error_mark_node);
  if (TREE_CODE (ret) == INTEGER_CST && !TREE_OVERFLOW (ret) && !int_const)
    ret = (int_operands
	   ? note_integer_operands (ret)
	   : build1 (NOP_EXPR, TREE_TYPE (ret), ret));
  else if (TREE_CODE (ret) != INTEGER_CST && int_operands
	   && !in_late_binary_op)
    ret = note_integer_operands (ret);
  if (semantic_result_type)
    ret = build1 (EXCESS_PRECISION_EXPR, semantic_result_type, ret);
  protected_set_expr_location (ret, location);

  if (instrument_expr != NULL)
    ret = fold_build2 (COMPOUND_EXPR, TREE_TYPE (ret),
		       instrument_expr, ret);

  return ret;
}


/* Convert EXPR to be a truth-value, validating its type for this
   purpose.  LOCATION is the source location for the expression.  */

tree
c_objc_common_truthvalue_conversion (location_t location, tree expr)
{
  bool int_const, int_operands;

  switch (TREE_CODE (TREE_TYPE (expr)))
    {
    case ARRAY_TYPE:
      error_at (location, "used array that cannot be converted to pointer where scalar is required");
      return error_mark_node;

    case RECORD_TYPE:
      error_at (location, "used struct type value where scalar is required");
      return error_mark_node;

    case UNION_TYPE:
      error_at (location, "used union type value where scalar is required");
      return error_mark_node;

    case VOID_TYPE:
      error_at (location, "void value not ignored as it ought to be");
      return error_mark_node;

    case FUNCTION_TYPE:
      gcc_unreachable ();

    case VECTOR_TYPE:
      error_at (location, "used vector type where scalar is required");
      return error_mark_node;

    default:
      break;
    }

  int_const = (TREE_CODE (expr) == INTEGER_CST && !TREE_OVERFLOW (expr));
  int_operands = EXPR_INT_CONST_OPERANDS (expr);
  if (int_operands && TREE_CODE (expr) != INTEGER_CST)
    {
      expr = remove_c_maybe_const_expr (expr);
      expr = build2 (NE_EXPR, integer_type_node, expr,
		     convert (TREE_TYPE (expr), integer_zero_node));
      expr = note_integer_operands (expr);
    }
  else
    /* ??? Should we also give an error for vectors rather than leaving
       those to give errors later?  */
    expr = c_common_truthvalue_conversion (location, expr);

  if (TREE_CODE (expr) == INTEGER_CST && int_operands && !int_const)
    {
      if (TREE_OVERFLOW (expr))
	return expr;
      else
	return note_integer_operands (expr);
    }
  if (TREE_CODE (expr) == INTEGER_CST && !int_const)
    return build1 (NOP_EXPR, TREE_TYPE (expr), expr);
  return expr;
}


/* Convert EXPR to a contained DECL, updating *TC, *TI and *SE as
   required.  */

tree
c_expr_to_decl (tree expr, bool *tc ATTRIBUTE_UNUSED, bool *se)
{
  if (TREE_CODE (expr) == COMPOUND_LITERAL_EXPR)
    {
      tree decl = COMPOUND_LITERAL_EXPR_DECL (expr);
      /* Executing a compound literal inside a function reinitializes
	 it.  */
      if (!TREE_STATIC (decl))
	*se = true;
      return decl;
    }
  else
    return expr;
}

/* Generate OACC_PARALLEL, with CLAUSES and BLOCK as its compound
   statement.  LOC is the location of the OACC_PARALLEL.  */

tree
c_finish_oacc_parallel (location_t loc, tree clauses, tree block)
{
  tree stmt;

  block = c_end_compound_stmt (loc, block, true);

  stmt = make_node (OACC_PARALLEL);
  TREE_TYPE (stmt) = void_type_node;
  OACC_PARALLEL_CLAUSES (stmt) = clauses;
  OACC_PARALLEL_BODY (stmt) = block;
  SET_EXPR_LOCATION (stmt, loc);

  return add_stmt (stmt);
}

/* Generate OACC_KERNELS, with CLAUSES and BLOCK as its compound
   statement.  LOC is the location of the OACC_KERNELS.  */

tree
c_finish_oacc_kernels (location_t loc, tree clauses, tree block)
{
  tree stmt;

  block = c_end_compound_stmt (loc, block, true);

  stmt = make_node (OACC_KERNELS);
  TREE_TYPE (stmt) = void_type_node;
  OACC_KERNELS_CLAUSES (stmt) = clauses;
  OACC_KERNELS_BODY (stmt) = block;
  SET_EXPR_LOCATION (stmt, loc);

  return add_stmt (stmt);
}

/* Generate OACC_DATA, with CLAUSES and BLOCK as its compound
   statement.  LOC is the location of the OACC_DATA.  */

tree
c_finish_oacc_data (location_t loc, tree clauses, tree block)
{
  tree stmt;

  block = c_end_compound_stmt (loc, block, true);

  stmt = make_node (OACC_DATA);
  TREE_TYPE (stmt) = void_type_node;
  OACC_DATA_CLAUSES (stmt) = clauses;
  OACC_DATA_BODY (stmt) = block;
  SET_EXPR_LOCATION (stmt, loc);

  return add_stmt (stmt);
}

/* Like c_begin_compound_stmt, except force the retention of the BLOCK.  */

tree
c_begin_omp_parallel (void)
{
  tree block;

  keep_next_level ();
  block = c_begin_compound_stmt (true);

  return block;
}

/* Generate OMP_PARALLEL, with CLAUSES and BLOCK as its compound
   statement.  LOC is the location of the OMP_PARALLEL.  */

tree
c_finish_omp_parallel (location_t loc, tree clauses, tree block)
{
  tree stmt;

  block = c_end_compound_stmt (loc, block, true);

  stmt = make_node (OMP_PARALLEL);
  TREE_TYPE (stmt) = void_type_node;
  OMP_PARALLEL_CLAUSES (stmt) = clauses;
  OMP_PARALLEL_BODY (stmt) = block;
  SET_EXPR_LOCATION (stmt, loc);

  return add_stmt (stmt);
}

/* Like c_begin_compound_stmt, except force the retention of the BLOCK.  */

tree
c_begin_omp_task (void)
{
  tree block;

  keep_next_level ();
  block = c_begin_compound_stmt (true);

  return block;
}

/* Generate OMP_TASK, with CLAUSES and BLOCK as its compound
   statement.  LOC is the location of the #pragma.  */

tree
c_finish_omp_task (location_t loc, tree clauses, tree block)
{
  tree stmt;

  block = c_end_compound_stmt (loc, block, true);

  stmt = make_node (OMP_TASK);
  TREE_TYPE (stmt) = void_type_node;
  OMP_TASK_CLAUSES (stmt) = clauses;
  OMP_TASK_BODY (stmt) = block;
  SET_EXPR_LOCATION (stmt, loc);

  return add_stmt (stmt);
}

/* Generate GOMP_cancel call for #pragma omp cancel.  */

void
c_finish_omp_cancel (location_t loc, tree clauses)
{
  tree fn = builtin_decl_explicit (BUILT_IN_GOMP_CANCEL);
  int mask = 0;
  if (find_omp_clause (clauses, OMP_CLAUSE_PARALLEL))
    mask = 1;
  else if (find_omp_clause (clauses, OMP_CLAUSE_FOR))
    mask = 2;
  else if (find_omp_clause (clauses, OMP_CLAUSE_SECTIONS))
    mask = 4;
  else if (find_omp_clause (clauses, OMP_CLAUSE_TASKGROUP))
    mask = 8;
  else
    {
      error_at (loc, "%<#pragma omp cancel must specify one of "
		     "%<parallel%>, %<for%>, %<sections%> or %<taskgroup%> "
		     "clauses");
      return;
    }
  tree ifc = find_omp_clause (clauses, OMP_CLAUSE_IF);
  if (ifc != NULL_TREE)
    {
      tree type = TREE_TYPE (OMP_CLAUSE_IF_EXPR (ifc));
      ifc = fold_build2_loc (OMP_CLAUSE_LOCATION (ifc), NE_EXPR,
			     boolean_type_node, OMP_CLAUSE_IF_EXPR (ifc),
			     build_zero_cst (type));
    }
  else
    ifc = boolean_true_node;
  tree stmt = build_call_expr_loc (loc, fn, 2,
				   build_int_cst (integer_type_node, mask),
				   ifc);
  add_stmt (stmt);
}

/* Generate GOMP_cancellation_point call for
   #pragma omp cancellation point.  */

void
c_finish_omp_cancellation_point (location_t loc, tree clauses)
{
  tree fn = builtin_decl_explicit (BUILT_IN_GOMP_CANCELLATION_POINT);
  int mask = 0;
  if (find_omp_clause (clauses, OMP_CLAUSE_PARALLEL))
    mask = 1;
  else if (find_omp_clause (clauses, OMP_CLAUSE_FOR))
    mask = 2;
  else if (find_omp_clause (clauses, OMP_CLAUSE_SECTIONS))
    mask = 4;
  else if (find_omp_clause (clauses, OMP_CLAUSE_TASKGROUP))
    mask = 8;
  else
    {
      error_at (loc, "%<#pragma omp cancellation point must specify one of "
		     "%<parallel%>, %<for%>, %<sections%> or %<taskgroup%> "
		     "clauses");
      return;
    }
  tree stmt = build_call_expr_loc (loc, fn, 1,
				   build_int_cst (integer_type_node, mask));
  add_stmt (stmt);
}

/* Helper function for handle_omp_array_sections.  Called recursively
   to handle multiple array-section-subscripts.  C is the clause,
   T current expression (initially OMP_CLAUSE_DECL), which is either
   a TREE_LIST for array-section-subscript (TREE_PURPOSE is low-bound
   expression if specified, TREE_VALUE length expression if specified,
   TREE_CHAIN is what it has been specified after, or some decl.
   TYPES vector is populated with array section types, MAYBE_ZERO_LEN
   set to true if any of the array-section-subscript could have length
   of zero (explicit or implicit), FIRST_NON_ONE is the index of the
   first array-section-subscript which is known not to have length
   of one.  Given say:
   map(a[:b][2:1][:c][:2][:d][e:f][2:5])
   FIRST_NON_ONE will be 3, array-section-subscript [:b], [2:1] and [:c]
   all are or may have length of 1, array-section-subscript [:2] is the
   first one knonwn not to have length 1.  For array-section-subscript
   <= FIRST_NON_ONE we diagnose non-contiguous arrays if low bound isn't
   0 or length isn't the array domain max + 1, for > FIRST_NON_ONE we
   can if MAYBE_ZERO_LEN is false.  MAYBE_ZERO_LEN will be true in the above
   case though, as some lengths could be zero.  */

static tree
handle_omp_array_sections_1 (tree c, tree t, vec<tree> &types,
			     bool &maybe_zero_len, unsigned int &first_non_one)
{
  tree ret, low_bound, length, type;
  if (TREE_CODE (t) != TREE_LIST)
    {
      if (error_operand_p (t))
	return error_mark_node;
      if (TREE_CODE (t) != VAR_DECL && TREE_CODE (t) != PARM_DECL)
	{
	  if (DECL_P (t))
	    error_at (OMP_CLAUSE_LOCATION (c),
		      "%qD is not a variable in %qs clause", t,
		      omp_clause_code_name[OMP_CLAUSE_CODE (c)]);
	  else
	    error_at (OMP_CLAUSE_LOCATION (c),
		      "%qE is not a variable in %qs clause", t,
		      omp_clause_code_name[OMP_CLAUSE_CODE (c)]);
	  return error_mark_node;
	}
      else if (OMP_CLAUSE_CODE (c) != OMP_CLAUSE_DEPEND
	       && TREE_CODE (t) == VAR_DECL && DECL_THREAD_LOCAL_P (t))
	{
	  error_at (OMP_CLAUSE_LOCATION (c),
		    "%qD is threadprivate variable in %qs clause", t,
		    omp_clause_code_name[OMP_CLAUSE_CODE (c)]);
	  return error_mark_node;
	}
      return t;
    }

  ret = handle_omp_array_sections_1 (c, TREE_CHAIN (t), types,
				     maybe_zero_len, first_non_one);
  if (ret == error_mark_node || ret == NULL_TREE)
    return ret;

  type = TREE_TYPE (ret);
  low_bound = TREE_PURPOSE (t);
  length = TREE_VALUE (t);

  if (low_bound == error_mark_node || length == error_mark_node)
    return error_mark_node;

  if (low_bound && !INTEGRAL_TYPE_P (TREE_TYPE (low_bound)))
    {
      error_at (OMP_CLAUSE_LOCATION (c),
		"low bound %qE of array section does not have integral type",
		low_bound);
      return error_mark_node;
    }
  if (length && !INTEGRAL_TYPE_P (TREE_TYPE (length)))
    {
      error_at (OMP_CLAUSE_LOCATION (c),
		"length %qE of array section does not have integral type",
		length);
      return error_mark_node;
    }
  if (low_bound
      && TREE_CODE (low_bound) == INTEGER_CST
      && TYPE_PRECISION (TREE_TYPE (low_bound))
	 > TYPE_PRECISION (sizetype))
    low_bound = fold_convert (sizetype, low_bound);
  if (length
      && TREE_CODE (length) == INTEGER_CST
      && TYPE_PRECISION (TREE_TYPE (length))
	 > TYPE_PRECISION (sizetype))
    length = fold_convert (sizetype, length);
  if (low_bound == NULL_TREE)
    low_bound = integer_zero_node;

  if (length != NULL_TREE)
    {
      if (!integer_nonzerop (length))
	maybe_zero_len = true;
      if (first_non_one == types.length ()
	  && (TREE_CODE (length) != INTEGER_CST || integer_onep (length)))
	first_non_one++;
    }
  if (TREE_CODE (type) == ARRAY_TYPE)
    {
      if (length == NULL_TREE
	  && (TYPE_DOMAIN (type) == NULL_TREE
	      || TYPE_MAX_VALUE (TYPE_DOMAIN (type)) == NULL_TREE))
	{
	  error_at (OMP_CLAUSE_LOCATION (c),
		    "for unknown bound array type length expression must "
		    "be specified");
	  return error_mark_node;
	}
      if (TREE_CODE (low_bound) == INTEGER_CST
	  && tree_int_cst_sgn (low_bound) == -1)
	{
	  error_at (OMP_CLAUSE_LOCATION (c),
		    "negative low bound in array section in %qs clause",
		    omp_clause_code_name[OMP_CLAUSE_CODE (c)]);
	  return error_mark_node;
	}
      if (length != NULL_TREE
	  && TREE_CODE (length) == INTEGER_CST
	  && tree_int_cst_sgn (length) == -1)
	{
	  error_at (OMP_CLAUSE_LOCATION (c),
		    "negative length in array section in %qs clause",
		    omp_clause_code_name[OMP_CLAUSE_CODE (c)]);
	  return error_mark_node;
	}
      if (TYPE_DOMAIN (type)
	  && TYPE_MAX_VALUE (TYPE_DOMAIN (type))
	  && TREE_CODE (TYPE_MAX_VALUE (TYPE_DOMAIN (type)))
			== INTEGER_CST)
	{
	  tree size = size_binop (PLUS_EXPR,
				  TYPE_MAX_VALUE (TYPE_DOMAIN (type)),
				  size_one_node);
	  if (TREE_CODE (low_bound) == INTEGER_CST)
	    {
	      if (tree_int_cst_lt (size, low_bound))
		{
		  error_at (OMP_CLAUSE_LOCATION (c),
			    "low bound %qE above array section size "
			    "in %qs clause", low_bound,
			    omp_clause_code_name[OMP_CLAUSE_CODE (c)]);
		  return error_mark_node;
		}
	      if (tree_int_cst_equal (size, low_bound))
		maybe_zero_len = true;
	      else if (length == NULL_TREE
		       && first_non_one == types.length ()
		       && tree_int_cst_equal
			    (TYPE_MAX_VALUE (TYPE_DOMAIN (type)),
			     low_bound))
		first_non_one++;
	    }
	  else if (length == NULL_TREE)
	    {
	      maybe_zero_len = true;
	      if (first_non_one == types.length ())
		first_non_one++;
	    }
	  if (length && TREE_CODE (length) == INTEGER_CST)
	    {
	      if (tree_int_cst_lt (size, length))
		{
		  error_at (OMP_CLAUSE_LOCATION (c),
			    "length %qE above array section size "
			    "in %qs clause", length,
			    omp_clause_code_name[OMP_CLAUSE_CODE (c)]);
		  return error_mark_node;
		}
	      if (TREE_CODE (low_bound) == INTEGER_CST)
		{
		  tree lbpluslen
		    = size_binop (PLUS_EXPR,
				  fold_convert (sizetype, low_bound),
				  fold_convert (sizetype, length));
		  if (TREE_CODE (lbpluslen) == INTEGER_CST
		      && tree_int_cst_lt (size, lbpluslen))
		    {
		      error_at (OMP_CLAUSE_LOCATION (c),
				"high bound %qE above array section size "
				"in %qs clause", lbpluslen,
				omp_clause_code_name[OMP_CLAUSE_CODE (c)]);
		      return error_mark_node;
		    }
		}
	    }
	}
      else if (length == NULL_TREE)
	{
	  maybe_zero_len = true;
	  if (first_non_one == types.length ())
	    first_non_one++;
	}

      /* For [lb:] we will need to evaluate lb more than once.  */
      if (length == NULL_TREE && OMP_CLAUSE_CODE (c) != OMP_CLAUSE_DEPEND)
	{
	  tree lb = c_save_expr (low_bound);
	  if (lb != low_bound)
	    {
	      TREE_PURPOSE (t) = lb;
	      low_bound = lb;
	    }
	}
    }
  else if (TREE_CODE (type) == POINTER_TYPE)
    {
      if (length == NULL_TREE)
	{
	  error_at (OMP_CLAUSE_LOCATION (c),
		    "for pointer type length expression must be specified");
	  return error_mark_node;
	}
      /* If there is a pointer type anywhere but in the very first
	 array-section-subscript, the array section can't be contiguous.  */
      if (OMP_CLAUSE_CODE (c) != OMP_CLAUSE_DEPEND
	  && TREE_CODE (TREE_CHAIN (t)) == TREE_LIST)
	{
	  error_at (OMP_CLAUSE_LOCATION (c),
		    "array section is not contiguous in %qs clause",
		    omp_clause_code_name[OMP_CLAUSE_CODE (c)]);
	  return error_mark_node;
	}
    }
  else
    {
      error_at (OMP_CLAUSE_LOCATION (c),
		"%qE does not have pointer or array type", ret);
      return error_mark_node;
    }
  if (OMP_CLAUSE_CODE (c) != OMP_CLAUSE_DEPEND)
    types.safe_push (TREE_TYPE (ret));
  /* We will need to evaluate lb more than once.  */
  tree lb = c_save_expr (low_bound);
  if (lb != low_bound)
    {
      TREE_PURPOSE (t) = lb;
      low_bound = lb;
    }
  ret = build_array_ref (OMP_CLAUSE_LOCATION (c), ret, low_bound);
  return ret;
}

/* Handle array sections for clause C.  */

static bool
handle_omp_array_sections (tree c)
{
  bool maybe_zero_len = false;
  unsigned int first_non_one = 0;
  vec<tree> types = vNULL;
  tree first = handle_omp_array_sections_1 (c, OMP_CLAUSE_DECL (c), types,
					    maybe_zero_len, first_non_one);
  if (first == error_mark_node)
    {
      types.release ();
      return true;
    }
  if (first == NULL_TREE)
    {
      types.release ();
      return false;
    }
  if (OMP_CLAUSE_CODE (c) == OMP_CLAUSE_DEPEND)
    {
      tree t = OMP_CLAUSE_DECL (c);
      tree tem = NULL_TREE;
      types.release ();
      /* Need to evaluate side effects in the length expressions
	 if any.  */
      while (TREE_CODE (t) == TREE_LIST)
	{
	  if (TREE_VALUE (t) && TREE_SIDE_EFFECTS (TREE_VALUE (t)))
	    {
	      if (tem == NULL_TREE)
		tem = TREE_VALUE (t);
	      else
		tem = build2 (COMPOUND_EXPR, TREE_TYPE (tem),
			      TREE_VALUE (t), tem);
	    }
	  t = TREE_CHAIN (t);
	}
      if (tem)
	first = build2 (COMPOUND_EXPR, TREE_TYPE (first), tem, first);
      first = c_fully_fold (first, false, NULL);
      OMP_CLAUSE_DECL (c) = first;
    }
  else
    {
      unsigned int num = types.length (), i;
      tree t, side_effects = NULL_TREE, size = NULL_TREE;
      tree condition = NULL_TREE;

      if (int_size_in_bytes (TREE_TYPE (first)) <= 0)
	maybe_zero_len = true;

      for (i = num, t = OMP_CLAUSE_DECL (c); i > 0;
	   t = TREE_CHAIN (t))
	{
	  tree low_bound = TREE_PURPOSE (t);
	  tree length = TREE_VALUE (t);

	  i--;
	  if (low_bound
	      && TREE_CODE (low_bound) == INTEGER_CST
	      && TYPE_PRECISION (TREE_TYPE (low_bound))
		 > TYPE_PRECISION (sizetype))
	    low_bound = fold_convert (sizetype, low_bound);
	  if (length
	      && TREE_CODE (length) == INTEGER_CST
	      && TYPE_PRECISION (TREE_TYPE (length))
		 > TYPE_PRECISION (sizetype))
	    length = fold_convert (sizetype, length);
	  if (low_bound == NULL_TREE)
	    low_bound = integer_zero_node;
	  if (!maybe_zero_len && i > first_non_one)
	    {
	      if (integer_nonzerop (low_bound))
		goto do_warn_noncontiguous;
	      if (length != NULL_TREE
		  && TREE_CODE (length) == INTEGER_CST
		  && TYPE_DOMAIN (types[i])
		  && TYPE_MAX_VALUE (TYPE_DOMAIN (types[i]))
		  && TREE_CODE (TYPE_MAX_VALUE (TYPE_DOMAIN (types[i])))
		     == INTEGER_CST)
		{
		  tree size;
		  size = size_binop (PLUS_EXPR,
				     TYPE_MAX_VALUE (TYPE_DOMAIN (types[i])),
				     size_one_node);
		  if (!tree_int_cst_equal (length, size))
		    {
		     do_warn_noncontiguous:
		      error_at (OMP_CLAUSE_LOCATION (c),
				"array section is not contiguous in %qs "
				"clause",
				omp_clause_code_name[OMP_CLAUSE_CODE (c)]);
		      types.release ();
		      return true;
		    }
		}
	      if (length != NULL_TREE
		  && TREE_SIDE_EFFECTS (length))
		{
		  if (side_effects == NULL_TREE)
		    side_effects = length;
		  else
		    side_effects = build2 (COMPOUND_EXPR,
					   TREE_TYPE (side_effects),
					   length, side_effects);
		}
	    }
	  else
	    {
	      tree l;

	      if (i > first_non_one && length && integer_nonzerop (length))
		continue;
	      if (length)
		l = fold_convert (sizetype, length);
	      else
		{
		  l = size_binop (PLUS_EXPR,
				  TYPE_MAX_VALUE (TYPE_DOMAIN (types[i])),
				  size_one_node);
		  l = size_binop (MINUS_EXPR, l,
				  fold_convert (sizetype, low_bound));
		}
	      if (i > first_non_one)
		{
		  l = fold_build2 (NE_EXPR, boolean_type_node, l,
				   size_zero_node);
		  if (condition == NULL_TREE)
		    condition = l;
		  else
		    condition = fold_build2 (BIT_AND_EXPR, boolean_type_node,
					     l, condition);
		}
	      else if (size == NULL_TREE)
		{
		  size = size_in_bytes (TREE_TYPE (types[i]));
		  size = size_binop (MULT_EXPR, size, l);
		  if (condition)
		    size = fold_build3 (COND_EXPR, sizetype, condition,
					size, size_zero_node);
		}
	      else
		size = size_binop (MULT_EXPR, size, l);
	    }
	}
      types.release ();
      if (side_effects)
	size = build2 (COMPOUND_EXPR, sizetype, side_effects, size);
      first = c_fully_fold (first, false, NULL);
      OMP_CLAUSE_DECL (c) = first;
      if (size)
	size = c_fully_fold (size, false, NULL);
      OMP_CLAUSE_SIZE (c) = size;
      if (OMP_CLAUSE_CODE (c) != OMP_CLAUSE_MAP)
	return false;
      gcc_assert (OMP_CLAUSE_MAP_KIND (c) != GOMP_MAP_FORCE_DEVICEPTR);
      tree c2 = build_omp_clause (OMP_CLAUSE_LOCATION (c), OMP_CLAUSE_MAP);
      OMP_CLAUSE_SET_MAP_KIND (c2, GOMP_MAP_POINTER);
      if (!c_mark_addressable (t))
	return false;
      OMP_CLAUSE_DECL (c2) = t;
      t = build_fold_addr_expr (first);
      t = fold_convert_loc (OMP_CLAUSE_LOCATION (c), ptrdiff_type_node, t);
      tree ptr = OMP_CLAUSE_DECL (c2);
      if (!POINTER_TYPE_P (TREE_TYPE (ptr)))
	ptr = build_fold_addr_expr (ptr);
      t = fold_build2_loc (OMP_CLAUSE_LOCATION (c), MINUS_EXPR,
			   ptrdiff_type_node, t,
			   fold_convert_loc (OMP_CLAUSE_LOCATION (c),
					     ptrdiff_type_node, ptr));
      t = c_fully_fold (t, false, NULL);
      OMP_CLAUSE_SIZE (c2) = t;
      OMP_CLAUSE_CHAIN (c2) = OMP_CLAUSE_CHAIN (c);
      OMP_CLAUSE_CHAIN (c) = c2;
    }
  return false;
}

/* Helper function of finish_omp_clauses.  Clone STMT as if we were making
   an inline call.  But, remap
   the OMP_DECL1 VAR_DECL (omp_out resp. omp_orig) to PLACEHOLDER
   and OMP_DECL2 VAR_DECL (omp_in resp. omp_priv) to DECL.  */

static tree
c_clone_omp_udr (tree stmt, tree omp_decl1, tree omp_decl2,
		 tree decl, tree placeholder)
{
  copy_body_data id;
  hash_map<tree, tree> decl_map;

  decl_map.put (omp_decl1, placeholder);
  decl_map.put (omp_decl2, decl);
  memset (&id, 0, sizeof (id));
  id.src_fn = DECL_CONTEXT (omp_decl1);
  id.dst_fn = current_function_decl;
  id.src_cfun = DECL_STRUCT_FUNCTION (id.src_fn);
  id.decl_map = &decl_map;

  id.copy_decl = copy_decl_no_change;
  id.transform_call_graph_edges = CB_CGE_DUPLICATE;
  id.transform_new_cfg = true;
  id.transform_return_to_modify = false;
  id.transform_lang_insert_block = NULL;
  id.eh_lp_nr = 0;
  walk_tree (&stmt, copy_tree_body_r, &id, NULL);
  return stmt;
}

/* Helper function of c_finish_omp_clauses, called via walk_tree.
   Find OMP_CLAUSE_PLACEHOLDER (passed in DATA) in *TP.  */

static tree
c_find_omp_placeholder_r (tree *tp, int *, void *data)
{
  if (*tp == (tree) data)
    return *tp;
  return NULL_TREE;
}

/* For all elements of CLAUSES, validate them against their constraints.
   Remove any elements from the list that are invalid.  */

tree
c_finish_omp_clauses (tree clauses)
{
  bitmap_head generic_head, firstprivate_head, lastprivate_head;
  bitmap_head aligned_head;
  tree c, t, *pc;
  bool branch_seen = false;
  bool copyprivate_seen = false;
  tree *nowait_clause = NULL;

  bitmap_obstack_initialize (NULL);
  bitmap_initialize (&generic_head, &bitmap_default_obstack);
  bitmap_initialize (&firstprivate_head, &bitmap_default_obstack);
  bitmap_initialize (&lastprivate_head, &bitmap_default_obstack);
  bitmap_initialize (&aligned_head, &bitmap_default_obstack);

  for (pc = &clauses, c = clauses; c ; c = *pc)
    {
      bool remove = false;
      bool need_complete = false;
      bool need_implicitly_determined = false;

      switch (OMP_CLAUSE_CODE (c))
	{
	case OMP_CLAUSE_SHARED:
	  need_implicitly_determined = true;
	  goto check_dup_generic;

	case OMP_CLAUSE_PRIVATE:
	  need_complete = true;
	  need_implicitly_determined = true;
	  goto check_dup_generic;

	case OMP_CLAUSE_REDUCTION:
	  need_implicitly_determined = true;
	  t = OMP_CLAUSE_DECL (c);
	  if (OMP_CLAUSE_REDUCTION_PLACEHOLDER (c) == NULL_TREE
	      && (FLOAT_TYPE_P (TREE_TYPE (t))
		  || TREE_CODE (TREE_TYPE (t)) == COMPLEX_TYPE))
	    {
	      enum tree_code r_code = OMP_CLAUSE_REDUCTION_CODE (c);
	      const char *r_name = NULL;

	      switch (r_code)
		{
		case PLUS_EXPR:
		case MULT_EXPR:
		case MINUS_EXPR:
		  break;
		case MIN_EXPR:
		  if (TREE_CODE (TREE_TYPE (t)) == COMPLEX_TYPE)
		    r_name = "min";
		  break;
		case MAX_EXPR:
		  if (TREE_CODE (TREE_TYPE (t)) == COMPLEX_TYPE)
		    r_name = "max";
		  break;
		case BIT_AND_EXPR:
		  r_name = "&";
		  break;
		case BIT_XOR_EXPR:
		  r_name = "^";
		  break;
		case BIT_IOR_EXPR:
		  r_name = "|";
		  break;
		case TRUTH_ANDIF_EXPR:
		  if (FLOAT_TYPE_P (TREE_TYPE (t)))
		    r_name = "&&";
		  break;
		case TRUTH_ORIF_EXPR:
		  if (FLOAT_TYPE_P (TREE_TYPE (t)))
		    r_name = "||";
		  break;
		default:
		  gcc_unreachable ();
		}
	      if (r_name)
		{
		  error_at (OMP_CLAUSE_LOCATION (c),
			    "%qE has invalid type for %<reduction(%s)%>",
			    t, r_name);
		  remove = true;
		  break;
		}
	    }
	  else if (OMP_CLAUSE_REDUCTION_PLACEHOLDER (c) == error_mark_node)
	    {
	      error_at (OMP_CLAUSE_LOCATION (c),
			"user defined reduction not found for %qD", t);
	      remove = true;
	      break;
	    }
	  else if (OMP_CLAUSE_REDUCTION_PLACEHOLDER (c))
	    {
	      tree list = OMP_CLAUSE_REDUCTION_PLACEHOLDER (c);
	      tree type = TYPE_MAIN_VARIANT (TREE_TYPE (t));
	      tree placeholder = build_decl (OMP_CLAUSE_LOCATION (c),
					     VAR_DECL, NULL_TREE, type);
	      OMP_CLAUSE_REDUCTION_PLACEHOLDER (c) = placeholder;
	      DECL_ARTIFICIAL (placeholder) = 1;
	      DECL_IGNORED_P (placeholder) = 1;
	      if (TREE_ADDRESSABLE (TREE_VEC_ELT (list, 0)))
		c_mark_addressable (placeholder);
	      if (TREE_ADDRESSABLE (TREE_VEC_ELT (list, 1)))
		c_mark_addressable (OMP_CLAUSE_DECL (c));
	      OMP_CLAUSE_REDUCTION_MERGE (c)
		= c_clone_omp_udr (TREE_VEC_ELT (list, 2),
				   TREE_VEC_ELT (list, 0),
				   TREE_VEC_ELT (list, 1),
				   OMP_CLAUSE_DECL (c), placeholder);
	      OMP_CLAUSE_REDUCTION_MERGE (c)
		= build3_loc (OMP_CLAUSE_LOCATION (c), BIND_EXPR,
			      void_type_node, NULL_TREE,
			       OMP_CLAUSE_REDUCTION_MERGE (c), NULL_TREE);
	      TREE_SIDE_EFFECTS (OMP_CLAUSE_REDUCTION_MERGE (c)) = 1;
	      if (TREE_VEC_LENGTH (list) == 6)
		{
		  if (TREE_ADDRESSABLE (TREE_VEC_ELT (list, 3)))
		    c_mark_addressable (OMP_CLAUSE_DECL (c));
		  if (TREE_ADDRESSABLE (TREE_VEC_ELT (list, 4)))
		    c_mark_addressable (placeholder);
		  tree init = TREE_VEC_ELT (list, 5);
		  if (init == error_mark_node)
		    init = DECL_INITIAL (TREE_VEC_ELT (list, 3));
		  OMP_CLAUSE_REDUCTION_INIT (c)
		    = c_clone_omp_udr (init, TREE_VEC_ELT (list, 4),
				       TREE_VEC_ELT (list, 3),
				       OMP_CLAUSE_DECL (c), placeholder);
		  if (TREE_VEC_ELT (list, 5) == error_mark_node)
		    OMP_CLAUSE_REDUCTION_INIT (c)
		      = build2 (INIT_EXPR, TREE_TYPE (t), t,
				OMP_CLAUSE_REDUCTION_INIT (c));
		  if (walk_tree (&OMP_CLAUSE_REDUCTION_INIT (c),
				 c_find_omp_placeholder_r,
				 placeholder, NULL))
		    OMP_CLAUSE_REDUCTION_OMP_ORIG_REF (c) = 1;
		}
	      else
		{
		  tree init;
		  if (AGGREGATE_TYPE_P (TREE_TYPE (t)))
		    init = build_constructor (TREE_TYPE (t), NULL);
		  else
		    init = fold_convert (TREE_TYPE (t), integer_zero_node);
		  OMP_CLAUSE_REDUCTION_INIT (c)
		    = build2 (INIT_EXPR, TREE_TYPE (t), t, init);
		}
	      OMP_CLAUSE_REDUCTION_INIT (c)
		= build3_loc (OMP_CLAUSE_LOCATION (c), BIND_EXPR,
			      void_type_node, NULL_TREE,
			       OMP_CLAUSE_REDUCTION_INIT (c), NULL_TREE);
	      TREE_SIDE_EFFECTS (OMP_CLAUSE_REDUCTION_INIT (c)) = 1;
	    }
	  goto check_dup_generic;

	case OMP_CLAUSE_COPYPRIVATE:
	  copyprivate_seen = true;
	  if (nowait_clause)
	    {
	      error_at (OMP_CLAUSE_LOCATION (*nowait_clause),
			"%<nowait%> clause must not be used together "
			"with %<copyprivate%>");
	      *nowait_clause = OMP_CLAUSE_CHAIN (*nowait_clause);
	      nowait_clause = NULL;
	    }
	  goto check_dup_generic;

	case OMP_CLAUSE_COPYIN:
	  t = OMP_CLAUSE_DECL (c);
	  if (TREE_CODE (t) != VAR_DECL || !DECL_THREAD_LOCAL_P (t))
	    {
	      error_at (OMP_CLAUSE_LOCATION (c),
			"%qE must be %<threadprivate%> for %<copyin%>", t);
	      remove = true;
	      break;
	    }
	  goto check_dup_generic;

	case OMP_CLAUSE_LINEAR:
	  t = OMP_CLAUSE_DECL (c);
	  if (!INTEGRAL_TYPE_P (TREE_TYPE (t))
	      && TREE_CODE (TREE_TYPE (t)) != POINTER_TYPE)
	    {
	      error_at (OMP_CLAUSE_LOCATION (c),
			"linear clause applied to non-integral non-pointer "
			"variable with type %qT", TREE_TYPE (t));
	      remove = true;
	      break;
	    }
	  if (TREE_CODE (TREE_TYPE (OMP_CLAUSE_DECL (c))) == POINTER_TYPE)
	    {
	      tree s = OMP_CLAUSE_LINEAR_STEP (c);
	      s = pointer_int_sum (OMP_CLAUSE_LOCATION (c), PLUS_EXPR,
				   OMP_CLAUSE_DECL (c), s);
	      s = fold_build2_loc (OMP_CLAUSE_LOCATION (c), MINUS_EXPR,
				   sizetype, s, OMP_CLAUSE_DECL (c));
	      if (s == error_mark_node)
		s = size_one_node;
	      OMP_CLAUSE_LINEAR_STEP (c) = s;
	    }
	  else
	    OMP_CLAUSE_LINEAR_STEP (c)
	      = fold_convert (TREE_TYPE (t), OMP_CLAUSE_LINEAR_STEP (c));
	  goto check_dup_generic;

	check_dup_generic:
	  t = OMP_CLAUSE_DECL (c);
	  if (TREE_CODE (t) != VAR_DECL && TREE_CODE (t) != PARM_DECL)
	    {
	      error_at (OMP_CLAUSE_LOCATION (c),
			"%qE is not a variable in clause %qs", t,
			omp_clause_code_name[OMP_CLAUSE_CODE (c)]);
	      remove = true;
	    }
	  else if (bitmap_bit_p (&generic_head, DECL_UID (t))
		   || bitmap_bit_p (&firstprivate_head, DECL_UID (t))
		   || bitmap_bit_p (&lastprivate_head, DECL_UID (t)))
	    {
	      error_at (OMP_CLAUSE_LOCATION (c),
			"%qE appears more than once in data clauses", t);
	      remove = true;
	    }
	  else
	    bitmap_set_bit (&generic_head, DECL_UID (t));
	  break;

	case OMP_CLAUSE_FIRSTPRIVATE:
	  t = OMP_CLAUSE_DECL (c);
	  need_complete = true;
	  need_implicitly_determined = true;
	  if (TREE_CODE (t) != VAR_DECL && TREE_CODE (t) != PARM_DECL)
	    {
	      error_at (OMP_CLAUSE_LOCATION (c),
			"%qE is not a variable in clause %<firstprivate%>", t);
	      remove = true;
	    }
	  else if (bitmap_bit_p (&generic_head, DECL_UID (t))
		   || bitmap_bit_p (&firstprivate_head, DECL_UID (t)))
	    {
	      error_at (OMP_CLAUSE_LOCATION (c),
			"%qE appears more than once in data clauses", t);
	      remove = true;
	    }
	  else
	    bitmap_set_bit (&firstprivate_head, DECL_UID (t));
	  break;

	case OMP_CLAUSE_LASTPRIVATE:
	  t = OMP_CLAUSE_DECL (c);
	  need_complete = true;
	  need_implicitly_determined = true;
	  if (TREE_CODE (t) != VAR_DECL && TREE_CODE (t) != PARM_DECL)
	    {
	      error_at (OMP_CLAUSE_LOCATION (c),
			"%qE is not a variable in clause %<lastprivate%>", t);
	      remove = true;
	    }
	  else if (bitmap_bit_p (&generic_head, DECL_UID (t))
		   || bitmap_bit_p (&lastprivate_head, DECL_UID (t)))
	    {
	      error_at (OMP_CLAUSE_LOCATION (c),
		     "%qE appears more than once in data clauses", t);
	      remove = true;
	    }
	  else
	    bitmap_set_bit (&lastprivate_head, DECL_UID (t));
	  break;

	case OMP_CLAUSE_ALIGNED:
	  t = OMP_CLAUSE_DECL (c);
	  if (TREE_CODE (t) != VAR_DECL && TREE_CODE (t) != PARM_DECL)
	    {
	      error_at (OMP_CLAUSE_LOCATION (c),
			"%qE is not a variable in %<aligned%> clause", t);
	      remove = true;
	    }
	  else if (!POINTER_TYPE_P (TREE_TYPE (t))
		   && TREE_CODE (TREE_TYPE (t)) != ARRAY_TYPE)
	    {
	      error_at (OMP_CLAUSE_LOCATION (c),
			"%qE in %<aligned%> clause is neither a pointer nor "
			"an array", t);
	      remove = true;
	    }
	  else if (bitmap_bit_p (&aligned_head, DECL_UID (t)))
	    {
	      error_at (OMP_CLAUSE_LOCATION (c),
			"%qE appears more than once in %<aligned%> clauses",
			t);
	      remove = true;
	    }
	  else
	    bitmap_set_bit (&aligned_head, DECL_UID (t));
	  break;

	case OMP_CLAUSE_DEPEND:
	  t = OMP_CLAUSE_DECL (c);
	  if (TREE_CODE (t) == TREE_LIST)
	    {
	      if (handle_omp_array_sections (c))
		remove = true;
	      break;
	    }
	  if (t == error_mark_node)
	    remove = true;
	  else if (TREE_CODE (t) != VAR_DECL && TREE_CODE (t) != PARM_DECL)
	    {
	      error_at (OMP_CLAUSE_LOCATION (c),
			"%qE is not a variable in %<depend%> clause", t);
	      remove = true;
	    }
	  else if (!c_mark_addressable (t))
	    remove = true;
	  break;

	case OMP_CLAUSE_MAP:
	case OMP_CLAUSE_TO:
	case OMP_CLAUSE_FROM:
	case OMP_CLAUSE__CACHE_:
	  t = OMP_CLAUSE_DECL (c);
	  if (TREE_CODE (t) == TREE_LIST)
	    {
	      if (handle_omp_array_sections (c))
		remove = true;
	      else
		{
		  t = OMP_CLAUSE_DECL (c);
		  if (!lang_hooks.types.omp_mappable_type (TREE_TYPE (t)))
		    {
		      error_at (OMP_CLAUSE_LOCATION (c),
				"array section does not have mappable type "
				"in %qs clause",
				omp_clause_code_name[OMP_CLAUSE_CODE (c)]);
		      remove = true;
		    }
		}
	      break;
	    }
	  if (t == error_mark_node)
	    remove = true;
	  else if (TREE_CODE (t) != VAR_DECL && TREE_CODE (t) != PARM_DECL)
	    {
	      error_at (OMP_CLAUSE_LOCATION (c),
			"%qE is not a variable in %qs clause", t,
			omp_clause_code_name[OMP_CLAUSE_CODE (c)]);
	      remove = true;
	    }
	  else if (TREE_CODE (t) == VAR_DECL && DECL_THREAD_LOCAL_P (t))
	    {
	      error_at (OMP_CLAUSE_LOCATION (c),
			"%qD is threadprivate variable in %qs clause", t,
			omp_clause_code_name[OMP_CLAUSE_CODE (c)]);
	      remove = true;
	    }
	  else if (!c_mark_addressable (t))
	    remove = true;
	  else if (!(OMP_CLAUSE_CODE (c) == OMP_CLAUSE_MAP
		     && (OMP_CLAUSE_MAP_KIND (c) == GOMP_MAP_POINTER
			 || (OMP_CLAUSE_MAP_KIND (c)
			     == GOMP_MAP_FORCE_DEVICEPTR)))
		   && !lang_hooks.types.omp_mappable_type (TREE_TYPE (t)))
	    {
	      error_at (OMP_CLAUSE_LOCATION (c),
			"%qD does not have a mappable type in %qs clause", t,
			omp_clause_code_name[OMP_CLAUSE_CODE (c)]);
	      remove = true;
	    }
	  else if (bitmap_bit_p (&generic_head, DECL_UID (t)))
	    {
	      if (OMP_CLAUSE_CODE (c) != OMP_CLAUSE_MAP)
		error ("%qD appears more than once in motion clauses", t);
	      else
		error ("%qD appears more than once in map clauses", t);
	      remove = true;
	    }
	  else
	    bitmap_set_bit (&generic_head, DECL_UID (t));
	  break;

	case OMP_CLAUSE_UNIFORM:
	  t = OMP_CLAUSE_DECL (c);
	  if (TREE_CODE (t) != PARM_DECL)
	    {
	      if (DECL_P (t))
		error_at (OMP_CLAUSE_LOCATION (c),
			  "%qD is not an argument in %<uniform%> clause", t);
	      else
		error_at (OMP_CLAUSE_LOCATION (c),
			  "%qE is not an argument in %<uniform%> clause", t);
	      remove = true;
	      break;
	    }
	  goto check_dup_generic;

	case OMP_CLAUSE_NOWAIT:
	  if (copyprivate_seen)
	    {
	      error_at (OMP_CLAUSE_LOCATION (c),
			"%<nowait%> clause must not be used together "
			"with %<copyprivate%>");
	      remove = true;
	      break;
	    }
	  nowait_clause = pc;
	  pc = &OMP_CLAUSE_CHAIN (c);
	  continue;

	case OMP_CLAUSE_IF:
	case OMP_CLAUSE_NUM_THREADS:
	case OMP_CLAUSE_NUM_TEAMS:
	case OMP_CLAUSE_THREAD_LIMIT:
	case OMP_CLAUSE_SCHEDULE:
	case OMP_CLAUSE_ORDERED:
	case OMP_CLAUSE_DEFAULT:
	case OMP_CLAUSE_UNTIED:
	case OMP_CLAUSE_COLLAPSE:
	case OMP_CLAUSE_FINAL:
	case OMP_CLAUSE_MERGEABLE:
	case OMP_CLAUSE_SAFELEN:
	case OMP_CLAUSE_SIMDLEN:
	case OMP_CLAUSE_DEVICE:
	case OMP_CLAUSE_DIST_SCHEDULE:
	case OMP_CLAUSE_PARALLEL:
	case OMP_CLAUSE_FOR:
	case OMP_CLAUSE_SECTIONS:
	case OMP_CLAUSE_TASKGROUP:
	case OMP_CLAUSE_PROC_BIND:
	case OMP_CLAUSE__CILK_FOR_COUNT_:
	case OMP_CLAUSE_NUM_GANGS:
	case OMP_CLAUSE_NUM_WORKERS:
	case OMP_CLAUSE_VECTOR_LENGTH:
	case OMP_CLAUSE_ASYNC:
	case OMP_CLAUSE_WAIT:
	case OMP_CLAUSE_AUTO:
	case OMP_CLAUSE_SEQ:
	case OMP_CLAUSE_GANG:
	case OMP_CLAUSE_WORKER:
	case OMP_CLAUSE_VECTOR:
	  pc = &OMP_CLAUSE_CHAIN (c);
	  continue;

	case OMP_CLAUSE_INBRANCH:
	case OMP_CLAUSE_NOTINBRANCH:
	  if (branch_seen)
	    {
	      error_at (OMP_CLAUSE_LOCATION (c),
			"%<inbranch%> clause is incompatible with "
			"%<notinbranch%>");
	      remove = true;
	      break;
	    }
	  branch_seen = true;
	  pc = &OMP_CLAUSE_CHAIN (c);
	  continue;

	default:
	  gcc_unreachable ();
	}

      if (!remove)
	{
	  t = OMP_CLAUSE_DECL (c);

	  if (need_complete)
	    {
	      t = require_complete_type (t);
	      if (t == error_mark_node)
		remove = true;
	    }

	  if (need_implicitly_determined)
	    {
	      const char *share_name = NULL;

	      if (TREE_CODE (t) == VAR_DECL && DECL_THREAD_LOCAL_P (t))
		share_name = "threadprivate";
	      else switch (c_omp_predetermined_sharing (t))
		{
		case OMP_CLAUSE_DEFAULT_UNSPECIFIED:
		  break;
		case OMP_CLAUSE_DEFAULT_SHARED:
		  /* const vars may be specified in firstprivate clause.  */
		  if (OMP_CLAUSE_CODE (c) == OMP_CLAUSE_FIRSTPRIVATE
		      && TREE_READONLY (t))
		    break;
		  share_name = "shared";
		  break;
		case OMP_CLAUSE_DEFAULT_PRIVATE:
		  share_name = "private";
		  break;
		default:
		  gcc_unreachable ();
		}
	      if (share_name)
		{
		  error_at (OMP_CLAUSE_LOCATION (c),
			    "%qE is predetermined %qs for %qs",
			    t, share_name,
			    omp_clause_code_name[OMP_CLAUSE_CODE (c)]);
		  remove = true;
		}
	    }
	}

      if (remove)
	*pc = OMP_CLAUSE_CHAIN (c);
      else
	pc = &OMP_CLAUSE_CHAIN (c);
    }

  bitmap_obstack_release (NULL);
  return clauses;
}

/* Create a transaction node.  */

tree
c_finish_transaction (location_t loc, tree block, int flags)
{
  tree stmt = build_stmt (loc, TRANSACTION_EXPR, block);
  if (flags & TM_STMT_ATTR_OUTER)
    TRANSACTION_EXPR_OUTER (stmt) = 1;
  if (flags & TM_STMT_ATTR_RELAXED)
    TRANSACTION_EXPR_RELAXED (stmt) = 1;
  return add_stmt (stmt);
}

/* Make a variant type in the proper way for C/C++, propagating qualifiers
   down to the element type of an array.  */

tree
c_build_qualified_type (tree type, int type_quals)
{
  if (type == error_mark_node)
    return type;

  if (TREE_CODE (type) == ARRAY_TYPE)
    {
      tree t;
      tree element_type = c_build_qualified_type (TREE_TYPE (type),
						  type_quals);

      /* See if we already have an identically qualified type.  */
      for (t = TYPE_MAIN_VARIANT (type); t; t = TYPE_NEXT_VARIANT (t))
	{
	  if (TYPE_QUALS (strip_array_types (t)) == type_quals
	      && TYPE_NAME (t) == TYPE_NAME (type)
	      && TYPE_CONTEXT (t) == TYPE_CONTEXT (type)
	      && attribute_list_equal (TYPE_ATTRIBUTES (t),
				       TYPE_ATTRIBUTES (type)))
	    break;
	}
      if (!t)
	{
          tree domain = TYPE_DOMAIN (type);

	  t = build_variant_type_copy (type);
	  TREE_TYPE (t) = element_type;

          if (TYPE_STRUCTURAL_EQUALITY_P (element_type)
              || (domain && TYPE_STRUCTURAL_EQUALITY_P (domain)))
            SET_TYPE_STRUCTURAL_EQUALITY (t);
          else if (TYPE_CANONICAL (element_type) != element_type
                   || (domain && TYPE_CANONICAL (domain) != domain))
            {
              tree unqualified_canon
                = build_array_type (TYPE_CANONICAL (element_type),
                                    domain? TYPE_CANONICAL (domain)
                                          : NULL_TREE);
              TYPE_CANONICAL (t)
                = c_build_qualified_type (unqualified_canon, type_quals);
            }
          else
            TYPE_CANONICAL (t) = t;
	}
      return t;
    }

  /* A restrict-qualified pointer type must be a pointer to object or
     incomplete type.  Note that the use of POINTER_TYPE_P also allows
     REFERENCE_TYPEs, which is appropriate for C++.  */
  if ((type_quals & TYPE_QUAL_RESTRICT)
      && (!POINTER_TYPE_P (type)
	  || !C_TYPE_OBJECT_OR_INCOMPLETE_P (TREE_TYPE (type))))
    {
      error ("invalid use of %<restrict%>");
      type_quals &= ~TYPE_QUAL_RESTRICT;
    }

  return build_qualified_type (type, type_quals);
}

/* Build a VA_ARG_EXPR for the C parser.  */

tree
c_build_va_arg (location_t loc, tree expr, tree type)
{
  if (warn_cxx_compat && TREE_CODE (type) == ENUMERAL_TYPE)
    warning_at (loc, OPT_Wc___compat,
		"C++ requires promoted type, not enum type, in %<va_arg%>");
  return build_va_arg (loc, expr, type);
}

/* Return truthvalue of whether T1 is the same tree structure as T2.
   Return 1 if they are the same. Return 0 if they are different.  */

bool
c_tree_equal (tree t1, tree t2)
{
  enum tree_code code1, code2;

  if (t1 == t2)
    return true;
  if (!t1 || !t2)
    return false;

  for (code1 = TREE_CODE (t1);
       CONVERT_EXPR_CODE_P (code1)
	 || code1 == NON_LVALUE_EXPR;
       code1 = TREE_CODE (t1))
    t1 = TREE_OPERAND (t1, 0);
  for (code2 = TREE_CODE (t2);
       CONVERT_EXPR_CODE_P (code2)
	 || code2 == NON_LVALUE_EXPR;
       code2 = TREE_CODE (t2))
    t2 = TREE_OPERAND (t2, 0);

  /* They might have become equal now.  */
  if (t1 == t2)
    return true;

  if (code1 != code2)
    return false;

  switch (code1)
    {
    case INTEGER_CST:
      return wi::eq_p (t1, t2);

    case REAL_CST:
      return REAL_VALUES_EQUAL (TREE_REAL_CST (t1), TREE_REAL_CST (t2));

    case STRING_CST:
      return TREE_STRING_LENGTH (t1) == TREE_STRING_LENGTH (t2)
	&& !memcmp (TREE_STRING_POINTER (t1), TREE_STRING_POINTER (t2),
		    TREE_STRING_LENGTH (t1));

    case FIXED_CST:
      return FIXED_VALUES_IDENTICAL (TREE_FIXED_CST (t1),
				     TREE_FIXED_CST (t2));

    case COMPLEX_CST:
      return c_tree_equal (TREE_REALPART (t1), TREE_REALPART (t2))
	     && c_tree_equal (TREE_IMAGPART (t1), TREE_IMAGPART (t2));

    case VECTOR_CST:
      return operand_equal_p (t1, t2, OEP_ONLY_CONST);

    case CONSTRUCTOR:
      /* We need to do this when determining whether or not two
	 non-type pointer to member function template arguments
	 are the same.  */
      if (!comptypes (TREE_TYPE (t1), TREE_TYPE (t2))
	  || CONSTRUCTOR_NELTS (t1) != CONSTRUCTOR_NELTS (t2))
	return false;
      {
	tree field, value;
	unsigned int i;
	FOR_EACH_CONSTRUCTOR_ELT (CONSTRUCTOR_ELTS (t1), i, field, value)
	  {
	    constructor_elt *elt2 = CONSTRUCTOR_ELT (t2, i);
	    if (!c_tree_equal (field, elt2->index)
		|| !c_tree_equal (value, elt2->value))
	      return false;
	  }
      }
      return true;

    case TREE_LIST:
      if (!c_tree_equal (TREE_PURPOSE (t1), TREE_PURPOSE (t2)))
	return false;
      if (!c_tree_equal (TREE_VALUE (t1), TREE_VALUE (t2)))
	return false;
      return c_tree_equal (TREE_CHAIN (t1), TREE_CHAIN (t2));

    case SAVE_EXPR:
      return c_tree_equal (TREE_OPERAND (t1, 0), TREE_OPERAND (t2, 0));

    case CALL_EXPR:
      {
	tree arg1, arg2;
	call_expr_arg_iterator iter1, iter2;
	if (!c_tree_equal (CALL_EXPR_FN (t1), CALL_EXPR_FN (t2)))
	  return false;
	for (arg1 = first_call_expr_arg (t1, &iter1),
	       arg2 = first_call_expr_arg (t2, &iter2);
	     arg1 && arg2;
	     arg1 = next_call_expr_arg (&iter1),
	       arg2 = next_call_expr_arg (&iter2))
	  if (!c_tree_equal (arg1, arg2))
	    return false;
	if (arg1 || arg2)
	  return false;
	return true;
      }

    case TARGET_EXPR:
      {
	tree o1 = TREE_OPERAND (t1, 0);
	tree o2 = TREE_OPERAND (t2, 0);

	/* Special case: if either target is an unallocated VAR_DECL,
	   it means that it's going to be unified with whatever the
	   TARGET_EXPR is really supposed to initialize, so treat it
	   as being equivalent to anything.  */
	if (TREE_CODE (o1) == VAR_DECL && DECL_NAME (o1) == NULL_TREE
	    && !DECL_RTL_SET_P (o1))
	  /*Nop*/;
	else if (TREE_CODE (o2) == VAR_DECL && DECL_NAME (o2) == NULL_TREE
		 && !DECL_RTL_SET_P (o2))
	  /*Nop*/;
	else if (!c_tree_equal (o1, o2))
	  return false;

	return c_tree_equal (TREE_OPERAND (t1, 1), TREE_OPERAND (t2, 1));
      }

    case COMPONENT_REF:
      if (TREE_OPERAND (t1, 1) != TREE_OPERAND (t2, 1))
	return false;
      return c_tree_equal (TREE_OPERAND (t1, 0), TREE_OPERAND (t2, 0));

    case PARM_DECL:
    case VAR_DECL:
    case CONST_DECL:
    case FIELD_DECL:
    case FUNCTION_DECL:
    case IDENTIFIER_NODE:
    case SSA_NAME:
      return false;

    case TREE_VEC:
      {
	unsigned ix;
	if (TREE_VEC_LENGTH (t1) != TREE_VEC_LENGTH (t2))
	  return false;
	for (ix = TREE_VEC_LENGTH (t1); ix--;)
	  if (!c_tree_equal (TREE_VEC_ELT (t1, ix),
			     TREE_VEC_ELT (t2, ix)))
	    return false;
	return true;
      }

    default:
      break;
    }

  switch (TREE_CODE_CLASS (code1))
    {
    case tcc_unary:
    case tcc_binary:
    case tcc_comparison:
    case tcc_expression:
    case tcc_vl_exp:
    case tcc_reference:
    case tcc_statement:
      {
	int i, n = TREE_OPERAND_LENGTH (t1);

	switch (code1)
	  {
	  case PREINCREMENT_EXPR:
	  case PREDECREMENT_EXPR:
	  case POSTINCREMENT_EXPR:
	  case POSTDECREMENT_EXPR:
	    n = 1;
	    break;
	  case ARRAY_REF:
	    n = 2;
	    break;
	  default:
	    break;
	  }

	if (TREE_CODE_CLASS (code1) == tcc_vl_exp
	    && n != TREE_OPERAND_LENGTH (t2))
	  return false;

	for (i = 0; i < n; ++i)
	  if (!c_tree_equal (TREE_OPERAND (t1, i), TREE_OPERAND (t2, i)))
	    return false;

	return true;
      }

    case tcc_type:
      return comptypes (t1, t2);
    default:
      gcc_unreachable ();
    }
  /* We can get here with --disable-checking.  */
  return false;
}

/* Inserts "cleanup" functions after the function-body of FNDECL.  FNDECL is a 
   spawn-helper and BODY is the newly created body for FNDECL.  */

void
cilk_install_body_with_frame_cleanup (tree fndecl, tree body, void *w)
{
  tree list = alloc_stmt_list ();
  tree frame = make_cilk_frame (fndecl);
  tree dtor = create_cilk_function_exit (frame, false, true);
  add_local_decl (cfun, frame);
  
  DECL_SAVED_TREE (fndecl) = list;
  tree frame_ptr = build1 (ADDR_EXPR, build_pointer_type (TREE_TYPE (frame)), 
			   frame);
  tree body_list = cilk_install_body_pedigree_operations (frame_ptr);
  gcc_assert (TREE_CODE (body_list) == STATEMENT_LIST);
  
  tree detach_expr = build_call_expr (cilk_detach_fndecl, 1, frame_ptr); 
  append_to_statement_list (detach_expr, &body_list);

  cilk_outline (fndecl, &body, (struct wrapper_data *) w);
  body = fold_build_cleanup_point_expr (void_type_node, body);

  append_to_statement_list (body, &body_list);
  append_to_statement_list (build_stmt (EXPR_LOCATION (body), TRY_FINALLY_EXPR,
				       	body_list, dtor), &list);
}<|MERGE_RESOLUTION|>--- conflicted
+++ resolved
@@ -3205,36 +3205,6 @@
 
 		  if (INTEGRAL_TYPE_P (type)
 		      && TREE_CODE (valtype) == REAL_TYPE)
-<<<<<<< HEAD
-		    warning_at (ploc, 0, "passing argument %d of %qE as "
-				"integer rather than floating due to "
-				"prototype", argnum, rname);
-		  if (INTEGRAL_TYPE_P (type)
-		      && TREE_CODE (valtype) == COMPLEX_TYPE)
-		    warning_at (ploc, 0, "passing argument %d of %qE as "
-				"integer rather than complex due to "
-				"prototype", argnum, rname);
-		  else if (TREE_CODE (type) == COMPLEX_TYPE
-			   && TREE_CODE (valtype) == REAL_TYPE)
-		    warning_at (ploc, 0, "passing argument %d of %qE as "
-				"complex rather than floating due to "
-				"prototype", argnum, rname);
-		  else if (TREE_CODE (type) == REAL_TYPE
-			   && INTEGRAL_TYPE_P (valtype))
-		    warning_at (ploc, 0, "passing argument %d of %qE as "
-				"floating rather than integer due to "
-				"prototype", argnum, rname);
-		  else if (TREE_CODE (type) == COMPLEX_TYPE
-			   && INTEGRAL_TYPE_P (valtype))
-		    warning_at (ploc, 0, "passing argument %d of %qE as "
-				"complex rather than integer due to "
-				"prototype", argnum, rname);
-		  else if (TREE_CODE (type) == REAL_TYPE
-			   && TREE_CODE (valtype) == COMPLEX_TYPE)
-		    warning_at (ploc, 0, "passing argument %d of %qE as "
-				"floating rather than complex due to "
-				"prototype", argnum, rname);
-=======
 		    warning_at (ploc, OPT_Wtraditional_conversion,
 				"passing argument %d of %qE as integer rather "
 				"than floating due to prototype",
@@ -3269,7 +3239,6 @@
 				"passing argument %d of %qE as floating rather "
 				"than complex due to prototype",
 				argnum, rname);
->>>>>>> 7b26e389
 		  /* ??? At some point, messages should be written about
 		     conversions between complex types, but that's too messy
 		     to do now.  */
@@ -5782,11 +5751,7 @@
   /* This macro is used to emit diagnostics to ensure that all format
      strings are complete sentences, visible to gettext and checked at
      compile time.  */
-<<<<<<< HEAD
-#define WARN_FOR_ASSIGNMENT(LOCATION, PLOC, OPT, AR, AS, IN, RE)	 \
-=======
 #define PEDWARN_FOR_ASSIGNMENT(LOCATION, PLOC, OPT, AR, AS, IN, RE)	 \
->>>>>>> 7b26e389
   do {                                                                   \
     switch (errtype)                                                     \
       {                                                                  \
@@ -5815,12 +5780,7 @@
      strings are complete sentences, visible to gettext and checked at
      compile time.  It is the same as PEDWARN_FOR_ASSIGNMENT but with an
      extra parameter to enumerate qualifiers.  */
-<<<<<<< HEAD
-
-#define WARN_FOR_QUALIFIERS(LOCATION, PLOC, OPT, AR, AS, IN, RE, QUALS)  \
-=======
 #define PEDWARN_FOR_QUALIFIERS(LOCATION, PLOC, OPT, AR, AS, IN, RE, QUALS) \
->>>>>>> 7b26e389
   do {                                                                   \
     switch (errtype)                                                     \
       {                                                                  \
@@ -5828,8 +5788,6 @@
         if (pedwarn (PLOC, OPT, AR, parmnum, rname, QUALS))		 \
           inform ((fundecl && !DECL_IS_BUILTIN (fundecl))	         \
 		  ? DECL_SOURCE_LOCATION (fundecl) : PLOC,		 \
-<<<<<<< HEAD
-=======
                   "expected %qT but argument is of type %qT",            \
                   type, rhstype);                                        \
         break;                                                           \
@@ -5859,22 +5817,14 @@
         if (warning_at (PLOC, OPT, AR, parmnum, rname, QUALS))           \
           inform ((fundecl && !DECL_IS_BUILTIN (fundecl))                \
                   ? DECL_SOURCE_LOCATION (fundecl) : PLOC,               \
->>>>>>> 7b26e389
                   "expected %qT but argument is of type %qT",            \
                   type, rhstype);                                        \
         break;                                                           \
       case ic_assign:                                                    \
-<<<<<<< HEAD
-        pedwarn (LOCATION, OPT, AS, QUALS);				 \
-        break;                                                           \
-      case ic_init:                                                      \
-        pedwarn (LOCATION, OPT, IN, QUALS);				 \
-=======
         warning_at (LOCATION, OPT, AS, QUALS);                           \
         break;                                                           \
       case ic_init:                                                      \
         warning_at (LOCATION, OPT, IN, QUALS);                           \
->>>>>>> 7b26e389
         break;                                                           \
       case ic_return:                                                    \
         warning_at (LOCATION, OPT, RE, QUALS);                           \
@@ -5926,17 +5876,6 @@
 	  && TREE_CODE (type) == ENUMERAL_TYPE
 	  && TYPE_MAIN_VARIANT (checktype) != TYPE_MAIN_VARIANT (type))
 	{
-<<<<<<< HEAD
-	  WARN_FOR_ASSIGNMENT (input_location, expr_loc, OPT_Wc___compat,
-			       G_("enum conversion when passing argument "
-				  "%d of %qE is invalid in C++"),
-			       G_("enum conversion in assignment is "
-				  "invalid in C++"),
-			       G_("enum conversion in initialization is "
-				  "invalid in C++"),
-			       G_("enum conversion in return is "
-				  "invalid in C++"));
-=======
 	  PEDWARN_FOR_ASSIGNMENT (location, expr_loc, OPT_Wc___compat,
 			          G_("enum conversion when passing argument "
 				     "%d of %qE is invalid in C++"),
@@ -5946,7 +5885,6 @@
 				     "invalid in C++"),
 			          G_("enum conversion in return is "
 				     "invalid in C++"));
->>>>>>> 7b26e389
 	}
     }
 
@@ -6103,34 +6041,6 @@
 		     vice-versa.  */
 		  if (TYPE_QUALS_NO_ADDR_SPACE (ttl)
 		      & ~TYPE_QUALS_NO_ADDR_SPACE (ttr))
-<<<<<<< HEAD
-		    WARN_FOR_QUALIFIERS (location, expr_loc, 0,
-					 G_("passing argument %d of %qE "
-					    "makes %q#v qualified function "
-					    "pointer from unqualified"),
-					 G_("assignment makes %q#v qualified "
-					    "function pointer from "
-					    "unqualified"),
-					 G_("initialization makes %q#v qualified "
-					    "function pointer from "
-					    "unqualified"),
-					 G_("return makes %q#v qualified function "
-					    "pointer from unqualified"),
-					 TYPE_QUALS (ttl) & ~TYPE_QUALS (ttr));
-		}
-	      else if (TYPE_QUALS_NO_ADDR_SPACE (ttr)
-		       & ~TYPE_QUALS_NO_ADDR_SPACE (ttl))
-		WARN_FOR_QUALIFIERS (location, expr_loc, 0,
-				     G_("passing argument %d of %qE discards "
-					"%qv qualifier from pointer target type"),
-				     G_("assignment discards %qv qualifier "
-					"from pointer target type"),
-				     G_("initialization discards %qv qualifier "
-					"from pointer target type"),
-				     G_("return discards %qv qualifier from "
-					"pointer target type"),
-				     TYPE_QUALS (ttr) & ~TYPE_QUALS (ttl));
-=======
 		    PEDWARN_FOR_QUALIFIERS (location, expr_loc,
 					    OPT_Wdiscarded_qualifiers,
 					    G_("passing argument %d of %qE "
@@ -6159,7 +6069,6 @@
 				        G_("return discards %qv qualifier from "
 					   "pointer target type"),
 				        TYPE_QUALS (ttr) & ~TYPE_QUALS (ttl));
->>>>>>> 7b26e389
 
 	      memb = marginal_memb;
 	    }
@@ -6334,18 +6243,6 @@
 		  (VOID_TYPE_P (ttr)
 		   && !null_pointer_constant
 		   && TREE_CODE (ttl) == FUNCTION_TYPE)))
-<<<<<<< HEAD
-	    WARN_FOR_ASSIGNMENT (location, expr_loc, OPT_Wpedantic,
-				 G_("ISO C forbids passing argument %d of "
-				    "%qE between function pointer "
-				    "and %<void *%>"),
-				 G_("ISO C forbids assignment between "
-				    "function pointer and %<void *%>"),
-				 G_("ISO C forbids initialization between "
-				    "function pointer and %<void *%>"),
-				 G_("ISO C forbids return between function "
-				    "pointer and %<void *%>"));
-=======
 	    PEDWARN_FOR_ASSIGNMENT (location, expr_loc, OPT_Wpedantic,
 				    G_("ISO C forbids passing argument %d of "
 				       "%qE between function pointer "
@@ -6356,7 +6253,6 @@
 				       "function pointer and %<void *%>"),
 				    G_("ISO C forbids return between function "
 				       "pointer and %<void *%>"));
->>>>>>> 7b26e389
 	  /* Const and volatile mean something different for function types,
 	     so the usual warnings are not appropriate.  */
 	  else if (TREE_CODE (ttr) != FUNCTION_TYPE
@@ -6372,18 +6268,6 @@
 	      if (TYPE_QUALS_NO_ADDR_SPACE_NO_ATOMIC (ttr)
 		  & ~TYPE_QUALS_NO_ADDR_SPACE_NO_ATOMIC (ttl))
 		{
-<<<<<<< HEAD
-		  WARN_FOR_QUALIFIERS (location, expr_loc, 0,
-				       G_("passing argument %d of %qE discards "
-					  "%qv qualifier from pointer target type"),
-				       G_("assignment discards %qv qualifier "
-					  "from pointer target type"),
-				       G_("initialization discards %qv qualifier "
-					  "from pointer target type"),
-				       G_("return discards %qv qualifier from "
-					  "pointer target type"),
-				       TYPE_QUALS (ttr) & ~TYPE_QUALS (ttl));
-=======
 		  PEDWARN_FOR_QUALIFIERS (location, expr_loc,
 				          OPT_Wdiscarded_qualifiers,
 				          G_("passing argument %d of %qE discards "
@@ -6395,7 +6279,6 @@
 				          G_("return discards %qv qualifier from "
 					     "pointer target type"),
 				          TYPE_QUALS (ttr) & ~TYPE_QUALS (ttl));
->>>>>>> 7b26e389
 		}
 	      /* If this is not a case of ignoring a mismatch in signedness,
 		 no warning.  */
@@ -6404,17 +6287,6 @@
 		;
 	      /* If there is a mismatch, do warn.  */
 	      else if (warn_pointer_sign)
-<<<<<<< HEAD
-		WARN_FOR_ASSIGNMENT (location, expr_loc, OPT_Wpointer_sign,
-				     G_("pointer targets in passing argument "
-					"%d of %qE differ in signedness"),
-				     G_("pointer targets in assignment "
-					"differ in signedness"),
-				     G_("pointer targets in initialization "
-					"differ in signedness"),
-				     G_("pointer targets in return differ "
-					"in signedness"));
-=======
 		 PEDWARN_FOR_ASSIGNMENT (location, expr_loc, OPT_Wpointer_sign,
 				         G_("pointer targets in passing argument "
 					    "%d of %qE differ in signedness"),
@@ -6424,7 +6296,6 @@
 					    "differ in signedness"),
 				         G_("pointer targets in return differ "
 					    "in signedness"));
->>>>>>> 7b26e389
 	    }
 	  else if (TREE_CODE (ttl) == FUNCTION_TYPE
 		   && TREE_CODE (ttr) == FUNCTION_TYPE)
@@ -6435,19 +6306,6 @@
 		 where an ordinary one is wanted, but not vice-versa.  */
 	      if (TYPE_QUALS_NO_ADDR_SPACE (ttl)
 		  & ~TYPE_QUALS_NO_ADDR_SPACE (ttr))
-<<<<<<< HEAD
-		WARN_FOR_QUALIFIERS (location, expr_loc, 0,
-				     G_("passing argument %d of %qE makes "
-					"%q#v qualified function pointer "
-					"from unqualified"),
-				     G_("assignment makes %q#v qualified function "
-					"pointer from unqualified"),
-				     G_("initialization makes %q#v qualified "
-					"function pointer from unqualified"),
-				     G_("return makes %q#v qualified function "
-					"pointer from unqualified"),
-				     TYPE_QUALS (ttl) & ~TYPE_QUALS (ttr));
-=======
 		PEDWARN_FOR_QUALIFIERS (location, expr_loc,
 				        OPT_Wdiscarded_qualifiers,
 				        G_("passing argument %d of %qE makes "
@@ -6460,21 +6318,11 @@
 				        G_("return makes %q#v qualified function "
 					   "pointer from unqualified"),
 				        TYPE_QUALS (ttl) & ~TYPE_QUALS (ttr));
->>>>>>> 7b26e389
 	    }
 	}
       else
 	/* Avoid warning about the volatile ObjC EH puts on decls.  */
 	if (!objc_ok)
-<<<<<<< HEAD
-	  WARN_FOR_ASSIGNMENT (location, expr_loc, 0,
-			       G_("passing argument %d of %qE from "
-				  "incompatible pointer type"),
-			       G_("assignment from incompatible pointer type"),
-			       G_("initialization from incompatible "
-				  "pointer type"),
-			       G_("return from incompatible pointer type"));
-=======
 	  PEDWARN_FOR_ASSIGNMENT (location, expr_loc,
 			          OPT_Wincompatible_pointer_types,
 			          G_("passing argument %d of %qE from "
@@ -6483,7 +6331,6 @@
 			          G_("initialization from incompatible "
 				     "pointer type"),
 			          G_("return from incompatible pointer type"));
->>>>>>> 7b26e389
 
       return convert (type, rhs);
     }
@@ -6500,17 +6347,6 @@
 	 or one that results from arithmetic, even including
 	 a cast to integer type.  */
       if (!null_pointer_constant)
-<<<<<<< HEAD
-	WARN_FOR_ASSIGNMENT (location, expr_loc, 0,
-			     G_("passing argument %d of %qE makes "
-				"pointer from integer without a cast"),
-			     G_("assignment makes pointer from integer "
-				"without a cast"),
-			     G_("initialization makes pointer from "
-				"integer without a cast"),
-			     G_("return makes pointer from integer "
-				"without a cast"));
-=======
 	PEDWARN_FOR_ASSIGNMENT (location, expr_loc,
 			        OPT_Wint_conversion,
 			        G_("passing argument %d of %qE makes "
@@ -6521,23 +6357,11 @@
 				   "integer without a cast"),
 			        G_("return makes pointer from integer "
 				   "without a cast"));
->>>>>>> 7b26e389
 
       return convert (type, rhs);
     }
   else if (codel == INTEGER_TYPE && coder == POINTER_TYPE)
     {
-<<<<<<< HEAD
-      WARN_FOR_ASSIGNMENT (location, expr_loc, 0,
-			   G_("passing argument %d of %qE makes integer "
-			      "from pointer without a cast"),
-			   G_("assignment makes integer from pointer "
-			      "without a cast"),
-			   G_("initialization makes integer from pointer "
-			      "without a cast"),
-			   G_("return makes integer from pointer "
-			      "without a cast"));
-=======
       PEDWARN_FOR_ASSIGNMENT (location, expr_loc,
 			      OPT_Wint_conversion,
 			      G_("passing argument %d of %qE makes integer "
@@ -6548,7 +6372,6 @@
 			         "without a cast"),
 			      G_("return makes integer from pointer "
 			         "without a cast"));
->>>>>>> 7b26e389
       return convert (type, rhs);
     }
   else if (codel == BOOLEAN_TYPE && coder == POINTER_TYPE)
