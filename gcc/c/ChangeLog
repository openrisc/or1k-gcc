--- conflicted
+++ resolved
@@ -1,10 +1,3 @@
-<<<<<<< HEAD
-2014-10-30  Release Manager
-
-	* GCC 4.9.2 released.
-
-2014-09-25  Thomas Schwinge  <thomas@codesourcery.com>
-=======
 2015-07-16  Release Manager
 
 	* GCC 5.2.0 released.
@@ -451,22 +444,11 @@
 	but never defined" for functions marked with gnu_inline attribute.
 
 2014-09-25  Jakub Jelinek  <jakub@redhat.com>
->>>>>>> 7b26e389
 
 	PR c++/63249
 	* c-parser.c (c_parser_omp_variable_list): Call mark_exp_read
 	on low_bound and length.
 
-<<<<<<< HEAD
-2014-09-03  Marek Polacek  <polacek@redhat.com>
-
-	PR c/62294
-	* c-typeck.c (convert_arguments): Get location of a parameter.  Change
-	error and warning calls to error_at and warning_at.  Pass location of
-	a parameter to it.
-	(convert_for_assignment): Add parameter to WARN_FOR_ASSIGNMENT and
-	WARN_FOR_QUALIFIERS.  Pass expr_loc to those.
-=======
 2014-09-24  Marek Polacek  <polacek@redhat.com>
 
 	PR c/61405
@@ -506,7 +488,6 @@
 	PR c++/62199
 	* c-typeck.c (parser_build_binary_op): Adjust call to
 	warn_logical_not_parentheses.
->>>>>>> 7b26e389
 
 2014-08-22  Igor Zamyatin  <igor.zamyatin@intel.com>
 
@@ -514,8 +495,6 @@
 	* c-parser.c (c_parser_array_notation): Check for correct
 	type of an array added.
 
-<<<<<<< HEAD
-=======
 2014-08-19  Marek Polacek  <polacek@redhat.com>
 
 	PR c++/62153
@@ -616,33 +595,12 @@
 
 	* c-decl.c: Use hash_set instead of pointer_set.
 
->>>>>>> 7b26e389
 2014-08-01  Igor Zamyatin  <igor.zamyatin@intel.com>
 
 	PR middle-end/61455
 	* c-array-notation.c (expand_array_notations): Handling
 	of DECL_EXPR added.
 
-<<<<<<< HEAD
-2014-07-16  Release Manager
-
-	* GCC 4.9.1 released.
-
-2014-06-30  Jakub Jelinek  <jakub@redhat.com>
-
-	Backported from mainline
-	2014-06-25  Jakub Jelinek  <jakub@redhat.com>
-
-	* c-typeck.c (c_finish_omp_clauses): Make sure
-	OMP_CLAUSE_LINEAR_STEP has correct type.
-
-2014-06-30  Sebastian Huber  <sebastian.huber@embedded-brains.de>
-
-	* c-parser.c (c_parser_declaration_or_fndef): Discard all type
-	qualifiers in __auto_type for atomic types.
-	(c_parser_typeof_specifier): Discard all type qualifiers in
-	__typeof__ for atomic types.
-=======
 2014-07-31  Marc Glisse  <marc.glisse@inria.fr>
 
 	PR c++/60517
@@ -702,7 +660,6 @@
 
 	* c-decl.c (grokdeclarator): Don't instrument VLAs if the function
 	has no_sanitize_undefined attribute.
->>>>>>> 7b26e389
 
 2014-06-30  Igor Zamyatin  <igor.zamyatin@intel.com>
 
@@ -713,8 +670,6 @@
 	* c-parser.c (c_parser_array_notation): Check for incorrect initial
 	index.
 
-<<<<<<< HEAD
-=======
 2014-06-27  Sebastian Huber  <sebastian.huber@embedded-brains.de>
 
 	* c-parser.c (c_parser_declaration_or_fndef): Discard all type
@@ -737,15 +692,12 @@
 
 	* c-decl.c: Adjust.
 
->>>>>>> 7b26e389
 2014-06-24  Jakub Jelinek  <jakub@redhat.com>
 
 	* c-parser.c (c_parser_omp_for_loop): For
 	#pragma omp parallel for simd move lastprivate clause from parallel
 	to for rather than simd.
 
-<<<<<<< HEAD
-=======
 2014-06-23  Marek Polacek  <polacek@redhat.com>
 
 	* c-typeck.c (parser_build_binary_op): Don't call
@@ -792,23 +744,12 @@
 	* c-decl.c (warn_if_shadowing): Call inform instead of warning_at.
 	Print note only if the warning was printed.
 
->>>>>>> 7b26e389
 2014-06-04  Igor Zamyatin  <igor.zamyatin@intel.com>
 
 	PR c/58942
 	* c-array-notation.c (fix_builtin_array_notation_fn): Handle the case
 	with a pointer.
 
-<<<<<<< HEAD
-2014-06-04  Marek Polacek  <polacek@redhat.com>
-
-	Backport from mainline
-	2014-05-08  Marek Polacek  <polacek@redhat.com>
-
-	PR c/61053
-	* c-decl.c (grokdeclarator): Use min_align_of_type instead of
-	TYPE_ALIGN_UNIT.
-=======
 2014-06-03  Marek Polacek  <polacek@redhat.com>
 
 	PR c/60439
@@ -831,7 +772,6 @@
 	a parameter to it.  Call warning_at with OPT_Wtraditional_conversion.
 	(convert_for_assignment): Add parameter to WARN_FOR_ASSIGNMENT and
 	WARN_FOR_QUALIFIERS.  Pass expr_loc to those.
->>>>>>> 7b26e389
 
 2014-05-26  Igor Zamyatin  <igor.zamyatin@intel.com>
 
@@ -839,8 +779,6 @@
 	* c-array-notation.c (fix_builtin_array_notation_fn): Check invalid
 	function parameters.
 
-<<<<<<< HEAD
-=======
 2014-05-23  Jan Hubicka  <hubicka@ucw.cz>
 
 	* c-decl.c (merge_decls): Preserve symtab node pointers.
@@ -1075,7 +1013,6 @@
 	(process_init_element): Add location_t parameter.  Pass loc to
 	output_init_element.
 
->>>>>>> 7b26e389
 2014-04-24  Jakub Jelinek  <jakub@redhat.com>
 
 	* c-parser.c (c_parser_omp_atomic): Allow seq_cst before
@@ -1088,15 +1025,7 @@
 	* c-parser.c (c_parser_omp_parallel): If c_parser_omp_for
 	fails, don't set OM_PARALLEL_COMBINED and return NULL.
 
-<<<<<<< HEAD
-2014-04-22  Release Manager
-
-	* GCC 4.9.0 released.
-
-2014-04-15  Igor Zamyatin  <igor.zamyatin@intel.com>
-=======
 2014-04-12  Igor Zamyatin  <igor.zamyatin@intel.com>
->>>>>>> 7b26e389
 
 	PR middle-end/60469
 	* c-array-notation.c (fix_builtin_array_notation_fn): Use
