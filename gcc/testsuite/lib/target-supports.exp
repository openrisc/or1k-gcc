#   Copyright (C) 1999-2015 Free Software Foundation, Inc.

# This program is free software; you can redistribute it and/or modify
# it under the terms of the GNU General Public License as published by
# the Free Software Foundation; either version 3 of the License, or
# (at your option) any later version.
#
# This program is distributed in the hope that it will be useful,
# but WITHOUT ANY WARRANTY; without even the implied warranty of
# MERCHANTABILITY or FITNESS FOR A PARTICULAR PURPOSE.  See the
# GNU General Public License for more details.
#
# You should have received a copy of the GNU General Public License
# along with GCC; see the file COPYING3.  If not see
# <http://www.gnu.org/licenses/>.

# Please email any bugs, comments, and/or additions to this file to:
# gcc-patches@gcc.gnu.org

# This file defines procs for determining features supported by the target.

# Try to compile the code given by CONTENTS into an output file of
# type TYPE, where TYPE is as for target_compile.  Return a list
# whose first element contains the compiler messages and whose
# second element is the name of the output file.
#
# BASENAME is a prefix to use for source and output files.
# If ARGS is not empty, its first element is a string that
# should be added to the command line.
#
# Assume by default that CONTENTS is C code.  
# Otherwise, code should contain:
# "// C++" for c++,
# "! Fortran" for Fortran code,
# "/* ObjC", for ObjC
# "// ObjC++" for ObjC++
# and "// Go" for Go
# If the tool is ObjC/ObjC++ then we overide the extension to .m/.mm to 
# allow for ObjC/ObjC++ specific flags.
proc check_compile {basename type contents args} {
    global tool
    verbose "check_compile tool: $tool for $basename" 

    # Save additional_sources to avoid compiling testsuite's sources
    # against check_compile's source.
    global additional_sources
    if [info exists additional_sources] {
	set tmp_additional_sources "$additional_sources"
	set additional_sources ""
    }

    if { [llength $args] > 0 } {
	set options [list "additional_flags=[lindex $args 0]"]
    } else {
	set options ""
    }
    switch -glob -- $contents {
	"*! Fortran*" { set src ${basename}[pid].f90 }
	"*// C++*" { set src ${basename}[pid].cc }
	"*// ObjC++*" { set src ${basename}[pid].mm }
	"*/* ObjC*" { set src ${basename}[pid].m }
	"*// Go*" { set src ${basename}[pid].go }
	default {
	    switch -- $tool {
		"objc" { set src ${basename}[pid].m }
		"obj-c++" { set src ${basename}[pid].mm }
		default { set src ${basename}[pid].c }
	    }
	}
    }

    set compile_type $type
    switch -glob $type {
	assembly { set output ${basename}[pid].s }
	object { set output ${basename}[pid].o }
	executable { set output ${basename}[pid].exe }
	"rtl-*" {
	    set output ${basename}[pid].s
	    lappend options "additional_flags=-fdump-$type"
	    set compile_type assembly
	}
    }
    set f [open $src "w"]
    puts $f $contents
    close $f
    set lines [${tool}_target_compile $src $output $compile_type "$options"]
    file delete $src

    set scan_output $output
    # Don't try folding this into the switch above; calling "glob" before the
    # file is created won't work.
    if [regexp "rtl-(.*)" $type dummy rtl_type] {
	set scan_output "[glob $src.\[0-9\]\[0-9\]\[0-9\]r.$rtl_type]"
	file delete $output
    }

    # Restore additional_sources.
    if [info exists additional_sources] {
	set additional_sources "$tmp_additional_sources"
    }

    return [list $lines $scan_output]
}

proc current_target_name { } {
    global target_info
    if [info exists target_info(target,name)] {
	set answer $target_info(target,name)
    } else {
	set answer ""
    }
    return $answer
}

# Implement an effective-target check for property PROP by invoking
# the Tcl command ARGS and seeing if it returns true.

proc check_cached_effective_target { prop args } {
    global et_cache

    set target [current_target_name]
    if {![info exists et_cache($prop,target)]
	|| $et_cache($prop,target) != $target} {
	verbose "check_cached_effective_target $prop: checking $target" 2
	set et_cache($prop,target) $target
	set et_cache($prop,value) [uplevel eval $args]
    }
    set value $et_cache($prop,value)
    verbose "check_cached_effective_target $prop: returning $value for $target" 2
    return $value
}

# Like check_compile, but delete the output file and return true if the
# compiler printed no messages.
proc check_no_compiler_messages_nocache {args} {
    set result [eval check_compile $args]
    set lines [lindex $result 0]
    set output [lindex $result 1]
    remote_file build delete $output
    return [string match "" $lines]
}

# Like check_no_compiler_messages_nocache, but cache the result.
# PROP is the property we're checking, and doubles as a prefix for
# temporary filenames.
proc check_no_compiler_messages {prop args} {
    return [check_cached_effective_target $prop {
	eval [list check_no_compiler_messages_nocache $prop] $args
    }]
}

# Like check_compile, but return true if the compiler printed no
# messages and if the contents of the output file satisfy PATTERN.
# If PATTERN has the form "!REGEXP", the contents satisfy it if they
# don't match regular expression REGEXP, otherwise they satisfy it
# if they do match regular expression PATTERN.  (PATTERN can start
# with something like "[!]" if the regular expression needs to match
# "!" as the first character.)
#
# Delete the output file before returning.  The other arguments are
# as for check_compile.
proc check_no_messages_and_pattern_nocache {basename pattern args} {
    global tool

    set result [eval [list check_compile $basename] $args]
    set lines [lindex $result 0]
    set output [lindex $result 1]

    set ok 0
    if { [string match "" $lines] } {
	set chan [open "$output"]
	set invert [regexp {^!(.*)} $pattern dummy pattern]
	set ok [expr { [regexp $pattern [read $chan]] != $invert }]
	close $chan
    }

    remote_file build delete $output
    return $ok
}

# Like check_no_messages_and_pattern_nocache, but cache the result.
# PROP is the property we're checking, and doubles as a prefix for
# temporary filenames.
proc check_no_messages_and_pattern {prop pattern args} {
    return [check_cached_effective_target $prop {
	eval [list check_no_messages_and_pattern_nocache $prop $pattern] $args
    }]
}

# Try to compile and run an executable from code CONTENTS.  Return true
# if the compiler reports no messages and if execution "passes" in the
# usual DejaGNU sense.  The arguments are as for check_compile, with
# TYPE implicitly being "executable".
proc check_runtime_nocache {basename contents args} {
    global tool

    set result [eval [list check_compile $basename executable $contents] $args]
    set lines [lindex $result 0]
    set output [lindex $result 1]

    set ok 0
    if { [string match "" $lines] } {
	# No error messages, everything is OK.
	set result [remote_load target "./$output" "" ""]
	set status [lindex $result 0]
	verbose "check_runtime_nocache $basename: status is <$status>" 2
	if { $status == "pass" } {
	    set ok 1
	}
    }
    remote_file build delete $output
    return $ok
}

# Like check_runtime_nocache, but cache the result.  PROP is the
# property we're checking, and doubles as a prefix for temporary
# filenames.
proc check_runtime {prop args} {
    global tool

    return [check_cached_effective_target $prop {
	eval [list check_runtime_nocache $prop] $args
    }]
}

###############################
# proc check_weak_available { }
###############################

# weak symbols are only supported in some configs/object formats
# this proc returns 1 if they're supported, 0 if they're not, or -1 if unsure

proc check_weak_available { } {
    global target_cpu

    # All mips targets should support it

    if { [ string first "mips" $target_cpu ] >= 0 } {
        return 1
    }

    # All AIX targets should support it

    if { [istarget *-*-aix*] } {
        return 1
    }

    # All solaris2 targets should support it

    if { [istarget *-*-solaris2*] } {
        return 1
    }

    # Windows targets Cygwin and MingW32 support it

    if { [istarget *-*-cygwin*] || [istarget *-*-mingw*] } {
	return 1
    }

    # HP-UX 10.X doesn't support it

    if { [istarget hppa*-*-hpux10*] } {
	return 0
    }

    # ELF and ECOFF support it. a.out does with gas/gld but may also with
    # other linkers, so we should try it

    set objformat [gcc_target_object_format]

    switch $objformat {
        elf      { return 1 }
        ecoff    { return 1 }
        a.out    { return 1 }
	mach-o	 { return 1 }
	som	 { return 1 }
        unknown  { return -1 }
        default  { return 0 }
    }
}

###############################
# proc check_weak_override_available { }
###############################

# Like check_weak_available, but return 0 if weak symbol definitions
# cannot be overridden.

proc check_weak_override_available { } {
    if { [istarget *-*-mingw*] } {
	return 0
    }
    return [check_weak_available]
}

###############################
# proc check_visibility_available { what_kind }
###############################

# The visibility attribute is only support in some object formats
# This proc returns 1 if it is supported, 0 if not.
# The argument is the kind of visibility, default/protected/hidden/internal.

proc check_visibility_available { what_kind } {
    if [string match "" $what_kind] { set what_kind "hidden" }

    return [check_no_compiler_messages visibility_available_$what_kind object "
	void f() __attribute__((visibility(\"$what_kind\")));
	void f() {}
    "]
}

###############################
# proc check_alias_available { }
###############################

# Determine if the target toolchain supports the alias attribute.

# Returns 2 if the target supports aliases.  Returns 1 if the target
# only supports weak aliased.  Returns 0 if the target does not
# support aliases at all.  Returns -1 if support for aliases could not
# be determined.

proc check_alias_available { } {
    global alias_available_saved
    global tool

    if [info exists alias_available_saved] {
        verbose "check_alias_available  returning saved $alias_available_saved" 2
    } else {
	set src alias[pid].c
	set obj alias[pid].o
        verbose "check_alias_available  compiling testfile $src" 2
	set f [open $src "w"]
	# Compile a small test program.  The definition of "g" is
	# necessary to keep the Solaris assembler from complaining
	# about the program.
	puts $f "#ifdef __cplusplus\nextern \"C\"\n#endif\n"
	puts $f "void g() {} void f() __attribute__((alias(\"g\")));"
	close $f
	set lines [${tool}_target_compile $src $obj object ""]
	file delete $src
	remote_file build delete $obj

	if [string match "" $lines] then {
	    # No error messages, everything is OK.
	    set alias_available_saved 2
	} else {
	    if [regexp "alias definitions not supported" $lines] {
		verbose "check_alias_available  target does not support aliases" 2

		set objformat [gcc_target_object_format]

		if { $objformat == "elf" } {
		    verbose "check_alias_available  but target uses ELF format, so it ought to" 2
		    set alias_available_saved -1
		} else {
		    set alias_available_saved 0
		}
	    } else {
		if [regexp "only weak aliases are supported" $lines] {
		verbose "check_alias_available  target supports only weak aliases" 2
		set alias_available_saved 1
		} else {
		    set alias_available_saved -1
		}
	    }
	}

	verbose "check_alias_available  returning $alias_available_saved" 2
    }

    return $alias_available_saved
}

# Returns 1 if the target toolchain supports strong aliases, 0 otherwise.

proc check_effective_target_alias { } {
    if { [check_alias_available] < 2 } {
	return 0
    } else {
	return 1
    }
}

# Returns 1 if the target toolchain supports ifunc, 0 otherwise.

proc check_ifunc_available { } {
    return [check_no_compiler_messages ifunc_available object {
	#ifdef __cplusplus
	extern "C"
	#endif
	void g() {}
	void f() __attribute__((ifunc("g")));
    }]
}

# Returns true if --gc-sections is supported on the target.

proc check_gc_sections_available { } {
    global gc_sections_available_saved
    global tool

    if {![info exists gc_sections_available_saved]} {
	# Some targets don't support gc-sections despite whatever's
	# advertised by ld's options.
	if { [istarget alpha*-*-*]
	     || [istarget ia64-*-*] } {
	    set gc_sections_available_saved 0
	    return 0
	}

	# elf2flt uses -q (--emit-relocs), which is incompatible with
	# --gc-sections.
	if { [board_info target exists ldflags]
	     && [regexp " -elf2flt\[ =\]" " [board_info target ldflags] "] } {
	    set gc_sections_available_saved 0
	    return 0
	}

	# VxWorks kernel modules are relocatable objects linked with -r,
	# while RTP executables are linked with -q (--emit-relocs).
	# Both of these options are incompatible with --gc-sections.
	if { [istarget *-*-vxworks*] } {
	    set gc_sections_available_saved 0
	    return 0
	}

	# Check if the ld used by gcc supports --gc-sections.
	set gcc_spec [${tool}_target_compile "-dumpspecs" "" "none" ""]
	regsub ".*\n\\*linker:\[ \t\]*\n(\[^ \t\n\]*).*" "$gcc_spec" {\1} linker
	set gcc_ld [lindex [${tool}_target_compile "-print-prog-name=$linker" "" "none" ""] 0]
	set ld_output [remote_exec host "$gcc_ld" "--help"]
	if { [ string first "--gc-sections" $ld_output ] >= 0 } {
	    set gc_sections_available_saved 1
	} else {
	    set gc_sections_available_saved 0
	}
    }
    return $gc_sections_available_saved
}

# Return 1 if according to target_info struct and explicit target list
# target is supposed to support trampolines.
 
proc check_effective_target_trampolines { } {
    if [target_info exists no_trampolines] {
      return 0
    }
    if { [istarget avr-*-*]
	 || [istarget msp430-*-*]
	 || [istarget nvptx-*-*]
	 || [istarget hppa2.0w-hp-hpux11.23]
	 || [istarget hppa64-hp-hpux11.23] } {
	return 0;
    }
    return 1
}

# Return 1 if according to target_info struct and explicit target list
# target is supposed to keep null pointer checks. This could be due to 
# use of option fno-delete-null-pointer-checks or hardwired in target.
 
proc check_effective_target_keeps_null_pointer_checks { } {
    if [target_info exists keeps_null_pointer_checks] {
      return 1
    }
    if { [istarget avr-*-*] } {
	return 1;   
    }
    return 0
}

# Return true if profiling is supported on the target.

proc check_profiling_available { test_what } {
    global profiling_available_saved

    verbose "Profiling argument is <$test_what>" 1

    # These conditions depend on the argument so examine them before
    # looking at the cache variable.

    # Tree profiling requires TLS runtime support.
    if { $test_what == "-fprofile-generate" } {
	if { ![check_effective_target_tls_runtime] } {
	    return 0
	}
    }

    # Support for -p on solaris2 relies on mcrt1.o which comes with the
    # vendor compiler.  We cannot reliably predict the directory where the
    # vendor compiler (and thus mcrt1.o) is installed so we can't
    # necessarily find mcrt1.o even if we have it.
    if { [istarget *-*-solaris2*] && $test_what == "-p" } {
	return 0
    }

    # We don't yet support profiling for MIPS16.
    if { [istarget mips*-*-*]
	 && ![check_effective_target_nomips16]
	 && ($test_what == "-p" || $test_what == "-pg") } {
	return 0
    }

    # MinGW does not support -p.
    if { [istarget *-*-mingw*] && $test_what == "-p" } {
	return 0
    }

    # cygwin does not support -p.
    if { [istarget *-*-cygwin*] && $test_what == "-p" } {
	return 0
    }

    # uClibc does not have gcrt1.o.
    if { [check_effective_target_uclibc]
	 && ($test_what == "-p" || $test_what == "-pg") } {
	return 0
    }

    # Now examine the cache variable.
    if {![info exists profiling_available_saved]} {
	# Some targets don't have any implementation of __bb_init_func or are
	# missing other needed machinery.
	if {[istarget aarch64*-*-elf]
	     || [istarget am3*-*-linux*]
	     || [istarget arm*-*-eabi*]
	     || [istarget arm*-*-elf]
	     || [istarget arm*-*-symbianelf*]
	     || [istarget avr-*-*]
	     || [istarget bfin-*-*]
	     || [istarget cris-*-*]
	     || [istarget crisv32-*-*]
	     || [istarget fido-*-elf]
	     || [istarget h8300-*-*]
	     || [istarget lm32-*-*]
	     || [istarget m32c-*-elf]
	     || [istarget m68k-*-elf]
	     || [istarget m68k-*-uclinux*]
	     || [istarget mep-*-elf]
	     || [istarget mips*-*-elf*]
	     || [istarget mmix-*-*]
	     || [istarget mn10300-*-elf*]
	     || [istarget moxie-*-elf*]
	     || [istarget msp430-*-*]
	     || [istarget nds32*-*-elf]
	     || [istarget nios2-*-elf]
<<<<<<< HEAD
	     || [istarget or1k*-*-elf*]
	     || [istarget picochip-*-*]
=======
	     || [istarget nvptx-*-*]
>>>>>>> 7b26e389
	     || [istarget powerpc-*-eabi*]
	     || [istarget powerpc-*-elf]
	     || [istarget rx-*-*]	
	     || [istarget tic6x-*-elf]
	     || [istarget visium-*-*]
	     || [istarget xstormy16-*]
	     || [istarget xtensa*-*-elf]
	     || [istarget *-*-rtems*]
	     || [istarget *-*-vxworks*] } {
	    set profiling_available_saved 0
	} else {
	    set profiling_available_saved 1
	}
    }

    # -pg link test result can't be cached since it may change between
    # runs.
    set profiling_working $profiling_available_saved
    if { $profiling_available_saved == 1
         && ![check_no_compiler_messages_nocache profiling executable {
	      int main() { return 0; } } "-pg"] } {
	set profiling_working 0
    }

    return $profiling_working
}

# Check to see if a target is "freestanding". This is as per the definition
# in Section 4 of C99 standard. Effectively, it is a target which supports no
# extra headers or libraries other than what is considered essential.
proc check_effective_target_freestanding { } {
	return 0
}

# Return 1 if target has packed layout of structure members by
# default, 0 otherwise.  Note that this is slightly different than
# whether the target has "natural alignment": both attributes may be
# false.

proc check_effective_target_default_packed { } {
    return [check_no_compiler_messages default_packed assembly {
	struct x { char a; long b; } c;
	int s[sizeof (c) == sizeof (char) + sizeof (long) ? 1 : -1];
    }]
}

# Return 1 if target has PCC_BITFIELD_TYPE_MATTERS defined.  See
# documentation, where the test also comes from.

proc check_effective_target_pcc_bitfield_type_matters { } {
    # PCC_BITFIELD_TYPE_MATTERS isn't just about unnamed or empty
    # bitfields, but let's stick to the example code from the docs.
    return [check_no_compiler_messages pcc_bitfield_type_matters assembly {
	struct foo1 { char x; char :0; char y; };
	struct foo2 { char x; int :0; char y; };
	int s[sizeof (struct foo1) != sizeof (struct foo2) ? 1 : -1];
    }]
}

# Add to FLAGS all the target-specific flags needed to use thread-local storage.

proc add_options_for_tls { flags } {
    # On Solaris 9, __tls_get_addr/___tls_get_addr only lives in
    # libthread, so always pass -pthread for native TLS. Same for AIX.
    # Need to duplicate native TLS check from
    # check_effective_target_tls_native to avoid recursion.
    if { ([istarget powerpc-ibm-aix*]) &&
	 [check_no_messages_and_pattern tls_native "!emutls" assembly {
	     __thread int i;
	     int f (void) { return i; }
	     void g (int j) { i = j; }
	 }] } {
	return "-pthread [g++_link_flags [get_multilibs "-pthread"] ] $flags "
    }
    return $flags
}

# Return 1 if indirect jumps are supported, 0 otherwise.

proc check_effective_target_indirect_jumps {} {
    if { [istarget nvptx-*-*] } {
	return 0
    }
    return 1
}

# Return 1 if nonlocal goto is supported, 0 otherwise.

proc check_effective_target_nonlocal_goto {} {
    if { [istarget nvptx-*-*] } {
	return 0
    }
    return 1
}

# Return 1 if taking label values is supported, 0 otherwise.

proc check_effective_target_label_values {} {
    if { [istarget nvptx-*-*] } {
	return 0
    }
    return [check_no_compiler_messages label_values assembly {
	#ifdef NO_LABEL_VALUES
	#error NO
	#endif
    }]
}

# Return 1 if builtin_return_address and builtin_frame_address are
# supported, 0 otherwise.

proc check_effective_target_return_address {} {
    if { [istarget nvptx-*-*] } {
	return 0
    }
    return 1
}

# Return 1 if the assembler does not verify function types against
# calls, 0 otherwise.  Such verification will typically show up problems
# with K&R C function declarations.

proc check_effective_target_untyped_assembly {} {
    if { [istarget nvptx-*-*] } {
	return 0
    }
    return 1
}

# Return 1 if alloca is supported, 0 otherwise.

proc check_effective_target_alloca {} {
    if { [istarget nvptx-*-*] } {
	return 0
    }
    return 1
}

# Return 1 if thread local storage (TLS) is supported, 0 otherwise.

proc check_effective_target_tls {} {
    return [check_no_compiler_messages tls assembly {
	__thread int i;
	int f (void) { return i; }
	void g (int j) { i = j; }
    }]
}

# Return 1 if *native* thread local storage (TLS) is supported, 0 otherwise.

proc check_effective_target_tls_native {} {
    # VxWorks uses emulated TLS machinery, but with non-standard helper
    # functions, so we fail to automatically detect it.
    if { [istarget *-*-vxworks*] } {
	return 0
    }
    
    return [check_no_messages_and_pattern tls_native "!emutls" assembly {
	__thread int i;
	int f (void) { return i; }
	void g (int j) { i = j; }
    }]
}

# Return 1 if *emulated* thread local storage (TLS) is supported, 0 otherwise.

proc check_effective_target_tls_emulated {} {
    # VxWorks uses emulated TLS machinery, but with non-standard helper
    # functions, so we fail to automatically detect it.
    if { [istarget *-*-vxworks*] } {
	return 1
    }
    
    return [check_no_messages_and_pattern tls_emulated "emutls" assembly {
	__thread int i;
	int f (void) { return i; }
	void g (int j) { i = j; }
    }]
}

# Return 1 if TLS executables can run correctly, 0 otherwise.

proc check_effective_target_tls_runtime {} {
    # The runtime does not have TLS support, but just
    # running the test below is insufficient to show this.
    if { [istarget msp430-*-*] || [istarget visium-*-*] } {
	return 0
    }
    return [check_runtime tls_runtime {
	__thread int thr = 0;
	int main (void) { return thr; }
    } [add_options_for_tls ""]]
}

# Return 1 if atomic compare-and-swap is supported on 'int'

proc check_effective_target_cas_char {} {
    return [check_no_compiler_messages cas_char assembly {
	#ifndef __GCC_HAVE_SYNC_COMPARE_AND_SWAP_1
	#error unsupported
	#endif
    } ""]
}

proc check_effective_target_cas_int {} {
    return [check_no_compiler_messages cas_int assembly {
	#if __INT_MAX__ == 0x7fff && __GCC_HAVE_SYNC_COMPARE_AND_SWAP_2
        /* ok */
        #elif __INT_MAX__ == 0x7fffffff && __GCC_HAVE_SYNC_COMPARE_AND_SWAP_4
	/* ok */
	#else
	#error unsupported
	#endif
    } ""]
}

# Return 1 if -ffunction-sections is supported, 0 otherwise.

proc check_effective_target_function_sections {} {
    # Darwin has its own scheme and silently accepts -ffunction-sections.
    if { [istarget *-*-darwin*] } {
	return 0
    }
    
    return [check_no_compiler_messages functionsections assembly {
 	void foo (void) { }
    } "-ffunction-sections"]
}

# Return 1 if instruction scheduling is available, 0 otherwise.

proc check_effective_target_scheduling {} {
    return [check_no_compiler_messages scheduling object {
	void foo (void) { }
    } "-fschedule-insns"]
}

# Return 1 if trapping arithmetic is available, 0 otherwise.

proc check_effective_target_trapping {} {
    return [check_no_compiler_messages trapping object {
        int add (int a, int b) { return a + b; }
    } "-ftrapv"]
}

# Return 1 if compilation with -fgraphite is error-free for trivial 
# code, 0 otherwise.

proc check_effective_target_fgraphite {} {
    return [check_no_compiler_messages fgraphite object {
	void foo (void) { }
    } "-O1 -fgraphite"]
}

# Return 1 if compilation with -fopenacc is error-free for trivial
# code, 0 otherwise.

proc check_effective_target_fopenacc {} {
    return [check_no_compiler_messages fopenacc object {
	void foo (void) { }
    } "-fopenacc"]
}

# Return 1 if compilation with -fopenmp is error-free for trivial
# code, 0 otherwise.

proc check_effective_target_fopenmp {} {
    return [check_no_compiler_messages fopenmp object {
	void foo (void) { }
    } "-fopenmp"]
}

# Return 1 if compilation with -fgnu-tm is error-free for trivial
# code, 0 otherwise.

proc check_effective_target_fgnu_tm {} {
    return [check_no_compiler_messages fgnu_tm object {
	void foo (void) { }
    } "-fgnu-tm"]
}

# Return 1 if the target supports mmap, 0 otherwise.

proc check_effective_target_mmap {} {
    return [check_function_available "mmap"]
}

# Return 1 if the target supports dlopen, 0 otherwise.
proc check_effective_target_dlopen {} {
    return [check_no_compiler_messages dlopen executable {
	#include <dlfcn.h>
	int main(void) { dlopen ("dummy.so", RTLD_NOW); }
    } [add_options_for_dlopen ""]]
}

proc add_options_for_dlopen { flags } {
    return "$flags -ldl"
}

# Return 1 if the target supports clone, 0 otherwise.
proc check_effective_target_clone {} {
    return [check_function_available "clone"]
}

# Return 1 if the target supports setrlimit, 0 otherwise.
proc check_effective_target_setrlimit {} {
    # Darwin has non-posix compliant RLIMIT_AS
    if { [istarget *-*-darwin*] } {
        return 0
    }
    return [check_function_available "setrlimit"]
}

# Return 1 if the target supports swapcontext, 0 otherwise.
proc check_effective_target_swapcontext {} {
    return [check_no_compiler_messages swapcontext executable {
	#include <ucontext.h>
	int main (void)
	{
	  ucontext_t orig_context,child_context;
	  if (swapcontext(&child_context, &orig_context) < 0) { }
	}
    }]
}

# Return 1 if compilation with -pthread is error-free for trivial
# code, 0 otherwise.

proc check_effective_target_pthread {} {
    return [check_no_compiler_messages pthread object {
	void foo (void) { }
    } "-pthread"]
}

# Return 1 if compilation with -mpe-aligned-commons is error-free
# for trivial code, 0 otherwise.

proc check_effective_target_pe_aligned_commons {} {
    if { [istarget *-*-cygwin*] || [istarget *-*-mingw*] } {
	return [check_no_compiler_messages pe_aligned_commons object {
	    int foo;
	} "-mpe-aligned-commons"]
    }
    return 0
}

# Return 1 if the target supports -static
proc check_effective_target_static {} {
    return [check_no_compiler_messages static executable {
	int main (void) { return 0; }
    } "-static"]
}

# Return 1 if the target supports -fstack-protector
proc check_effective_target_fstack_protector {} {
    return [check_runtime fstack_protector {
	int main (void) { return 0; }
    } "-fstack-protector"]
}

# Return 1 if compilation with -freorder-blocks-and-partition is error-free
# for trivial code, 0 otherwise.

proc check_effective_target_freorder {} {
    return [check_no_compiler_messages freorder object {
	void foo (void) { }
    } "-freorder-blocks-and-partition"]
}

# Return 1 if -fpic and -fPIC are supported, as in no warnings or errors
# emitted, 0 otherwise.  Whether a shared library can actually be built is
# out of scope for this test.

proc check_effective_target_fpic { } {
    # Note that M68K has a multilib that supports -fpic but not
    # -fPIC, so we need to check both.  We test with a program that
    # requires GOT references.
    foreach arg {fpic fPIC} {
	if [check_no_compiler_messages $arg object {
	    extern int foo (void); extern int bar;
	    int baz (void) { return foo () + bar; }
	} "-$arg"] {
	    return 1
	}
    }
    return 0
}

# Return 1 if -shared is supported, as in no warnings or errors
# emitted, 0 otherwise.

proc check_effective_target_shared { } {
    # Note that M68K has a multilib that supports -fpic but not
    # -fPIC, so we need to check both.  We test with a program that
    # requires GOT references.
    return [check_no_compiler_messages shared executable {
	extern int foo (void); extern int bar;
	int baz (void) { return foo () + bar; }
    } "-shared -fpic"]
}

# Return 1 if -pie, -fpie and -fPIE are supported, 0 otherwise.

proc check_effective_target_pie { } {
    if { [istarget *-*-darwin\[912\]*]
	 || [istarget *-*-freebsd*]
	 || [istarget *-*-linux*]
	 || [istarget *-*-gnu*] } {
	return 1;
    }
    return 0
}

# Return true if the target supports -mpaired-single (as used on MIPS).

proc check_effective_target_mpaired_single { } {
    return [check_no_compiler_messages mpaired_single object {
	void foo (void) { }
    } "-mpaired-single"]
}

# Return true if the target has access to FPU instructions.

proc check_effective_target_hard_float { } {
    if { [istarget mips*-*-*] } {
	return [check_no_compiler_messages hard_float assembly {
		#if (defined __mips_soft_float || defined __mips16)
		#error __mips_soft_float || __mips16
		#endif
	}]
    }

    # This proc is actually checking the availabilty of FPU
    # support for doubles, so on the RX we must fail if the
    # 64-bit double multilib has been selected.
    if { [istarget rx-*-*] } {
	return 0
	# return [check_no_compiler_messages hard_float assembly {
		#if defined __RX_64_BIT_DOUBLES__
		#error __RX_64_BIT_DOUBLES__
		#endif
	# }]
    }

    # The generic test equates hard_float with "no call for adding doubles".
    return [check_no_messages_and_pattern hard_float "!\\(call" rtl-expand {
	double a (double b, double c) { return b + c; }
    }]
}

# Return true if the target is a 64-bit MIPS target.

proc check_effective_target_mips64 { } {
    return [check_no_compiler_messages mips64 assembly {
	#ifndef __mips64
	#error !__mips64
	#endif
    }]
}

# Return true if the target is a MIPS target that does not produce
# MIPS16 code.

proc check_effective_target_nomips16 { } {
    return [check_no_compiler_messages nomips16 object {
	#ifndef __mips
	#error !__mips
	#else
	/* A cheap way of testing for -mflip-mips16.  */
	void foo (void) { asm ("addiu $20,$20,1"); }
	void bar (void) { asm ("addiu $20,$20,1"); }
	#endif
    }]
}

# Add the options needed for MIPS16 function attributes.  At the moment,
# we don't support MIPS16 PIC.

proc add_options_for_mips16_attribute { flags } {
    return "$flags -mno-abicalls -fno-pic -DMIPS16=__attribute__((mips16))"
}

# Return true if we can force a mode that allows MIPS16 code generation.
# We don't support MIPS16 PIC, and only support MIPS16 -mhard-float
# for o32 and o64.

proc check_effective_target_mips16_attribute { } {
    return [check_no_compiler_messages mips16_attribute assembly {
	#ifdef PIC
	#error PIC
	#endif
	#if defined __mips_hard_float \
	    && (!defined _ABIO32 || _MIPS_SIM != _ABIO32) \
	    && (!defined _ABIO64 || _MIPS_SIM != _ABIO64)
	#error __mips_hard_float && (!_ABIO32 || !_ABIO64)
	#endif
    } [add_options_for_mips16_attribute ""]]
}

# Return 1 if the target supports long double larger than double when
# using the new ABI, 0 otherwise.

proc check_effective_target_mips_newabi_large_long_double { } {
    return [check_no_compiler_messages mips_newabi_large_long_double object {
	int dummy[sizeof(long double) > sizeof(double) ? 1 : -1];
    } "-mabi=64"]
}

# Return true if the target is a MIPS target that has access
# to the LL and SC instructions.

proc check_effective_target_mips_llsc { } {
    if { ![istarget mips*-*-*] } {
	return 0
    }
    # Assume that these instructions are always implemented for
    # non-elf* targets, via emulation if necessary.
    if { ![istarget *-*-elf*] } {
	return 1
    }
    # Otherwise assume LL/SC support for everything but MIPS I.
    return [check_no_compiler_messages mips_llsc assembly {
	#if __mips == 1
	#error __mips == 1
	#endif
    }]
}

# Return true if the target is a MIPS target that uses in-place relocations.

proc check_effective_target_mips_rel { } {
    if { ![istarget mips*-*-*] } {
	return 0
    }
    return [check_no_compiler_messages mips_rel object {
	#if (defined _ABIN32 && _MIPS_SIM == _ABIN32) \
	    || (defined _ABI64 && _MIPS_SIM == _ABI64)
	#error _ABIN32 && (_ABIN32 || _ABI64)
	#endif
    }]
}

# Return true if the target is a MIPS target that uses the EABI.

proc check_effective_target_mips_eabi { } {
    if { ![istarget mips*-*-*] } {
	return 0
    }
    return [check_no_compiler_messages mips_eabi object {
	#ifndef __mips_eabi
	#error !__mips_eabi
	#endif
    }]
}

# Return 1 if the current multilib does not generate PIC by default.

proc check_effective_target_nonpic { } {
    return [check_no_compiler_messages nonpic assembly {
	#if __PIC__
	#error __PIC__
	#endif
    }]
}

# Return 1 if the current multilib generates PIE by default.

proc check_effective_target_pie_enabled { } {
    return [check_no_compiler_messages pie_enabled assembly {
	#ifndef __PIE__
	#error unsupported
	#endif
    }]
}

# Return 1 if the target does not use a status wrapper.

proc check_effective_target_unwrapped { } {
    if { [target_info needs_status_wrapper] != "" \
	     && [target_info needs_status_wrapper] != "0" } {
	return 0
    }
    return 1
}

# Return true if iconv is supported on the target. In particular IBM1047.

proc check_iconv_available { test_what } {
    global libiconv

    # If the tool configuration file has not set libiconv, try "-liconv"
    if { ![info exists libiconv] } {
	set libiconv "-liconv"
    }
    set test_what [lindex $test_what 1]
    return [check_runtime_nocache $test_what [subst {
	#include <iconv.h>
	int main (void)
	{
	  iconv_t cd;

	  cd = iconv_open ("$test_what", "UTF-8");
	  if (cd == (iconv_t) -1)
	    return 1;
	  return 0;
	}
    }] $libiconv]
}

# Return true if Cilk Library is supported on the target.
proc check_libcilkrts_available { } {
  return [ check_no_compiler_messages_nocache libcilkrts_available executable {
	#ifdef __cplusplus
	extern "C" 
	#endif
	   int __cilkrts_set_param (const char *, const char *);
	    int main (void) { 
		int x = __cilkrts_set_param ("nworkers", "0");
		return x; 
	    }
	} "-fcilkplus -lcilkrts" ]
}

# Return true if the atomic library is supported on the target.
proc check_effective_target_libatomic_available { } {
    return [check_no_compiler_messages libatomic_available executable {
	int main (void) { return 0; }
    } "-latomic"]
}

# Return 1 if an ASCII locale is supported on this host, 0 otherwise.

proc check_ascii_locale_available { } {
    return 1
}

# Return true if named sections are supported on this target.

proc check_named_sections_available { } {
    return [check_no_compiler_messages named_sections assembly {
	int __attribute__ ((section("whatever"))) foo;
    }]
}

# Return true if the "naked" function attribute is supported on this target.

proc check_effective_target_naked_functions { } {
    return [check_no_compiler_messages naked_functions assembly {
	void f() __attribute__((naked));
    }]
}

# Return 1 if the target supports Fortran real kinds larger than real(8),
# 0 otherwise.
#
# When the target name changes, replace the cached result.

proc check_effective_target_fortran_large_real { } {
    return [check_no_compiler_messages fortran_large_real executable {
	! Fortran
	integer,parameter :: k = selected_real_kind (precision (0.0_8) + 1)
	real(kind=k) :: x
	x = cos (x)
	end
    }]
}

# Return 1 if the target supports Fortran real kind real(16),
# 0 otherwise. Contrary to check_effective_target_fortran_large_real
# this checks for Real(16) only; the other returned real(10) if
# both real(10) and real(16) are available.
#
# When the target name changes, replace the cached result.

proc check_effective_target_fortran_real_16 { } {
    return [check_no_compiler_messages fortran_real_16 executable {
	! Fortran
	real(kind=16) :: x
	x = cos (x)
	end
    }]
}


# Return 1 if the target supports Fortran's IEEE modules,
# 0 otherwise.
#
# When the target name changes, replace the cached result.

proc check_effective_target_fortran_ieee { flags } {
    return [check_no_compiler_messages fortran_ieee executable {
	! Fortran
	use, intrinsic :: ieee_features
	end
    } $flags ]
}


# Return 1 if the target supports SQRT for the largest floating-point
# type. (Some targets lack the libm support for this FP type.)
# On most targets, this check effectively checks either whether sqrtl is
# available or on __float128 systems whether libquadmath is installed,
# which provides sqrtq.
#
# When the target name changes, replace the cached result.

proc check_effective_target_fortran_largest_fp_has_sqrt { } {
    return [check_no_compiler_messages fortran_largest_fp_has_sqrt executable {
	! Fortran
        use iso_fortran_env, only: real_kinds
        integer,parameter:: maxFP = real_kinds(ubound(real_kinds,dim=1))
	real(kind=maxFP), volatile :: x
        x = 2.0_maxFP
	x = sqrt (x)
	end
    }]
}


# Return 1 if the target supports Fortran integer kinds larger than
# integer(8), 0 otherwise.
#
# When the target name changes, replace the cached result.

proc check_effective_target_fortran_large_int { } {
    return [check_no_compiler_messages fortran_large_int executable {
	! Fortran
	integer,parameter :: k = selected_int_kind (range (0_8) + 1)
	integer(kind=k) :: i
	end
    }]
}

# Return 1 if the target supports Fortran integer(16), 0 otherwise.
#
# When the target name changes, replace the cached result.

proc check_effective_target_fortran_integer_16 { } {
    return [check_no_compiler_messages fortran_integer_16 executable {
        ! Fortran
        integer(16) :: i
        end
    }]
}

# Return 1 if we can statically link libgfortran, 0 otherwise.
#
# When the target name changes, replace the cached result.

proc check_effective_target_static_libgfortran { } {
    return [check_no_compiler_messages static_libgfortran executable {
	! Fortran
	print *, 'test'
	end
    } "-static"]
}

# Return 1 if cilk-plus is supported by the target, 0 otherwise.
 
proc check_effective_target_cilkplus { } {
    # Skip cilk-plus tests on int16 and size16 targets for now.
    # The cilk-plus tests are not generic enough to cover these
    # cases and would throw hundreds of FAILs.
    if { [check_effective_target_int16]
	 || ![check_effective_target_size32plus] } {
	return 0;
    }

    # Skip AVR, its RAM is too small and too many tests would fail.
    if { [istarget avr-*-*] } {
	return 0;
    }
    return 1
}

proc check_linker_plugin_available { } {
  return [check_no_compiler_messages_nocache linker_plugin executable {
     int main() { return 0; }
  } "-flto -fuse-linker-plugin"]
}

# Return 1 if the target supports executing 750CL paired-single instructions, 0
# otherwise.  Cache the result.

proc check_750cl_hw_available { } {
    return [check_cached_effective_target 750cl_hw_available {
	# If this is not the right target then we can skip the test.
	if { ![istarget powerpc-*paired*] } {
	    expr 0
	} else {
	    check_runtime_nocache 750cl_hw_available {
		 int main()
		 {
		 #ifdef __MACH__
		   asm volatile ("ps_mul v0,v0,v0");
		 #else
		   asm volatile ("ps_mul 0,0,0");
		 #endif
		   return 0;
		 }
	    } "-mpaired"
	}
    }]
}

# Return 1 if the target OS supports running SSE executables, 0
# otherwise.  Cache the result.

proc check_sse_os_support_available { } {
    return [check_cached_effective_target sse_os_support_available {
	# If this is not the right target then we can skip the test.
	if { !([istarget x86_64-*-*] || [istarget i?86-*-*]) } {
	    expr 0
	} elseif { [istarget i?86-*-solaris2*] } {
	    # The Solaris 2 kernel doesn't save and restore SSE registers
	    # before Solaris 9 4/04.  Before that, executables die with SIGILL.
	    check_runtime_nocache sse_os_support_available {
		int main ()
		{
		  asm volatile ("movaps %xmm0,%xmm0");
		  return 0;
		}
	    } "-msse"
	} else {
	    expr 1
	}
    }]
}

# Return 1 if the target OS supports running AVX executables, 0
# otherwise.  Cache the result.

proc check_avx_os_support_available { } {
    return [check_cached_effective_target avx_os_support_available {
	# If this is not the right target then we can skip the test.
	if { !([istarget x86_64-*-*] || [istarget i?86-*-*]) } {
	    expr 0
	} else {
	    # Check that OS has AVX and SSE saving enabled.
	    check_runtime_nocache avx_os_support_available {
		int main ()
		{
		  unsigned int eax, edx;

		  asm ("xgetbv" : "=a" (eax), "=d" (edx) : "c" (0));
		  return (eax & 6) != 6;
		}
	    } ""
	}
    }]
}

# Return 1 if the target supports executing SSE instructions, 0
# otherwise.  Cache the result.

proc check_sse_hw_available { } {
    return [check_cached_effective_target sse_hw_available {
	# If this is not the right target then we can skip the test.
	if { !([istarget x86_64-*-*] || [istarget i?86-*-*]) } {
	    expr 0
	} else {
	    check_runtime_nocache sse_hw_available {
		#include "cpuid.h"
		int main ()
		{
		  unsigned int eax, ebx, ecx, edx;
		  if (__get_cpuid (1, &eax, &ebx, &ecx, &edx))
		    return !(edx & bit_SSE);
		  return 1;
		}
	    } ""
	}
    }]
}

# Return 1 if the target supports executing SSE2 instructions, 0
# otherwise.  Cache the result.

proc check_sse2_hw_available { } {
    return [check_cached_effective_target sse2_hw_available {
	# If this is not the right target then we can skip the test.
	if { !([istarget x86_64-*-*] || [istarget i?86-*-*]) } {
	    expr 0
	} else {
	    check_runtime_nocache sse2_hw_available {
		#include "cpuid.h"
		int main ()
		{
		  unsigned int eax, ebx, ecx, edx;
		  if (__get_cpuid (1, &eax, &ebx, &ecx, &edx))
		    return !(edx & bit_SSE2);
		  return 1;
		}
	    } ""
	}
    }]
}

# Return 1 if the target supports executing AVX instructions, 0
# otherwise.  Cache the result.

proc check_avx_hw_available { } {
    return [check_cached_effective_target avx_hw_available {
	# If this is not the right target then we can skip the test.
	if { !([istarget x86_64-*-*] || [istarget i?86-*-*]) } {
	    expr 0
	} else {
	    check_runtime_nocache avx_hw_available {
		#include "cpuid.h"
		int main ()
		{
		  unsigned int eax, ebx, ecx, edx;
		  if (__get_cpuid (1, &eax, &ebx, &ecx, &edx))
		    return ((ecx & (bit_AVX | bit_OSXSAVE))
			    != (bit_AVX | bit_OSXSAVE));
		  return 1;
		}
	    } ""
	}
    }]
}

# Return 1 if the target supports running SSE executables, 0 otherwise.

proc check_effective_target_sse_runtime { } {
    if { [check_effective_target_sse]
	 && [check_sse_hw_available]
	 && [check_sse_os_support_available] } {
	return 1
    }
    return 0
}

# Return 1 if the target supports running SSE2 executables, 0 otherwise.

proc check_effective_target_sse2_runtime { } {
    if { [check_effective_target_sse2]
	 && [check_sse2_hw_available]
	 && [check_sse_os_support_available] } {
	return 1
    }
    return 0
}

# Return 1 if the target supports running AVX executables, 0 otherwise.

proc check_effective_target_avx_runtime { } {
    if { [check_effective_target_avx]
	 && [check_avx_hw_available]
	 && [check_avx_os_support_available] } {
	return 1
    }
    return 0
}

# Return 1 if the target supports executing power8 vector instructions, 0
# otherwise.  Cache the result.

proc check_p8vector_hw_available { } {
    return [check_cached_effective_target p8vector_hw_available {
	# Some simulators are known to not support VSX/power8 instructions.
	# For now, disable on Darwin
	if { [istarget powerpc-*-eabi] || [istarget powerpc*-*-eabispe] || [istarget *-*-darwin*]} {
	    expr 0
	} else {
	    set options "-mpower8-vector"
	    check_runtime_nocache p8vector_hw_available {
		int main()
		{
		#ifdef __MACH__
		  asm volatile ("xxlorc vs0,vs0,vs0");
		#else
		  asm volatile ("xxlorc 0,0,0");
	        #endif
		  return 0;
		}
	    } $options
	}
    }]
}

# Return 1 if the target supports executing VSX instructions, 0
# otherwise.  Cache the result.

proc check_vsx_hw_available { } {
    return [check_cached_effective_target vsx_hw_available {
	# Some simulators are known to not support VSX instructions.
	# For now, disable on Darwin
	if { [istarget powerpc-*-eabi] || [istarget powerpc*-*-eabispe] || [istarget *-*-darwin*]} {
	    expr 0
	} else {
	    set options "-mvsx"
	    check_runtime_nocache vsx_hw_available {
		int main()
		{
		#ifdef __MACH__
		  asm volatile ("xxlor vs0,vs0,vs0");
		#else
		  asm volatile ("xxlor 0,0,0");
	        #endif
		  return 0;
		}
	    } $options
	}
    }]
}

# Return 1 if the target supports executing AltiVec instructions, 0
# otherwise.  Cache the result.

proc check_vmx_hw_available { } {
    return [check_cached_effective_target vmx_hw_available {
	# Some simulators are known to not support VMX instructions.
	if { [istarget powerpc-*-eabi] || [istarget powerpc*-*-eabispe] } {
	    expr 0
	} else {
	    # Most targets don't require special flags for this test case, but
	    # Darwin does.  Just to be sure, make sure VSX is not enabled for
	    # the altivec tests.
	    if { [istarget *-*-darwin*]
		 || [istarget *-*-aix*] } {
		set options "-maltivec -mno-vsx"
	    } else {
		set options "-mno-vsx"
	    }
	    check_runtime_nocache vmx_hw_available {
		int main()
		{
		#ifdef __MACH__
		  asm volatile ("vor v0,v0,v0");
		#else
		  asm volatile ("vor 0,0,0");
	        #endif
		  return 0;
		}
	    } $options
	}
    }]
}

proc check_ppc_recip_hw_available { } {
    return [check_cached_effective_target ppc_recip_hw_available {
	# Some simulators may not support FRE/FRES/FRSQRTE/FRSQRTES
	# For now, disable on Darwin
	if { [istarget powerpc-*-eabi] || [istarget powerpc*-*-eabispe] || [istarget *-*-darwin*]} {
	    expr 0
	} else {
	    set options "-mpowerpc-gfxopt -mpowerpc-gpopt -mpopcntb"
	    check_runtime_nocache ppc_recip_hw_available {
		volatile double d_recip, d_rsqrt, d_four = 4.0;
		volatile float f_recip, f_rsqrt, f_four = 4.0f;
		int main()
		{
		  asm volatile ("fres %0,%1" : "=f" (f_recip) : "f" (f_four));
		  asm volatile ("fre %0,%1" : "=d" (d_recip) : "d" (d_four));
		  asm volatile ("frsqrtes %0,%1" : "=f" (f_rsqrt) : "f" (f_four));
		  asm volatile ("frsqrte %0,%1" : "=f" (d_rsqrt) : "d" (d_four));
		  return 0;
		}
	    } $options
	}
    }]
}

# Return 1 if the target supports executing AltiVec and Cell PPU
# instructions, 0 otherwise.  Cache the result.

proc check_effective_target_cell_hw { } {
    return [check_cached_effective_target cell_hw_available {
	# Some simulators are known to not support VMX and PPU instructions.
	if { [istarget powerpc-*-eabi*] } {
	    expr 0
	} else {
	    # Most targets don't require special flags for this test
	    # case, but Darwin and AIX do.
	    if { [istarget *-*-darwin*]
		 || [istarget *-*-aix*] } {
		set options "-maltivec -mcpu=cell"
	    } else {
		set options "-mcpu=cell"
	    }
	    check_runtime_nocache cell_hw_available {
		int main()
		{
		#ifdef __MACH__
		  asm volatile ("vor v0,v0,v0");
                  asm volatile ("lvlx v0,r0,r0");
		#else
		  asm volatile ("vor 0,0,0");
                  asm volatile ("lvlx 0,0,0");
	        #endif
		  return 0;
		}
	    } $options
	}
    }]
}

# Return 1 if the target supports executing 64-bit instructions, 0
# otherwise.  Cache the result.

proc check_effective_target_powerpc64 { } {
    global powerpc64_available_saved
    global tool

    if [info exists powerpc64_available_saved] {
	verbose "check_effective_target_powerpc64 returning saved $powerpc64_available_saved" 2
    } else {
	set powerpc64_available_saved 0

	# Some simulators are known to not support powerpc64 instructions.
	if { [istarget powerpc-*-eabi*] || [istarget powerpc-ibm-aix*] } {
	    verbose "check_effective_target_powerpc64 returning 0" 2
	    return $powerpc64_available_saved
	}

	# Set up, compile, and execute a test program containing a 64-bit
	# instruction.  Include the current process ID in the file
	# names to prevent conflicts with invocations for multiple
	# testsuites.
	set src ppc[pid].c
	set exe ppc[pid].x

	set f [open $src "w"]
	puts $f "int main() {"
	puts $f "#ifdef __MACH__"
	puts $f "  asm volatile (\"extsw r0,r0\");"
	puts $f "#else"
	puts $f "  asm volatile (\"extsw 0,0\");"
	puts $f "#endif"
	puts $f "  return 0; }"
	close $f

	set opts "additional_flags=-mcpu=G5"

	verbose "check_effective_target_powerpc64 compiling testfile $src" 2
	set lines [${tool}_target_compile $src $exe executable "$opts"]
	file delete $src

	if [string match "" $lines] then {
	    # No error message, compilation succeeded.
	    set result [${tool}_load "./$exe" "" ""]
	    set status [lindex $result 0]
	    remote_file build delete $exe
	    verbose "check_effective_target_powerpc64 testfile status is <$status>" 2

	    if { $status == "pass" } then {
		set powerpc64_available_saved 1
	    }
	} else {
	    verbose "check_effective_target_powerpc64 testfile compilation failed" 2
	}
    }

    return $powerpc64_available_saved
}

# GCC 3.4.0 for powerpc64-*-linux* included an ABI fix for passing
# complex float arguments.  This affects gfortran tests that call cabsf
# in libm built by an earlier compiler.  Return 1 if libm uses the same
# argument passing as the compiler under test, 0 otherwise.
#
# When the target name changes, replace the cached result.

proc check_effective_target_broken_cplxf_arg { } {
    return [check_cached_effective_target broken_cplxf_arg {
	# Skip the work for targets known not to be affected.
	if { ![istarget powerpc64-*-linux*] } {
	    expr 0
	} elseif { ![is-effective-target lp64] } {
	    expr 0
	} else {
	    check_runtime_nocache broken_cplxf_arg {
		#include <complex.h>
		extern void abort (void);
		float fabsf (float);
		float cabsf (_Complex float);
		int main ()
		{
		  _Complex float cf;
		  float f;
		  cf = 3 + 4.0fi;
		  f = cabsf (cf);
		  if (fabsf (f - 5.0) > 0.0001)
		    abort ();
		  return 0;
		}
	    } "-lm"
	}
    }]
}

# Return 1 is this is a TI C6X target supporting C67X instructions
proc check_effective_target_ti_c67x { } {
    return [check_no_compiler_messages ti_c67x assembly {
	#if !defined(_TMS320C6700)
	#error !_TMS320C6700
	#endif
    }]
}

# Return 1 is this is a TI C6X target supporting C64X+ instructions
proc check_effective_target_ti_c64xp { } {
    return [check_no_compiler_messages ti_c64xp assembly {
	#if !defined(_TMS320C6400_PLUS)
	#error !_TMS320C6400_PLUS
	#endif
    }]
}


proc check_alpha_max_hw_available { } {
    return [check_runtime alpha_max_hw_available {
	int main() { return __builtin_alpha_amask(1<<8) != 0; }
    }]
}

# Returns true iff the FUNCTION is available on the target system.
# (This is essentially a Tcl implementation of Autoconf's
# AC_CHECK_FUNC.)

proc check_function_available { function } {
    return [check_no_compiler_messages ${function}_available \
		executable [subst {
	#ifdef __cplusplus
	extern "C"
	#endif
	char $function ();
	int main () { $function (); }
    }] "-fno-builtin" ]
}

# Returns true iff "fork" is available on the target system.

proc check_fork_available {} {
    return [check_function_available "fork"]
}

# Returns true iff "mkfifo" is available on the target system.

proc check_mkfifo_available {} {
    if { [istarget *-*-cygwin*] } {
       # Cygwin has mkfifo, but support is incomplete.
       return 0
     }

    return [check_function_available "mkfifo"]
}

# Returns true iff "__cxa_atexit" is used on the target system.

proc check_cxa_atexit_available { } {
    return [check_cached_effective_target cxa_atexit_available {
	if { [istarget hppa*-*-hpux10*] } {
	    # HP-UX 10 doesn't have __cxa_atexit but subsequent test passes.
	    expr 0
	} elseif { [istarget *-*-vxworks] } {
	    # vxworks doesn't have __cxa_atexit but subsequent test passes.
	    expr 0
	} else {
	    check_runtime_nocache cxa_atexit_available {
		// C++
		#include <stdlib.h>
		static unsigned int count;
		struct X
		{
		  X() { count = 1; }
		  ~X()
		  {
		    if (count != 3)
		      exit(1);
		    count = 4;
		  }
		};
		void f()
		{
		  static X x;
		}
		struct Y
		{
		  Y() { f(); count = 2; }
		  ~Y()
		  {
		    if (count != 2)
		      exit(1);
		    count = 3;
		  }
		};
		Y y;
		int main() { return 0; }
	    }
	}
    }]
}

proc check_effective_target_objc2 { } {
    return [check_no_compiler_messages objc2 object {
	#ifdef __OBJC2__
	int dummy[1];
	#else
	#error !__OBJC2__
	#endif
    }]
}

proc check_effective_target_next_runtime { } {
    return [check_no_compiler_messages objc2 object {
	#ifdef __NEXT_RUNTIME__
	int dummy[1];
	#else
	#error !__NEXT_RUNTIME__
	#endif
    }]
}

# Return 1 if we're generating 32-bit code using default options, 0
# otherwise.

proc check_effective_target_ilp32 { } {
    return [check_no_compiler_messages ilp32 object {
	int dummy[sizeof (int) == 4
		  && sizeof (void *) == 4
		  && sizeof (long) == 4 ? 1 : -1];
    }]
}

# Return 1 if we're generating ia32 code using default options, 0
# otherwise.

proc check_effective_target_ia32 { } {
    return [check_no_compiler_messages ia32 object {
	int dummy[sizeof (int) == 4
		  && sizeof (void *) == 4
		  && sizeof (long) == 4 ? 1 : -1] = { __i386__ };
    }]
}

# Return 1 if we're generating x32 code using default options, 0
# otherwise.

proc check_effective_target_x32 { } {
    return [check_no_compiler_messages x32 object {
	int dummy[sizeof (int) == 4
		  && sizeof (void *) == 4
		  && sizeof (long) == 4 ? 1 : -1] = { __x86_64__ };
    }]
}

# Return 1 if we're generating 32-bit integers using default
# options, 0 otherwise.

proc check_effective_target_int32 { } {
    return [check_no_compiler_messages int32 object {
	int dummy[sizeof (int) == 4 ? 1 : -1];
    }]
}

# Return 1 if we're generating 32-bit or larger integers using default
# options, 0 otherwise.

proc check_effective_target_int32plus { } {
    return [check_no_compiler_messages int32plus object {
	int dummy[sizeof (int) >= 4 ? 1 : -1];
    }]
}

# Return 1 if we're generating 32-bit or larger pointers using default
# options, 0 otherwise.

proc check_effective_target_ptr32plus { } {
    # The msp430 has 16-bit or 20-bit pointers.  The 20-bit pointer is stored
    # in a 32-bit slot when in memory, so sizeof(void *) returns 4, but it
    # cannot really hold a 32-bit address, so we always return false here.
    if { [istarget msp430-*-*] } {
        return 0
    }
 
    return [check_no_compiler_messages ptr32plus object {
	int dummy[sizeof (void *) >= 4 ? 1 : -1];
    }]
}

# Return 1 if we support 32-bit or larger array and structure sizes
# using default options, 0 otherwise.  Avoid false positive on
# targets with 20 or 24 bit address spaces.

proc check_effective_target_size32plus { } {
    return [check_no_compiler_messages size32plus object {
	char dummy[16777217L];
    }]
}

# Returns 1 if we're generating 16-bit or smaller integers with the
# default options, 0 otherwise.

proc check_effective_target_int16 { } {
    return [check_no_compiler_messages int16 object {
	int dummy[sizeof (int) < 4 ? 1 : -1];
    }]
}

# Return 1 if we're generating 64-bit code using default options, 0
# otherwise.

proc check_effective_target_lp64 { } {
    return [check_no_compiler_messages lp64 object {
	int dummy[sizeof (int) == 4
		  && sizeof (void *) == 8
		  && sizeof (long) == 8 ? 1 : -1];
    }]
}

# Return 1 if we're generating 64-bit code using default llp64 options,
# 0 otherwise.

proc check_effective_target_llp64 { } {
    return [check_no_compiler_messages llp64 object {
	int dummy[sizeof (int) == 4
		  && sizeof (void *) == 8
		  && sizeof (long long) == 8
		  && sizeof (long) == 4 ? 1 : -1];
    }]
}

# Return 1 if long and int have different sizes,
# 0 otherwise.

proc check_effective_target_long_neq_int { } {
    return [check_no_compiler_messages long_ne_int object {
	int dummy[sizeof (int) != sizeof (long) ? 1 : -1];
    }]
}

# Return 1 if the target supports long double larger than double,
# 0 otherwise.

proc check_effective_target_large_long_double { } {
    return [check_no_compiler_messages large_long_double object {
	int dummy[sizeof(long double) > sizeof(double) ? 1 : -1];
    }]
}

# Return 1 if the target supports double larger than float,
# 0 otherwise.

proc check_effective_target_large_double { } {
    return [check_no_compiler_messages large_double object {
	int dummy[sizeof(double) > sizeof(float) ? 1 : -1];
    }]
}

# Return 1 if the target supports long double of 128 bits,
# 0 otherwise.

proc check_effective_target_longdouble128 { } {
    return [check_no_compiler_messages longdouble128 object {
	int dummy[sizeof(long double) == 16 ? 1 : -1];
    }]
}

# Return 1 if the target supports double of 64 bits,
# 0 otherwise.

proc check_effective_target_double64 { } {
    return [check_no_compiler_messages double64 object {
	int dummy[sizeof(double) == 8 ? 1 : -1];
    }]
}

# Return 1 if the target supports double of at least 64 bits,
# 0 otherwise.

proc check_effective_target_double64plus { } {
    return [check_no_compiler_messages double64plus object {
	int dummy[sizeof(double) >= 8 ? 1 : -1];
    }]
}

# Return 1 if the target supports 'w' suffix on floating constant
# 0 otherwise.

proc check_effective_target_has_w_floating_suffix { } {
    set opts ""
    if [check_effective_target_c++] {
        append opts "-std=gnu++03"
    }
    return [check_no_compiler_messages w_fp_suffix object {
	float dummy = 1.0w;
    } "$opts"]
}

# Return 1 if the target supports 'q' suffix on floating constant
# 0 otherwise.

proc check_effective_target_has_q_floating_suffix { } {
    set opts ""
    if [check_effective_target_c++] {
        append opts "-std=gnu++03"
    }
    return [check_no_compiler_messages q_fp_suffix object {
	float dummy = 1.0q;
    } "$opts"]
}
# Return 1 if the target supports compiling fixed-point,
# 0 otherwise.

proc check_effective_target_fixed_point { } {
    return [check_no_compiler_messages fixed_point object {
        _Sat _Fract x; _Sat _Accum y;
    }]
}

# Return 1 if the target supports compiling decimal floating point,
# 0 otherwise.

proc check_effective_target_dfp_nocache { } {
    verbose "check_effective_target_dfp_nocache: compiling source" 2
    set ret [check_no_compiler_messages_nocache dfp object {
	float x __attribute__((mode(DD)));
    }]
    verbose "check_effective_target_dfp_nocache: returning $ret" 2
    return $ret
}

proc check_effective_target_dfprt_nocache { } {
    return [check_runtime_nocache dfprt {
	typedef float d64 __attribute__((mode(DD)));
	d64 x = 1.2df, y = 2.3dd, z;
	int main () { z = x + y; return 0; }
    }]
}

# Return 1 if the target supports compiling Decimal Floating Point,
# 0 otherwise.
#
# This won't change for different subtargets so cache the result.

proc check_effective_target_dfp { } {
    return [check_cached_effective_target dfp {
	check_effective_target_dfp_nocache
    }]
}

# Return 1 if the target supports linking and executing Decimal Floating
# Point, 0 otherwise.
#
# This won't change for different subtargets so cache the result.

proc check_effective_target_dfprt { } {
    return [check_cached_effective_target dfprt {
	check_effective_target_dfprt_nocache
    }]
}

# Return 1 if the target supports executing DFP hardware instructions,
# 0 otherwise.  Cache the result.

proc check_dfp_hw_available { } {
    return [check_cached_effective_target dfp_hw_available {
	# For now, disable on Darwin
	if { [istarget powerpc-*-eabi] || [istarget powerpc*-*-eabispe] || [istarget *-*-darwin*]} {
	    expr 0
	} else {
	    check_runtime_nocache dfp_hw_available {
		volatile _Decimal64 r;
		volatile _Decimal64 a = 4.0DD;
		volatile _Decimal64 b = 2.0DD;
		int main()
		{
		  asm volatile ("dadd %0,%1,%2" : "=d" (r) : "d" (a), "d" (b));
		  asm volatile ("dsub %0,%1,%2" : "=d" (r) : "d" (a), "d" (b));
		  asm volatile ("dmul %0,%1,%2" : "=d" (r) : "d" (a), "d" (b));
		  asm volatile ("ddiv %0,%1,%2" : "=d" (r) : "d" (a), "d" (b));
		  return 0;
		}
	    } "-mcpu=power6 -mhard-float"
	}
    }]
}

# Return 1 if the target supports compiling and assembling UCN, 0 otherwise.

proc check_effective_target_ucn_nocache { } {
    # -std=c99 is only valid for C
    if [check_effective_target_c] {
	set ucnopts "-std=c99"
    } else {
	set ucnopts ""
    }
    verbose "check_effective_target_ucn_nocache: compiling source" 2
    set ret [check_no_compiler_messages_nocache ucn object {
	int \u00C0;
    } $ucnopts]
    verbose "check_effective_target_ucn_nocache: returning $ret" 2
    return $ret
}

# Return 1 if the target supports compiling and assembling UCN, 0 otherwise.
#
# This won't change for different subtargets, so cache the result.

proc check_effective_target_ucn { } {
    return [check_cached_effective_target ucn {
	check_effective_target_ucn_nocache
    }]
}

# Return 1 if the target needs a command line argument to enable a SIMD
# instruction set.

proc check_effective_target_vect_cmdline_needed { } {
    global et_vect_cmdline_needed_saved
    global et_vect_cmdline_needed_target_name

    if { ![info exists et_vect_cmdline_needed_target_name] } {
	set et_vect_cmdline_needed_target_name ""
    }

    # If the target has changed since we set the cached value, clear it.
    set current_target [current_target_name]
    if { $current_target != $et_vect_cmdline_needed_target_name } {
	verbose "check_effective_target_vect_cmdline_needed: `$et_vect_cmdline_needed_target_name' `$current_target'" 2
	set et_vect_cmdline_needed_target_name $current_target
	if { [info exists et_vect_cmdline_needed_saved] } {
	    verbose "check_effective_target_vect_cmdline_needed: removing cached result" 2
	    unset et_vect_cmdline_needed_saved
	}
    }

    if [info exists et_vect_cmdline_needed_saved] {
	verbose "check_effective_target_vect_cmdline_needed: using cached result" 2
    } else {
	set et_vect_cmdline_needed_saved 1
	if { [istarget alpha*-*-*]
	     || [istarget ia64-*-*]
	     || (([istarget x86_64-*-*] || [istarget i?86-*-*])
		 && ([check_effective_target_x32]
		     || [check_effective_target_lp64]))
	     || ([istarget powerpc*-*-*]
		 && ([check_effective_target_powerpc_spe]
		     || [check_effective_target_powerpc_altivec]))
	     || ([istarget sparc*-*-*] && [check_effective_target_sparc_vis])
             || [istarget spu-*-*]
	     || ([istarget arm*-*-*] && [check_effective_target_arm_neon])
	     || [istarget aarch64*-*-*] } {
	   set et_vect_cmdline_needed_saved 0
	}
    }

    verbose "check_effective_target_vect_cmdline_needed: returning $et_vect_cmdline_needed_saved" 2
    return $et_vect_cmdline_needed_saved
}

# Return 1 if the target supports hardware vectors of int, 0 otherwise.
#
# This won't change for different subtargets so cache the result.

proc check_effective_target_vect_int { } {
    global et_vect_int_saved

    if [info exists et_vect_int_saved] {
	verbose "check_effective_target_vect_int: using cached result" 2
    } else {
	set et_vect_int_saved 0
	if { [istarget i?86-*-*] || [istarget x86_64-*-*]
             || ([istarget powerpc*-*-*]
                  && ![istarget powerpc-*-linux*paired*])
	      || [istarget spu-*-*]
	      || [istarget sparc*-*-*]
	      || [istarget alpha*-*-*]
	      || [istarget ia64-*-*] 
	      || [istarget aarch64*-*-*]
	      || [check_effective_target_arm32]
	      || ([istarget mips*-*-*]
		  && [check_effective_target_mips_loongson]) } {
	   set et_vect_int_saved 1
	}
    }

    verbose "check_effective_target_vect_int: returning $et_vect_int_saved" 2
    return $et_vect_int_saved
}

# Return 1 if the target supports signed int->float conversion 
#

proc check_effective_target_vect_intfloat_cvt { } {
    global et_vect_intfloat_cvt_saved

    if [info exists et_vect_intfloat_cvt_saved] {
        verbose "check_effective_target_vect_intfloat_cvt: using cached result" 2
    } else {
        set et_vect_intfloat_cvt_saved 0
        if { [istarget i?86-*-*] || [istarget x86_64-*-*]
              || ([istarget powerpc*-*-*]
                   && ![istarget powerpc-*-linux*paired*])
              || ([istarget arm*-*-*]
                  && [check_effective_target_arm_neon_ok])} {
           set et_vect_intfloat_cvt_saved 1
        }
    }

    verbose "check_effective_target_vect_intfloat_cvt: returning $et_vect_intfloat_cvt_saved" 2
    return $et_vect_intfloat_cvt_saved
}

#Return 1 if we're supporting __int128 for target, 0 otherwise.

proc check_effective_target_int128 { } {
    return [check_no_compiler_messages int128 object {
	int dummy[
    	#ifndef __SIZEOF_INT128__
    	-1
    	#else
    	1
    	#endif
	];
    }]
}

# Return 1 if the target supports unsigned int->float conversion 
#

proc check_effective_target_vect_uintfloat_cvt { } {
    global et_vect_uintfloat_cvt_saved

    if [info exists et_vect_uintfloat_cvt_saved] {
        verbose "check_effective_target_vect_uintfloat_cvt: using cached result" 2
    } else {
        set et_vect_uintfloat_cvt_saved 0
        if { [istarget i?86-*-*] || [istarget x86_64-*-*]
	      || ([istarget powerpc*-*-*]
		  && ![istarget powerpc-*-linux*paired*])
	      || [istarget aarch64*-*-*]
	      || ([istarget arm*-*-*]
		  && [check_effective_target_arm_neon_ok])} {
           set et_vect_uintfloat_cvt_saved 1
        }
    }

    verbose "check_effective_target_vect_uintfloat_cvt: returning $et_vect_uintfloat_cvt_saved" 2
    return $et_vect_uintfloat_cvt_saved
}


# Return 1 if the target supports signed float->int conversion
#

proc check_effective_target_vect_floatint_cvt { } {
    global et_vect_floatint_cvt_saved

    if [info exists et_vect_floatint_cvt_saved] {
        verbose "check_effective_target_vect_floatint_cvt: using cached result" 2
    } else {
        set et_vect_floatint_cvt_saved 0
        if { [istarget i?86-*-*] || [istarget x86_64-*-*]
              || ([istarget powerpc*-*-*]
                   && ![istarget powerpc-*-linux*paired*])
              || ([istarget arm*-*-*]
                  && [check_effective_target_arm_neon_ok])} {
           set et_vect_floatint_cvt_saved 1
        }
    }

    verbose "check_effective_target_vect_floatint_cvt: returning $et_vect_floatint_cvt_saved" 2
    return $et_vect_floatint_cvt_saved
}

# Return 1 if the target supports unsigned float->int conversion
#

proc check_effective_target_vect_floatuint_cvt { } {
    global et_vect_floatuint_cvt_saved

    if [info exists et_vect_floatuint_cvt_saved] {
        verbose "check_effective_target_vect_floatuint_cvt: using cached result" 2
    } else {
        set et_vect_floatuint_cvt_saved 0
        if { ([istarget powerpc*-*-*]
	      && ![istarget powerpc-*-linux*paired*])
	    || ([istarget arm*-*-*]
	        && [check_effective_target_arm_neon_ok])} {
           set et_vect_floatuint_cvt_saved 1
        }
    }

    verbose "check_effective_target_vect_floatuint_cvt: returning $et_vect_floatuint_cvt_saved" 2
    return $et_vect_floatuint_cvt_saved
}

# Return 1 if the target supports #pragma omp declare simd, 0 otherwise.
#
# This won't change for different subtargets so cache the result.

proc check_effective_target_vect_simd_clones { } {
    global et_vect_simd_clones_saved

    if [info exists et_vect_simd_clones_saved] {
	verbose "check_effective_target_vect_simd_clones: using cached result" 2
    } else {
	set et_vect_simd_clones_saved 0
	if { [istarget i?86-*-*] || [istarget x86_64-*-*] } {
	    # On i?86/x86_64 #pragma omp declare simd builds a sse2, avx and
	    # avx2 clone.  Only the right clone for the specified arch will be
	    # chosen, but still we need to at least be able to assemble
	    # avx2.
	    if { [check_effective_target_avx2] } {
		set et_vect_simd_clones_saved 1
	    }
	}
    }

    verbose "check_effective_target_vect_simd_clones: returning $et_vect_simd_clones_saved" 2
    return $et_vect_simd_clones_saved
}

# Return 1 if this is a AArch64 target supporting big endian
proc check_effective_target_aarch64_big_endian { } {
    return [check_no_compiler_messages aarch64_big_endian assembly {
	#if !defined(__aarch64__) || !defined(__AARCH64EB__)
	#error !__aarch64__ || !__AARCH64EB__
	#endif
    }]
}

# Return 1 if this is a AArch64 target supporting little endian
proc check_effective_target_aarch64_little_endian { } {
    if { ![istarget aarch64*-*-*] } {
	return 0
    }

    return [check_no_compiler_messages aarch64_little_endian assembly {
        #if !defined(__aarch64__) || defined(__AARCH64EB__)
        #error FOO
        #endif
    }]
}

# Return 1 if this is an arm target using 32-bit instructions
proc check_effective_target_arm32 { } {
    if { ![istarget arm*-*-*] } {
	return 0
    }

    return [check_no_compiler_messages arm32 assembly {
	#if !defined(__arm__) || (defined(__thumb__) && !defined(__thumb2__))
	#error !__arm || __thumb__ && !__thumb2__
	#endif
    }]
}

# Return 1 if this is an arm target not using Thumb
proc check_effective_target_arm_nothumb { } {
    if { ![istarget arm*-*-*] } {
	return 0
    }

    return [check_no_compiler_messages arm_nothumb assembly {
	#if !defined(__arm__) || (defined(__thumb__) || defined(__thumb2__))
	#error !__arm__ || __thumb || __thumb2__
	#endif
    }]
}

# Return 1 if this is a little-endian ARM target
proc check_effective_target_arm_little_endian { } {
    if { ![istarget arm*-*-*] } {
	return 0
    }

    return [check_no_compiler_messages arm_little_endian assembly {
	#if !defined(__arm__) || !defined(__ARMEL__)
	#error !__arm__ || !__ARMEL__
	#endif
    }]
}

# Return 1 if this is an ARM target that only supports aligned vector accesses
proc check_effective_target_arm_vect_no_misalign { } {
    if { ![istarget arm*-*-*] } {
	return 0
    }

    return [check_no_compiler_messages arm_vect_no_misalign assembly {
	#if !defined(__arm__) \
	    || (defined(__ARM_FEATURE_UNALIGNED) \
	        && defined(__ARMEL__))
	#error !__arm__ || (__ARMEL__ && __ARM_FEATURE_UNALIGNED)
	#endif
    }]
}


# Return 1 if this is an ARM target supporting -mfpu=vfp
# -mfloat-abi=softfp.  Some multilibs may be incompatible with these
# options.

proc check_effective_target_arm_vfp_ok { } {
    if { [check_effective_target_arm32] } {
	return [check_no_compiler_messages arm_vfp_ok object {
	    int dummy;
	} "-mfpu=vfp -mfloat-abi=softfp"]
    } else {
	return 0
    }
}

# Return 1 if this is an ARM target supporting -mfpu=vfp3
# -mfloat-abi=softfp.

proc check_effective_target_arm_vfp3_ok { } {
    if { [check_effective_target_arm32] } {
	return [check_no_compiler_messages arm_vfp3_ok object {
	    int dummy;
	} "-mfpu=vfp3 -mfloat-abi=softfp"]
    } else {
	return 0
    }
}

# Return 1 if this is an ARM target supporting -mfpu=fp-armv8
# -mfloat-abi=softfp.
proc check_effective_target_arm_v8_vfp_ok {} {
    if { [check_effective_target_arm32] } {
	return [check_no_compiler_messages arm_v8_vfp_ok object {
	  int foo (void)
	  {
	     __asm__ volatile ("vrinta.f32.f32 s0, s0");
	     return 0;
	  }
	} "-mfpu=fp-armv8 -mfloat-abi=softfp"]
    } else {
	return 0
    }
}

# Return 1 if this is an ARM target supporting -mfpu=vfp
# -mfloat-abi=hard.  Some multilibs may be incompatible with these
# options.

proc check_effective_target_arm_hard_vfp_ok { } {
    if { [check_effective_target_arm32]
	 && ! [check-flags [list "" { *-*-* } { "-mfloat-abi=*" } { "-mfloat-abi=hard" }]] } {
	return [check_no_compiler_messages arm_hard_vfp_ok executable {
	    int main() { return 0;}
	} "-mfpu=vfp -mfloat-abi=hard"]
    } else {
	return 0
    }
}

# Return 1 if this is an ARM target that supports DSP multiply with
# current multilib flags.

proc check_effective_target_arm_dsp { } {
    return [check_no_compiler_messages arm_dsp assembly {
	#ifndef __ARM_FEATURE_DSP
	#error not DSP
	#endif
	int i;
    }]
}

# Return 1 if this is an ARM target that supports unaligned word/halfword
# load/store instructions.

proc check_effective_target_arm_unaligned { } {
    return [check_no_compiler_messages arm_unaligned assembly {
	#ifndef __ARM_FEATURE_UNALIGNED
	#error no unaligned support
	#endif
	int i;
    }]
}

# Return 1 if this is an ARM target supporting -mfpu=crypto-neon-fp-armv8
# -mfloat-abi=softfp or equivalent options.  Some multilibs may be
# incompatible with these options.  Also set et_arm_crypto_flags to the
# best options to add.

proc check_effective_target_arm_crypto_ok_nocache { } {
    global et_arm_crypto_flags
    set et_arm_crypto_flags ""
    if { [check_effective_target_arm32] } {
	foreach flags {"" "-mfloat-abi=softfp" "-mfpu=crypto-neon-fp-armv8" "-mfpu=crypto-neon-fp-armv8 -mfloat-abi=softfp"} {
	    if { [check_no_compiler_messages_nocache arm_crypto_ok object {
		#include "arm_neon.h"
		uint8x16_t
		foo (uint8x16_t a, uint8x16_t b)
		{
	          return vaeseq_u8 (a, b);
		}
	    } "$flags"] } {
		set et_arm_crypto_flags $flags
		return 1
	    }
	}
    }

    return 0
}

# Return 1 if this is an ARM target supporting -mfpu=crypto-neon-fp-armv8

proc check_effective_target_arm_crypto_ok { } {
    return [check_cached_effective_target arm_crypto_ok \
		check_effective_target_arm_crypto_ok_nocache]
}

# Add options for crypto extensions.
proc add_options_for_arm_crypto { flags } {
    if { ! [check_effective_target_arm_crypto_ok] } {
        return "$flags"
    }
    global et_arm_crypto_flags
    return "$flags $et_arm_crypto_flags"
}

# Add the options needed for NEON.  We need either -mfloat-abi=softfp
# or -mfloat-abi=hard, but if one is already specified by the
# multilib, use it.  Similarly, if a -mfpu option already enables
# NEON, do not add -mfpu=neon.

proc add_options_for_arm_neon { flags } {
    if { ! [check_effective_target_arm_neon_ok] } {
	return "$flags"
    }
    global et_arm_neon_flags
    return "$flags $et_arm_neon_flags"
}

proc add_options_for_arm_v8_vfp { flags } {
    if { ! [check_effective_target_arm_v8_vfp_ok] } {
        return "$flags"
    }
    return "$flags -mfpu=fp-armv8 -mfloat-abi=softfp"
}

proc add_options_for_arm_v8_neon { flags } {
    if { ! [check_effective_target_arm_v8_neon_ok] } {
        return "$flags"
    }
    global et_arm_v8_neon_flags
    return "$flags $et_arm_v8_neon_flags -march=armv8-a"
}

proc add_options_for_arm_crc { flags } {
    if { ! [check_effective_target_arm_crc_ok] } {
        return "$flags"
    }
    global et_arm_crc_flags
    return "$flags $et_arm_crc_flags"
}

# Add the options needed for NEON.  We need either -mfloat-abi=softfp
# or -mfloat-abi=hard, but if one is already specified by the
# multilib, use it.  Similarly, if a -mfpu option already enables
# NEON, do not add -mfpu=neon.

proc add_options_for_arm_neonv2 { flags } {
    if { ! [check_effective_target_arm_neonv2_ok] } {
	return "$flags"
    }
    global et_arm_neonv2_flags
    return "$flags $et_arm_neonv2_flags"
}

# Add the options needed for vfp3.
proc add_options_for_arm_vfp3 { flags } {
    if { ! [check_effective_target_arm_vfp3_ok] } {
        return "$flags"
    }
    return "$flags -mfpu=vfp3 -mfloat-abi=softfp"
}

# Return 1 if this is an ARM target supporting -mfpu=neon
# -mfloat-abi=softfp or equivalent options.  Some multilibs may be
# incompatible with these options.  Also set et_arm_neon_flags to the
# best options to add.

proc check_effective_target_arm_neon_ok_nocache { } {
    global et_arm_neon_flags
    set et_arm_neon_flags ""
    if { [check_effective_target_arm32] } {
	foreach flags {"" "-mfloat-abi=softfp" "-mfpu=neon" "-mfpu=neon -mfloat-abi=softfp"} {
	    if { [check_no_compiler_messages_nocache arm_neon_ok object {
		#include "arm_neon.h"
		int dummy;
		/* Avoid the case where a test adds -mfpu=neon, but the toolchain is
		   configured for -mcpu=arm926ej-s, for example.  */
		#if __ARM_ARCH < 7
		#error Architecture too old for NEON.
		#endif
	    } "$flags"] } {
		set et_arm_neon_flags $flags
		return 1
	    }
	}
    }

    return 0
}

proc check_effective_target_arm_neon_ok { } {
    return [check_cached_effective_target arm_neon_ok \
		check_effective_target_arm_neon_ok_nocache]
}

proc check_effective_target_arm_crc_ok_nocache { } {
    global et_arm_crc_flags
    set et_arm_crc_flags "-march=armv8-a+crc"
    return [check_no_compiler_messages_nocache arm_crc_ok object {
	#if !defined (__ARM_FEATURE_CRC32)
	#error FOO
	#endif
    } "$et_arm_crc_flags"]
}

proc check_effective_target_arm_crc_ok { } {
    return [check_cached_effective_target arm_crc_ok \
		check_effective_target_arm_crc_ok_nocache]
}

# Return 1 if this is an ARM target supporting -mfpu=neon-fp16
# -mfloat-abi=softfp or equivalent options.  Some multilibs may be
# incompatible with these options.  Also set et_arm_neon_flags to the
# best options to add.

proc check_effective_target_arm_neon_fp16_ok_nocache { } {
    global et_arm_neon_fp16_flags
    set et_arm_neon_fp16_flags ""
    if { [check_effective_target_arm32] } {
	foreach flags {"" "-mfloat-abi=softfp" "-mfpu=neon-fp16"
	               "-mfpu=neon-fp16 -mfloat-abi=softfp"} {
	    if { [check_no_compiler_messages_nocache arm_neon_fp_16_ok object {
		#include "arm_neon.h"
		float16x4_t
		foo (float32x4_t arg)
		{
                  return vcvt_f16_f32 (arg);
		}
	    } "$flags"] } {
		set et_arm_neon_fp16_flags $flags
		return 1
	    }
	}
    }

    return 0
}

proc check_effective_target_arm_neon_fp16_ok { } {
    return [check_cached_effective_target arm_neon_fp16_ok \
		check_effective_target_arm_neon_fp16_ok_nocache]
}

proc add_options_for_arm_neon_fp16 { flags } {
    if { ! [check_effective_target_arm_neon_fp16_ok] } {
	return "$flags"
    }
    global et_arm_neon_fp16_flags
    return "$flags $et_arm_neon_fp16_flags"
}

# Return 1 if this is an ARM target supporting -mfpu=neon-fp-armv8
# -mfloat-abi=softfp or equivalent options.  Some multilibs may be
# incompatible with these options.  Also set et_arm_v8_neon_flags to the
# best options to add.

proc check_effective_target_arm_v8_neon_ok_nocache { } {
    global et_arm_v8_neon_flags
    set et_arm_v8_neon_flags ""
    if { [check_effective_target_arm32] } {
	foreach flags {"" "-mfloat-abi=softfp" "-mfpu=neon-fp-armv8" "-mfpu=neon-fp-armv8 -mfloat-abi=softfp"} {
	    if { [check_no_compiler_messages_nocache arm_v8_neon_ok object {
		#if __ARM_ARCH < 8
		#error not armv8 or later
		#endif
		#include "arm_neon.h"
		void
		foo ()
		{
	          __asm__ volatile ("vrintn.f32 q0, q0");
		}
	    } "$flags -march=armv8-a"] } {
		set et_arm_v8_neon_flags $flags
		return 1
	    }
	}
    }

    return 0
}

proc check_effective_target_arm_v8_neon_ok { } {
    return [check_cached_effective_target arm_v8_neon_ok \
		check_effective_target_arm_v8_neon_ok_nocache]
}

# Return 1 if this is an ARM target supporting -mfpu=neon-vfpv4
# -mfloat-abi=softfp or equivalent options.  Some multilibs may be
# incompatible with these options.  Also set et_arm_neonv2_flags to the
# best options to add.

proc check_effective_target_arm_neonv2_ok_nocache { } {
    global et_arm_neonv2_flags
    set et_arm_neonv2_flags ""
    if { [check_effective_target_arm32] } {
	foreach flags {"" "-mfloat-abi=softfp" "-mfpu=neon-vfpv4" "-mfpu=neon-vfpv4 -mfloat-abi=softfp"} {
	    if { [check_no_compiler_messages_nocache arm_neonv2_ok object {
		#include "arm_neon.h"
		float32x2_t 
		foo (float32x2_t a, float32x2_t b, float32x2_t c)
                {
                  return vfma_f32 (a, b, c);
                }
	    } "$flags"] } {
		set et_arm_neonv2_flags $flags
		return 1
	    }
	}
    }

    return 0
}

proc check_effective_target_arm_neonv2_ok { } {
    return [check_cached_effective_target arm_neonv2_ok \
		check_effective_target_arm_neonv2_ok_nocache]
}

# Add the options needed for NEON.  We need either -mfloat-abi=softfp
# or -mfloat-abi=hard, but if one is already specified by the
# multilib, use it.

proc add_options_for_arm_fp16 { flags } {
    if { ! [check_effective_target_arm_fp16_ok] } {
	return "$flags"
    }
    global et_arm_fp16_flags
    return "$flags $et_arm_fp16_flags"
}

# Return 1 if this is an ARM target that can support a VFP fp16 variant.
# Skip multilibs that are incompatible with these options and set
# et_arm_fp16_flags to the best options to add.

proc check_effective_target_arm_fp16_ok_nocache { } {
    global et_arm_fp16_flags
    set et_arm_fp16_flags ""
    if { ! [check_effective_target_arm32] } {
	return 0;
    }
    if [check-flags [list "" { *-*-* } { "-mfpu=*" } { "-mfpu=*fp16*" "-mfpu=*fpv[4-9]*" "-mfpu=*fpv[1-9][0-9]*" } ]] {
	# Multilib flags would override -mfpu.
	return 0
    }
    if [check-flags [list "" { *-*-* } { "-mfloat-abi=soft" } { "" } ]] {
	# Must generate floating-point instructions.
	return 0
    }
    if [check_effective_target_arm_hf_eabi] {
	# Use existing float-abi and force an fpu which supports fp16
	set et_arm_fp16_flags "-mfpu=vfpv4"
	return 1;
    }
    if [check-flags [list "" { *-*-* } { "-mfpu=*" } { "" } ]] {
        # The existing -mfpu value is OK; use it, but add softfp.
	set et_arm_fp16_flags "-mfloat-abi=softfp"
	return 1;
    }
    # Add -mfpu for a VFP fp16 variant since there is no preprocessor
    # macro to check for this support.
    set flags "-mfpu=vfpv4 -mfloat-abi=softfp"
    if { [check_no_compiler_messages_nocache arm_fp16_ok assembly {
	int dummy;
    } "$flags"] } {
	set et_arm_fp16_flags "$flags"
	return 1
    }

    return 0
}

proc check_effective_target_arm_fp16_ok { } {
    return [check_cached_effective_target arm_fp16_ok \
		check_effective_target_arm_fp16_ok_nocache]
}

# Creates a series of routines that return 1 if the given architecture
# can be selected and a routine to give the flags to select that architecture
# Note: Extra flags may be added to disable options from newer compilers
# (Thumb in particular - but others may be added in the future)
# Usage: /* { dg-require-effective-target arm_arch_v5_ok } */
#        /* { dg-add-options arm_arch_v5 } */
#	 /* { dg-require-effective-target arm_arch_v5_multilib } */
foreach { armfunc armflag armdef } { v4 "-march=armv4 -marm" __ARM_ARCH_4__
				     v4t "-march=armv4t" __ARM_ARCH_4T__
				     v5 "-march=armv5 -marm" __ARM_ARCH_5__
				     v5t "-march=armv5t" __ARM_ARCH_5T__
				     v5te "-march=armv5te" __ARM_ARCH_5TE__
				     v6 "-march=armv6" __ARM_ARCH_6__
				     v6k "-march=armv6k" __ARM_ARCH_6K__
				     v6t2 "-march=armv6t2" __ARM_ARCH_6T2__
				     v6z "-march=armv6z" __ARM_ARCH_6Z__
				     v6m "-march=armv6-m -mthumb" __ARM_ARCH_6M__
				     v7a "-march=armv7-a" __ARM_ARCH_7A__
				     v7ve "-march=armv7ve" __ARM_ARCH_7A__
				     v7r "-march=armv7-r" __ARM_ARCH_7R__
				     v7m "-march=armv7-m -mthumb" __ARM_ARCH_7M__
				     v7em "-march=armv7e-m -mthumb" __ARM_ARCH_7EM__
				     v8a "-march=armv8-a" __ARM_ARCH_8A__ } {
    eval [string map [list FUNC $armfunc FLAG $armflag DEF $armdef ] {
	proc check_effective_target_arm_arch_FUNC_ok { } {
	    if { [ string match "*-marm*" "FLAG" ] &&
		![check_effective_target_arm_arm_ok] } {
		return 0
	    }
	    return [check_no_compiler_messages arm_arch_FUNC_ok assembly {
		#if !defined (DEF)
		#error !DEF
		#endif
	    } "FLAG" ]
	}

	proc add_options_for_arm_arch_FUNC { flags } {
	    return "$flags FLAG"
	}

	proc check_effective_target_arm_arch_FUNC_multilib { } {
	    return [check_runtime arm_arch_FUNC_multilib {
		int
		main (void)
		{
		    return 0;
		}
	    } [add_options_for_arm_arch_FUNC ""]]
        }
    }]
}

# Return 1 if this is an ARM target where -marm causes ARM to be
# used (not Thumb)

proc check_effective_target_arm_arm_ok { } {
    return [check_no_compiler_messages arm_arm_ok assembly {
	#if !defined (__arm__) || defined (__thumb__) || defined (__thumb2__)
	#error !__arm__ || __thumb__ || __thumb2__
	#endif
    } "-marm"]
}


# Return 1 is this is an ARM target where -mthumb causes Thumb-1 to be
# used.

proc check_effective_target_arm_thumb1_ok { } {
    return [check_no_compiler_messages arm_thumb1_ok assembly {
	#if !defined(__arm__) || !defined(__thumb__) || defined(__thumb2__)
	#error !__arm__ || !__thumb__ || __thumb2__
	#endif
	int foo (int i) { return i; }
    } "-mthumb"]
}

# Return 1 is this is an ARM target where -mthumb causes Thumb-2 to be
# used.

proc check_effective_target_arm_thumb2_ok { } {
    return [check_no_compiler_messages arm_thumb2_ok assembly {
	#if !defined(__thumb2__)
	#error !__thumb2__
	#endif
	int foo (int i) { return i; }
    } "-mthumb"]
}

# Return 1 if this is an ARM target where Thumb-1 is used without options
# added by the test.

proc check_effective_target_arm_thumb1 { } {
    return [check_no_compiler_messages arm_thumb1 assembly {
	#if !defined(__arm__) || !defined(__thumb__) || defined(__thumb2__)
	#error !__arm__ || !__thumb__ || __thumb2__
	#endif
	int i;
    } ""]
}

# Return 1 if this is an ARM target where Thumb-2 is used without options
# added by the test.

proc check_effective_target_arm_thumb2 { } {
    return [check_no_compiler_messages arm_thumb2 assembly {
	#if !defined(__thumb2__)
	#error !__thumb2__
	#endif
	int i;
    } ""]
}

# Return 1 if this is an ARM target where conditional execution is available.

proc check_effective_target_arm_cond_exec { } {
    return [check_no_compiler_messages arm_cond_exec assembly {
	#if defined(__arm__) && defined(__thumb__) && !defined(__thumb2__)
	#error FOO
	#endif
	int i;
    } ""]
}

# Return 1 if this is an ARM cortex-M profile cpu

proc check_effective_target_arm_cortex_m { } {
    if { ![istarget arm*-*-*] } {
	return 0
    }
    return [check_no_compiler_messages arm_cortex_m assembly {
	#if !defined(__ARM_ARCH_7M__) \
            && !defined (__ARM_ARCH_7EM__) \
            && !defined (__ARM_ARCH_6M__)
	#error !__ARM_ARCH_7M__ && !__ARM_ARCH_7EM__ && !__ARM_ARCH_6M__
	#endif
	int i;
    } "-mthumb"]
}

# Return 1 if this compilation turns on string_ops_prefer_neon on.

proc check_effective_target_arm_tune_string_ops_prefer_neon { } {
    return [check_no_messages_and_pattern arm_tune_string_ops_prefer_neon "@string_ops_prefer_neon:\t1" assembly {
	int foo (void) { return 0; }
    } "-O2 -mprint-tune-info" ]
}

# Return 1 if the target supports executing NEON instructions, 0
# otherwise.  Cache the result.

proc check_effective_target_arm_neon_hw { } {
    return [check_runtime arm_neon_hw_available {
	int
	main (void)
	{
	  long long a = 0, b = 1;
	  asm ("vorr %P0, %P1, %P2"
	       : "=w" (a)
	       : "0" (a), "w" (b));
	  return (a != 1);
	}
    } [add_options_for_arm_neon ""]]
}

proc check_effective_target_arm_neonv2_hw { } {
    return [check_runtime arm_neon_hwv2_available {
	#include "arm_neon.h"
	int
	main (void)
	{
	  float32x2_t a, b, c;
	  asm ("vfma.f32 %P0, %P1, %P2"
	       : "=w" (a)
	       : "w" (b), "w" (c));
	  return 0;
	}
    } [add_options_for_arm_neonv2 ""]]
}

# Return 1 if the target supports executing ARMv8 NEON instructions, 0
# otherwise.

proc check_effective_target_arm_v8_neon_hw { } {
    return [check_runtime arm_v8_neon_hw_available {
        #include "arm_neon.h"
	int
	main (void)
	{
	  float32x2_t a;
	  asm ("vrinta.f32 %P0, %P1"
	       : "=w" (a)
	       : "0" (a));
	  return 0;
	}
    } [add_options_for_arm_v8_neon ""]]
}

# Return 1 if this is a ARM target with NEON enabled.

proc check_effective_target_arm_neon { } {
    if { [check_effective_target_arm32] } {
	return [check_no_compiler_messages arm_neon object {
	    #ifndef __ARM_NEON__
	    #error not NEON
	    #else
	    int dummy;
	    #endif
	}]
    } else {
	return 0
    }
}

proc check_effective_target_arm_neonv2 { } {
    if { [check_effective_target_arm32] } {
	return [check_no_compiler_messages arm_neon object {
	    #ifndef __ARM_NEON__
	    #error not NEON
	    #else
	    #ifndef __ARM_FEATURE_FMA
	    #error not NEONv2
            #else
	    int dummy;
	    #endif
	    #endif
	}]
    } else {
	return 0
    }
}

# Return 1 if this a Loongson-2E or -2F target using an ABI that supports
# the Loongson vector modes.

proc check_effective_target_mips_loongson { } {
    return [check_no_compiler_messages loongson assembly {
	#if !defined(__mips_loongson_vector_rev)
	#error !__mips_loongson_vector_rev
	#endif
    }]
}

# Return 1 if this is a MIPS target that supports the legacy NAN.

proc check_effective_target_mips_nanlegacy { } {
    return [check_no_compiler_messages nanlegacy assembly {
	#include <stdlib.h>
	int main () { return 0; }
    } "-mnan=legacy"]
}

# Return 1 if this is an ARM target that adheres to the ABI for the ARM
# Architecture.

proc check_effective_target_arm_eabi { } {
    return [check_no_compiler_messages arm_eabi object {
	#ifndef __ARM_EABI__
	#error not EABI
	#else
	int dummy;
	#endif
    }]
}

# Return 1 if this is an ARM target that adheres to the hard-float variant of
# the ABI for the ARM Architecture (e.g. -mfloat-abi=hard).

proc check_effective_target_arm_hf_eabi { } {
    return [check_no_compiler_messages arm_hf_eabi object {
	#if !defined(__ARM_EABI__) || !defined(__ARM_PCS_VFP)
	#error not hard-float EABI
	#else
	int dummy;
	#endif
    }]
}

# Return 1 if this is an ARM target supporting -mcpu=iwmmxt.
# Some multilibs may be incompatible with this option.

proc check_effective_target_arm_iwmmxt_ok { } {
    if { [check_effective_target_arm32] } {
	return [check_no_compiler_messages arm_iwmmxt_ok object {
	    int dummy;
	} "-mcpu=iwmmxt"]
    } else {
	return 0
    }
}

# Return true if LDRD/STRD instructions are prefered over LDM/STM instructions
# for an ARM target.
proc check_effective_target_arm_prefer_ldrd_strd { } {
    if { ![check_effective_target_arm32] } {
      return 0;
    }

    return [check_no_messages_and_pattern arm_prefer_ldrd_strd "strd\tr" assembly {
        void foo (int *p) { p[0] = 1; p[1] = 0;}
    }  "-O2 -mthumb" ]
}

# Return 1 if this is a PowerPC target supporting -meabi.

proc check_effective_target_powerpc_eabi_ok { } {
    if { [istarget powerpc*-*-*] } {
	return [check_no_compiler_messages powerpc_eabi_ok object {
	    int dummy;
	} "-meabi"]
    } else {
	return 0
    }
}

# Return 1 if this is a PowerPC target with floating-point registers.

proc check_effective_target_powerpc_fprs { } {
    if { [istarget powerpc*-*-*]
	 || [istarget rs6000-*-*] } {
	return [check_no_compiler_messages powerpc_fprs object {
	    #ifdef __NO_FPRS__
	    #error no FPRs
	    #else
	    int dummy;
	    #endif
	}]
    } else {
	return 0
    }
}

# Return 1 if this is a PowerPC target with hardware double-precision
# floating point.

proc check_effective_target_powerpc_hard_double { } {
    if { [istarget powerpc*-*-*]
	 || [istarget rs6000-*-*] } {
	return [check_no_compiler_messages powerpc_hard_double object {
	    #ifdef _SOFT_DOUBLE
	    #error soft double
	    #else
	    int dummy;
	    #endif
	}]
    } else {
	return 0
    }
}

# Return 1 if this is a PowerPC target supporting -maltivec.

proc check_effective_target_powerpc_altivec_ok { } {
    if { ([istarget powerpc*-*-*]
         && ![istarget powerpc-*-linux*paired*])
	 || [istarget rs6000-*-*] } {
	# AltiVec is not supported on AIX before 5.3.
	if { [istarget powerpc*-*-aix4*]
	     || [istarget powerpc*-*-aix5.1*] 
	     || [istarget powerpc*-*-aix5.2*] } {
	    return 0
	}
	return [check_no_compiler_messages powerpc_altivec_ok object {
	    int dummy;
	} "-maltivec"]
    } else {
	return 0
    }
}

# Return 1 if this is a PowerPC target supporting -mpower8-vector

proc check_effective_target_powerpc_p8vector_ok { } {
    if { ([istarget powerpc*-*-*]
         && ![istarget powerpc-*-linux*paired*])
	 || [istarget rs6000-*-*] } {
	# AltiVec is not supported on AIX before 5.3.
	if { [istarget powerpc*-*-aix4*]
	     || [istarget powerpc*-*-aix5.1*] 
	     || [istarget powerpc*-*-aix5.2*] } {
	    return 0
	}
	return [check_no_compiler_messages powerpc_p8vector_ok object {
	    int main (void) {
#ifdef __MACH__
		asm volatile ("xxlorc vs0,vs0,vs0");
#else
		asm volatile ("xxlorc 0,0,0");
#endif
		return 0;
	    }
	} "-mpower8-vector"]
    } else {
	return 0
    }
}

# Return 1 if this is a PowerPC target supporting -mvsx

proc check_effective_target_powerpc_vsx_ok { } {
    if { ([istarget powerpc*-*-*]
         && ![istarget powerpc-*-linux*paired*])
	 || [istarget rs6000-*-*] } {
	# VSX is not supported on AIX before 7.1.
	if { [istarget powerpc*-*-aix4*]
	     || [istarget powerpc*-*-aix5*]
	     || [istarget powerpc*-*-aix6*] } {
	    return 0
	}
	return [check_no_compiler_messages powerpc_vsx_ok object {
	    int main (void) {
#ifdef __MACH__
		asm volatile ("xxlor vs0,vs0,vs0");
#else
		asm volatile ("xxlor 0,0,0");
#endif
		return 0;
	    }
	} "-mvsx"]
    } else {
	return 0
    }
}

# Return 1 if this is a PowerPC target supporting -mhtm

proc check_effective_target_powerpc_htm_ok { } {
    if { ([istarget powerpc*-*-*]
         && ![istarget powerpc-*-linux*paired*])
	 || [istarget rs6000-*-*] } {
	# HTM is not supported on AIX yet.
	if { [istarget powerpc*-*-aix*] } {
	    return 0
	}
	return [check_no_compiler_messages powerpc_htm_ok object {
	    int main (void) {
		asm volatile ("tbegin. 0");
		return 0;
	    }
	} "-mhtm"]
    } else {
	return 0
    }
}

# Return 1 if the target supports executing HTM hardware instructions,
# 0 otherwise.  Cache the result.

proc check_htm_hw_available { } {
    return [check_cached_effective_target htm_hw_available {
	# For now, disable on Darwin
	if { [istarget powerpc-*-eabi] || [istarget powerpc*-*-eabispe] || [istarget *-*-darwin*]} {
	    expr 0
	} else {
	    check_runtime_nocache htm_hw_available {
		int main()
		{
		  __builtin_ttest ();
		  return 0;
		}
	    } "-mhtm"
	}
    }]
}
# Return 1 if this is a PowerPC target supporting -mcpu=cell.

proc check_effective_target_powerpc_ppu_ok { } {
    if [check_effective_target_powerpc_altivec_ok] {
	return [check_no_compiler_messages cell_asm_available object {
	    int main (void) {
#ifdef __MACH__
		asm volatile ("lvlx v0,v0,v0");
#else
		asm volatile ("lvlx 0,0,0");
#endif
		return 0;
	    }
	}]
    } else {
	return 0
    }
}

# Return 1 if this is a PowerPC target that supports SPU.

proc check_effective_target_powerpc_spu { } {
    if { [istarget powerpc*-*-linux*] } {
	return [check_effective_target_powerpc_altivec_ok]
    } else {
	return 0
    }
}

# Return 1 if this is a PowerPC SPE target.  The check includes options
# specified by dg-options for this test, so don't cache the result.

proc check_effective_target_powerpc_spe_nocache { } {
    if { [istarget powerpc*-*-*] } {
	return [check_no_compiler_messages_nocache powerpc_spe object {
	    #ifndef __SPE__
	    #error not SPE
	    #else
	    int dummy;
	    #endif
	} [current_compiler_flags]]
    } else {
	return 0
    }
}

# Return 1 if this is a PowerPC target with SPE enabled.

proc check_effective_target_powerpc_spe { } {
    if { [istarget powerpc*-*-*] } {
	return [check_no_compiler_messages powerpc_spe object {
	    #ifndef __SPE__
	    #error not SPE
	    #else
	    int dummy;
	    #endif
	}]
    } else {
	return 0
    }
}

# Return 1 if this is a PowerPC target with Altivec enabled.

proc check_effective_target_powerpc_altivec { } {
    if { [istarget powerpc*-*-*] } {
	return [check_no_compiler_messages powerpc_altivec object {
	    #ifndef __ALTIVEC__
	    #error not Altivec
	    #else
	    int dummy;
	    #endif
	}]
    } else {
	return 0
    }
}

# Return 1 if this is a PowerPC 405 target.  The check includes options
# specified by dg-options for this test, so don't cache the result.

proc check_effective_target_powerpc_405_nocache { } {
    if { [istarget powerpc*-*-*] || [istarget rs6000-*-*] } {
	return [check_no_compiler_messages_nocache powerpc_405 object {
	    #ifdef __PPC405__
	    int dummy;
	    #else
	    #error not a PPC405
	    #endif
	} [current_compiler_flags]]
    } else {
	return 0
    }
}

# Return 1 if this is a PowerPC target using the ELFv2 ABI.

proc check_effective_target_powerpc_elfv2 { } {
    if { [istarget powerpc*-*-*] } {
	return [check_no_compiler_messages powerpc_elfv2 object {
	    #if _CALL_ELF != 2
	    #error not ELF v2 ABI
	    #else
	    int dummy;
	    #endif
	}]
    } else {
	return 0
    }
}

# Return 1 if this is a SPU target with a toolchain that
# supports automatic overlay generation.

proc check_effective_target_spu_auto_overlay { } {
    if { [istarget spu*-*-elf*] } {
	return [check_no_compiler_messages spu_auto_overlay executable {
		int main (void) { }
		} "-Wl,--auto-overlay" ]
    } else {
	return 0
    }
}

# The VxWorks SPARC simulator accepts only EM_SPARC executables and
# chokes on EM_SPARC32PLUS or EM_SPARCV9 executables.  Return 1 if the
# test environment appears to run executables on such a simulator.

proc check_effective_target_ultrasparc_hw { } {
    return [check_runtime ultrasparc_hw {
	int main() { return 0; }
    } "-mcpu=ultrasparc"]
}

# Return 1 if the test environment supports executing UltraSPARC VIS2
# instructions.  We check this by attempting: "bmask %g0, %g0, %g0"

proc check_effective_target_ultrasparc_vis2_hw { } {
    return [check_runtime ultrasparc_vis2_hw {
	int main() { __asm__(".word 0x81b00320"); return 0; }
    } "-mcpu=ultrasparc3"]
}

# Return 1 if the test environment supports executing UltraSPARC VIS3
# instructions.  We check this by attempting: "addxc %g0, %g0, %g0"

proc check_effective_target_ultrasparc_vis3_hw { } {
    return [check_runtime ultrasparc_vis3_hw {
	int main() { __asm__(".word 0x81b00220"); return 0; }
    } "-mcpu=niagara3"]
}

# Return 1 if this is a SPARC-V9 target.

proc check_effective_target_sparc_v9 { } {
    if { [istarget sparc*-*-*] } {
	return [check_no_compiler_messages sparc_v9 object {
	    int main (void) {
		asm volatile ("return %i7+8");
		return 0;
	    }
	}]
    } else {
	return 0
    }
}

# Return 1 if this is a SPARC target with VIS enabled.

proc check_effective_target_sparc_vis { } {
    if { [istarget sparc*-*-*] } {
	return [check_no_compiler_messages sparc_vis object {
	    #ifndef __VIS__
	    #error not VIS
	    #else
	    int dummy;
	    #endif
	}]
    } else {
	return 0
    }
}

# Return 1 if the target supports hardware vector shift operation.

proc check_effective_target_vect_shift { } {
    global et_vect_shift_saved

    if [info exists et_vect_shift_saved] {
	verbose "check_effective_target_vect_shift: using cached result" 2
    } else {
	set et_vect_shift_saved 0
	if { ([istarget powerpc*-*-*]
             && ![istarget powerpc-*-linux*paired*])
	     || [istarget ia64-*-*]
	     || [istarget i?86-*-*] || [istarget x86_64-*-*]
	     || [istarget aarch64*-*-*]
	     || [check_effective_target_arm32]
	     || ([istarget mips*-*-*]
		 && [check_effective_target_mips_loongson]) } {
	   set et_vect_shift_saved 1
	}
    }

    verbose "check_effective_target_vect_shift: returning $et_vect_shift_saved" 2
    return $et_vect_shift_saved
}

proc check_effective_target_whole_vector_shift { } {
    if { [istarget i?86-*-*] || [istarget x86_64-*-*]
	 || [istarget ia64-*-*]
	 || [istarget aarch64*-*-*]
	 || ([check_effective_target_arm32]
	     && [check_effective_target_arm_little_endian])
	 || ([istarget mips*-*-*]
	     && [check_effective_target_mips_loongson]) } {
	set answer 1
    } else {
	set answer 0
    }

    verbose "check_effective_target_vect_long: returning $answer" 2
    return $answer
}

# Return 1 if the target supports vector bswap operations.

proc check_effective_target_vect_bswap { } {
    global et_vect_bswap_saved

    if [info exists et_vect_bswap_saved] {
	verbose "check_effective_target_vect_bswap: using cached result" 2
    } else {
	set et_vect_bswap_saved 0
	if { [istarget aarch64*-*-*]
             || ([istarget arm*-*-*]
                && [check_effective_target_arm_neon])
	   } {
	   set et_vect_bswap_saved 1
	}
    }

    verbose "check_effective_target_vect_bswap: returning $et_vect_bswap_saved" 2
    return $et_vect_bswap_saved
}

# Return 1 if the target supports hardware vector shift operation for char.

proc check_effective_target_vect_shift_char { } {
    global et_vect_shift_char_saved

    if [info exists et_vect_shift_char_saved] {
	verbose "check_effective_target_vect_shift_char: using cached result" 2
    } else {
	set et_vect_shift_char_saved 0
	if { ([istarget powerpc*-*-*]
             && ![istarget powerpc-*-linux*paired*])
	     || [check_effective_target_arm32] } {
	   set et_vect_shift_char_saved 1
	}
    }

    verbose "check_effective_target_vect_shift_char: returning $et_vect_shift_char_saved" 2
    return $et_vect_shift_char_saved
}

# Return 1 if the target supports hardware vectors of long, 0 otherwise.
#
# This can change for different subtargets so do not cache the result.

proc check_effective_target_vect_long { } {
    if { [istarget i?86-*-*] || [istarget x86_64-*-*]
	 || (([istarget powerpc*-*-*] 
              && ![istarget powerpc-*-linux*paired*]) 
              && [check_effective_target_ilp32])
	 || [check_effective_target_arm32]
	 || ([istarget sparc*-*-*] && [check_effective_target_ilp32]) } {
	set answer 1
    } else {
	set answer 0
    }

    verbose "check_effective_target_vect_long: returning $answer" 2
    return $answer
}

# Return 1 if the target supports hardware vectors of float, 0 otherwise.
#
# This won't change for different subtargets so cache the result.

proc check_effective_target_vect_float { } {
    global et_vect_float_saved

    if [info exists et_vect_float_saved] {
	verbose "check_effective_target_vect_float: using cached result" 2
    } else {
	set et_vect_float_saved 0
	if { [istarget i?86-*-*] || [istarget x86_64-*-*]
	      || [istarget powerpc*-*-*]
	      || [istarget spu-*-*]
	      || [istarget mips-sde-elf]
	      || [istarget mipsisa64*-*-*]
	      || [istarget ia64-*-*]
	      || [istarget aarch64*-*-*]
	      || [check_effective_target_arm32] } {
	   set et_vect_float_saved 1
	}
    }

    verbose "check_effective_target_vect_float: returning $et_vect_float_saved" 2
    return $et_vect_float_saved
}

# Return 1 if the target supports hardware vectors of double, 0 otherwise.
#
# This won't change for different subtargets so cache the result.

proc check_effective_target_vect_double { } {
    global et_vect_double_saved

    if [info exists et_vect_double_saved] {
	verbose "check_effective_target_vect_double: using cached result" 2
    } else {
	set et_vect_double_saved 0
	if { [istarget i?86-*-*] || [istarget x86_64-*-*]
	     || [istarget aarch64*-*-*] } {
	   if { [check_no_compiler_messages vect_double assembly {
		 #ifdef __tune_atom__
		 # error No double vectorizer support.
		 #endif
		}] } {
		set et_vect_double_saved 1
	    } else {
		set et_vect_double_saved 0
	    }
	} elseif { [istarget spu-*-*] } {
	   set et_vect_double_saved 1
	}
    }

    verbose "check_effective_target_vect_double: returning $et_vect_double_saved" 2
    return $et_vect_double_saved
}

# Return 1 if the target supports hardware vectors of long long, 0 otherwise.
#
# This won't change for different subtargets so cache the result.

proc check_effective_target_vect_long_long { } {
    global et_vect_long_long_saved

    if [info exists et_vect_long_long_saved] {
        verbose "check_effective_target_vect_long_long: using cached result" 2
    } else {
        set et_vect_long_long_saved 0
        if { [istarget i?86-*-*] || [istarget x86_64-*-*] } {
           set et_vect_long_long_saved 1
        }
    }

    verbose "check_effective_target_vect_long_long: returning $et_vect_long_long_saved" 2
    return $et_vect_long_long_saved
}


# Return 1 if the target plus current options does not support a vector
# max instruction on "int", 0 otherwise.
#
# This won't change for different subtargets so cache the result.

proc check_effective_target_vect_no_int_max { } {
    global et_vect_no_int_max_saved

    if [info exists et_vect_no_int_max_saved] {
	verbose "check_effective_target_vect_no_int_max: using cached result" 2
    } else {
	set et_vect_no_int_max_saved 0
	if { [istarget sparc*-*-*]
	     || [istarget spu-*-*]
	     || [istarget alpha*-*-*]
	     || ([istarget mips*-*-*]
		 && [check_effective_target_mips_loongson]) } {
	    set et_vect_no_int_max_saved 1
	}
    }
    verbose "check_effective_target_vect_no_int_max: returning $et_vect_no_int_max_saved" 2
    return $et_vect_no_int_max_saved
}

# Return 1 if the target plus current options does not support a vector
# add instruction on "int", 0 otherwise.
#
# This won't change for different subtargets so cache the result.

proc check_effective_target_vect_no_int_add { } {
    global et_vect_no_int_add_saved

    if [info exists et_vect_no_int_add_saved] {
	verbose "check_effective_target_vect_no_int_add: using cached result" 2
    } else {
	set et_vect_no_int_add_saved 0
	# Alpha only supports vector add on V8QI and V4HI.
	if { [istarget alpha*-*-*] } {
	    set et_vect_no_int_add_saved 1
	}
    }
    verbose "check_effective_target_vect_no_int_add: returning $et_vect_no_int_add_saved" 2
    return $et_vect_no_int_add_saved
}

# Return 1 if the target plus current options does not support vector
# bitwise instructions, 0 otherwise.
#
# This won't change for different subtargets so cache the result.

proc check_effective_target_vect_no_bitwise { } {
    global et_vect_no_bitwise_saved

    if [info exists et_vect_no_bitwise_saved] {
	verbose "check_effective_target_vect_no_bitwise: using cached result" 2
    } else {
	set et_vect_no_bitwise_saved 0
    }
    verbose "check_effective_target_vect_no_bitwise: returning $et_vect_no_bitwise_saved" 2
    return $et_vect_no_bitwise_saved
}

# Return 1 if the target plus current options supports vector permutation,
# 0 otherwise.
#
# This won't change for different subtargets so cache the result.

proc check_effective_target_vect_perm { } {
    global et_vect_perm

    if [info exists et_vect_perm_saved] {
        verbose "check_effective_target_vect_perm: using cached result" 2
    } else {
        set et_vect_perm_saved 0
        if { [is-effective-target arm_neon_ok]
	     || [istarget aarch64*-*-*]
	     || [istarget powerpc*-*-*]
             || [istarget spu-*-*]
	     || [istarget i?86-*-*] || [istarget x86_64-*-*]
	     || ([istarget mips*-*-*]
		 && [check_effective_target_mpaired_single]) } {
            set et_vect_perm_saved 1
        }
    }
    verbose "check_effective_target_vect_perm: returning $et_vect_perm_saved" 2
    return $et_vect_perm_saved
}

# Return 1 if the target plus current options supports vector permutation
# on byte-sized elements, 0 otherwise.
#
# This won't change for different subtargets so cache the result.

proc check_effective_target_vect_perm_byte { } {
    global et_vect_perm_byte

    if [info exists et_vect_perm_byte_saved] {
        verbose "check_effective_target_vect_perm_byte: using cached result" 2
    } else {
        set et_vect_perm_byte_saved 0
        if { ([is-effective-target arm_neon_ok]
	      && [is-effective-target arm_little_endian])
	     || ([istarget aarch64*-*-*]
		 && [is-effective-target aarch64_little_endian])
	     || [istarget powerpc*-*-*]
             || [istarget spu-*-*] } {
            set et_vect_perm_byte_saved 1
        }
    }
    verbose "check_effective_target_vect_perm_byte: returning $et_vect_perm_byte_saved" 2
    return $et_vect_perm_byte_saved
}

# Return 1 if the target plus current options supports vector permutation
# on short-sized elements, 0 otherwise.
#
# This won't change for different subtargets so cache the result.

proc check_effective_target_vect_perm_short { } {
    global et_vect_perm_short

    if [info exists et_vect_perm_short_saved] {
        verbose "check_effective_target_vect_perm_short: using cached result" 2
    } else {
        set et_vect_perm_short_saved 0
        if { ([is-effective-target arm_neon_ok]
	      && [is-effective-target arm_little_endian])
	     || ([istarget aarch64*-*-*]
		 && [is-effective-target aarch64_little_endian])
	     || [istarget powerpc*-*-*]
             || [istarget spu-*-*] } {
            set et_vect_perm_short_saved 1
        }
    }
    verbose "check_effective_target_vect_perm_short: returning $et_vect_perm_short_saved" 2
    return $et_vect_perm_short_saved
}

# Return 1 if the target plus current options supports a vector
# widening summation of *short* args into *int* result, 0 otherwise.
#
# This won't change for different subtargets so cache the result.

proc check_effective_target_vect_widen_sum_hi_to_si_pattern { } {
    global et_vect_widen_sum_hi_to_si_pattern

    if [info exists et_vect_widen_sum_hi_to_si_pattern_saved] {
        verbose "check_effective_target_vect_widen_sum_hi_to_si_pattern: using cached result" 2
    } else {
        set et_vect_widen_sum_hi_to_si_pattern_saved 0
        if { [istarget powerpc*-*-*]
             || [istarget ia64-*-*] } {
            set et_vect_widen_sum_hi_to_si_pattern_saved 1
        }
    }
    verbose "check_effective_target_vect_widen_sum_hi_to_si_pattern: returning $et_vect_widen_sum_hi_to_si_pattern_saved" 2
    return $et_vect_widen_sum_hi_to_si_pattern_saved
}

# Return 1 if the target plus current options supports a vector
# widening summation of *short* args into *int* result, 0 otherwise.
# A target can also support this widening summation if it can support
# promotion (unpacking) from shorts to ints.
#
# This won't change for different subtargets so cache the result.
                                                                                                
proc check_effective_target_vect_widen_sum_hi_to_si { } {
    global et_vect_widen_sum_hi_to_si

    if [info exists et_vect_widen_sum_hi_to_si_saved] {
        verbose "check_effective_target_vect_widen_sum_hi_to_si: using cached result" 2
    } else {
        set et_vect_widen_sum_hi_to_si_saved [check_effective_target_vect_unpack]
        if { [istarget powerpc*-*-*] 
	     || [istarget ia64-*-*] } {
            set et_vect_widen_sum_hi_to_si_saved 1
        }
    }
    verbose "check_effective_target_vect_widen_sum_hi_to_si: returning $et_vect_widen_sum_hi_to_si_saved" 2
    return $et_vect_widen_sum_hi_to_si_saved
}

# Return 1 if the target plus current options supports a vector
# widening summation of *char* args into *short* result, 0 otherwise.
# A target can also support this widening summation if it can support
# promotion (unpacking) from chars to shorts.
#
# This won't change for different subtargets so cache the result.
                                                                                                
proc check_effective_target_vect_widen_sum_qi_to_hi { } {
    global et_vect_widen_sum_qi_to_hi

    if [info exists et_vect_widen_sum_qi_to_hi_saved] {
        verbose "check_effective_target_vect_widen_sum_qi_to_hi: using cached result" 2
    } else {
        set et_vect_widen_sum_qi_to_hi_saved 0
	if { [check_effective_target_vect_unpack] 
	     || [check_effective_target_arm_neon_ok]
	     || [istarget ia64-*-*] } {
            set et_vect_widen_sum_qi_to_hi_saved 1
	}
    }
    verbose "check_effective_target_vect_widen_sum_qi_to_hi: returning $et_vect_widen_sum_qi_to_hi_saved" 2
    return $et_vect_widen_sum_qi_to_hi_saved
}

# Return 1 if the target plus current options supports a vector
# widening summation of *char* args into *int* result, 0 otherwise.
#
# This won't change for different subtargets so cache the result.
                                                                                                
proc check_effective_target_vect_widen_sum_qi_to_si { } {
    global et_vect_widen_sum_qi_to_si

    if [info exists et_vect_widen_sum_qi_to_si_saved] {
        verbose "check_effective_target_vect_widen_sum_qi_to_si: using cached result" 2
    } else {
        set et_vect_widen_sum_qi_to_si_saved 0
        if { [istarget powerpc*-*-*] } {
            set et_vect_widen_sum_qi_to_si_saved 1
        }
    }
    verbose "check_effective_target_vect_widen_sum_qi_to_si: returning $et_vect_widen_sum_qi_to_si_saved" 2
    return $et_vect_widen_sum_qi_to_si_saved
}

# Return 1 if the target plus current options supports a vector
# widening multiplication of *char* args into *short* result, 0 otherwise.
# A target can also support this widening multplication if it can support
# promotion (unpacking) from chars to shorts, and vect_short_mult (non-widening
# multiplication of shorts).
#
# This won't change for different subtargets so cache the result.


proc check_effective_target_vect_widen_mult_qi_to_hi { } {
    global et_vect_widen_mult_qi_to_hi

    if [info exists et_vect_widen_mult_qi_to_hi_saved] {
        verbose "check_effective_target_vect_widen_mult_qi_to_hi: using cached result" 2
    } else {
	if { [check_effective_target_vect_unpack]
	     && [check_effective_target_vect_short_mult] } {
	    set et_vect_widen_mult_qi_to_hi_saved 1
	} else {
	    set et_vect_widen_mult_qi_to_hi_saved 0
	}
        if { [istarget powerpc*-*-*]
              || [istarget aarch64*-*-*]
              || ([istarget arm*-*-*] && [check_effective_target_arm_neon_ok]) } {
            set et_vect_widen_mult_qi_to_hi_saved 1
        }
    }
    verbose "check_effective_target_vect_widen_mult_qi_to_hi: returning $et_vect_widen_mult_qi_to_hi_saved" 2
    return $et_vect_widen_mult_qi_to_hi_saved
}

# Return 1 if the target plus current options supports a vector
# widening multiplication of *short* args into *int* result, 0 otherwise.
# A target can also support this widening multplication if it can support
# promotion (unpacking) from shorts to ints, and vect_int_mult (non-widening
# multiplication of ints).
#
# This won't change for different subtargets so cache the result.


proc check_effective_target_vect_widen_mult_hi_to_si { } {
    global et_vect_widen_mult_hi_to_si

    if [info exists et_vect_widen_mult_hi_to_si_saved] {
        verbose "check_effective_target_vect_widen_mult_hi_to_si: using cached result" 2
    } else {
        if { [check_effective_target_vect_unpack]
             && [check_effective_target_vect_int_mult] } {
          set et_vect_widen_mult_hi_to_si_saved 1
        } else {
          set et_vect_widen_mult_hi_to_si_saved 0
        }
        if { [istarget powerpc*-*-*]
	      || [istarget spu-*-*]
	      || [istarget ia64-*-*]
	      || [istarget aarch64*-*-*]
	      || [istarget i?86-*-*] || [istarget x86_64-*-*]
              || ([istarget arm*-*-*] && [check_effective_target_arm_neon_ok]) } {
            set et_vect_widen_mult_hi_to_si_saved 1
        }
    }
    verbose "check_effective_target_vect_widen_mult_hi_to_si: returning $et_vect_widen_mult_hi_to_si_saved" 2
    return $et_vect_widen_mult_hi_to_si_saved
}

# Return 1 if the target plus current options supports a vector
# widening multiplication of *char* args into *short* result, 0 otherwise.
#
# This won't change for different subtargets so cache the result.

proc check_effective_target_vect_widen_mult_qi_to_hi_pattern { } {
    global et_vect_widen_mult_qi_to_hi_pattern

    if [info exists et_vect_widen_mult_qi_to_hi_pattern_saved] {
        verbose "check_effective_target_vect_widen_mult_qi_to_hi_pattern: using cached result" 2
    } else {
        set et_vect_widen_mult_qi_to_hi_pattern_saved 0
        if { [istarget powerpc*-*-*]
              || ([istarget arm*-*-*]
		  && [check_effective_target_arm_neon_ok]
		  && [check_effective_target_arm_little_endian]) } {
            set et_vect_widen_mult_qi_to_hi_pattern_saved 1
        }
    }
    verbose "check_effective_target_vect_widen_mult_qi_to_hi_pattern: returning $et_vect_widen_mult_qi_to_hi_pattern_saved" 2
    return $et_vect_widen_mult_qi_to_hi_pattern_saved
}

# Return 1 if the target plus current options supports a vector
# widening multiplication of *short* args into *int* result, 0 otherwise.
#
# This won't change for different subtargets so cache the result.

proc check_effective_target_vect_widen_mult_hi_to_si_pattern { } {
    global et_vect_widen_mult_hi_to_si_pattern

    if [info exists et_vect_widen_mult_hi_to_si_pattern_saved] {
        verbose "check_effective_target_vect_widen_mult_hi_to_si_pattern: using cached result" 2
    } else {
        set et_vect_widen_mult_hi_to_si_pattern_saved 0
        if { [istarget powerpc*-*-*]
              || [istarget spu-*-*]
              || [istarget ia64-*-*]
              || [istarget i?86-*-*] || [istarget x86_64-*-*]
              || ([istarget arm*-*-*]
		  && [check_effective_target_arm_neon_ok]
		  && [check_effective_target_arm_little_endian]) } {
            set et_vect_widen_mult_hi_to_si_pattern_saved 1
        }
    }
    verbose "check_effective_target_vect_widen_mult_hi_to_si_pattern: returning $et_vect_widen_mult_hi_to_si_pattern_saved" 2
    return $et_vect_widen_mult_hi_to_si_pattern_saved
}

# Return 1 if the target plus current options supports a vector
# widening multiplication of *int* args into *long* result, 0 otherwise.
#
# This won't change for different subtargets so cache the result.

proc check_effective_target_vect_widen_mult_si_to_di_pattern { } {
    global et_vect_widen_mult_si_to_di_pattern

    if [info exists et_vect_widen_mult_si_to_di_pattern_saved] {
        verbose "check_effective_target_vect_widen_mult_si_to_di_pattern: using cached result" 2
    } else {
	set et_vect_widen_mult_si_to_di_pattern_saved 0
        if {[istarget ia64-*-*]
<<<<<<< HEAD
	    || [istarget i?86-*-*]
	    || [istarget x86_64-*-*] } {
=======
	    || [istarget i?86-*-*] || [istarget x86_64-*-*] } {
>>>>>>> 7b26e389
            set et_vect_widen_mult_si_to_di_pattern_saved 1
        }
    }
    verbose "check_effective_target_vect_widen_mult_si_to_di_pattern: returning $et_vect_widen_mult_si_to_di_pattern_saved" 2
    return $et_vect_widen_mult_si_to_di_pattern_saved
}

# Return 1 if the target plus current options supports a vector
# widening shift, 0 otherwise.
#
# This won't change for different subtargets so cache the result.

proc check_effective_target_vect_widen_shift { } {
    global et_vect_widen_shift_saved

    if [info exists et_vect_shift_saved] {
        verbose "check_effective_target_vect_widen_shift: using cached result" 2
    } else {
        set et_vect_widen_shift_saved 0
        if { ([istarget arm*-*-*] && [check_effective_target_arm_neon_ok]) } {
            set et_vect_widen_shift_saved 1
        }
    }
    verbose "check_effective_target_vect_widen_shift: returning $et_vect_widen_shift_saved" 2
    return $et_vect_widen_shift_saved
}

# Return 1 if the target plus current options supports a vector
# dot-product of signed chars, 0 otherwise.
#
# This won't change for different subtargets so cache the result.

proc check_effective_target_vect_sdot_qi { } {
    global et_vect_sdot_qi

    if [info exists et_vect_sdot_qi_saved] {
        verbose "check_effective_target_vect_sdot_qi: using cached result" 2
    } else {
        set et_vect_sdot_qi_saved 0
        if { [istarget ia64-*-*] } {
            set et_vect_udot_qi_saved 1
        }
    }
    verbose "check_effective_target_vect_sdot_qi: returning $et_vect_sdot_qi_saved" 2
    return $et_vect_sdot_qi_saved
}

# Return 1 if the target plus current options supports a vector
# dot-product of unsigned chars, 0 otherwise.
#
# This won't change for different subtargets so cache the result.

proc check_effective_target_vect_udot_qi { } {
    global et_vect_udot_qi

    if [info exists et_vect_udot_qi_saved] {
        verbose "check_effective_target_vect_udot_qi: using cached result" 2
    } else {
        set et_vect_udot_qi_saved 0
        if { [istarget powerpc*-*-*]
             || [istarget ia64-*-*] } {
            set et_vect_udot_qi_saved 1
        }
    }
    verbose "check_effective_target_vect_udot_qi: returning $et_vect_udot_qi_saved" 2
    return $et_vect_udot_qi_saved
}

# Return 1 if the target plus current options supports a vector
# dot-product of signed shorts, 0 otherwise.
#
# This won't change for different subtargets so cache the result.

proc check_effective_target_vect_sdot_hi { } {
    global et_vect_sdot_hi

    if [info exists et_vect_sdot_hi_saved] {
        verbose "check_effective_target_vect_sdot_hi: using cached result" 2
    } else {
        set et_vect_sdot_hi_saved 0
        if { ([istarget powerpc*-*-*] && ![istarget powerpc-*-linux*paired*])
	     || [istarget ia64-*-*]
	     || [istarget i?86-*-*] || [istarget x86_64-*-*] } {
            set et_vect_sdot_hi_saved 1
        }
    }
    verbose "check_effective_target_vect_sdot_hi: returning $et_vect_sdot_hi_saved" 2
    return $et_vect_sdot_hi_saved
}

# Return 1 if the target plus current options supports a vector
# dot-product of unsigned shorts, 0 otherwise.
#
# This won't change for different subtargets so cache the result.

proc check_effective_target_vect_udot_hi { } {
    global et_vect_udot_hi

    if [info exists et_vect_udot_hi_saved] {
        verbose "check_effective_target_vect_udot_hi: using cached result" 2
    } else {
        set et_vect_udot_hi_saved 0
        if { ([istarget powerpc*-*-*] && ![istarget powerpc-*-linux*paired*]) } {
            set et_vect_udot_hi_saved 1
        }
    }
    verbose "check_effective_target_vect_udot_hi: returning $et_vect_udot_hi_saved" 2
    return $et_vect_udot_hi_saved
}

# Return 1 if the target plus current options supports a vector
# sad operation of unsigned chars, 0 otherwise.
#
# This won't change for different subtargets so cache the result.

proc check_effective_target_vect_usad_char { } {
    global et_vect_usad_char

    if [info exists et_vect_usad_char_saved] {
        verbose "check_effective_target_vect_usad_char: using cached result" 2
    } else {
        set et_vect_usad_char_saved 0
        if { ([istarget i?86-*-*] || [istarget x86_64-*-*]) } {
            set et_vect_usad_char_saved 1
        }
    }
    verbose "check_effective_target_vect_usad_char: returning $et_vect_usad_char_saved" 2
    return $et_vect_usad_char_saved
}

# Return 1 if the target plus current options supports a vector
# demotion (packing) of shorts (to chars) and ints (to shorts) 
# using modulo arithmetic, 0 otherwise.
#
# This won't change for different subtargets so cache the result.
                                                                                
proc check_effective_target_vect_pack_trunc { } {
    global et_vect_pack_trunc
                                                                                
    if [info exists et_vect_pack_trunc_saved] {
        verbose "check_effective_target_vect_pack_trunc: using cached result" 2
    } else {
        set et_vect_pack_trunc_saved 0
        if { ([istarget powerpc*-*-*] && ![istarget powerpc-*-linux*paired*])
             || [istarget i?86-*-*] || [istarget x86_64-*-*]
             || [istarget aarch64*-*-*]
             || [istarget spu-*-*]
             || ([istarget arm*-*-*] && [check_effective_target_arm_neon_ok]
		 && [check_effective_target_arm_little_endian]) } {
            set et_vect_pack_trunc_saved 1
        }
    }
    verbose "check_effective_target_vect_pack_trunc: returning $et_vect_pack_trunc_saved" 2
    return $et_vect_pack_trunc_saved
}

# Return 1 if the target plus current options supports a vector
# promotion (unpacking) of chars (to shorts) and shorts (to ints), 0 otherwise.
#
# This won't change for different subtargets so cache the result.
                                   
proc check_effective_target_vect_unpack { } {
    global et_vect_unpack
                                        
    if [info exists et_vect_unpack_saved] {
        verbose "check_effective_target_vect_unpack: using cached result" 2
    } else {
        set et_vect_unpack_saved 0
        if { ([istarget powerpc*-*-*] && ![istarget powerpc-*paired*])
             || [istarget i?86-*-*] || [istarget x86_64-*-*] 
             || [istarget spu-*-*]
             || [istarget ia64-*-*]
             || [istarget aarch64*-*-*]
             || ([istarget arm*-*-*] && [check_effective_target_arm_neon_ok]
		 && [check_effective_target_arm_little_endian]) } {
            set et_vect_unpack_saved 1
        }
    }
    verbose "check_effective_target_vect_unpack: returning $et_vect_unpack_saved" 2  
    return $et_vect_unpack_saved
}

# Return 1 if the target plus current options does not guarantee
# that its STACK_BOUNDARY is >= the reguired vector alignment.
#
# This won't change for different subtargets so cache the result.

proc check_effective_target_unaligned_stack { } {
    global et_unaligned_stack_saved

    if [info exists et_unaligned_stack_saved] {
        verbose "check_effective_target_unaligned_stack: using cached result" 2
    } else {
        set et_unaligned_stack_saved 0
    }
    verbose "check_effective_target_unaligned_stack: returning $et_unaligned_stack_saved" 2
    return $et_unaligned_stack_saved
}

# Return 1 if the target plus current options does not support a vector
# alignment mechanism, 0 otherwise.
#
# This won't change for different subtargets so cache the result.

proc check_effective_target_vect_no_align { } {
    global et_vect_no_align_saved

    if [info exists et_vect_no_align_saved] {
	verbose "check_effective_target_vect_no_align: using cached result" 2
    } else {
	set et_vect_no_align_saved 0
	if { [istarget mipsisa64*-*-*]
	     || [istarget mips-sde-elf]
	     || [istarget sparc*-*-*]
	     || [istarget ia64-*-*]
	     || [check_effective_target_arm_vect_no_misalign]
	     || ([istarget powerpc*-*-*] && [check_p8vector_hw_available])
	     || ([istarget mips*-*-*]
		 && [check_effective_target_mips_loongson]) } {
	    set et_vect_no_align_saved 1
	}
    }
    verbose "check_effective_target_vect_no_align: returning $et_vect_no_align_saved" 2
    return $et_vect_no_align_saved
}

# Return 1 if the target supports a vector misalign access, 0 otherwise.
#
# This won't change for different subtargets so cache the result.

proc check_effective_target_vect_hw_misalign { } {
    global et_vect_hw_misalign_saved

    if [info exists et_vect_hw_misalign_saved] {
        verbose "check_effective_target_vect_hw_misalign: using cached result" 2
    } else {
        set et_vect_hw_misalign_saved 0
       if { [istarget i?86-*-*] || [istarget x86_64-*-*]
            || ([istarget powerpc*-*-*] && [check_p8vector_hw_available])
	    || [istarget aarch64*-*-*] } {
          set et_vect_hw_misalign_saved 1
       }
    }
    verbose "check_effective_target_vect_hw_misalign: returning $et_vect_hw_misalign_saved" 2
    return $et_vect_hw_misalign_saved
}


# Return 1 if arrays are aligned to the vector alignment
# boundary, 0 otherwise.
#
# This won't change for different subtargets so cache the result.

proc check_effective_target_vect_aligned_arrays { } {
    global et_vect_aligned_arrays

    if [info exists et_vect_aligned_arrays_saved] {
	verbose "check_effective_target_vect_aligned_arrays: using cached result" 2
    } else {
	set et_vect_aligned_arrays_saved 0
        if { ([istarget x86_64-*-*] || [istarget i?86-*-*]) } {
	    if { ([is-effective-target lp64]
	          && ( ![check_avx_available]
		     || [check_prefer_avx128])) } {
	         set et_vect_aligned_arrays_saved 1
	    }
	}
        if [istarget spu-*-*] {
	    set et_vect_aligned_arrays_saved 1
	}
    }
    verbose "check_effective_target_vect_aligned_arrays: returning $et_vect_aligned_arrays_saved" 2
    return $et_vect_aligned_arrays_saved
}

# Return 1 if types of size 32 bit or less are naturally aligned
# (aligned to their type-size), 0 otherwise.
#
# This won't change for different subtargets so cache the result.

proc check_effective_target_natural_alignment_32 { } {
    global et_natural_alignment_32

    if [info exists et_natural_alignment_32_saved] {
        verbose "check_effective_target_natural_alignment_32: using cached result" 2
    } else {
        # FIXME: 32bit powerpc: guaranteed only if MASK_ALIGN_NATURAL/POWER.
        set et_natural_alignment_32_saved 1
        if { ([istarget *-*-darwin*] && [is-effective-target lp64]) } {
            set et_natural_alignment_32_saved 0
        }
    }
    verbose "check_effective_target_natural_alignment_32: returning $et_natural_alignment_32_saved" 2
    return $et_natural_alignment_32_saved
}

# Return 1 if types of size 64 bit or less are naturally aligned (aligned to their
# type-size), 0 otherwise.
#
# This won't change for different subtargets so cache the result.

proc check_effective_target_natural_alignment_64 { } {
    global et_natural_alignment_64

    if [info exists et_natural_alignment_64_saved] {
        verbose "check_effective_target_natural_alignment_64: using cached result" 2
    } else {
        set et_natural_alignment_64_saved 0
        if { ([is-effective-target lp64] && ![istarget *-*-darwin*])
             || [istarget spu-*-*] } {
            set et_natural_alignment_64_saved 1
        }
    }
    verbose "check_effective_target_natural_alignment_64: returning $et_natural_alignment_64_saved" 2
    return $et_natural_alignment_64_saved
}

# Return 1 if all vector types are naturally aligned (aligned to their
# type-size), 0 otherwise.
#
# This won't change for different subtargets so cache the result.

proc check_effective_target_vect_natural_alignment { } {
    global et_vect_natural_alignment

    if [info exists et_vect_natural_alignment_saved] {
        verbose "check_effective_target_vect_natural_alignment: using cached result" 2
    } else {
        set et_vect_natural_alignment_saved 1
        if { [check_effective_target_arm_eabi]
	     || [istarget nvptx-*-*]
	     || [istarget s390*-*-*] } {
            set et_vect_natural_alignment_saved 0
        }
    }
    verbose "check_effective_target_vect_natural_alignment: returning $et_vect_natural_alignment_saved" 2
    return $et_vect_natural_alignment_saved
}

# Return 1 if vector alignment (for types of size 32 bit or less) is reachable, 0 otherwise.
#
# This won't change for different subtargets so cache the result.

proc check_effective_target_vector_alignment_reachable { } {
    global et_vector_alignment_reachable

    if [info exists et_vector_alignment_reachable_saved] {
        verbose "check_effective_target_vector_alignment_reachable: using cached result" 2
    } else {
        if { [check_effective_target_vect_aligned_arrays]
             || [check_effective_target_natural_alignment_32] } {
            set et_vector_alignment_reachable_saved 1
        } else {
            set et_vector_alignment_reachable_saved 0
        }
    }
    verbose "check_effective_target_vector_alignment_reachable: returning $et_vector_alignment_reachable_saved" 2
    return $et_vector_alignment_reachable_saved
}

# Return 1 if vector alignment for 64 bit is reachable, 0 otherwise.
#
# This won't change for different subtargets so cache the result.

proc check_effective_target_vector_alignment_reachable_for_64bit { } {
    global et_vector_alignment_reachable_for_64bit

    if [info exists et_vector_alignment_reachable_for_64bit_saved] {
        verbose "check_effective_target_vector_alignment_reachable_for_64bit: using cached result" 2
    } else {
        if { [check_effective_target_vect_aligned_arrays] 
             || [check_effective_target_natural_alignment_64] } {
            set et_vector_alignment_reachable_for_64bit_saved 1
        } else {
            set et_vector_alignment_reachable_for_64bit_saved 0
        }
    }
    verbose "check_effective_target_vector_alignment_reachable_for_64bit: returning $et_vector_alignment_reachable_for_64bit_saved" 2
    return $et_vector_alignment_reachable_for_64bit_saved
}

# Return 1 if the target only requires element alignment for vector accesses

proc check_effective_target_vect_element_align { } {
    global et_vect_element_align

    if [info exists et_vect_element_align] {
	verbose "check_effective_target_vect_element_align: using cached result" 2
    } else {
	set et_vect_element_align 0
	if { ([istarget arm*-*-*]
	      && ![check_effective_target_arm_vect_no_misalign])
	     || [check_effective_target_vect_hw_misalign] } {
	   set et_vect_element_align 1
	}
    }

    verbose "check_effective_target_vect_element_align: returning $et_vect_element_align" 2
    return $et_vect_element_align
}

# Return 1 if the target supports vector conditional operations, 0 otherwise.

proc check_effective_target_vect_condition { } {
    global et_vect_cond_saved

    if [info exists et_vect_cond_saved] {
	verbose "check_effective_target_vect_cond: using cached result" 2
    } else {
	set et_vect_cond_saved 0
	if { [istarget aarch64*-*-*]
	     || [istarget powerpc*-*-*]
	     || [istarget ia64-*-*]
	     || [istarget i?86-*-*] || [istarget x86_64-*-*]
	     || [istarget spu-*-*]
	     || ([istarget arm*-*-*] && [check_effective_target_arm_neon_ok]) } {
	   set et_vect_cond_saved 1
	}
    }

    verbose "check_effective_target_vect_cond: returning $et_vect_cond_saved" 2
    return $et_vect_cond_saved
}

# Return 1 if the target supports vector conditional operations where
# the comparison has different type from the lhs, 0 otherwise.

proc check_effective_target_vect_cond_mixed { } {
    global et_vect_cond_mixed_saved

    if [info exists et_vect_cond_mixed_saved] {
	verbose "check_effective_target_vect_cond_mixed: using cached result" 2
    } else {
	set et_vect_cond_mixed_saved 0
	if { [istarget i?86-*-*] || [istarget x86_64-*-*]
	     || [istarget powerpc*-*-*] } {
	   set et_vect_cond_mixed_saved 1
	}
    }

    verbose "check_effective_target_vect_cond_mixed: returning $et_vect_cond_mixed_saved" 2
    return $et_vect_cond_mixed_saved
}

# Return 1 if the target supports vector char multiplication, 0 otherwise.

proc check_effective_target_vect_char_mult { } {
    global et_vect_char_mult_saved

    if [info exists et_vect_char_mult_saved] {
	verbose "check_effective_target_vect_char_mult: using cached result" 2
    } else {
	set et_vect_char_mult_saved 0
	if { [istarget aarch64*-*-*]
	     || [istarget ia64-*-*]
	     || [istarget i?86-*-*] || [istarget x86_64-*-*]
            || [check_effective_target_arm32] } {
	   set et_vect_char_mult_saved 1
	}
    }

    verbose "check_effective_target_vect_char_mult: returning $et_vect_char_mult_saved" 2
    return $et_vect_char_mult_saved
}

# Return 1 if the target supports vector short multiplication, 0 otherwise.

proc check_effective_target_vect_short_mult { } {
    global et_vect_short_mult_saved

    if [info exists et_vect_short_mult_saved] {
	verbose "check_effective_target_vect_short_mult: using cached result" 2
    } else {
	set et_vect_short_mult_saved 0
	if { [istarget ia64-*-*]
	     || [istarget spu-*-*]
	     || [istarget i?86-*-*] || [istarget x86_64-*-*]
	     || [istarget powerpc*-*-*]
	     || [istarget aarch64*-*-*]
	     || [check_effective_target_arm32]
	     || ([istarget mips*-*-*]
		 && [check_effective_target_mips_loongson]) } {
	   set et_vect_short_mult_saved 1
	}
    }

    verbose "check_effective_target_vect_short_mult: returning $et_vect_short_mult_saved" 2
    return $et_vect_short_mult_saved
}

# Return 1 if the target supports vector int multiplication, 0 otherwise.

proc check_effective_target_vect_int_mult { } {
    global et_vect_int_mult_saved

    if [info exists et_vect_int_mult_saved] {
	verbose "check_effective_target_vect_int_mult: using cached result" 2
    } else {
	set et_vect_int_mult_saved 0
	if { ([istarget powerpc*-*-*] && ![istarget powerpc-*-linux*paired*])
	     || [istarget spu-*-*]
	     || [istarget i?86-*-*] || [istarget x86_64-*-*]
	     || [istarget ia64-*-*]
	     || [istarget aarch64*-*-*]
	     || [check_effective_target_arm32] } {
	   set et_vect_int_mult_saved 1
	}
    }

    verbose "check_effective_target_vect_int_mult: returning $et_vect_int_mult_saved" 2
    return $et_vect_int_mult_saved
}

# Return 1 if the target supports vector even/odd elements extraction, 0 otherwise.

proc check_effective_target_vect_extract_even_odd { } {
    global et_vect_extract_even_odd_saved
    
    if [info exists et_vect_extract_even_odd_saved] {
        verbose "check_effective_target_vect_extract_even_odd: using cached result" 2
    } else {
        set et_vect_extract_even_odd_saved 0 
	if { [istarget aarch64*-*-*]
	     || [istarget powerpc*-*-*]
	     || [is-effective-target arm_neon_ok]
             || [istarget i?86-*-*] || [istarget x86_64-*-*]
             || [istarget ia64-*-*]
             || [istarget spu-*-*]
	     || ([istarget mips*-*-*]
		 && [check_effective_target_mpaired_single]) } {
	    set et_vect_extract_even_odd_saved 1
        }
    }

    verbose "check_effective_target_vect_extract_even_odd: returning $et_vect_extract_even_odd_saved" 2
    return $et_vect_extract_even_odd_saved
}

# Return 1 if the target supports vector interleaving, 0 otherwise.

proc check_effective_target_vect_interleave { } {
    global et_vect_interleave_saved
    
    if [info exists et_vect_interleave_saved] {
        verbose "check_effective_target_vect_interleave: using cached result" 2
    } else {
        set et_vect_interleave_saved 0
	if { [istarget aarch64*-*-*]
	     || [istarget powerpc*-*-*]
	     || [is-effective-target arm_neon_ok]
             || [istarget i?86-*-*] || [istarget x86_64-*-*]
             || [istarget ia64-*-*]
             || [istarget spu-*-*]
	     || ([istarget mips*-*-*]
		 && [check_effective_target_mpaired_single]) } {
           set et_vect_interleave_saved 1
        }
    }

    verbose "check_effective_target_vect_interleave: returning $et_vect_interleave_saved" 2
    return $et_vect_interleave_saved
}

foreach N {2 3 4 8} {
    eval [string map [list N $N] {
	# Return 1 if the target supports 2-vector interleaving
	proc check_effective_target_vect_stridedN { } {
	    global et_vect_stridedN_saved

	    if [info exists et_vect_stridedN_saved] {
		verbose "check_effective_target_vect_stridedN: using cached result" 2
	    } else {
		set et_vect_stridedN_saved 0
		if { (N & -N) == N
		     && [check_effective_target_vect_interleave]
		     && [check_effective_target_vect_extract_even_odd] } {
		    set et_vect_stridedN_saved 1
		}
		if { ([istarget arm*-*-*]
		      || [istarget aarch64*-*-*]) && N >= 2 && N <= 4 } {
		    set et_vect_stridedN_saved 1
		}
	    }

	    verbose "check_effective_target_vect_stridedN: returning $et_vect_stridedN_saved" 2
	    return $et_vect_stridedN_saved
	}
    }]
}

# Return 1 if the target supports multiple vector sizes

proc check_effective_target_vect_multiple_sizes { } {
    global et_vect_multiple_sizes_saved

    set et_vect_multiple_sizes_saved 0
    if { ([istarget aarch64*-*-*]
	  || ([istarget arm*-*-*] && [check_effective_target_arm_neon_ok])) } {
       set et_vect_multiple_sizes_saved 1
    }
    if { ([istarget x86_64-*-*] || [istarget i?86-*-*]) } {
      if { ([check_avx_available] && ![check_prefer_avx128]) } {
	set et_vect_multiple_sizes_saved 1
      }
    }

    verbose "check_effective_target_vect_multiple_sizes: returning $et_vect_multiple_sizes_saved" 2
    return $et_vect_multiple_sizes_saved
}

# Return 1 if the target supports vectors of 64 bits.

proc check_effective_target_vect64 { } {
    global et_vect64_saved

    if [info exists et_vect64_saved] {
        verbose "check_effective_target_vect64: using cached result" 2
    } else {
        set et_vect64_saved 0
        if { ([istarget arm*-*-*]
	      && [check_effective_target_arm_neon_ok]
	      && [check_effective_target_arm_little_endian])
             || [istarget sparc*-*-*] } {
           set et_vect64_saved 1
        }
    }

    verbose "check_effective_target_vect64: returning $et_vect64_saved" 2
    return $et_vect64_saved
}

# Return 1 if the target supports vector copysignf calls.

proc check_effective_target_vect_call_copysignf { } {
    global et_vect_call_copysignf_saved

    if [info exists et_vect_call_copysignf_saved] {
	verbose "check_effective_target_vect_call_copysignf: using cached result" 2
    } else {
	set et_vect_call_copysignf_saved 0
	if { [istarget i?86-*-*] || [istarget x86_64-*-*]
	     || [istarget powerpc*-*-*] } {
	   set et_vect_call_copysignf_saved 1
	}
    }

    verbose "check_effective_target_vect_call_copysignf: returning $et_vect_call_copysignf_saved" 2
    return $et_vect_call_copysignf_saved
}

# Return 1 if the target supports vector sqrtf calls.

proc check_effective_target_vect_call_sqrtf { } {
    global et_vect_call_sqrtf_saved

    if [info exists et_vect_call_sqrtf_saved] {
	verbose "check_effective_target_vect_call_sqrtf: using cached result" 2
    } else {
	set et_vect_call_sqrtf_saved 0
	if { [istarget aarch64*-*-*]
	     || [istarget i?86-*-*] || [istarget x86_64-*-*]
	     || ([istarget powerpc*-*-*] && [check_vsx_hw_available]) } {
	    set et_vect_call_sqrtf_saved 1
	}
    }

    verbose "check_effective_target_vect_call_sqrtf: returning $et_vect_call_sqrtf_saved" 2
    return $et_vect_call_sqrtf_saved
}

# Return 1 if the target supports vector lrint calls.

proc check_effective_target_vect_call_lrint { } {
    set et_vect_call_lrint 0
    if { ([istarget i?86-*-*] || [istarget x86_64-*-*])
	 && [check_effective_target_ilp32] } {
	set et_vect_call_lrint 1
    }

    verbose "check_effective_target_vect_call_lrint: returning $et_vect_call_lrint" 2
    return $et_vect_call_lrint
}

# Return 1 if the target supports vector btrunc calls.

proc check_effective_target_vect_call_btrunc { } {
    global et_vect_call_btrunc_saved

    if [info exists et_vect_call_btrunc_saved] {
	verbose "check_effective_target_vect_call_btrunc: using cached result" 2
    } else {
	set et_vect_call_btrunc_saved 0
	if { [istarget aarch64*-*-*] } {
	  set et_vect_call_btrunc_saved 1
	}
    }

    verbose "check_effective_target_vect_call_btrunc: returning $et_vect_call_btrunc_saved" 2
    return $et_vect_call_btrunc_saved
}

# Return 1 if the target supports vector btruncf calls.

proc check_effective_target_vect_call_btruncf { } {
    global et_vect_call_btruncf_saved

    if [info exists et_vect_call_btruncf_saved] {
	verbose "check_effective_target_vect_call_btruncf: using cached result" 2
    } else {
	set et_vect_call_btruncf_saved 0
	if { [istarget aarch64*-*-*] } {
	  set et_vect_call_btruncf_saved 1
	}
    }

    verbose "check_effective_target_vect_call_btruncf: returning $et_vect_call_btruncf_saved" 2
    return $et_vect_call_btruncf_saved
}

# Return 1 if the target supports vector ceil calls.

proc check_effective_target_vect_call_ceil { } {
    global et_vect_call_ceil_saved

    if [info exists et_vect_call_ceil_saved] {
	verbose "check_effective_target_vect_call_ceil: using cached result" 2
    } else {
	set et_vect_call_ceil_saved 0
	if { [istarget aarch64*-*-*] } {
	  set et_vect_call_ceil_saved 1
	}
    }

    verbose "check_effective_target_vect_call_ceil: returning $et_vect_call_ceil_saved" 2
    return $et_vect_call_ceil_saved
}

# Return 1 if the target supports vector ceilf calls.

proc check_effective_target_vect_call_ceilf { } {
    global et_vect_call_ceilf_saved

    if [info exists et_vect_call_ceilf_saved] {
	verbose "check_effective_target_vect_call_ceilf: using cached result" 2
    } else {
	set et_vect_call_ceilf_saved 0
	if { [istarget aarch64*-*-*] } {
	  set et_vect_call_ceilf_saved 1
	}
    }

    verbose "check_effective_target_vect_call_ceilf: returning $et_vect_call_ceilf_saved" 2
    return $et_vect_call_ceilf_saved
}

# Return 1 if the target supports vector floor calls.

proc check_effective_target_vect_call_floor { } {
    global et_vect_call_floor_saved

    if [info exists et_vect_call_floor_saved] {
	verbose "check_effective_target_vect_call_floor: using cached result" 2
    } else {
	set et_vect_call_floor_saved 0
	if { [istarget aarch64*-*-*] } {
	  set et_vect_call_floor_saved 1
	}
    }

    verbose "check_effective_target_vect_call_floor: returning $et_vect_call_floor_saved" 2
    return $et_vect_call_floor_saved
}

# Return 1 if the target supports vector floorf calls.

proc check_effective_target_vect_call_floorf { } {
    global et_vect_call_floorf_saved

    if [info exists et_vect_call_floorf_saved] {
	verbose "check_effective_target_vect_call_floorf: using cached result" 2
    } else {
	set et_vect_call_floorf_saved 0
	if { [istarget aarch64*-*-*] } {
	  set et_vect_call_floorf_saved 1
	}
    }

    verbose "check_effective_target_vect_call_floorf: returning $et_vect_call_floorf_saved" 2
    return $et_vect_call_floorf_saved
}

# Return 1 if the target supports vector lceil calls.

proc check_effective_target_vect_call_lceil { } {
    global et_vect_call_lceil_saved

    if [info exists et_vect_call_lceil_saved] {
	verbose "check_effective_target_vect_call_lceil: using cached result" 2
    } else {
	set et_vect_call_lceil_saved 0
	if { [istarget aarch64*-*-*] } {
	  set et_vect_call_lceil_saved 1
	}
    }

    verbose "check_effective_target_vect_call_lceil: returning $et_vect_call_lceil_saved" 2
    return $et_vect_call_lceil_saved
}

# Return 1 if the target supports vector lfloor calls.

proc check_effective_target_vect_call_lfloor { } {
    global et_vect_call_lfloor_saved

    if [info exists et_vect_call_lfloor_saved] {
	verbose "check_effective_target_vect_call_lfloor: using cached result" 2
    } else {
	set et_vect_call_lfloor_saved 0
	if { [istarget aarch64*-*-*] } {
	  set et_vect_call_lfloor_saved 1
	}
    }

    verbose "check_effective_target_vect_call_lfloor: returning $et_vect_call_lfloor_saved" 2
    return $et_vect_call_lfloor_saved
}

# Return 1 if the target supports vector nearbyint calls.

proc check_effective_target_vect_call_nearbyint { } {
    global et_vect_call_nearbyint_saved

    if [info exists et_vect_call_nearbyint_saved] {
	verbose "check_effective_target_vect_call_nearbyint: using cached result" 2
    } else {
	set et_vect_call_nearbyint_saved 0
	if { [istarget aarch64*-*-*] } {
	  set et_vect_call_nearbyint_saved 1
	}
    }

    verbose "check_effective_target_vect_call_nearbyint: returning $et_vect_call_nearbyint_saved" 2
    return $et_vect_call_nearbyint_saved
}

# Return 1 if the target supports vector nearbyintf calls.

proc check_effective_target_vect_call_nearbyintf { } {
    global et_vect_call_nearbyintf_saved

    if [info exists et_vect_call_nearbyintf_saved] {
	verbose "check_effective_target_vect_call_nearbyintf: using cached result" 2
    } else {
	set et_vect_call_nearbyintf_saved 0
	if { [istarget aarch64*-*-*] } {
	  set et_vect_call_nearbyintf_saved 1
	}
    }

    verbose "check_effective_target_vect_call_nearbyintf: returning $et_vect_call_nearbyintf_saved" 2
    return $et_vect_call_nearbyintf_saved
}

# Return 1 if the target supports vector round calls.

proc check_effective_target_vect_call_round { } {
    global et_vect_call_round_saved

    if [info exists et_vect_call_round_saved] {
	verbose "check_effective_target_vect_call_round: using cached result" 2
    } else {
	set et_vect_call_round_saved 0
	if { [istarget aarch64*-*-*] } {
	  set et_vect_call_round_saved 1
	}
    }

    verbose "check_effective_target_vect_call_round: returning $et_vect_call_round_saved" 2
    return $et_vect_call_round_saved
}

# Return 1 if the target supports vector roundf calls.

proc check_effective_target_vect_call_roundf { } {
    global et_vect_call_roundf_saved

    if [info exists et_vect_call_roundf_saved] {
	verbose "check_effective_target_vect_call_roundf: using cached result" 2
    } else {
	set et_vect_call_roundf_saved 0
	if { [istarget aarch64*-*-*] } {
	  set et_vect_call_roundf_saved 1
	}
    }

    verbose "check_effective_target_vect_call_roundf: returning $et_vect_call_roundf_saved" 2
    return $et_vect_call_roundf_saved
}

# Return 1 if the target supports section-anchors

proc check_effective_target_section_anchors { } {
    global et_section_anchors_saved

    if [info exists et_section_anchors_saved] {
        verbose "check_effective_target_section_anchors: using cached result" 2
    } else {
        set et_section_anchors_saved 0
        if { [istarget powerpc*-*-*]
	      || [istarget arm*-*-*] } {
           set et_section_anchors_saved 1
        }
    }

    verbose "check_effective_target_section_anchors: returning $et_section_anchors_saved" 2
    return $et_section_anchors_saved
}

# Return 1 if the target supports atomic operations on "int_128" values.

proc check_effective_target_sync_int_128 { } {
    if { ([istarget x86_64-*-*] || [istarget i?86-*-*])
	 && ![is-effective-target ia32] } {
	return 1
    } else {
	return 0
    }
}

# Return 1 if the target supports atomic operations on "int_128" values
# and can execute them.

proc check_effective_target_sync_int_128_runtime { } {
    if { ([istarget x86_64-*-*] || [istarget i?86-*-*])
	 && ![is-effective-target ia32] } {
	return [check_cached_effective_target sync_int_128_available {
	    check_runtime_nocache sync_int_128_available {
		#include "cpuid.h"
		int main ()
		{
		  unsigned int eax, ebx, ecx, edx;
		  if (__get_cpuid (1, &eax, &ebx, &ecx, &edx))
		    return !(ecx & bit_CMPXCHG16B);
		  return 1;
		}
	    } ""
	}]
    } else {
	return 0
    }
}

# Return 1 if the target supports atomic operations on "long long".
#
# Note: 32bit x86 targets require -march=pentium in dg-options.

proc check_effective_target_sync_long_long { } {
    if { [istarget x86_64-*-*] || [istarget i?86-*-*])
	 || [istarget aarch64*-*-*]
	 || [istarget arm*-*-*]
	 || [istarget alpha*-*-*]
	 || ([istarget sparc*-*-*] && [check_effective_target_lp64]) } {
	return 1
    } else {
	return 0
    }
}

# Return 1 if the target supports atomic operations on "long long"
# and can execute them.
#
# Note: 32bit x86 targets require -march=pentium in dg-options.

proc check_effective_target_sync_long_long_runtime { } {
    if { [istarget x86_64-*-*] || [istarget i?86-*-*] } {
	return [check_cached_effective_target sync_long_long_available {
	    check_runtime_nocache sync_long_long_available {
		#include "cpuid.h"
		int main ()
		{
		  unsigned int eax, ebx, ecx, edx;
		  if (__get_cpuid (1, &eax, &ebx, &ecx, &edx))
		    return !(edx & bit_CMPXCHG8B);
		  return 1;
		}
	    } ""
	}]
    } elseif { [istarget aarch64*-*-*] } {
	return 1
    } elseif { [istarget arm*-*-linux-*] } {
	return [check_runtime sync_longlong_runtime {
	    #include <stdlib.h>
	    int main ()
	    {
	      long long l1;

	      if (sizeof (long long) != 8)
		exit (1);

	      /* Just check for native; checking for kernel fallback is tricky.  */
	      asm volatile ("ldrexd r0,r1, [%0]" : : "r" (&l1) : "r0", "r1");

	      exit (0);
	    }
	} "" ]
    } elseif { [istarget alpha*-*-*] } {
	return 1
    } elseif { ([istarget sparc*-*-*]
		 && [check_effective_target_lp64]
		 && [check_effective_target_ultrasparc_hw]) } {
	return 1
    } elseif { [istarget powerpc*-*-*] && [check_effective_target_lp64] } {
	return 1
    } else {
	return 0
    }
}

# Return 1 if the target supports byte swap instructions.

proc check_effective_target_bswap { } {
    global et_bswap_saved

    if [info exists et_bswap_saved] {
        verbose "check_effective_target_bswap: using cached result" 2
    } else {
	set et_bswap_saved 0
	if { [istarget aarch64*-*-*]
	     || [istarget alpha*-*-*]
	     || [istarget i?86-*-*] || [istarget x86_64-*-*]
	     || [istarget m68k-*-*]
	     || [istarget powerpc*-*-*]
	     || [istarget rs6000-*-*]
	     || [istarget s390*-*-*] } {
	    set et_bswap_saved 1
	} else {
	    if { [istarget arm*-*-*]
		 && [check_no_compiler_messages_nocache arm_v6_or_later object {
		     #if __ARM_ARCH < 6
		     #error not armv6 or later
		     #endif
		     int i;
		 } ""] } {
		set et_bswap_saved 1
	    }
	}
    }

    verbose "check_effective_target_bswap: returning $et_bswap_saved" 2
    return $et_bswap_saved
}

# Return 1 if the target supports 16-bit byte swap instructions.

proc check_effective_target_bswap16 { } {
    global et_bswap16_saved

    if [info exists et_bswap16_saved] {
	verbose "check_effective_target_bswap16: using cached result" 2
    } else {
	set et_bswap16_saved 0
	if { [is-effective-target bswap]
	     && ![istarget alpha*-*-*]
	     && !([istarget i?86-*-*] || [istarget x86_64-*-*]) } {
	   set et_bswap16_saved 1
	}
    }

    verbose "check_effective_target_bswap16: returning $et_bswap16_saved" 2
    return $et_bswap16_saved
}

# Return 1 if the target supports 32-bit byte swap instructions.

proc check_effective_target_bswap32 { } {
    global et_bswap32_saved

    if [info exists et_bswap32_saved] {
	verbose "check_effective_target_bswap32: using cached result" 2
    } else {
	set et_bswap32_saved 0
	if { [is-effective-target bswap] } {
	   set et_bswap32_saved 1
	}
    }

    verbose "check_effective_target_bswap32: returning $et_bswap32_saved" 2
    return $et_bswap32_saved
}

# Return 1 if the target supports 64-bit byte swap instructions.

proc check_effective_target_bswap64 { } {
    global et_bswap64_saved

    # expand_unop can expand 64-bit byte swap on 32-bit targets
    if { [is-effective-target bswap] && [is-effective-target int32plus] } {
	return 1
    }
    return 0
}

# Return 1 if the target supports atomic operations on "int" and "long".

proc check_effective_target_sync_int_long { } {
    global et_sync_int_long_saved

    if [info exists et_sync_int_long_saved] {
        verbose "check_effective_target_sync_int_long: using cached result" 2
    } else {
        set et_sync_int_long_saved 0
# This is intentionally powerpc but not rs6000, rs6000 doesn't have the
# load-reserved/store-conditional instructions.
        if { [istarget ia64-*-*]
	     || [istarget i?86-*-*] || [istarget x86_64-*-*]
	     || [istarget aarch64*-*-*]
	     || [istarget alpha*-*-*] 
	     || [istarget arm*-*-linux-*] 
	     || [istarget bfin*-*linux*]
	     || [istarget hppa*-*linux*]
	     || [istarget s390*-*-*] 
	     || [istarget powerpc*-*-*]
	     || [istarget crisv32-*-*] || [istarget cris-*-*]
	     || ([istarget sparc*-*-*] && [check_effective_target_sparc_v9])
	     || [check_effective_target_mips_llsc] } {
           set et_sync_int_long_saved 1
        }
    }

    verbose "check_effective_target_sync_int_long: returning $et_sync_int_long_saved" 2
    return $et_sync_int_long_saved
}

# Return 1 if the target supports atomic operations on "char" and "short".

proc check_effective_target_sync_char_short { } {
    global et_sync_char_short_saved

    if [info exists et_sync_char_short_saved] {
        verbose "check_effective_target_sync_char_short: using cached result" 2
    } else {
        set et_sync_char_short_saved 0
# This is intentionally powerpc but not rs6000, rs6000 doesn't have the
# load-reserved/store-conditional instructions.
        if { [istarget aarch64*-*-*]
	     || [istarget ia64-*-*]
	     || [istarget i?86-*-*] || [istarget x86_64-*-*]
	     || [istarget alpha*-*-*] 
	     || [istarget arm*-*-linux-*] 
	     || [istarget hppa*-*linux*]
	     || [istarget s390*-*-*] 
	     || [istarget powerpc*-*-*]
	     || [istarget crisv32-*-*] || [istarget cris-*-*]
	     || ([istarget sparc*-*-*] && [check_effective_target_sparc_v9])
	     || [check_effective_target_mips_llsc] } {
           set et_sync_char_short_saved 1
        }
    }

    verbose "check_effective_target_sync_char_short: returning $et_sync_char_short_saved" 2
    return $et_sync_char_short_saved
}

# Return 1 if the target uses a ColdFire FPU.

proc check_effective_target_coldfire_fpu { } {
    return [check_no_compiler_messages coldfire_fpu assembly {
	#ifndef __mcffpu__
	#error !__mcffpu__
	#endif
    }]
}

# Return true if this is a uClibc target.

proc check_effective_target_uclibc {} {
    return [check_no_compiler_messages uclibc object {
	#include <features.h>
	#if !defined (__UCLIBC__)
	#error !__UCLIBC__
	#endif
    }]
}

# Return true if this is a uclibc target and if the uclibc feature
# described by __$feature__ is not present.

proc check_missing_uclibc_feature {feature} {
    return [check_no_compiler_messages $feature object "
	#include <features.h>
	#if !defined (__UCLIBC) || defined (__${feature}__)
	#error FOO
	#endif
    "]
}

# Return true if this is a Newlib target.

proc check_effective_target_newlib {} {
    return [check_no_compiler_messages newlib object {
	#include <newlib.h>
    }]
}

# Return true if this is NOT a Bionic target.

proc check_effective_target_non_bionic {} {
    return [check_no_compiler_messages non_bionic object {
	#include <ctype.h>
	#if defined (__BIONIC__)
	#error FOO
	#endif
    }]
}

# Return true if this target has error.h header.

proc check_effective_target_error_h {} {
    return [check_no_compiler_messages error_h object {
 #include <error.h>
    }]
}

# Return true if this target has tgmath.h header.

proc check_effective_target_tgmath_h {} {
    return [check_no_compiler_messages tgmath_h object {
 #include <tgmath.h>
    }]
}

# Return true if target's libc supports complex functions.

proc check_effective_target_libc_has_complex_functions {} {
    return [check_no_compiler_messages libc_has_complex_functions object {
 #include <complex.h>
    }]
}

# Return 1 if
#   (a) an error of a few ULP is expected in string to floating-point
#       conversion functions; and
#   (b) overflow is not always detected correctly by those functions.

proc check_effective_target_lax_strtofp {} {
    # By default, assume that all uClibc targets suffer from this.
    return [check_effective_target_uclibc]
}

# Return 1 if this is a target for which wcsftime is a dummy
# function that always returns 0.

proc check_effective_target_dummy_wcsftime {} {
    # By default, assume that all uClibc targets suffer from this.
    return [check_effective_target_uclibc]
}

# Return 1 if constructors with initialization priority arguments are
# supposed on this target.

proc check_effective_target_init_priority {} {
    return [check_no_compiler_messages init_priority assembly "
	void f() __attribute__((constructor (1000)));
	void f() \{\}
    "]
}

# Return 1 if the target matches the effective target 'arg', 0 otherwise.
# This can be used with any check_* proc that takes no argument and
# returns only 1 or 0.  It could be used with check_* procs that take
# arguments with keywords that pass particular arguments.

proc is-effective-target { arg } {
    set selected 0
    if { [info procs check_effective_target_${arg}] != [list] } {
	set selected [check_effective_target_${arg}]
    } else {
	switch $arg {
	  "vmx_hw"         { set selected [check_vmx_hw_available] }
	  "vsx_hw"         { set selected [check_vsx_hw_available] }
	  "p8vector_hw"    { set selected [check_p8vector_hw_available] }
	  "ppc_recip_hw"   { set selected [check_ppc_recip_hw_available] }
	  "dfp_hw"         { set selected [check_dfp_hw_available] }
<<<<<<< HEAD
=======
	  "htm_hw"         { set selected [check_htm_hw_available] }
>>>>>>> 7b26e389
	  "named_sections" { set selected [check_named_sections_available] }
	  "gc_sections"    { set selected [check_gc_sections_available] }
	  "cxa_atexit"     { set selected [check_cxa_atexit_available] }
	  default          { error "unknown effective target keyword `$arg'" }
	}
    }
    verbose "is-effective-target: $arg $selected" 2
    return $selected
}

# Return 1 if the argument is an effective-target keyword, 0 otherwise.

proc is-effective-target-keyword { arg } {
    if { [info procs check_effective_target_${arg}] != [list] } {
	return 1
    } else {
	# These have different names for their check_* procs.
	switch $arg {
	  "vmx_hw"         { return 1 }
	  "vsx_hw"         { return 1 }
	  "p8vector_hw"    { return 1 }
	  "ppc_recip_hw"   { return 1 }
	  "dfp_hw"         { return 1 }
<<<<<<< HEAD
=======
	  "htm_hw"         { return 1 }
>>>>>>> 7b26e389
	  "named_sections" { return 1 }
	  "gc_sections"    { return 1 }
	  "cxa_atexit"     { return 1 }
	  default          { return 0 }
	}
    }
}

# Return 1 if target default to short enums

proc check_effective_target_short_enums { } {
    return [check_no_compiler_messages short_enums assembly {
	enum foo { bar };
	int s[sizeof (enum foo) == 1 ? 1 : -1];
    }]
}

# Return 1 if target supports merging string constants at link time.

proc check_effective_target_string_merging { } {
    return [check_no_messages_and_pattern string_merging \
		"rodata\\.str" assembly {
		    const char *var = "String";
		} {-O2}]
}

# Return 1 if target has the basic signed and unsigned types in
# <stdint.h>, 0 otherwise.  This will be obsolete when GCC ensures a
# working <stdint.h> for all targets.

proc check_effective_target_stdint_types { } {
    return [check_no_compiler_messages stdint_types assembly {
	#include <stdint.h>
	int8_t a; int16_t b; int32_t c; int64_t d;
	uint8_t e; uint16_t f; uint32_t g; uint64_t h;
    }]
}

# Return 1 if target has the basic signed and unsigned types in
# <inttypes.h>, 0 otherwise.  This is for tests that GCC's notions of
# these types agree with those in the header, as some systems have
# only <inttypes.h>.

proc check_effective_target_inttypes_types { } {
    return [check_no_compiler_messages inttypes_types assembly {
	#include <inttypes.h>
	int8_t a; int16_t b; int32_t c; int64_t d;
	uint8_t e; uint16_t f; uint32_t g; uint64_t h;
    }]
}

# Return 1 if programs are intended to be run on a simulator
# (i.e. slowly) rather than hardware (i.e. fast).

proc check_effective_target_simulator { } {

    # All "src/sim" simulators set this one.
    if [board_info target exists is_simulator] {
	return [board_info target is_simulator]
    }

    # The "sid" simulators don't set that one, but at least they set
    # this one.
    if [board_info target exists slow_simulator] {
	return [board_info target slow_simulator]
    }

    return 0
}

# Return 1 if programs are intended to be run on hardware rather than
# on a simulator

proc check_effective_target_hw { } {

    # All "src/sim" simulators set this one.
    if [board_info target exists is_simulator] {
	if [board_info target is_simulator] {
	  return 0
	} else {
	  return 1
	}
    }

    # The "sid" simulators don't set that one, but at least they set
    # this one.
    if [board_info target exists slow_simulator] {
	if [board_info target slow_simulator] {
	  return 0
	} else {
	  return 1
	}
    }

    return 1
}

# Return 1 if the target is a VxWorks kernel.

proc check_effective_target_vxworks_kernel { } {
    return [check_no_compiler_messages vxworks_kernel assembly {
	#if !defined __vxworks || defined __RTP__
	#error NO
	#endif
    }]
}

# Return 1 if the target is a VxWorks RTP.

proc check_effective_target_vxworks_rtp { } {
    return [check_no_compiler_messages vxworks_rtp assembly {
	#if !defined __vxworks || !defined __RTP__
	#error NO
	#endif
    }]
}

# Return 1 if the target is expected to provide wide character support.

proc check_effective_target_wchar { } {
    if {[check_missing_uclibc_feature UCLIBC_HAS_WCHAR]} {
	return 0
    }
    return [check_no_compiler_messages wchar assembly {
	#include <wchar.h>
    }]
}

# Return 1 if the target has <pthread.h>.

proc check_effective_target_pthread_h { } {
    return [check_no_compiler_messages pthread_h assembly {
	#include <pthread.h>
    }]
}

# Return 1 if the target can truncate a file from a file-descriptor,
# as used by libgfortran/io/unix.c:fd_truncate; i.e. ftruncate or
# chsize.  We test for a trivially functional truncation; no stubs.
# As libgfortran uses _FILE_OFFSET_BITS 64, we do too; it'll cause a
# different function to be used.

proc check_effective_target_fd_truncate { } {
    set prog {
	#define _FILE_OFFSET_BITS 64
	#include <unistd.h>
	#include <stdio.h>
	#include <stdlib.h>
	#include <string.h>
	int main ()
	{
	  FILE *f = fopen ("tst.tmp", "wb");
	  int fd;
	  const char t[] = "test writing more than ten characters";
	  char s[11];
	  int status = 0;
	  fd = fileno (f);
	  write (fd, t, sizeof (t) - 1);
	  lseek (fd, 0, 0);
	  if (ftruncate (fd, 10) != 0)
	    status = 1;
	  close (fd);
	  fclose (f);
	  if (status)
	    {
	      unlink ("tst.tmp");
	      exit (status);
	    }
	  f = fopen ("tst.tmp", "rb");
	  if (fread (s, 1, sizeof (s), f) != 10 || strncmp (s, t, 10) != 0)
	    status = 1;
	  fclose (f);
	  unlink ("tst.tmp");
	  exit (status);
	}
    }

    if { [check_runtime ftruncate $prog] } {
      return 1;
    }

    regsub "ftruncate" $prog "chsize" prog
    return [check_runtime chsize $prog]
}

# Add to FLAGS all the target-specific flags needed to access the c99 runtime.

proc add_options_for_c99_runtime { flags } {
    if { [istarget *-*-solaris2*] } {
	return "$flags -std=c99"
    }
    if { [istarget powerpc-*-darwin*] } {
	return "$flags -mmacosx-version-min=10.3"
    }
    return $flags
}

# Add to FLAGS all the target-specific flags needed to enable
# full IEEE compliance mode.

proc add_options_for_ieee { flags } {
    if { [istarget alpha*-*-*]
         || [istarget sh*-*-*] } {
       return "$flags -mieee"
    }
    if { [istarget rx-*-*] } {
       return "$flags -mnofpu"
    }
    return $flags
}

if {![info exists flags_to_postpone]} {
    set flags_to_postpone ""
}

# Add to FLAGS the flags needed to enable functions to bind locally
# when using pic/PIC passes in the testsuite.
proc add_options_for_bind_pic_locally { flags } {
    global flags_to_postpone

    # Instead of returning 'flags' with the -fPIE or -fpie appended, we save it
    # in 'flags_to_postpone' and append it later in gcc_target_compile procedure in
    # order to make sure that the multilib_flags doesn't override this.

    if {[check_no_compiler_messages using_pic2 assembly {
        #if __PIC__ != 2
        #error __PIC__ != 2
        #endif
    }]} {
        set flags_to_postpone "-fPIE"
        return $flags
    }
    if {[check_no_compiler_messages using_pic1 assembly {
        #if __PIC__ != 1
        #error __PIC__ != 1
        #endif
    }]} {
        set flags_to_postpone "-fpie"
        return $flags
    }
    return $flags
}

# Add to FLAGS the flags needed to enable 64-bit vectors.

proc add_options_for_double_vectors { flags } {
    if [is-effective-target arm_neon_ok] {
	return "$flags -mvectorize-with-neon-double"
    }

    return $flags
}

# Return 1 if the target provides a full C99 runtime.

proc check_effective_target_c99_runtime { } {
    return [check_cached_effective_target c99_runtime {
	global srcdir

	set file [open "$srcdir/gcc.dg/builtins-config.h"]
	set contents [read $file]
	close $file
	append contents {
	    #ifndef HAVE_C99_RUNTIME
	    #error !HAVE_C99_RUNTIME
	    #endif
	}
	check_no_compiler_messages_nocache c99_runtime assembly \
	    $contents [add_options_for_c99_runtime ""]
    }]
}

# Return 1 if  target wchar_t is at least 4 bytes.

proc check_effective_target_4byte_wchar_t { } {
    return [check_no_compiler_messages 4byte_wchar_t object {
	int dummy[sizeof (__WCHAR_TYPE__) >= 4 ? 1 : -1];
    }]
}

# Return 1 if the target supports automatic stack alignment.

proc check_effective_target_automatic_stack_alignment  { } {
    # Ordinarily x86 supports automatic stack alignment ...
    if { [istarget i?86*-*-*] || [istarget x86_64-*-*] } then {
        if { [istarget *-*-mingw*] || [istarget *-*-cygwin*] } {
	    # ... except Win64 SEH doesn't.  Succeed for Win32 though.
	    return [check_effective_target_ilp32];
	}
	return 1;
    }
    return 0;
}

# Return true if we are compiling for AVX target.

proc check_avx_available { } {
  if { [check_no_compiler_messages avx_available assembly {
    #ifndef __AVX__
    #error unsupported
    #endif
  } ""] } {
    return 1;
  }
  return 0;
}

# Return true if 32- and 16-bytes vectors are available.

proc check_effective_target_vect_sizes_32B_16B { } {
  if { [check_avx_available] && ![check_prefer_avx128] } {
     return 1;
  } else {
    return 0;
  }
}

# Return true if 128-bits vectors are preferred even if 256-bits vectors
# are available.

proc check_prefer_avx128 { } {
    if ![check_avx_available] {
      return 0;
    }
    return [check_no_messages_and_pattern avx_explicit "xmm" assembly {
      float a[1024],b[1024],c[1024];
      void foo (void) { int i; for (i = 0; i < 1024; i++) a[i]=b[i]+c[i];}
    } "-O2 -ftree-vectorize"]
}


# Return 1 if avx512f instructions can be compiled.

proc check_effective_target_avx512f { } {
    return [check_no_compiler_messages avx512f object {
	typedef double __m512d __attribute__ ((__vector_size__ (64)));

	__m512d _mm512_add (__m512d a)
	{
	  return __builtin_ia32_addpd512_mask (a, a, a, 1, 4);
	}
    } "-O2 -mavx512f" ]
}

# Return 1 if avx instructions can be compiled.

proc check_effective_target_avx { } {
    if { !([istarget x86_64-*-*] || [istarget i?86-*-*]) } {
	return 0
    }
    return [check_no_compiler_messages avx object {
	void _mm256_zeroall (void)
	{
	   __builtin_ia32_vzeroall ();
	}
    } "-O2 -mavx" ]
}

# Return 1 if avx2 instructions can be compiled.
proc check_effective_target_avx2 { } {
    return [check_no_compiler_messages avx2 object {
	typedef long long __v4di __attribute__ ((__vector_size__ (32)));
	__v4di
	mm256_is32_andnotsi256  (__v4di __X, __v4di __Y)
        {
	   return __builtin_ia32_andnotsi256 (__X, __Y);
	}
    } "-O0 -mavx2" ]
}

# Return 1 if sse instructions can be compiled.
proc check_effective_target_sse { } {
    return [check_no_compiler_messages sse object {
	int main ()
	{
	    __builtin_ia32_stmxcsr ();
	    return 0;
	}
    } "-O2 -msse" ]
}

# Return 1 if sse2 instructions can be compiled.
proc check_effective_target_sse2 { } {
    return [check_no_compiler_messages sse2 object {
	typedef long long __m128i __attribute__ ((__vector_size__ (16)));
	
	__m128i _mm_srli_si128 (__m128i __A, int __N)
	{
	    return (__m128i)__builtin_ia32_psrldqi128 (__A, 8);
	}
    } "-O2 -msse2" ]
}

# Return 1 if F16C instructions can be compiled.

proc check_effective_target_f16c { } {
    return [check_no_compiler_messages f16c object {
	#include "immintrin.h"
	float
	foo (unsigned short val)
	{
	  return _cvtsh_ss (val);
	}
    } "-O2 -mf16c" ]
}

# Return 1 if C wchar_t type is compatible with char16_t.

proc check_effective_target_wchar_t_char16_t_compatible { } {
    return [check_no_compiler_messages wchar_t_char16_t object {
        __WCHAR_TYPE__ wc;
        __CHAR16_TYPE__ *p16 = &wc;
        char t[(((__CHAR16_TYPE__) -1) < 0 == ((__WCHAR_TYPE__) -1) < 0) ? 1 : -1];
    }]
}

# Return 1 if C wchar_t type is compatible with char32_t.

proc check_effective_target_wchar_t_char32_t_compatible { } {
    return [check_no_compiler_messages wchar_t_char32_t object {
        __WCHAR_TYPE__ wc;
        __CHAR32_TYPE__ *p32 = &wc;
        char t[(((__CHAR32_TYPE__) -1) < 0 == ((__WCHAR_TYPE__) -1) < 0) ? 1 : -1];
    }]
}

# Return 1 if pow10 function exists.

proc check_effective_target_pow10 { } {
    return [check_runtime pow10 {
	#include <math.h>
	int main () {
	double x;
	x = pow10 (1);
	return 0;
	}
    } "-lm" ]
}

# Return 1 if current options generate DFP instructions, 0 otherwise.

proc check_effective_target_hard_dfp {} {
    return [check_no_messages_and_pattern hard_dfp "!adddd3" assembly {
	typedef float d64 __attribute__((mode(DD)));
	d64 x, y, z;
	void foo (void) { z = x + y; }
    }]
}

# Return 1 if string.h and wchar.h headers provide C++ requires overloads
# for strchr etc. functions.

proc check_effective_target_correct_iso_cpp_string_wchar_protos { } {
    return [check_no_compiler_messages correct_iso_cpp_string_wchar_protos assembly {
	#include <string.h>
	#include <wchar.h>
	#if !defined(__cplusplus) \
	    || !defined(__CORRECT_ISO_CPP_STRING_H_PROTO) \
	    || !defined(__CORRECT_ISO_CPP_WCHAR_H_PROTO)
	ISO C++ correct string.h and wchar.h protos not supported.
	#else
	int i;
	#endif
    }]
}

# Return 1 if GNU as is used.

proc check_effective_target_gas { } {
    global use_gas_saved
    global tool

    if {![info exists use_gas_saved]} {
	# Check if the as used by gcc is GNU as.
	set gcc_as [lindex [${tool}_target_compile "-print-prog-name=as" "" "none" ""] 0]
	# Provide /dev/null as input, otherwise gas times out reading from
	# stdin.
	set status [remote_exec host "$gcc_as" "-v /dev/null"]
	set as_output [lindex $status 1]
	if { [ string first "GNU" $as_output ] >= 0 } {
	    set use_gas_saved 1
	} else {
	    set use_gas_saved 0
	}
    }
    return $use_gas_saved
}

# Return 1 if GNU ld is used.

proc check_effective_target_gld { } {
    global use_gld_saved
    global tool

    if {![info exists use_gld_saved]} {
	# Check if the ld used by gcc is GNU ld.
	set gcc_ld [lindex [${tool}_target_compile "-print-prog-name=ld" "" "none" ""] 0]
	set status [remote_exec host "$gcc_ld" "--version"]
	set ld_output [lindex $status 1]
	if { [ string first "GNU" $ld_output ] >= 0 } {
	    set use_gld_saved 1
	} else {
	    set use_gld_saved 0
	}
    }
    return $use_gld_saved
}

# Return 1 if the compiler has been configure with link-time optimization
# (LTO) support.

proc check_effective_target_lto { } {
    if { [istarget nvptx-*-*] } {
	return 0;
    }
    return [check_no_compiler_messages lto object {
	void foo (void) { }
    } "-flto"]
}

# Return 1 if -mx32 -maddress-mode=short can compile, 0 otherwise.

proc check_effective_target_maybe_x32 { } {
    return [check_no_compiler_messages maybe_x32 object {
        void foo (void) {}
    } "-mx32 -maddress-mode=short"]
}

# Return 1 if this target supports the -fsplit-stack option, 0
# otherwise.

proc check_effective_target_split_stack {} {
    return [check_no_compiler_messages split_stack object {
	void foo (void) { }
    } "-fsplit-stack"]
}

# Return 1 if this target supports the -masm=intel option, 0
# otherwise

proc check_effective_target_masm_intel  {} {
    return [check_no_compiler_messages masm_intel object {
	extern void abort (void);
    } "-masm=intel"]
}

# Return 1 if the language for the compiler under test is C.

proc check_effective_target_c { } {
 global tool
    if [string match $tool "gcc"] {
   return 1
    }
 return 0
}

# Return 1 if the language for the compiler under test is C++.

proc check_effective_target_c++ { } {
 global tool
    if [string match $tool "g++"] {
   return 1
    }
 return 0
}

# Check whether the current active language standard supports the features
# of C++11/C++14 by checking for the presence of one of the -std
# flags.  This assumes that the default for the compiler is C++98, and that
# there will never be multiple -std= arguments on the command line.
proc check_effective_target_c++11_only { } {
    if ![check_effective_target_c++] {
	return 0
    }
    return [check-flags { { } { } { -std=c++0x -std=gnu++0x -std=c++11 -std=gnu++11 } }]
}
proc check_effective_target_c++11 { } {
    if [check_effective_target_c++11_only] {
	return 1
    }
    return [check_effective_target_c++14]
}
proc check_effective_target_c++11_down { } {
    if ![check_effective_target_c++] {
	return 0
    }
    return ![check_effective_target_c++14]
}

proc check_effective_target_c++14_only { } {
    if ![check_effective_target_c++] {
	return 0
    }
    return [check-flags { { } { } { -std=c++14 -std=gnu++14 -std=c++14 -std=gnu++14 } }]
}

proc check_effective_target_c++14 { } {
    if [check_effective_target_c++14_only] {
	return 1
    }
    return [check_effective_target_c++1z]
}
proc check_effective_target_c++14_down { } {
    if ![check_effective_target_c++] {
	return 0
    }
    return ![check_effective_target_c++1z]
}

proc check_effective_target_c++98_only { } {
    if ![check_effective_target_c++] {
	return 0
    }
    return ![check_effective_target_c++11]
}

proc check_effective_target_c++1z_only { } {
    if ![check_effective_target_c++] {
	return 0
    }
    return [check-flags { { } { } { -std=c++1z -std=gnu++1z } }]
}
proc check_effective_target_c++1z { } {
    return [check_effective_target_c++1z_only]
}

# Return 1 if expensive testcases should be run.

proc check_effective_target_run_expensive_tests { } {
    if { [getenv GCC_TEST_RUN_EXPENSIVE] != "" } {
        return 1
    }
    return 0
}

# Returns 1 if "mempcpy" is available on the target system.

proc check_effective_target_mempcpy {} {
    return [check_function_available "mempcpy"]
}

# Returns 1 if "stpcpy" is available on the target system.

proc check_effective_target_stpcpy {} {
    return [check_function_available "stpcpy"]
}

# Check whether the vectorizer tests are supported by the target and
# append additional target-dependent compile flags to DEFAULT_VECTCFLAGS.
# Set dg-do-what-default to either compile or run, depending on target
# capabilities.  Return 1 if vectorizer tests are supported by
# target, 0 otherwise.

proc check_vect_support_and_set_flags { } {
    global DEFAULT_VECTCFLAGS
    global dg-do-what-default

    if  [istarget powerpc-*paired*]  {
        lappend DEFAULT_VECTCFLAGS "-mpaired"
        if [check_750cl_hw_available] {
            set dg-do-what-default run
        } else {
            set dg-do-what-default compile
        }
    } elseif [istarget powerpc*-*-*] {
        # Skip targets not supporting -maltivec.
        if ![is-effective-target powerpc_altivec_ok] {
            return 0
        }

        lappend DEFAULT_VECTCFLAGS "-maltivec"
        if [check_p8vector_hw_available] {
            lappend DEFAULT_VECTCFLAGS "-mpower8-vector"
        } elseif [check_vsx_hw_available] {
            lappend DEFAULT_VECTCFLAGS "-mvsx" "-mno-allow-movmisalign"
        }

        if [check_vmx_hw_available] {
            set dg-do-what-default run
        } else {
            if [is-effective-target ilp32] {
                # Specify a cpu that supports VMX for compile-only tests.
                lappend DEFAULT_VECTCFLAGS "-mcpu=970"
            }
            set dg-do-what-default compile
        }
    } elseif { [istarget spu-*-*] } {
        set dg-do-what-default run
    } elseif { [istarget i?86-*-*] || [istarget x86_64-*-*] } {
        lappend DEFAULT_VECTCFLAGS "-msse2"
        if { [check_effective_target_sse2_runtime] } {
            set dg-do-what-default run
        } else {
            set dg-do-what-default compile
        }
    } elseif { [istarget mips*-*-*]
               && ([check_effective_target_mpaired_single]
                    || [check_effective_target_mips_loongson])
               && [check_effective_target_nomips16] } {
        if { [check_effective_target_mpaired_single] } {
            lappend DEFAULT_VECTCFLAGS "-mpaired-single"
        }
        set dg-do-what-default run
    } elseif [istarget sparc*-*-*] {
        lappend DEFAULT_VECTCFLAGS "-mcpu=ultrasparc" "-mvis"
        if [check_effective_target_ultrasparc_hw] {
            set dg-do-what-default run
        } else {
            set dg-do-what-default compile
        }
    } elseif [istarget alpha*-*-*] {
        # Alpha's vectorization capabilities are extremely limited.
        # It's more effort than its worth disabling all of the tests
        # that it cannot pass.  But if you actually want to see what
        # does work, command out the return.
        return 0

        lappend DEFAULT_VECTCFLAGS "-mmax"
        if [check_alpha_max_hw_available] {
            set dg-do-what-default run
        } else {
            set dg-do-what-default compile
        }
    } elseif [istarget ia64-*-*] {
        set dg-do-what-default run
    } elseif [is-effective-target arm_neon_ok] {
        eval lappend DEFAULT_VECTCFLAGS [add_options_for_arm_neon ""]
        # NEON does not support denormals, so is not used for vectorization by
        # default to avoid loss of precision.  We must pass -ffast-math to test
        # vectorization of float operations.
        lappend DEFAULT_VECTCFLAGS "-ffast-math"
        if [is-effective-target arm_neon_hw] {
            set dg-do-what-default run
        } else {
            set dg-do-what-default compile
        }
    } elseif [istarget "aarch64*-*-*"] {
        set dg-do-what-default run
    } else {
        return 0
    }

    return 1
}

# Return 1 if the target does *not* require strict alignment.

proc check_effective_target_non_strict_align {} {
    return [check_no_compiler_messages non_strict_align assembly {
	char *y;
	typedef char __attribute__ ((__aligned__(__BIGGEST_ALIGNMENT__))) c;
	c *z;
	void foo(void) { z = (c *) y; }
    } "-Wcast-align"]
}

# Return 1 if the target has <ucontext.h>.

proc check_effective_target_ucontext_h { } {
    return [check_no_compiler_messages ucontext_h assembly {
	#include <ucontext.h>
    }]
}

proc check_effective_target_aarch64_tiny { } {
    if { [istarget aarch64*-*-*] } {
	return [check_no_compiler_messages aarch64_tiny object {
	    #ifdef __AARCH64_CMODEL_TINY__
	    int dummy;
	    #else
	    #error target not AArch64 tiny code model
	    #endif
	}]
    } else {
	return 0
    }
}

proc check_effective_target_aarch64_small { } {
    if { [istarget aarch64*-*-*] } {
	return [check_no_compiler_messages aarch64_small object {
	    #ifdef __AARCH64_CMODEL_SMALL__
	    int dummy;
	    #else
	    #error target not AArch64 small code model
	    #endif
	}]
    } else {
	return 0
    }
}

proc check_effective_target_aarch64_large { } {
    if { [istarget aarch64*-*-*] } {
	return [check_no_compiler_messages aarch64_large object {
	    #ifdef __AARCH64_CMODEL_LARGE__
	    int dummy;
	    #else
	    #error target not AArch64 large code model
	    #endif
	}]
    } else {
	return 0
    }
}

# Return 1 if <fenv.h> is available with all the standard IEEE
# exceptions and floating-point exceptions are raised by arithmetic
# operations.  (If the target requires special options for "inexact"
# exceptions, those need to be specified in the testcases.)

proc check_effective_target_fenv_exceptions {} {
    return [check_runtime fenv_exceptions {
	#include <fenv.h>
	#include <stdlib.h>
	#ifndef FE_DIVBYZERO
	# error Missing FE_DIVBYZERO
	#endif
	#ifndef FE_INEXACT
	# error Missing FE_INEXACT
	#endif
	#ifndef FE_INVALID
	# error Missing FE_INVALID
	#endif
	#ifndef FE_OVERFLOW
	# error Missing FE_OVERFLOW
	#endif
	#ifndef FE_UNDERFLOW
	# error Missing FE_UNDERFLOW
	#endif
	volatile float a = 0.0f, r;
	int
	main (void)
	{
	  r = a / a;
	  if (fetestexcept (FE_INVALID))
	    exit (0);
	  else
	    abort ();
	}
    } [add_options_for_ieee "-std=gnu99"]]
}

proc check_effective_target_tiny {} {
    global et_target_tiny_saved

    if [info exists et_target_tine_saved] {
      verbose "check_effective_target_tiny: using cached result" 2
    } else {
       set et_target_tiny_saved 0
       if { [istarget aarch64*-*-*]
             && [check_effective_target_aarch64_tiny] } {
         set et_target_tiny_saved 1
       }
    }

    return $et_target_tiny_saved
}

# Return 1 if LOGICAL_OP_NON_SHORT_CIRCUIT is set to 0 for the current target.

proc check_effective_target_logical_op_short_circuit {} {
    if { [istarget mips*-*-*]
	 || [istarget arc*-*-*]
	 || [istarget avr*-*-*]
	 || [istarget crisv32-*-*] || [istarget cris-*-*]
	 || [istarget mmix-*-*]
	 || [istarget s390*-*-*]
	 || [istarget powerpc*-*-*]
	 || [istarget nios2*-*-*]
	 || [istarget visium-*-*]
	 || [check_effective_target_arm_cortex_m] } {
	return 1
    }
    return 0
}

# Record that dg-final test TEST requires convential compilation.

proc force_conventional_output_for { test } {
    if { [info proc $test] == "" } {
	perror "$test does not exist"
	exit 1
    }
    proc ${test}_required_options {} {
	global gcc_force_conventional_output
	return $gcc_force_conventional_output
    }
}

# Return 1 if the x86-64 target supports PIE with copy reloc, 0
# otherwise.  Cache the result.

proc check_effective_target_pie_copyreloc { } {
    global pie_copyreloc_available_saved
    global tool
    global GCC_UNDER_TEST

    if { !([istarget x86_64-*-*] || [istarget i?86-*-*]) } {
	return 0
    }

    # Need auto-host.h to check linker support.
    if { ![file exists ../../auto-host.h ] } {
	return 0
    }

    if [info exists pie_copyreloc_available_saved] {
	verbose "check_effective_target_pie_copyreloc returning saved $pie_copyreloc_available_saved" 2
    } else {
	# Set up and compile to see if linker supports PIE with copy
	# reloc.  Include the current process ID in the file names to
	# prevent conflicts with invocations for multiple testsuites.

	set src pie[pid].c
	set obj pie[pid].o

	set f [open $src "w"]
	puts $f "#include \"../../auto-host.h\""
	puts $f "#if HAVE_LD_PIE_COPYRELOC == 0"
	puts $f "# error Linker does not support PIE with copy reloc."
	puts $f "#endif"
	close $f

	verbose "check_effective_target_pie_copyreloc compiling testfile $src" 2
	set lines [${tool}_target_compile $src $obj object ""]

	file delete $src
	file delete $obj

	if [string match "" $lines] then {
	    verbose "check_effective_target_pie_copyreloc testfile compilation passed" 2
	    set pie_copyreloc_available_saved 1
	} else {
	    verbose "check_effective_target_pie_copyreloc testfile compilation failed" 2
	    set pie_copyreloc_available_saved 0
	}
    }

    return $pie_copyreloc_available_saved
}

# Return 1 if the target uses comdat groups.

proc check_effective_target_comdat_group {} {
    return [check_no_messages_and_pattern comdat_group "\.section\[^\n\r]*,comdat" assembly {
	// C++
	inline int foo () { return 1; }
	int (*fn) () = foo;
    }]
}<|MERGE_RESOLUTION|>--- conflicted
+++ resolved
@@ -546,12 +546,8 @@
 	     || [istarget msp430-*-*]
 	     || [istarget nds32*-*-elf]
 	     || [istarget nios2-*-elf]
-<<<<<<< HEAD
-	     || [istarget or1k*-*-elf*]
-	     || [istarget picochip-*-*]
-=======
 	     || [istarget nvptx-*-*]
->>>>>>> 7b26e389
+	     || [istarget or1k-*-elf]
 	     || [istarget powerpc-*-eabi*]
 	     || [istarget powerpc-*-elf]
 	     || [istarget rx-*-*]	
@@ -4022,12 +4018,7 @@
     } else {
 	set et_vect_widen_mult_si_to_di_pattern_saved 0
         if {[istarget ia64-*-*]
-<<<<<<< HEAD
-	    || [istarget i?86-*-*]
-	    || [istarget x86_64-*-*] } {
-=======
 	    || [istarget i?86-*-*] || [istarget x86_64-*-*] } {
->>>>>>> 7b26e389
             set et_vect_widen_mult_si_to_di_pattern_saved 1
         }
     }
@@ -5311,10 +5302,7 @@
 	  "p8vector_hw"    { set selected [check_p8vector_hw_available] }
 	  "ppc_recip_hw"   { set selected [check_ppc_recip_hw_available] }
 	  "dfp_hw"         { set selected [check_dfp_hw_available] }
-<<<<<<< HEAD
-=======
 	  "htm_hw"         { set selected [check_htm_hw_available] }
->>>>>>> 7b26e389
 	  "named_sections" { set selected [check_named_sections_available] }
 	  "gc_sections"    { set selected [check_gc_sections_available] }
 	  "cxa_atexit"     { set selected [check_cxa_atexit_available] }
@@ -5338,10 +5326,7 @@
 	  "p8vector_hw"    { return 1 }
 	  "ppc_recip_hw"   { return 1 }
 	  "dfp_hw"         { return 1 }
-<<<<<<< HEAD
-=======
 	  "htm_hw"         { return 1 }
->>>>>>> 7b26e389
 	  "named_sections" { return 1 }
 	  "gc_sections"    { return 1 }
 	  "cxa_atexit"     { return 1 }
