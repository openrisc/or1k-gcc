--- conflicted
+++ resolved
@@ -10,11 +10,7 @@
   b = y
   call sub(a, b)
 end program main
-<<<<<<< HEAD
-! { dg-final { scan-tree-dump-times "memset" 0 "forwprop2" { xfail { { hppa*-*-* && { ! lp64 } } || { mips*-*-* && { ! nomips16 } } } } } }
-=======
 ! This test will fail on targets which prefer memcpy/memset over
 ! move_by_pieces/store_by_pieces.
 ! { dg-final { scan-tree-dump-times "memset" 0 "forwprop2" { xfail { { hppa*-*-* && { ! lp64 } } || { { mips*-*-* && { ! nomips16 } } || { aarch64*-*-* } } } } } }
->>>>>>> 7b26e389
 ! { dg-final { cleanup-tree-dump "forwprop2" } }