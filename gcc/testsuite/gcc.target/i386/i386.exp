--- conflicted
+++ resolved
@@ -24,10 +24,7 @@
 # Load support procs.
 load_lib gcc-dg.exp
 load_lib clearcap.exp
-<<<<<<< HEAD
-=======
 load_lib mpx-dg.exp
->>>>>>> 7b26e389
 
 # Return 1 if attribute ms_hook_prologue is supported.
 proc check_effective_target_ms_hook_prologue { } {
@@ -323,8 +320,6 @@
     } "-O2 -msha" ]
 }
 
-<<<<<<< HEAD
-=======
 # Return 1 if avx512dq instructions can be compiled.
 proc check_effective_target_avx512dq { } {
     return [check_no_compiler_messages avx512dq object {
@@ -385,7 +380,6 @@
     } "-mavx512vbmi" ]
 }
 
->>>>>>> 7b26e389
 # If a testcase doesn't have special options, use these.
 global DEFAULT_CFLAGS
 if ![info exists DEFAULT_CFLAGS] then {
