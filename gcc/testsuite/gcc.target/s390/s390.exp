--- conflicted
+++ resolved
@@ -24,30 +24,17 @@
 # Load support procs.
 load_lib gcc-dg.exp
 
-<<<<<<< HEAD
-# Return 1 if htm (etnd - extract nesting depth) instructions can be
-# compiled.
-=======
 # Return 1 if htm (etnd - extract nesting depth) instructions are
 # understood by the assembler and can be executed.
->>>>>>> a7aa3838
 proc check_effective_target_htm { } {
     if { ![check_runtime s390_check_htm [subst {
 	int main (void)
 	{
-<<<<<<< HEAD
-	    unsigned int nd = 77;
-	    asm (".insn rre,0xb2ec0000,%0,0" : "=d" (nd));
-	    return nd;
-	}
-    }]] } { return 0 } else { return 1 }
-=======
 	    unsigned int nd;
 	    asm ("etnd %0" : "=d" (nd));
 	    return nd;
 	}
     }] "-march=zEC12 -mzarch" ] } { return 0 } else { return 1 }
->>>>>>> a7aa3838
 }
 
 # If a testcase doesn't have special options, use these.
