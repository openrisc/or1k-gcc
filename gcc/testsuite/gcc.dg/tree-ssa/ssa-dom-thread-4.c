/* { dg-do compile } */ 
/* { dg-options "-O2 -fdump-tree-dom1-details" } */
struct bitmap_head_def;
typedef struct bitmap_head_def *bitmap;
typedef const struct bitmap_head_def *const_bitmap;
typedef unsigned long BITMAP_WORD;
typedef struct bitmap_element_def
{
  struct bitmap_element_def *next;
  unsigned int indx;
} bitmap_element;









unsigned char
bitmap_ior_and_compl (bitmap dst, const_bitmap a, const_bitmap b,
		      const_bitmap kill)
{
  unsigned char changed = 0;

  bitmap_element *dst_elt;
  const bitmap_element *a_elt, *b_elt, *kill_elt, *dst_prev;

  while (a_elt || b_elt)
    {
      unsigned char new_element = 0;

      if (b_elt)
	while (kill_elt && kill_elt->indx < b_elt->indx)
	  kill_elt = kill_elt->next;

      if (b_elt && kill_elt && kill_elt->indx == b_elt->indx
	  && (!a_elt || a_elt->indx >= b_elt->indx))
	{
	  bitmap_element tmp_elt;
	  unsigned ix;

	  BITMAP_WORD ior = 0;

	      changed = bitmap_elt_ior (dst, dst_elt, dst_prev,
					a_elt, &tmp_elt, changed);

	}

    }


  return changed;
}
/* The block starting the second conditional has  3 incoming edges,
   we should thread all three, but due to a bug in the threading
   code we missed the edge when the first conditional is false
   (b_elt is zero, which means the second conditional is always
   zero.  */
/* { dg-final { scan-tree-dump-times "Threaded" 3 "dom1" { target { ! logical_op_short_circuit } } } } */
/* On targets that define LOGICAL_OP_NON_SHORT_CIRCUIT to 0, we split both
   "a_elt || b_elt" and "b_elt && kill_elt" into two conditions each,
   rather than using "(var1 != 0) op (var2 != 0)".  Also, as on other targets,
   we duplicate the header of the inner "while" loop.  There are then
   4 threading opportunities:

   1x "!a_elt && b_elt" in the outer "while" loop
      -> the start of the inner "while" loop,
	 skipping the known-true "b_elt" in the first condition.
   1x "!b_elt" in the first condition
      -> the outer "while" loop's continuation point,
	 skipping the known-false "b_elt" in the second condition.
   2x "kill_elt->indx >= b_elt->indx" in the first "while" loop
      -> "kill_elt->indx == b_elt->indx" in the second condition,
	 skipping the known-true "b_elt && kill_elt" in the second
	 condition.  */
<<<<<<< HEAD
/* { dg-final { scan-tree-dump-times "Threaded" 4 "dom1" { target logical_op_short_circuit } } } */
=======
/* { dg-final { scan-tree-dump-times "Threaded" 4 "dom1" { target logical_op_short_circuit xfail logical_op_short_circuit } } } */
>>>>>>> a7aa3838
/* { dg-final { cleanup-tree-dump "dom1" } } */
<|MERGE_RESOLUTION|>--- conflicted
+++ resolved
@@ -75,9 +75,5 @@
       -> "kill_elt->indx == b_elt->indx" in the second condition,
 	 skipping the known-true "b_elt && kill_elt" in the second
 	 condition.  */
-<<<<<<< HEAD
-/* { dg-final { scan-tree-dump-times "Threaded" 4 "dom1" { target logical_op_short_circuit } } } */
-=======
 /* { dg-final { scan-tree-dump-times "Threaded" 4 "dom1" { target logical_op_short_circuit xfail logical_op_short_circuit } } } */
->>>>>>> a7aa3838
 /* { dg-final { cleanup-tree-dump "dom1" } } */
