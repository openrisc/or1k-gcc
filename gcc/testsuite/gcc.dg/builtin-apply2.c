/* { dg-do run } */
<<<<<<< HEAD
/* { dg-skip-if "Variadic funcs have all args on stack. Normal funcs have args in registers." { "aarch64*-*-* avr-*-* " } { "*" } { "" } } */
/* { dg-skip-if "Variadic funcs use Base AAPCS.  Normal funcs use VFP variant." { "arm*-*-*" } { "-mfloat-abi=hard" } { "" } } */

/* PR target/12503 */
/* Origin: <pierre.nguyen-tuong@asim.lip6.fr> */

/* Verify that __builtin_apply behaves correctly on targets
   with pre-pushed arguments (e.g. SPARC).  */



#define INTEGER_ARG  5
/* { dg-do run } */
/* { dg-skip-if "Variadic funcs have all args on stack. Normal funcs have args in registers." { "aarch64*-*-* avr-*-* nds32*-*-*" } { "*" } { "" } } */
=======
/* { dg-require-effective-target untyped_assembly } */
/* { dg-skip-if "Variadic funcs have all args on stack. Normal funcs have args in registers." { "avr-*-* nds32*-*-*" } { "*" } { "" } } */
>>>>>>> 7b26e389
/* { dg-skip-if "Variadic funcs use Base AAPCS.  Normal funcs use VFP variant." { arm*-*-* && arm_hf_eabi } { "*" } { "" } } */

/* PR target/12503 */
/* Origin: <pierre.nguyen-tuong@asim.lip6.fr> */

/* Verify that __builtin_apply behaves correctly on targets
   with pre-pushed arguments (e.g. SPARC).  */



#define INTEGER_ARG  5

#if defined(__ARM_PCS) || defined(__epiphany__)
/* For Base AAPCS, NAME is passed in r0.  D is passed in r2 and r3.
   E, F and G are passed on stack.  So the size of the stack argument
   data is 20.  */
#define STACK_ARGUMENTS_SIZE  20
#elif defined __MMIX__ || defined __arc__
/* No parameters on stack for bar.  */
#define STACK_ARGUMENTS_SIZE 0
#else
#define STACK_ARGUMENTS_SIZE  64
#endif

extern void abort(void);

void foo(char *name, double d, double e, double f, int g)
{
  if (g != INTEGER_ARG)
    abort();
}

void bar(char *name, ...)
{
  __builtin_apply(foo, __builtin_apply_args(), STACK_ARGUMENTS_SIZE);
}

int main(void)
{
  bar("eeee", 5.444567, 8.90765, 4.567789, INTEGER_ARG);

  return 0;
}

#if defined(__ARM_PCS) || defined(__epiphany__)
/* For Base AAPCS, NAME is passed in r0.  D is passed in r2 and r3.
   E, F and G are passed on stack.  So the size of the stack argument
   data is 20.  */
#define STACK_ARGUMENTS_SIZE  20
#elif defined __MMIX__ || defined __arc__
/* No parameters on stack for bar.  */
#define STACK_ARGUMENTS_SIZE 0
#else
#define STACK_ARGUMENTS_SIZE  64
#endif

extern void abort(void);

void foo(char *name, double d, double e, double f, int g)
{
  if (g != INTEGER_ARG)
    abort();
}

void bar(char *name, ...)
{
  __builtin_apply(foo, __builtin_apply_args(), STACK_ARGUMENTS_SIZE);
}

int main(void)
{
  bar("eeee", 5.444567, 8.90765, 4.567789, INTEGER_ARG);

  return 0;
}<|MERGE_RESOLUTION|>--- conflicted
+++ resolved
@@ -1,23 +1,6 @@
 /* { dg-do run } */
-<<<<<<< HEAD
-/* { dg-skip-if "Variadic funcs have all args on stack. Normal funcs have args in registers." { "aarch64*-*-* avr-*-* " } { "*" } { "" } } */
-/* { dg-skip-if "Variadic funcs use Base AAPCS.  Normal funcs use VFP variant." { "arm*-*-*" } { "-mfloat-abi=hard" } { "" } } */
-
-/* PR target/12503 */
-/* Origin: <pierre.nguyen-tuong@asim.lip6.fr> */
-
-/* Verify that __builtin_apply behaves correctly on targets
-   with pre-pushed arguments (e.g. SPARC).  */
-
-
-
-#define INTEGER_ARG  5
-/* { dg-do run } */
-/* { dg-skip-if "Variadic funcs have all args on stack. Normal funcs have args in registers." { "aarch64*-*-* avr-*-* nds32*-*-*" } { "*" } { "" } } */
-=======
 /* { dg-require-effective-target untyped_assembly } */
 /* { dg-skip-if "Variadic funcs have all args on stack. Normal funcs have args in registers." { "avr-*-* nds32*-*-*" } { "*" } { "" } } */
->>>>>>> 7b26e389
 /* { dg-skip-if "Variadic funcs use Base AAPCS.  Normal funcs use VFP variant." { arm*-*-* && arm_hf_eabi } { "*" } { "" } } */
 
 /* PR target/12503 */
