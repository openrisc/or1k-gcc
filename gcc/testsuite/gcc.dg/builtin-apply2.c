--- conflicted
+++ resolved
@@ -1,9 +1,18 @@
 /* { dg-do run } */
-<<<<<<< HEAD
-/* { dg-skip-if "Variadic funcs have all args on stack. Normal funcs have args in registers." { "aarch64*-*-* avr-*-* nds32*-*-* or1k*-*-*" } { "*" } { "" } } */
-=======
+/* { dg-skip-if "Variadic funcs have all args on stack. Normal funcs have args in registers." { "aarch64*-*-* avr-*-* " } { "*" } { "" } } */
+/* { dg-skip-if "Variadic funcs use Base AAPCS.  Normal funcs use VFP variant." { "arm*-*-*" } { "-mfloat-abi=hard" } { "" } } */
+
+/* PR target/12503 */
+/* Origin: <pierre.nguyen-tuong@asim.lip6.fr> */
+
+/* Verify that __builtin_apply behaves correctly on targets
+   with pre-pushed arguments (e.g. SPARC).  */
+
+
+
+#define INTEGER_ARG  5
+/* { dg-do run } */
 /* { dg-skip-if "Variadic funcs have all args on stack. Normal funcs have args in registers." { "aarch64*-*-* avr-*-* nds32*-*-*" } { "*" } { "" } } */
->>>>>>> a7aa3838
 /* { dg-skip-if "Variadic funcs use Base AAPCS.  Normal funcs use VFP variant." { arm*-*-* && arm_hf_eabi } { "*" } { "" } } */
 
 /* PR target/12503 */
@@ -46,4 +55,36 @@
   bar("eeee", 5.444567, 8.90765, 4.567789, INTEGER_ARG);
 
   return 0;
+}
+
+#if defined(__ARM_PCS) || defined(__epiphany__)
+/* For Base AAPCS, NAME is passed in r0.  D is passed in r2 and r3.
+   E, F and G are passed on stack.  So the size of the stack argument
+   data is 20.  */
+#define STACK_ARGUMENTS_SIZE  20
+#elif defined __MMIX__ || defined __arc__
+/* No parameters on stack for bar.  */
+#define STACK_ARGUMENTS_SIZE 0
+#else
+#define STACK_ARGUMENTS_SIZE  64
+#endif
+
+extern void abort(void);
+
+void foo(char *name, double d, double e, double f, int g)
+{
+  if (g != INTEGER_ARG)
+    abort();
+}
+
+void bar(char *name, ...)
+{
+  __builtin_apply(foo, __builtin_apply_args(), STACK_ARGUMENTS_SIZE);
+}
+
+int main(void)
+{
+  bar("eeee", 5.444567, 8.90765, 4.567789, INTEGER_ARG);
+
+  return 0;
 }