/* { dg-do run } */
<<<<<<< HEAD
/* { dg-skip-if "Variadic funcs have all args on stack. Normal funcs have args in registers." { "avr-*-*" "or1k-*-*"} { "*" } { "" } } */
=======
/* { dg-skip-if "Variadic funcs have all args on stack. Normal funcs have args in registers." { "aarch64*-*-* avr-*-* " } { "*" } { "" } } */
>>>>>>> 3092057b
/* { dg-skip-if "Variadic funcs use Base AAPCS.  Normal funcs use VFP variant." { "arm*-*-*" } { "-mfloat-abi=hard" } { "" } } */

/* PR target/12503 */
/* Origin: <pierre.nguyen-tuong@asim.lip6.fr> */

/* Verify that __builtin_apply behaves correctly on targets
   with pre-pushed arguments (e.g. SPARC).  */



#define INTEGER_ARG  5

#if defined(__ARM_PCS) || defined(__epiphany__)
/* For Base AAPCS, NAME is passed in r0.  D is passed in r2 and r3.
   E, F and G are passed on stack.  So the size of the stack argument
   data is 20.  */
#define STACK_ARGUMENTS_SIZE  20
#elif defined __MMIX__
/* No parameters on stack for bar.  */
#define STACK_ARGUMENTS_SIZE 0
#else
#define STACK_ARGUMENTS_SIZE  64
#endif

extern void abort(void);

void foo(char *name, double d, double e, double f, int g)
{
  if (g != INTEGER_ARG)
    abort();
}

void bar(char *name, ...)
{
  __builtin_apply(foo, __builtin_apply_args(), STACK_ARGUMENTS_SIZE);
}

int main(void)
{
  bar("eeee", 5.444567, 8.90765, 4.567789, INTEGER_ARG);

  return 0;
}<|MERGE_RESOLUTION|>--- conflicted
+++ resolved
@@ -1,9 +1,5 @@
 /* { dg-do run } */
-<<<<<<< HEAD
-/* { dg-skip-if "Variadic funcs have all args on stack. Normal funcs have args in registers." { "avr-*-*" "or1k-*-*"} { "*" } { "" } } */
-=======
-/* { dg-skip-if "Variadic funcs have all args on stack. Normal funcs have args in registers." { "aarch64*-*-* avr-*-* " } { "*" } { "" } } */
->>>>>>> 3092057b
+/* { dg-skip-if "Variadic funcs have all args on stack. Normal funcs have args in registers." { "aarch64*-*-* avr-*-* or1k-*-*" } { "*" } { "" } } */
 /* { dg-skip-if "Variadic funcs use Base AAPCS.  Normal funcs use VFP variant." { "arm*-*-*" } { "-mfloat-abi=hard" } { "" } } */
 
 /* PR target/12503 */
