--- conflicted
+++ resolved
@@ -6,15 +6,11 @@
 
 /* { dg-do run } */
 
-<<<<<<< HEAD
-/* { dg-skip-if "Variadic funcs have all args on stack. Normal funcs have args in registers." {"or1k-*-*"} { "*" } { "" } } */   
-/* { dg-skip-if "Variadic funcs use Base AAPCS.  Normal funcs use VFP variant." { arm_hf_eabi } } */
-=======
 /* arm_hf_eabi: Variadic funcs use Base AAPCS.  Normal funcs use VFP variant.
    avr: Variadic funcs don't pass arguments in registers, while normal funcs
         do.  */
+/* { dg-skip-if "Variadic funcs have all args on stack. Normal funcs have args in registers." {"or1k-*-*"} { "*" } { "" } } */   
 /* { dg-skip-if "Variadic funcs use different argument passing from normal funcs" { arm_hf_eabi || { avr-*-* } } "*" "" } */
->>>>>>> 4ee7e72e
    
 
 #define INTEGER_ARG  5
