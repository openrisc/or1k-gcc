/* PR target/12503 */
/* Origin: <pierre.nguyen-tuong@asim.lip6.fr> */

/* Verify that __builtin_apply behaves correctly on targets
   with pre-pushed arguments (e.g. SPARC).  */

/* { dg-do run } */
<<<<<<< HEAD
/* { dg-skip-if "Variadic funcs have all args on stack. Normal funcs have args in registers." {"or1k-*-*"} { "*" } { "" } } */   
=======

/* { dg-skip-if "Variadic funcs use Base AAPCS.  Normal funcs use VFP variant." { arm_hf_eabi } } */
   
>>>>>>> 3092057b

#define INTEGER_ARG  5

#if defined(__ARM_PCS) || defined(__epiphany__)
/* For Base AAPCS, NAME is passed in r0.  D is passed in r2 and r3.
   E, F and G are passed on stack.  So the size of the stack argument
   data is 20.  */
#define STACK_ARGUMENTS_SIZE  20
#elif defined __MMIX__
/* No parameters on stack for bar.  */
#define STACK_ARGUMENTS_SIZE 0
#else
#define STACK_ARGUMENTS_SIZE  64
#endif

extern void abort(void);

void foo(char *name, double d, double e, double f, int g)
{
  if (g != INTEGER_ARG)
    abort();
}

void bar(char *name, ...)
{
  __builtin_apply(foo, __builtin_apply_args(), STACK_ARGUMENTS_SIZE);
}

int main(void)
{
  bar("eeee", 5.444567, 8.90765, 4.567789, INTEGER_ARG);

  return 0;
}<|MERGE_RESOLUTION|>--- conflicted
+++ resolved
@@ -5,13 +5,10 @@
    with pre-pushed arguments (e.g. SPARC).  */
 
 /* { dg-do run } */
-<<<<<<< HEAD
+
 /* { dg-skip-if "Variadic funcs have all args on stack. Normal funcs have args in registers." {"or1k-*-*"} { "*" } { "" } } */   
-=======
-
 /* { dg-skip-if "Variadic funcs use Base AAPCS.  Normal funcs use VFP variant." { arm_hf_eabi } } */
    
->>>>>>> 3092057b
 
 #define INTEGER_ARG  5
 
