<<<<<<< HEAD
/* { dg-options "-fdata-sections" { target { ! { { hppa*-*-hpux* } && { ! lp64 } } } } } */
=======
/* { dg-options "-fdata-sections" { target { { ! { { hppa*-*-hpux* } && { ! lp64 } } } && { ! nvptx-*-* } } } } */
>>>>>>> 7b26e389

typedef unsigned char unit;
typedef unit *unitptr;
extern short global_precision;
typedef __SIZE_TYPE__ size_t;
extern void *memcpy (void *dest, const void *src, size_t n);

short mp_compare(const unit* r1, const unit* r2)
{
  register short precision;
  precision = global_precision;
  (r1) = ((r1)+(precision)-1);
  (r2) = ((r2)+(precision)-1);
  do
    { if (*r1 < *r2)
	return(-1);
      if (*((r1)--) > *((r2)--))
	return(1);
    } while (--precision);
}

static unit modulus[((1280+(2*8))/8)];
static unit d_data[((1280+(2*8))/8)*2];

int upton_modmult (unitptr prod, unitptr multiplicand, unitptr multiplier)
{
 unitptr d = d_data;
 while (mp_compare(d,modulus) > 0)
   memcpy((void*)(prod), (const void*)(d), (global_precision));
}<|MERGE_RESOLUTION|>--- conflicted
+++ resolved
@@ -1,8 +1,4 @@
-<<<<<<< HEAD
-/* { dg-options "-fdata-sections" { target { ! { { hppa*-*-hpux* } && { ! lp64 } } } } } */
-=======
 /* { dg-options "-fdata-sections" { target { { ! { { hppa*-*-hpux* } && { ! lp64 } } } && { ! nvptx-*-* } } } } */
->>>>>>> 7b26e389
 
 typedef unsigned char unit;
 typedef unit *unitptr;
