<<<<<<< HEAD
/* { dg-require-effective-target ptr32plus } */
=======
/* { dg-do compile { target { ptr32plus && { ! llp64 } } } } */
>>>>>>> a7aa3838

/* This testcase tests whether GCC can produce static initialized data
   that references addresses of size 'unsigned long', even if that's not
   the same as __SIZE_TYPE__.  (See 20011114-1.c for the same test of
   size __SIZE_TYPE__.)  

   Some rare environments might not have the required relocs to support
   this; they should have this test disabled in the .x file.  */

extern void _text;
static unsigned long x = (unsigned long) &_text - 0x10000000L - 1;<|MERGE_RESOLUTION|>--- conflicted
+++ resolved
@@ -1,8 +1,4 @@
-<<<<<<< HEAD
-/* { dg-require-effective-target ptr32plus } */
-=======
 /* { dg-do compile { target { ptr32plus && { ! llp64 } } } } */
->>>>>>> a7aa3838
 
 /* This testcase tests whether GCC can produce static initialized data
    that references addresses of size 'unsigned long', even if that's not
