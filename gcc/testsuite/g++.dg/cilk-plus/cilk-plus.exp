--- conflicted
+++ resolved
@@ -23,62 +23,7 @@
     return;
 }
 
-set library_var [get_multilibs]
-# Pointing the ld_library_path to the Cilk Runtime library binaries.
-append ld_library_path ":${library_var}/libcilkrts/.libs"
-set_ld_library_path_env_vars
-
-global TEST_EXTRA_LIBS
-set TEST_EXTRA_LIBS "-L${library_var}/libcilkrts/.libs"
-
 dg-init
-# Run the tests that are shared with C.
-g++-dg-runtest [lsort [glob -nocomplain $srcdir/c-c++-common/cilk-plus/PS/*.c]] ""
-dg-runtest [lsort [glob -nocomplain $srcdir/c-c++-common/cilk-plus/SE/*.c]] "-O3" " "
-dg-runtest [lsort [glob -nocomplain $srcdir/c-c++-common/cilk-plus/SE/*.c]] " " " "
-dg-runtest [lsort [glob -nocomplain $srcdir/c-c++-common/cilk-plus/SE/*.c]] "-g -O2" " "
-# Run the C++ only tests.
-g++-dg-runtest [lsort [glob -nocomplain $srcdir/$subdir/*.C]] ""
-dg-finish
-
-dg-init
-<<<<<<< HEAD
-dg-runtest [lsort [glob -nocomplain $srcdir/c-c++-common/cilk-plus/AN/*.c]] " -fcilkplus" " "
-dg-runtest [lsort [glob -nocomplain $srcdir/c-c++-common/cilk-plus/AN/*.c]] " -O1 -fcilkplus" " "
-dg-runtest [lsort [glob -nocomplain $srcdir/c-c++-common/cilk-plus/AN/*.c]] " -O2 -ftree-vectorize -fcilkplus" " "
-dg-runtest [lsort [glob -nocomplain $srcdir/c-c++-common/cilk-plus/AN/*.c]] " -O3 -fcilkplus" " "
-dg-runtest [lsort [glob -nocomplain $srcdir/c-c++-common/cilk-plus/AN/*.c]] " -g -fcilkplus" " "
-dg-runtest [lsort [glob -nocomplain $srcdir/c-c++-common/cilk-plus/AN/*.c]] " -g -O1 -fcilkplus" " "
-dg-runtest [lsort [glob -nocomplain $srcdir/c-c++-common/cilk-plus/AN/*.c]] " -g -O2 -ftree-vectorize -fcilkplus" " "
-dg-runtest [lsort [glob -nocomplain $srcdir/c-c++-common/cilk-plus/AN/*.c]] " -g -O3 -fcilkplus" " "
-dg-runtest [lsort [glob -nocomplain $srcdir/c-c++-common/cilk-plus/AN/*.c]] " -O3 -ftree-vectorize -fcilkplus -g" " "
-
-dg-runtest [lsort [glob -nocomplain $srcdir/g++.dg/cilk-plus/AN/*.cc]] " -fcilkplus" " "
-dg-runtest [lsort [glob -nocomplain $srcdir/g++.dg/cilk-plus/AN/*.cc]] " -O0 -fcilkplus" " "
-dg-runtest [lsort [glob -nocomplain $srcdir/g++.dg/cilk-plus/AN/*.cc]] " -O1 -fcilkplus" " "
-dg-runtest [lsort [glob -nocomplain $srcdir/g++.dg/cilk-plus/AN/*.cc]] " -O2 -ftree-vectorize -fcilkplus" " "
-dg-runtest [lsort [glob -nocomplain $srcdir/g++.dg/cilk-plus/AN/*.cc]] " -O3 -fcilkplus" " "
-dg-runtest [lsort [glob -nocomplain $srcdir/g++.dg/cilk-plus/AN/*.cc]] " -g -fcilkplus" " "
-dg-runtest [lsort [glob -nocomplain $srcdir/g++.dg/cilk-plus/AN/*.cc]] " -g -O0 -fcilkplus" " "
-dg-runtest [lsort [glob -nocomplain $srcdir/g++.dg/cilk-plus/AN/*.cc]] " -g -O1 -fcilkplus" " "
-dg-runtest [lsort [glob -nocomplain $srcdir/g++.dg/cilk-plus/AN/*.cc]] " -g -O2 -ftree-vectorize -fcilkplus" " "
-dg-runtest [lsort [glob -nocomplain $srcdir/g++.dg/cilk-plus/AN/*.cc]] " -g -O3 -fcilkplus" " "
-dg-runtest [lsort [glob -nocomplain $srcdir/g++.dg/cilk-plus/AN/*.cc]] " -O3 -ftree-vectorize -fcilkplus -g" " "
-
-if { [check_libcilkrts_available] } {
-    dg-runtest [lsort [glob -nocomplain $srcdir/g++.dg/cilk-plus/CK/*.cc]] " -O1 -fcilkplus" " "
-    dg-runtest [lsort [glob -nocomplain $srcdir/g++.dg/cilk-plus/CK/*.cc]] " -O3 -fcilkplus" " "
-    dg-runtest [lsort [glob -nocomplain $srcdir/g++.dg/cilk-plus/CK/*.cc]] " -g -fcilkplus" " "
-    dg-runtest [lsort [glob -nocomplain $srcdir/g++.dg/cilk-plus/CK/*.cc]] " -g -O2 -fcilkplus" " "
-
-    dg-runtest [lsort [glob -nocomplain $srcdir/c-c++-common/cilk-plus/CK/*.c]] " -O1" " "
-    dg-runtest [lsort [glob -nocomplain $srcdir/c-c++-common/cilk-plus/CK/*.c]] " -O3" " "
-    dg-runtest [lsort [glob -nocomplain $srcdir/c-c++-common/cilk-plus/CK/*.c]] " -g" " "
-    dg-runtest [lsort [glob -nocomplain $srcdir/c-c++-common/cilk-plus/CK/*.c]] " -g -O2" " "
-  }
-dg-finish
-unset TEST_EXTRA_LIBS
-=======
 if [cilkplus_init] {
     # Run the tests that are shared with C.
     g++-dg-runtest [lsort [glob -nocomplain $srcdir/c-c++-common/cilk-plus/PS/*.c]] ""
@@ -123,5 +68,4 @@
     }
 }
 cilkplus_finish
-dg-finish
->>>>>>> a7aa3838
+dg-finish