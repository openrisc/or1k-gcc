--- conflicted
+++ resolved
@@ -1,10 +1,7 @@
 /* { dg-do run { target c++11 } } */
 /* { dg-options "-fsanitize=shift -w" } */
-<<<<<<< HEAD
-=======
 
 #include <stdio.h>
->>>>>>> a7aa3838
 
 int
 main (void)
