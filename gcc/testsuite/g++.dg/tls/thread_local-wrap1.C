--- conflicted
+++ resolved
@@ -3,10 +3,6 @@
 
 // { dg-do compile { target c++11 } }
 // { dg-require-effective-target tls }
-<<<<<<< HEAD
-// { dg-do compile { target c++11 } }
-=======
->>>>>>> a7aa3838
 // { dg-final { scan-assembler-not "_ZTW1i" } }
 
 thread_local int i = 42;
