// We don't need to call the wrapper through the PLT; we can use a separate
// copy per shared object.

// { dg-do compile { target c++11 } }
// { dg-require-effective-target tls }
// { dg-require-effective-target fpic }
<<<<<<< HEAD
// { dg-do compile { target c++11 } }
=======
>>>>>>> a7aa3838
// { dg-options "-fPIC" }
// { dg-final { scan-assembler-not "_ZTW1i@PLT" { target i?86-*-* x86_64-*-* } } }

extern thread_local int i;

int main()
{
  return i - 42;
}<|MERGE_RESOLUTION|>--- conflicted
+++ resolved
@@ -4,10 +4,6 @@
 // { dg-do compile { target c++11 } }
 // { dg-require-effective-target tls }
 // { dg-require-effective-target fpic }
-<<<<<<< HEAD
-// { dg-do compile { target c++11 } }
-=======
->>>>>>> a7aa3838
 // { dg-options "-fPIC" }
 // { dg-final { scan-assembler-not "_ZTW1i@PLT" { target i?86-*-* x86_64-*-* } } }
 
