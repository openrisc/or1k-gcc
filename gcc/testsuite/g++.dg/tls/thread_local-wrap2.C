--- conflicted
+++ resolved
@@ -3,10 +3,6 @@
 
 // { dg-do compile { target c++11 } }
 // { dg-require-effective-target tls }
-<<<<<<< HEAD
-// { dg-do compile { target c++11 } }
-=======
->>>>>>> a7aa3838
 // { dg-final { scan-assembler "_ZTW1i" } }
 // { dg-final { scan-assembler-not "_ZTH1i" } }
 
