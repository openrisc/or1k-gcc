// PR c++/25811
// { dg-do compile }

<<<<<<< HEAD
struct A1		// { dg-error "uninitialized" "" { target c++11 } }
=======
struct A1 // { dg-message "implicitly deleted" "" { target c++11 } }
          // { dg-error "uninitialized" "" { target c++11 } 4 }
>>>>>>> a7aa3838
{
  int const j; // { dg-message "should be initialized" "" { target { ! c++11 } } }
};

<<<<<<< HEAD
struct A2		// { dg-error "uninitialized" "" { target c++11 } }
=======
struct A2 // { dg-message "implicitly deleted" "" { target c++11 } }
          // { dg-error "uninitialized" "" { target c++11 } 10 }
>>>>>>> a7aa3838
{
  int const volatile i; // { dg-message "should be initialized" "" { target { ! c++11 } } }
};

<<<<<<< HEAD
struct A3		// { dg-error "uninitialized" "" { target c++11 } }
=======
struct A3 // { dg-message "implicitly deleted" "" { target c++11 } }
	  // { dg-error "uninitialized" "" { target c++11 } 16 }
>>>>>>> a7aa3838
{
  int& ref; // { dg-message "should be initialized" "" { target { ! c++11 } } }
};

<<<<<<< HEAD
struct A4		// { dg-error "uninitialized" "" { target c++11 } }
=======
struct A4 // { dg-message "implicitly deleted" "" { target c++11 } }
	  // { dg-error "uninitialized" "" { target c++11 } 22 }
>>>>>>> a7aa3838
{
  int const& ref; // { dg-message "should be initialized" "" { target { ! c++11 } } }
};

<<<<<<< HEAD
struct A5		// { dg-error "uninitialized" "" { target c++11 } }
=======
struct A5 // { dg-message "implicitly deleted" "" { target c++11 } }
	  // { dg-error "uninitialized" "" { target c++11 } 28 }
>>>>>>> a7aa3838
{
  int& ref; // { dg-message "should be initialized" "" { target { ! c++11 } } }
  int const i; // { dg-message "should be initialized" "" { target { ! c++11 } } }
};

<<<<<<< HEAD
template <class T> struct S1 // { dg-error "uninitialized" "" { target c++11 } }
=======
template <class T> struct S1 // { dg-message "implicitly deleted" "" { target c++11 } }
			     // { dg-error "uninitialized" "" { target c++11 } 35 }
>>>>>>> a7aa3838
{
  T const i; // { dg-message "should be initialized" "" { target { ! c++11 } } }
};

<<<<<<< HEAD
template <class T> struct S2 // { dg-error "uninitialized" "" { target c++11 } }
=======
template <class T> struct S2 // { dg-message "implicitly deleted" "" { target c++11 } }
			     // { dg-error "uninitialized" "" { target c++11 } 41 }
>>>>>>> a7aa3838
{
  T const volatile i; // { dg-message "should be initialized" "" { target { ! c++11 } } }
};

<<<<<<< HEAD
template <class T> struct S3 // { dg-error "uninitialized" "" { target c++11 } }
=======
template <class T> struct S3 // { dg-message "implicitly deleted" "" { target c++11 } }
			     // { dg-error "uninitialized" "" { target c++11 } 47 }
>>>>>>> a7aa3838
{
  T& ref; // { dg-message "should be initialized" "" { target { ! c++11 } } }
};

<<<<<<< HEAD
template <class T> struct S4 // { dg-error "uninitialized" "" { target c++11 } }
=======
template <class T> struct S4 // { dg-message "implicitly deleted" "" { target c++11 } }
			     // { dg-error "uninitialized" "" { target c++11 } 53 }
>>>>>>> a7aa3838
{
  T const i; // { dg-message "should be initialized" "" { target { ! c++11 } } }
  T& ref; // { dg-message "should be initialized" "" { target { ! c++11 } } }
};

struct X
{
  X () : c (0), r (c) {}
  int const c;
  int const& r;
};

<<<<<<< HEAD
struct Y11		// { dg-error "uninitialized" "" { target c++11 } }
=======
struct Y11 // { dg-message "implicitly deleted" "" { target c++11 } }
	   // { dg-error "uninitialized" "" { target c++11 } 67 }
>>>>>>> a7aa3838
{
  int const i; // { dg-message "should be initialized" "" { target { ! c++11 } } }
};

<<<<<<< HEAD
struct Y1		// { dg-error "deleted" "" { target c++11 } }
=======
struct Y1 // { dg-error "deleted" "" { target c++11 } }
>>>>>>> a7aa3838
{
  Y11 a[1];
};

<<<<<<< HEAD
struct Y22		// { dg-error "uninitialized" "" { target c++11 } }
=======
struct Y22 // { dg-message "implicitly deleted" "" { target c++11 } }
	   // { dg-error "uninitialized" "" { target c++11 } 78 }
>>>>>>> a7aa3838
{
  int& ref; // { dg-message "should be initialized" "" { target { ! c++11 } } }
};

<<<<<<< HEAD
struct Y2		// { dg-error "deleted" "" { target c++11 } }
=======
struct Y2 // { dg-error "deleted" "" { target c++11 } }
>>>>>>> a7aa3838
{
  Y22 a[1];
};

<<<<<<< HEAD
struct Z1		// { dg-error "uninitialized" "" { target c++11 } }
=======
struct Z1 // { dg-message "implicitly deleted" "" { target c++11 } }
	  // { dg-error "uninitialized" "" { target c++11 } 89 }
>>>>>>> a7aa3838
{
  int const i; // { dg-message "should be initialized" "" { target { ! c++11 } } }
};

<<<<<<< HEAD
struct Z2 // { dg-error "uninitialized" "" { target c++11 } }
=======
struct Z2 // { dg-message "implicitly deleted" "" { target c++11 } }
	  // { dg-error "uninitialized" "" { target c++11 } 95 }
>>>>>>> a7aa3838
{
  int& ref; // { dg-message "should be initialized" "" { target { ! c++11 } } }
};

<<<<<<< HEAD
struct Z3 // { dg-error "uninitialized" "" { target c++11 } }
=======
struct Z3 // { dg-message "implicitly deleted" "" { target c++11 } }
	  // { dg-error "uninitialized" "" { target c++11 } 101 }
>>>>>>> a7aa3838
{
  int const i; // { dg-message "should be initialized" "" { target { ! c++11 } } }
};

<<<<<<< HEAD
struct Z4 // { dg-error "uninitialized" "" { target c++11 } }
=======
struct Z4 // { dg-message "implicitly deleted" "" { target c++11 } }
	  // { dg-error "uninitialized" "" { target c++11 } 107 }
>>>>>>> a7aa3838
{
  int& ref; // { dg-message "should be initialized" "" { target { ! c++11 } } }
};

struct Z5
{
  int i;
};

<<<<<<< HEAD
struct Z		// { dg-error "deleted" "" { target c++11 } }
=======
struct Z // { dg-error "deleted" "" { target c++11 } }
>>>>>>> a7aa3838
{
  Z1 z1;
  Z2 z2;
  Z3 z3;
  Z4 z4;
  Z5 z5;
};

<<<<<<< HEAD
union U // { dg-error "uninitialized" "" { target c++11 } }
=======
union U // { dg-message "implicitly deleted" "" { target c++11 } }
	// { dg-error "uninitialized" "" { target c++11 } 127 }
>>>>>>> a7aa3838
{
  int const i; // { dg-message "should be initialized" "" { target { ! c++11 } } }
};

void f1 ()
{
  new A1; // { dg-error "deleted|uninitialized const member" }
}

void f2 ()
{
  new A2; // { dg-error "deleted|uninitialized const member" }
}

void f3 ()
{
  new A3; // { dg-error "deleted|uninitialized reference member" }
}

void f4 ()
{
  new A4; // { dg-error "deleted|uninitialized reference member" }
}

void f5 ()
{
  new A5; // { dg-error "deleted|uninitialized reference member|uninitialized const member" }
}

void f6 ()
{
  new S1<int>; // { dg-error "deleted|uninitialized const member" }
}

void f7 ()
{
  new S2<int>; // { dg-error "deleted|uninitialized const member" }
}

void f8 ()
{
  new S3<int>; // { dg-error "deleted|uninitialized reference member" }
}

void f9 ()
{
  new S4<int>; // { dg-error "deleted|uninitialized reference member|uninitialized const member" }
}

void f10 ()
{
  new X;
}

void f11 ()
{
  new A1[1]; // { dg-error "deleted|uninitialized const member" }
}

void f12 ()
{
  new A3[1]; // { dg-error "deleted|uninitialized reference member" }
}

void f13 ()
{
  new Y1; // { dg-error "deleted|uninitialized const member" }
}

void f14 ()
{
  new Y2; // { dg-error "deleted|uninitialized reference member" }
}

void f15 ()
{
  new Z; // { dg-error "deleted|uninitialized reference member|uninitialized const member" }
}

void f16 ()
{
  new U; // { dg-error "deleted|uninitialized const member" }
}<|MERGE_RESOLUTION|>--- conflicted
+++ resolved
@@ -1,96 +1,113 @@
 // PR c++/25811
 // { dg-do compile }
 
-<<<<<<< HEAD
-struct A1		// { dg-error "uninitialized" "" { target c++11 } }
-=======
+struct A1
+{
+  int const j; // { dg-message "should be initialized" "" { target { ! c++11 } } }
+};
+
+struct A2
+{
+  int const volatile i; // { dg-message "should be initialized" "" { target { ! c++11 } } }
+};
+
+struct A3
+{
+  int& ref; // { dg-message "should be initialized" "" { target { ! c++11 } } }
+};
+
+struct A4
+{
+  int const& ref; // { dg-message "should be initialized" "" { target { ! c++11 } } }
+};
+
+struct A5
+{
+  int& ref; // { dg-message "should be initialized" "" { target { ! c++11 } } }
+  int const i; // { dg-message "should be initialized" "" { target { ! c++11 } } }
+};
+
+template <class T> struct S1
+{
+  T const i; // { dg-message "should be initialized" "" { target { ! c++11 } } }
+};
+
+template <class T> struct S2
+{
+  T const volatile i; // { dg-message "should be initialized" "" { target { ! c++11 } } }
+};
+
+template <class T> struct S3
+{
+  T& ref; // { dg-message "should be initialized" "" { target { ! c++11 } } }
+};
+
+template <class T> struct S4
+{
+  T const i; // { dg-message "should be initialized" "" { target { ! c++11 } } }
+  T& ref; // { dg-message "should be initialized" "" { target { ! c++11 } } }
+};
+
+struct X
+{
+  X () : c (0), r (c) {}
+  int const c;// PR c++/25811
+// { dg-do compile }
+
 struct A1 // { dg-message "implicitly deleted" "" { target c++11 } }
           // { dg-error "uninitialized" "" { target c++11 } 4 }
->>>>>>> a7aa3838
-{
-  int const j; // { dg-message "should be initialized" "" { target { ! c++11 } } }
-};
-
-<<<<<<< HEAD
-struct A2		// { dg-error "uninitialized" "" { target c++11 } }
-=======
+{
+  int const j; // { dg-message "should be initialized" }
+};
+
 struct A2 // { dg-message "implicitly deleted" "" { target c++11 } }
           // { dg-error "uninitialized" "" { target c++11 } 10 }
->>>>>>> a7aa3838
-{
-  int const volatile i; // { dg-message "should be initialized" "" { target { ! c++11 } } }
-};
-
-<<<<<<< HEAD
-struct A3		// { dg-error "uninitialized" "" { target c++11 } }
-=======
+{
+  int const volatile i; // { dg-message "should be initialized" }
+};
+
 struct A3 // { dg-message "implicitly deleted" "" { target c++11 } }
 	  // { dg-error "uninitialized" "" { target c++11 } 16 }
->>>>>>> a7aa3838
-{
-  int& ref; // { dg-message "should be initialized" "" { target { ! c++11 } } }
-};
-
-<<<<<<< HEAD
-struct A4		// { dg-error "uninitialized" "" { target c++11 } }
-=======
+{
+  int& ref; // { dg-message "should be initialized" }
+};
+
 struct A4 // { dg-message "implicitly deleted" "" { target c++11 } }
 	  // { dg-error "uninitialized" "" { target c++11 } 22 }
->>>>>>> a7aa3838
-{
-  int const& ref; // { dg-message "should be initialized" "" { target { ! c++11 } } }
-};
-
-<<<<<<< HEAD
-struct A5		// { dg-error "uninitialized" "" { target c++11 } }
-=======
+{
+  int const& ref; // { dg-message "should be initialized" }
+};
+
 struct A5 // { dg-message "implicitly deleted" "" { target c++11 } }
 	  // { dg-error "uninitialized" "" { target c++11 } 28 }
->>>>>>> a7aa3838
-{
-  int& ref; // { dg-message "should be initialized" "" { target { ! c++11 } } }
-  int const i; // { dg-message "should be initialized" "" { target { ! c++11 } } }
-};
-
-<<<<<<< HEAD
-template <class T> struct S1 // { dg-error "uninitialized" "" { target c++11 } }
-=======
+{
+  int& ref; // { dg-message "should be initialized" }
+  int const i; // { dg-message "should be initialized" }
+};
+
 template <class T> struct S1 // { dg-message "implicitly deleted" "" { target c++11 } }
 			     // { dg-error "uninitialized" "" { target c++11 } 35 }
->>>>>>> a7aa3838
-{
-  T const i; // { dg-message "should be initialized" "" { target { ! c++11 } } }
-};
-
-<<<<<<< HEAD
-template <class T> struct S2 // { dg-error "uninitialized" "" { target c++11 } }
-=======
+{
+  T const i; // { dg-message "should be initialized" }
+};
+
 template <class T> struct S2 // { dg-message "implicitly deleted" "" { target c++11 } }
 			     // { dg-error "uninitialized" "" { target c++11 } 41 }
->>>>>>> a7aa3838
-{
-  T const volatile i; // { dg-message "should be initialized" "" { target { ! c++11 } } }
-};
-
-<<<<<<< HEAD
-template <class T> struct S3 // { dg-error "uninitialized" "" { target c++11 } }
-=======
+{
+  T const volatile i; // { dg-message "should be initialized" }
+};
+
 template <class T> struct S3 // { dg-message "implicitly deleted" "" { target c++11 } }
 			     // { dg-error "uninitialized" "" { target c++11 } 47 }
->>>>>>> a7aa3838
-{
-  T& ref; // { dg-message "should be initialized" "" { target { ! c++11 } } }
-};
-
-<<<<<<< HEAD
-template <class T> struct S4 // { dg-error "uninitialized" "" { target c++11 } }
-=======
+{
+  T& ref; // { dg-message "should be initialized" }
+};
+
 template <class T> struct S4 // { dg-message "implicitly deleted" "" { target c++11 } }
 			     // { dg-error "uninitialized" "" { target c++11 } 53 }
->>>>>>> a7aa3838
-{
-  T const i; // { dg-message "should be initialized" "" { target { ! c++11 } } }
-  T& ref; // { dg-message "should be initialized" "" { target { ! c++11 } } }
+{
+  T const i; // { dg-message "should be initialized" }
+  T& ref; // { dg-message "should be initialized" }
 };
 
 struct X
@@ -100,82 +117,50 @@
   int const& r;
 };
 
-<<<<<<< HEAD
-struct Y11		// { dg-error "uninitialized" "" { target c++11 } }
-=======
 struct Y11 // { dg-message "implicitly deleted" "" { target c++11 } }
 	   // { dg-error "uninitialized" "" { target c++11 } 67 }
->>>>>>> a7aa3838
-{
-  int const i; // { dg-message "should be initialized" "" { target { ! c++11 } } }
-};
-
-<<<<<<< HEAD
-struct Y1		// { dg-error "deleted" "" { target c++11 } }
-=======
+{
+  int const i; // { dg-message "should be initialized" }
+};
+
 struct Y1 // { dg-error "deleted" "" { target c++11 } }
->>>>>>> a7aa3838
 {
   Y11 a[1];
 };
 
-<<<<<<< HEAD
-struct Y22		// { dg-error "uninitialized" "" { target c++11 } }
-=======
 struct Y22 // { dg-message "implicitly deleted" "" { target c++11 } }
 	   // { dg-error "uninitialized" "" { target c++11 } 78 }
->>>>>>> a7aa3838
-{
-  int& ref; // { dg-message "should be initialized" "" { target { ! c++11 } } }
-};
-
-<<<<<<< HEAD
-struct Y2		// { dg-error "deleted" "" { target c++11 } }
-=======
+{
+  int& ref; // { dg-message "should be initialized" }
+};
+
 struct Y2 // { dg-error "deleted" "" { target c++11 } }
->>>>>>> a7aa3838
 {
   Y22 a[1];
 };
 
-<<<<<<< HEAD
-struct Z1		// { dg-error "uninitialized" "" { target c++11 } }
-=======
 struct Z1 // { dg-message "implicitly deleted" "" { target c++11 } }
 	  // { dg-error "uninitialized" "" { target c++11 } 89 }
->>>>>>> a7aa3838
-{
-  int const i; // { dg-message "should be initialized" "" { target { ! c++11 } } }
-};
-
-<<<<<<< HEAD
-struct Z2 // { dg-error "uninitialized" "" { target c++11 } }
-=======
+{
+  int const i; // { dg-message "should be initialized" }
+};
+
 struct Z2 // { dg-message "implicitly deleted" "" { target c++11 } }
 	  // { dg-error "uninitialized" "" { target c++11 } 95 }
->>>>>>> a7aa3838
-{
-  int& ref; // { dg-message "should be initialized" "" { target { ! c++11 } } }
-};
-
-<<<<<<< HEAD
-struct Z3 // { dg-error "uninitialized" "" { target c++11 } }
-=======
+{
+  int& ref; // { dg-message "should be initialized" }
+};
+
 struct Z3 // { dg-message "implicitly deleted" "" { target c++11 } }
 	  // { dg-error "uninitialized" "" { target c++11 } 101 }
->>>>>>> a7aa3838
-{
-  int const i; // { dg-message "should be initialized" "" { target { ! c++11 } } }
-};
-
-<<<<<<< HEAD
-struct Z4 // { dg-error "uninitialized" "" { target c++11 } }
-=======
+{
+  int const i; // { dg-message "should be initialized" }
+};
+
 struct Z4 // { dg-message "implicitly deleted" "" { target c++11 } }
 	  // { dg-error "uninitialized" "" { target c++11 } 107 }
->>>>>>> a7aa3838
-{
-  int& ref; // { dg-message "should be initialized" "" { target { ! c++11 } } }
+{
+  int& ref; // { dg-message "should be initialized" }
 };
 
 struct Z5
@@ -183,11 +168,7 @@
   int i;
 };
 
-<<<<<<< HEAD
-struct Z		// { dg-error "deleted" "" { target c++11 } }
-=======
 struct Z // { dg-error "deleted" "" { target c++11 } }
->>>>>>> a7aa3838
 {
   Z1 z1;
   Z2 z2;
@@ -196,12 +177,150 @@
   Z5 z5;
 };
 
-<<<<<<< HEAD
-union U // { dg-error "uninitialized" "" { target c++11 } }
-=======
 union U // { dg-message "implicitly deleted" "" { target c++11 } }
 	// { dg-error "uninitialized" "" { target c++11 } 127 }
->>>>>>> a7aa3838
+{
+  int const i; // { dg-message "should be initialized" }
+};
+
+void f1 ()
+{
+  new A1; // { dg-error "deleted|uninitialized const member" }
+}
+
+void f2 ()
+{
+  new A2; // { dg-error "deleted|uninitialized const member" }
+}
+
+void f3 ()
+{
+  new A3; // { dg-error "deleted|uninitialized reference member" }
+}
+
+void f4 ()
+{
+  new A4; // { dg-error "deleted|uninitialized reference member" }
+}
+
+void f5 ()
+{
+  new A5; // { dg-error "deleted|uninitialized reference member|uninitialized const member" }
+}
+
+void f6 ()
+{
+  new S1<int>; // { dg-error "deleted|uninitialized const member" }
+}
+
+void f7 ()
+{
+  new S2<int>; // { dg-error "deleted|uninitialized const member" }
+}
+
+void f8 ()
+{
+  new S3<int>; // { dg-error "deleted|uninitialized reference member" }
+}
+
+void f9 ()
+{
+  new S4<int>; // { dg-error "deleted|uninitialized reference member|uninitialized const member" }
+}
+
+void f10 ()
+{
+  new X;
+}
+
+void f11 ()
+{
+  new A1[1]; // { dg-error "deleted|uninitialized const member" }
+}
+
+void f12 ()
+{
+  new A3[1]; // { dg-error "deleted|uninitialized reference member" }
+}
+
+void f13 ()
+{
+  new Y1; // { dg-error "deleted|uninitialized const member" }
+}
+
+void f14 ()
+{
+  new Y2; // { dg-error "deleted|uninitialized reference member" }
+}
+
+void f15 ()
+{
+  new Z; // { dg-error "deleted|uninitialized reference member|uninitialized const member" }
+}
+
+void f16 ()
+{
+  new U; // { dg-error "deleted|uninitialized const member" }
+}
+
+  int const& r;
+};
+
+struct Y11
+{
+  int const i; // { dg-message "should be initialized" "" { target { ! c++11 } } }
+};
+
+struct Y1
+{
+  Y11 a[1];
+};
+
+struct Y22
+{
+  int& ref; // { dg-message "should be initialized" "" { target { ! c++11 } } }
+};
+
+struct Y2
+{
+  Y22 a[1];
+};
+
+struct Z1
+{
+  int const i; // { dg-message "should be initialized" "" { target { ! c++11 } } }
+};
+
+struct Z2
+{
+  int& ref; // { dg-message "should be initialized" "" { target { ! c++11 } } }
+};
+
+struct Z3
+{
+  int const i; // { dg-message "should be initialized" "" { target { ! c++11 } } }
+};
+
+struct Z4
+{
+  int& ref; // { dg-message "should be initialized" "" { target { ! c++11 } } }
+};
+
+struct Z5
+{
+  int i;
+};
+
+struct Z
+{
+  Z1 z1;
+  Z2 z2;
+  Z3 z3;
+  Z4 z4;
+  Z5 z5;
+};
+
+union U
 {
   int const i; // { dg-message "should be initialized" "" { target { ! c++11 } } }
 };
