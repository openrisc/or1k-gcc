// PR c++/44086
// { dg-do compile }

<<<<<<< HEAD
struct A		// { dg-error "uninitialized" "" { target c++11 } }
=======
struct A // { dg-error "uninitialized" "" { target c++11 } }
>>>>>>> a7aa3838
{
    int const i : 2; // { dg-message "should be initialized" "" { target { ! c++11 } } }
};

void f()
{
    A a;		      // { dg-error "deleted|uninitialized const" }
    new A;		      // { dg-error "deleted|uninitialized const" }
    A();		      // { dg-error "deleted" "" { target c++11 } }
    new A();		      // { dg-error "deleted" "" { target c++11 } }
}<|MERGE_RESOLUTION|>--- conflicted
+++ resolved
@@ -1,13 +1,9 @@
 // PR c++/44086
 // { dg-do compile }
 
-<<<<<<< HEAD
-struct A		// { dg-error "uninitialized" "" { target c++11 } }
-=======
 struct A // { dg-error "uninitialized" "" { target c++11 } }
->>>>>>> a7aa3838
 {
-    int const i : 2; // { dg-message "should be initialized" "" { target { ! c++11 } } }
+    int const i : 2; // { dg-message "should be initialized" }
 };
 
 void f()
