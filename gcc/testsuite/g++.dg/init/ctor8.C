// PR c++/29039

<<<<<<< HEAD
typedef struct S {	    // { dg-error "reference" "" { target c++11 } }
=======
typedef struct S { // { dg-error "reference" "" { target c++11 } }
>>>>>>> a7aa3838
  int &r; 
}; // { dg-warning "'typedef' was ignored" }


S f () {
  return S (); // { dg-error "reference|deleted" }
}<|MERGE_RESOLUTION|>--- conflicted
+++ resolved
@@ -1,10 +1,6 @@
 // PR c++/29039
 
-<<<<<<< HEAD
-typedef struct S {	    // { dg-error "reference" "" { target c++11 } }
-=======
 typedef struct S { // { dg-error "reference" "" { target c++11 } }
->>>>>>> a7aa3838
   int &r; 
 }; // { dg-warning "'typedef' was ignored" }
 
