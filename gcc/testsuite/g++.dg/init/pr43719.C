// PR c++/43719
// { dg-do compile }

<<<<<<< HEAD
struct A1		  // { dg-error "uninitialized" "" { target c++11 } }
=======
struct A1 // { dg-error "uninitialized" "" { target c++11 } }
>>>>>>> a7aa3838
{
  int const j; // { dg-message "should be initialized" "" { target { ! c++11 } } }
};

<<<<<<< HEAD
struct A2		  // { dg-error "uninitialized" "" { target c++11 } }
=======
struct A2 // { dg-error "uninitialized" "" { target c++11 } }
>>>>>>> a7aa3838
{
  int const volatile i; // { dg-message "should be initialized" "" { target { ! c++11 } } }
};

<<<<<<< HEAD
struct A3		  // { dg-error "uninitialized" "" { target c++11 } }
=======
struct A3 // { dg-error "uninitialized" "" { target c++11 } }
>>>>>>> a7aa3838
{
  int& ref; // { dg-message "should be initialized" "" { target { ! c++11 } } }
};

<<<<<<< HEAD
struct A4		  // { dg-error "uninitialized" "" { target c++11 } }
=======
struct A4 // { dg-error "uninitialized" "" { target c++11 } }
>>>>>>> a7aa3838
{
  int const& ref; // { dg-message "should be initialized" "" { target { ! c++11 } } }
};

<<<<<<< HEAD
struct A5		  // { dg-error "uninitialized" "" { target c++11 } }
=======
struct A5 // { dg-error "uninitialized" "" { target c++11 } }
>>>>>>> a7aa3838
{
  int& ref; // { dg-message "should be initialized" "" { target { ! c++11 } } }
  int const i; // { dg-message "should be initialized" "" { target { ! c++11 } } }
};

template <class T> struct S1 // { dg-error "uninitialized" "" { target c++11 } }
{
  T const i; // { dg-message "should be initialized" "" { target { ! c++11 } } }
};

template <class T> struct S2 // { dg-error "uninitialized" "" { target c++11 } }
{
  T const volatile i; // { dg-message "should be initialized" "" { target { ! c++11 } } }
};

template <class T> struct S3 // { dg-error "uninitialized" "" { target c++11 } }
{
  T& ref; // { dg-message "should be initialized" "" { target { ! c++11 } } }
};

template <class T> struct S4 // { dg-error "uninitialized" "" { target c++11 } }
{
  T const i; // { dg-message "should be initialized" "" { target { ! c++11 } } }
  T& ref; // { dg-message "should be initialized" "" { target { ! c++11 } } }
};

struct X
{
  X () : c (0), r (c) {}
  int const c;
  int const& r;
};

<<<<<<< HEAD
struct Y11		  // { dg-error "uninitialized" "" { target c++11 } }
=======
struct Y11 // { dg-error "uninitialized" "" { target c++11 } }
>>>>>>> a7aa3838
{
  int const i; // { dg-message "should be initialized" "" { target { ! c++11 } } }
};

struct Y1		  // { dg-error "deleted" "" { target c++11 } }
{
  Y11 a[1];
};

<<<<<<< HEAD
struct Y22	       // { dg-error "uninitialized" "" { target c++11 } }
=======
struct Y22 // { dg-error "uninitialized" "" { target c++11 } }
>>>>>>> a7aa3838
{
  int& ref; // { dg-message "should be initialized" "" { target { ! c++11 } } }
};

struct Y2		      // { dg-error "deleted" "" { target c++11 } }
{
  Y22 a[1];
};

<<<<<<< HEAD
struct Z1		// { dg-error "uninitialized" "" { target c++11 } }
=======
struct Z1 // { dg-error "uninitialized" "" { target c++11 } }
>>>>>>> a7aa3838
{
  int const i; // { dg-message "should be initialized" "" { target { ! c++11 } } }
};

<<<<<<< HEAD
struct Z2		// { dg-error "uninitialized" "" { target c++11 } }
=======
struct Z2 // { dg-error "uninitialized" "" { target c++11 } }
>>>>>>> a7aa3838
{
  int& ref; // { dg-message "should be initialized" "" { target { ! c++11 } } }
};

<<<<<<< HEAD
struct Z3		// { dg-error "uninitialized" "" { target c++11 } }
=======
struct Z3 // { dg-error "uninitialized" "" { target c++11 } }
>>>>>>> a7aa3838
{
  int const i; // { dg-message "should be initialized" "" { target { ! c++11 } } }
};

<<<<<<< HEAD
struct Z4		// { dg-error "uninitialized" "" { target c++11 } }
=======
struct Z4 // { dg-error "uninitialized" "" { target c++11 } }
>>>>>>> a7aa3838
{
  int& ref; // { dg-message "should be initialized" "" { target { ! c++11 } } }
};

struct Z5
{
  int i;
};

struct Z		// { dg-error "deleted" "" { target c++11 } }
{
  Z1 z1;
  Z2 z2;
  Z3 z3;
  Z4 z4;
  Z5 z5;
};

<<<<<<< HEAD
union U			// { dg-error "uninitialized" "" { target c++11 } }
=======
union U // { dg-error "uninitialized" "" { target c++11 } }
>>>>>>> a7aa3838
{
  int const i; // { dg-message "should be initialized" "" { target { ! c++11 } } }
};


void f1 ()
{
  A1 a1; // { dg-error "uninitialized const member|deleted" }
}

void f2 ()
{
  A2 a2; // { dg-error "uninitialized const member|deleted" }
}

void f3 ()
{
  A3 a3; // { dg-error "uninitialized reference member|deleted" }
}

void f4 ()
{
  A4 a4; // { dg-error "uninitialized reference member|deleted" }
}

void f5 ()
{
  A5 a5; // { dg-error "uninitialized reference member|uninitialized const member|deleted" }
}

void f6 ()
{
  S1<int> s; // { dg-error "uninitialized const member|deleted" }
}

void f7 ()
{
  S2<int> s; // { dg-error "uninitialized const member|deleted" }
}

void f8 ()
{
  S3<int> s; // { dg-error "uninitialized reference member|deleted" }
}

void f9 ()
{
  S4<int> s; // { dg-error "uninitialized reference member|uninitialized const member|deleted" }
}

void f10 ()
{
  X x;
}

void f11 ()
{
  A1 a[ 1 ]; // { dg-error "uninitialized const member|deleted" }
}

void f12 ()
{
  A3 a[ 1 ]; // { dg-error "uninitialized reference member|deleted" }
}

void f13 ()
{
  Y1 y1; // { dg-error "uninitialized const member|deleted" }
}

void f14 ()
{
  Y2 y2; // { dg-error "uninitialized reference member|deleted" }
}

void f15 ()
{
  Z z; // { dg-error "uninitialized reference member|uninitialized const member|deleted" }
}

void f16 ()
{
  U u; // { dg-error "uninitialized const member|deleted" }
}
<|MERGE_RESOLUTION|>--- conflicted
+++ resolved
@@ -1,71 +1,51 @@
 // PR c++/43719
 // { dg-do compile }
 
-<<<<<<< HEAD
-struct A1		  // { dg-error "uninitialized" "" { target c++11 } }
-=======
 struct A1 // { dg-error "uninitialized" "" { target c++11 } }
->>>>>>> a7aa3838
 {
-  int const j; // { dg-message "should be initialized" "" { target { ! c++11 } } }
+  int const j; // { dg-message "should be initialized" }
 };
 
-<<<<<<< HEAD
-struct A2		  // { dg-error "uninitialized" "" { target c++11 } }
-=======
 struct A2 // { dg-error "uninitialized" "" { target c++11 } }
->>>>>>> a7aa3838
 {
-  int const volatile i; // { dg-message "should be initialized" "" { target { ! c++11 } } }
+  int const volatile i; // { dg-message "should be initialized" }
 };
 
-<<<<<<< HEAD
-struct A3		  // { dg-error "uninitialized" "" { target c++11 } }
-=======
 struct A3 // { dg-error "uninitialized" "" { target c++11 } }
->>>>>>> a7aa3838
 {
-  int& ref; // { dg-message "should be initialized" "" { target { ! c++11 } } }
+  int& ref; // { dg-message "should be initialized" }
 };
 
-<<<<<<< HEAD
-struct A4		  // { dg-error "uninitialized" "" { target c++11 } }
-=======
 struct A4 // { dg-error "uninitialized" "" { target c++11 } }
->>>>>>> a7aa3838
 {
-  int const& ref; // { dg-message "should be initialized" "" { target { ! c++11 } } }
+  int const& ref; // { dg-message "should be initialized" }
 };
 
-<<<<<<< HEAD
-struct A5		  // { dg-error "uninitialized" "" { target c++11 } }
-=======
 struct A5 // { dg-error "uninitialized" "" { target c++11 } }
->>>>>>> a7aa3838
 {
-  int& ref; // { dg-message "should be initialized" "" { target { ! c++11 } } }
-  int const i; // { dg-message "should be initialized" "" { target { ! c++11 } } }
+  int& ref; // { dg-message "should be initialized" }
+  int const i; // { dg-message "should be initialized" }
 };
 
 template <class T> struct S1 // { dg-error "uninitialized" "" { target c++11 } }
 {
-  T const i; // { dg-message "should be initialized" "" { target { ! c++11 } } }
+  T const i; // { dg-message "should be initialized" }
 };
 
 template <class T> struct S2 // { dg-error "uninitialized" "" { target c++11 } }
 {
-  T const volatile i; // { dg-message "should be initialized" "" { target { ! c++11 } } }
+  T const volatile i; // { dg-message "should be initialized" }
 };
 
 template <class T> struct S3 // { dg-error "uninitialized" "" { target c++11 } }
 {
-  T& ref; // { dg-message "should be initialized" "" { target { ! c++11 } } }
+  T& ref; // { dg-message "should be initialized" }
 };
 
 template <class T> struct S4 // { dg-error "uninitialized" "" { target c++11 } }
 {
-  T const i; // { dg-message "should be initialized" "" { target { ! c++11 } } }
-  T& ref; // { dg-message "should be initialized" "" { target { ! c++11 } } }
+  T const i; // { dg-message "should be initialized" }
+  T& ref; // { dg-message "should be initialized" }
 };
 
 struct X
@@ -75,13 +55,9 @@
   int const& r;
 };
 
-<<<<<<< HEAD
-struct Y11		  // { dg-error "uninitialized" "" { target c++11 } }
-=======
 struct Y11 // { dg-error "uninitialized" "" { target c++11 } }
->>>>>>> a7aa3838
 {
-  int const i; // { dg-message "should be initialized" "" { target { ! c++11 } } }
+  int const i; // { dg-message "should be initialized" }
 };
 
 struct Y1		  // { dg-error "deleted" "" { target c++11 } }
@@ -89,13 +65,9 @@
   Y11 a[1];
 };
 
-<<<<<<< HEAD
-struct Y22	       // { dg-error "uninitialized" "" { target c++11 } }
-=======
 struct Y22 // { dg-error "uninitialized" "" { target c++11 } }
->>>>>>> a7aa3838
 {
-  int& ref; // { dg-message "should be initialized" "" { target { ! c++11 } } }
+  int& ref; // { dg-message "should be initialized" }
 };
 
 struct Y2		      // { dg-error "deleted" "" { target c++11 } }
@@ -103,40 +75,24 @@
   Y22 a[1];
 };
 
-<<<<<<< HEAD
-struct Z1		// { dg-error "uninitialized" "" { target c++11 } }
-=======
 struct Z1 // { dg-error "uninitialized" "" { target c++11 } }
->>>>>>> a7aa3838
 {
-  int const i; // { dg-message "should be initialized" "" { target { ! c++11 } } }
+  int const i; // { dg-message "should be initialized" }
 };
 
-<<<<<<< HEAD
-struct Z2		// { dg-error "uninitialized" "" { target c++11 } }
-=======
 struct Z2 // { dg-error "uninitialized" "" { target c++11 } }
->>>>>>> a7aa3838
 {
-  int& ref; // { dg-message "should be initialized" "" { target { ! c++11 } } }
+  int& ref; // { dg-message "should be initialized" }
 };
 
-<<<<<<< HEAD
-struct Z3		// { dg-error "uninitialized" "" { target c++11 } }
-=======
 struct Z3 // { dg-error "uninitialized" "" { target c++11 } }
->>>>>>> a7aa3838
 {
-  int const i; // { dg-message "should be initialized" "" { target { ! c++11 } } }
+  int const i; // { dg-message "should be initialized" }
 };
 
-<<<<<<< HEAD
-struct Z4		// { dg-error "uninitialized" "" { target c++11 } }
-=======
 struct Z4 // { dg-error "uninitialized" "" { target c++11 } }
->>>>>>> a7aa3838
 {
-  int& ref; // { dg-message "should be initialized" "" { target { ! c++11 } } }
+  int& ref; // { dg-message "should be initialized" }
 };
 
 struct Z5
@@ -153,13 +109,9 @@
   Z5 z5;
 };
 
-<<<<<<< HEAD
-union U			// { dg-error "uninitialized" "" { target c++11 } }
-=======
 union U // { dg-error "uninitialized" "" { target c++11 } }
->>>>>>> a7aa3838
 {
-  int const i; // { dg-message "should be initialized" "" { target { ! c++11 } } }
+  int const i; // { dg-message "should be initialized" }
 };
 
 
