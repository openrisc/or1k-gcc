--- conflicted
+++ resolved
@@ -1,14 +1,3 @@
-<<<<<<< HEAD
-2014-03-08  Paulo Matos  <paulo@matos-sorge.com>
-
-    * gcc.dg/lto/pr55113_0.c: New testcase.
-
-2014-03-08  Adam Butcher  <adam@jessamine.co.uk>
-
-	PR c++/60033
-	* g++.dg/cpp1y/pr60033.C: New testcase.
-
-=======
 2014-04-22  Release Manager
 
 	* GCC 4.9.0 released.
@@ -1059,7 +1048,6 @@
 	PR c++/60033
 	* g++.dg/cpp1y/pr60033.C: New testcase.
 
->>>>>>> a7aa3838
 	PR c++/60393
 	* g++.dg/cpp1y/pr60393.C: New testcase.
 
@@ -1115,9 +1103,8 @@
 	PR lto/60427
 	Revert
 	2014-03-04  Paulo Matos  <paulo@matos-sorge.com>
-<<<<<<< HEAD
-
-        * gcc.dg/lto/pr55113_0.c: New testcase.
+
+	* gcc.dg/lto/pr55113_0.c: New testcase.
 
 2014-03-05  Jakub Jelinek  <jakub@redhat.com>
 
@@ -1164,7 +1151,7 @@
 
 2014-03-04  Paulo Matos  <paulo@matos-sorge.com>
 
-        * gcc.dg/lto/pr55113_0.c: New testcase.
+	* gcc.dg/lto/pr55113_0.c: New testcase.
 
 2014-03-04  Paolo Carlini  <paolo.carlini@oracle.com>
 
@@ -1278,10 +1265,10 @@
 	* gcc.c-torture/compile/pr52714.c: New test.
 
 2014-02-27  Mikael Pettersson  <mikpe@it.uu.se>
-            Jeff Law  <law@redhat.com>
-
-	 PR rtl-optimization/49847
-	 * g++.dg/pr49847.C: New test.
+	    Jeff Law  <law@redhat.com>
+
+	PR rtl-optimization/49847
+	* g++.dg/pr49847.C: New test.
 
 2014-02-27  Marek Polacek  <polacek@redhat.com>
 
@@ -1387,284 +1374,10 @@
 
 2014-02-22  Hans-Peter Nilsson  <hp@axis.com>
 
-=======
-
-	* gcc.dg/lto/pr55113_0.c: New testcase.
-
-2014-03-05  Jakub Jelinek  <jakub@redhat.com>
-
-	PR testsuite/59308
-	* gcc.dg/pr46309.c: Don't compile on logical_op_short_circuit targets
-	other than mips/avr.  Use -mbranch-cost=2 even for i?86/x86_64.
-	* gcc.dg/tree-ssa/reassoc-32.c: Use -mbranch-cost=2 even for
-	s390*/i?86/x86_64.
-	* gcc.dg/tree-ssa/reassoc-33.c: Likewise.
-	* gcc.dg/tree-ssa/reassoc-34.c: Likewise.
-	* gcc.dg/tree-ssa/reassoc-35.c: Likewise.
-	* gcc.dg/tree-ssa/reassoc-36.c: Likewise.
-	* gcc.dg/tree-ssa/ssa-ifcombine-ccmp-1.c: Don't compile on
-	logical_op_short_circuit targets other than avr.  Use -mbranch-cost=2
-	even for mips*/s390*/i?86/x86_64.
-	* gcc.dg/tree-ssa/ssa-ifcombine-ccmp-2.c: Likewise.
-	* gcc.dg/tree-ssa/ssa-ifcombine-ccmp-3.c: Likewise.
-	* gcc.dg/tree-ssa/ssa-ifcombine-ccmp-4.c: Likewise.
-	* gcc.dg/tree-ssa/ssa-ifcombine-ccmp-5.c: Likewise.
-	* gcc.dg/tree-ssa/ssa-ifcombine-ccmp-6.c: Likewise.
-
-	PR lto/60404
-	* gcc.dg/lto/pr60404_0.c: New test.
-	* gcc.dg/lto/pr60404_1.c: New file.
-	* gcc.dg/lto/pr60404_2.c: New file.
-
-2014-03-04  Bill Schmidt  <wschmidt@linux.vnet.ibm.com>
-
-	* gcc.dg/vmx/extract-vsx.c: Replace "vector long" with "vector
-	long long" throughout.
-	* gcc.dg/vmx/extract-vsx-be-order.c: Likewise.
-	* gcc.dg/vmx/insert-vsx.c: Likewise.
-	* gcc.dg/vmx/insert-vsx-be-order.c: Likewise.
-	* gcc.dg/vmx/ld-vsx.c: Likewise.
-	* gcc.dg/vmx/ld-vsx-be-order.c: Likewise.
-	* gcc.dg/vmx/ldl-vsx.c: Likewise.
-	* gcc.dg/vmx/ldl-vsx-be-order.c: Likewise.
-	* gcc.dg/vmx/merge-vsx.c: Likewise.
-	* gcc.dg/vmx/merge-vsx-be-order.c: Likewise.
-	* gcc.dg/vmx/st-vsx.c: Likewise.
-	* gcc.dg/vmx/st-vsx-be-order.c: Likewise.
-	* gcc.dg/vmx/stl-vsx.c: Likewise.
-	* gcc.dg/vmx/stl-vsx-be-order.c: Likewise.
-
-2014-03-04  Paulo Matos  <paulo@matos-sorge.com>
-
-	* gcc.dg/lto/pr55113_0.c: New testcase.
-
-2014-03-04  Paolo Carlini  <paolo.carlini@oracle.com>
-
-	PR c++/60376
-	* g++.dg/cpp1y/pr60376.C: New.
-
-2014-03-04  Rainer Orth  <ro@CeBiTec.Uni-Bielefeld.DE>
-
-	* g++.dg/abi/anon2.C: Don't scan assembler for c++98.
-
-2014-03-04  Richard Biener  <rguenther@suse.de>
-
-	PR tree-optimization/60382
-	* gcc.dg/vect/pr60382.c: New testcase.
-
-2014-03-03  Jerry DeLisle  <jvdelisle@gcc.gnu>
-
-	PR libfortran/60148
-	* gfortran.dg/namelist_84.f90: New test.
-
-2014-03-03  Kirill Yukhin  <kirill.yukhin@intel.com>
-
-	* gcc.target/i386/avx512er-vexp2ps-2.c: Decrease exponent
-	argument to avoid inf values.
-	* gcc.target/i386/avx512f-vdivps-2.c: Compare results with
-	UNION_FP_CHECK machinery.
-
-2014-03-03  Renlin Li  <Renlin.Li@arm.com>
-
-	* gcc.target/aarch64/aapcs64/validate_memory.h: Move f32in64 and
-	i32in128 cases outside special big-endian processing block.
-
-2014-03-03  Jakub Jelinek  <jakub@redhat.com>
-
-	PR preprocessor/60400
-	* c-c++-common/cpp/pr60400.c: New test.
-	* c-c++-common/cpp/pr60400-1.h: New file.
-	* c-c++-common/cpp/pr60400-2.h: New file.
-
-	PR objc++/60398
-	* obj-c++.dg/invalid-method-2.mm: Adjust dg-error regexps.
-
-	* c-c++-common/cilk-plus/PS/vectorlength-2.c: New test.
-	* c-c++-common/cilk-plus/PS/vectorlength-3.c: New test.
-
-2014-03-02  Jan Hubicka  <hubicka@ucw.cz>
-
-	PR ipa/60150
-	* g++.dg/lto/pr60150.H: New testcase.
-	* g++.dg/lto/pr60150_0.C: New testcase.
-	* g++.dg/lto/pr60150_1.C: New testcase.
-
-2014-03-02  Jan Hubicka  <hubicka@ucw.cz>
-
-	PR ipa/60306
-	* testsuite/g++.dg/ipa/devirt-29.C: New testcase
-
-2014-03-02  Bernd Edlinger  <bernd.edlinger@hotmail.de>
-
-	PR fortran/60236
-	* gfortran.dg/vect/pr32380.f: Fix expected test results.
-
-2014-03-01  Edward Smith-Rowland  <3dw4rd@verizon.net>
-
-	PR c++/50025
-	* g++.dg/cpp0x/pr50025.C: New.
-
-2014-03-01  Adam Butcher  <adam@jessamine.co.uk>
-
-	PR c++/60377
-	* g++.dg/cpp1y/pr60377.C: New testcase.
-
-2014-03-01  Mikael Morin  <mikael@gcc.gnu.org>
-
-	PR fortran/60341
-	* gfortran.dg/str_comp_optimize_1.f90: New test.
-
-2014-03-01  Oleg Endo  <olegendo@gcc.gnu.org>
-
-	PR target/60071
-	* gcc.c-torture/compile/pr60071.c: New.
-
-2014-02-28  Janus Weil  <janus@gcc.gnu.org>
-
-	PR fortran/60359
-	* gfortran.dg/unlimited_polymorphic_16.f90: New.
-
-2014-02-28  Paolo Carlini  <paolo.carlini@oracle.com>
-
-	PR c++/58610
-	* g++.dg/cpp0x/constexpr-ice11.C: New.
-
-2014-02-28  Paolo Carlini  <paolo.carlini@oracle.com>
-
-	PR c++/60314
-	* g++.dg/cpp1y/auto-fn24.C: New.
-
-2014-02-28  Joey Ye  <joey.ye@arm.com>
-
-	PR target/PR60169
-	* gcc.target/arm/thumb1-far-jump-3.c: New case.
-
-2014-02-27  Paolo Carlini  <paolo.carlini@oracle.com>
-
-	PR c++/60253
-	* g++.dg/overload/ellipsis2.C: New.
-
-2014-02-27  Jeff Law  <law@redhat.com>
-
-	PR rtl-optimization/52714
-	* gcc.c-torture/compile/pr52714.c: New test.
-
-2014-02-27  Mikael Pettersson  <mikpe@it.uu.se>
-	    Jeff Law  <law@redhat.com>
-
-	PR rtl-optimization/49847
-	* g++.dg/pr49847.C: New test.
-
-2014-02-27  Marek Polacek  <polacek@redhat.com>
-
-	PR middle-end/59223
-	* c-c++-common/pr59223.c: New test.
-
-2014-02-26  Ilya Tocar  <ilya.tocar@intel.com>
-
-	* common/config/i386/predicates.md (const1256_operand): Remove.
-	(const2356_operand): New.
-	(const_1_to_2_operand): Remove.
-	* config/i386/sse.md (avx512pf_gatherpf<mode>sf): Change hint value.
-	(*avx512pf_gatherpf<mode>sf_mask): Ditto.
-	(*avx512pf_gatherpf<mode>sf): Ditto.
-	(avx512pf_gatherpf<mode>df): Ditto.
-	(*avx512pf_gatherpf<mode>df_mask): Ditto.
-	(*avx512pf_gatherpf<mode>df): Ditto.
-	(avx512pf_scatterpf<mode>sf): Ditto.
-	(*avx512pf_scatterpf<mode>sf_mask): Ditto.
-	(*avx512pf_scatterpf<mode>sf): Ditto.
-	(avx512pf_scatterpf<mode>df): Ditto.
-	(*avx512pf_scatterpf<mode>df_mask): Ditto.
-	(*avx512pf_scatterpf<mode>df): Ditto.
-	* common/config/i386/xmmintrin.h (_mm_hint): Add _MM_HINT_ET0.
-
-2014-02-26  Ilya Tocar  <ilya.tocar@intel.com>
-
-	* gcc.target/i386/avx512cd-vptestnmd-1.c: Change into ...
-	* gcc.target/i386/avx512f-vptestnmd-1.c: This.
-	* gcc.target/i386/avx512cd-vptestnmq-1.c: Change into ...
-	* gcc.target/i386/avx512f-vptestnmq-1.c: This.
-	* gcc.target/i386/avx512cd-vptestnmd-2.c: Change into ...
-	* gcc.target/i386/avx512f-vptestnmd-2.c: This.
-	* gcc.target/i386/avx512cd-vptestnmq-2.c: Change into ...
-	* gcc.target/i386/avx512f-vptestnmq-2.c: This.
-
-2014-02-26  Bin Cheng  <bin.cheng@arm.com>
-
-	PR target/60280
-	* gnat.dg/renaming5.adb: Change to two expected gotos.
-	* gcc.dg/tree-ssa/pr21559.c: Change back to three expected
-	jump threads.
-	* gcc.dg/tree-prof/update-loopch.c: Check two "Invalid sum"
-	messages for removed basic block.
-	* gcc.dg/tree-ssa/ivopt_1.c: Fix unreliable scanning string.
-	* gcc.dg/tree-ssa/ivopt_2.c: Ditto.
-	* gcc.dg/tree-ssa/ivopt_3.c: Ditto.
-	* gcc.dg/tree-ssa/ivopt_4.c: Ditto.
-
-2014-02-25  Bill Schmidt  <wschmidt@linux.vnet.ibm.com>
-
-	* gcc.dg/vmx/ld-vsx.c: Don't use vec_all_eq.
-	* gcc.dg/vmx/ld-vsx-be-order.c: Likewise.
-	* gcc.dg/vmx/ldl-vsx.c: Likewise.
-	* gcc.dg/vmx/ldl-vsx-be-order.c: Likewise.
-	* gcc.dg/vmx/merge-vsx.c: Likewise.
-	* gcc.dg/vmx/merge-vsx-be-order.c: Likewise.
-
-2014-02-25  Ilya Tocar  <ilya.tocar@intel.com>
-
-	* gcc.target/i386/avx-1.c: Update __builtin_prefetch.
-	* gcc.target/i386/prefetchwt1-1.c: New.
-	* g++.dg/other/i386-2.C: Add new option.
-	* g++.dg/other/i386-3.C: Ditto.
-	* gcc.target/i386/sse-12.c: Ditto.
-	* gcc.target/i386/sse-13.c: Update __builtin_prefetch, add new option.
-	* gcc.target/i386/sse-22.c: Add new option.
-	* gcc.target/i386/sse-23.c: Update __builtin_prefetch, add new option.
-
-2014-02-25  Rainer Orth  <ro@CeBiTec.Uni-Bielefeld.DE>
-
-	PR libfortran/59313
-	* gfortran.dg/erf_3.F90: Skip on sparc*-*-solaris2.9*.
-
-	PR libfortran/58015
-	* gfortran.dg/round_4.f90: Skip on *-*-solaris2.9*.
-
-2014-02-25  Adam Butcher  <adam@jessamine.co.uk>
-
-	PR c++/60311
-	* g++.dg/cpp1y/pr60311.C: New testcase.
-
-	* g++.dg/cpp1y/fn-generic-member-ool.C: New testcase.
-
-	PR c++/60065
-	* g++.dg/cpp1y/pr60065.C: New testcase.
-
-2014-02-24  Andrey Belevantsev  <abel@ispras.ru>
-
-	PR rtl-optimization/60268
-	* gcc.c-torture/compile/pr60268.c: New test.
-
-2014-02-23  David Holsgrove <david.holsgrove@xilinx.com>
-
-	* gcc.target/microblaze/others/mem_reload.c: New test.
-
-2014-02-23  Bill Schmidt  <wschmidt@linux.vnet.ibm.com>
-
-	* gcc.dg/vmx/lde.c: New test.
-	* gcc.dg/vmx/lde-be-order.c: New test.
-	* gcc.dg/vmx/ste.c: New test.
-	* gcc.dg/vmx/ste-be-order.c: New test.
-
-2014-02-22  Hans-Peter Nilsson  <hp@axis.com>
-
->>>>>>> a7aa3838
 	PR testsuite/60173
 	* lib/target-supports.exp
 	(check_effective_target_logical_op_short_circuit): Add cris-*-*
 	and crisv32-*-* to list.
-<<<<<<< HEAD
 
 2014-02-21  Janus Weil  <janus@gcc.gnu.org>
 
@@ -2202,545 +1915,6 @@
 
 2014-02-07  Jakub Jelinek  <jakub@redhat.com>
 
-=======
-
-2014-02-21  Janus Weil  <janus@gcc.gnu.org>
-
-	PR fortran/60302
-	* gfortran.dg/c_f_pointer_shape_tests_6.f90: New.
-
-2014-02-21  Bill Schmidt  <wschmidt@linux.vnet.ibm.com>
-
-	* gcc.dg/vmx/vsums.c: Check entire result vector.
-	* gcc.dg/vmx/vsums-be-order.c: Likewise.
-
-2014-02-21  Bill Schmidt  <wschmidt@linux.vnet.ibm.com>
-
-	* gcc.dg/vmx/ld.c: New test.
-	* gcc.dg/vmx/ld-be-order.c: New test.
-	* gcc.dg/vmx/ld-vsx.c: New test.
-	* gcc.dg/vmx/ld-vsx-be-order.c: New test.
-	* gcc.dg/vmx/ldl.c: New test.
-	* gcc.dg/vmx/ldl-be-order.c: New test.
-	* gcc.dg/vmx/ldl-vsx.c: New test.
-	* gcc.dg/vmx/ldl-vsx-be-order.c: New test.
-	* gcc.dg/vmx/st.c: New test.
-	* gcc.dg/vmx/st-be-order.c: New test.
-	* gcc.dg/vmx/st-vsx.c: New test.
-	* gcc.dg/vmx/st-vsx-be-order.c: New test.
-	* gcc.dg/vmx/stl.c: New test.
-	* gcc.dg/vmx/stl-be-order.c: New test.
-	* gcc.dg/vmx/stl-vsx.c: New test.
-	* gcc.dg/vmx/stl-vsx-be-order.c: New test.
-
-2014-02-21  Uros Bizjak  <ubizjak@gmail.com>
-
-	* g++.dg/other/i386-2.C (dg-options): Add -mavx512pf.
-	* g++.dg/other/i386-3.C (dg-options): Ditto.
-	* gcc.target/i386/sse-12.c (dg-options): Add -msha.
-	* gcc.target/i386/sse-13.c (dg-options): Add -mavx512er, -mavx512cd,
-	-mavx512pf and -msha.
-
-2014-02-21  Richard Biener  <rguenther@suse.de>
-
-	PR tree-optimization/60276
-	* gcc.dg/vect/pr60276.c: New testcase.
-
-2014-02-21  Janus Weil  <janus@gcc.gnu.org>
-
-	PR fortran/60234
-	* gfortran.dg/finalize_23.f90: New.
-
-2014-02-21  Adam Butcher  <adam@jessamine.co.uk>
-
-	PR c++/60052
-	PR c++/60053
-	* g++.dg/cpp1y/pr60052.C: New testcase.
-	* g++.dg/cpp1y/pr60053.C: New testcase.
-
-2014-02-21  Tobias Burnus  <burnus@net-b.de>
-
-	PR fortran/60286
-	* gfortran.dg/inquire_16.f90: New.
-
-2014-02-20  Sandra Loosemore  <sandra@codesourcery.com>
-
-	* gcc.target/nios2/biggot-1.c: New.
-	* gcc.target/nios2/biggot-2.c: New.
-
-2014-02-20  Martin Jambor  <mjambor@suse.cz>
-
-	PR ipa/55260
-	* gcc.dg/ipa/pr55260.c: New test.
-
-2014-02-20  Bin Cheng  <bin.cheng@arm.com>
-
-	* gcc.dg/tree-prof/crossmodule-indircall-1.c: Return 0
-	for execution test case.
-
-2014-02-20  Jan Hubicka  <hubicka@ucw.cz>
-
-	PR ipa/58555
-	* g++.dg/torture/pr58555.C: New testcase.
-
-2014-02-20  Ilya Tocar  <ilya.tocar@intel.com>
-
-	PR target/60204
-	* gcc.target/x86_64/abi/avx512f/test_passing_structs.c: Update to
-	reflect abi fix.
-	* gcc.target/x86_64/abi/avx512f/test_passing_unions.c: Ditto.
-
-2014-02-20  Ilya Tocar  <ilya.tocar@intel.com>
-	    Kirill Yukhin  <kirill.yukhin@intel.com>
-
-	* gcc.target/i386/avx512er-vrcp28sd-2.c: Distinguish src1 and src2.
-	* gcc.target/i386/avx512er-vrcp28ss-2.c: Call correct intrinsic.
-	* gcc.target/i386/avx512er-vrsqrt28sd-2.c: Distinguish src1 and src2.
-	* gcc.target/i386/avx512er-vrsqrt28ss-2.c: Ditto.
-	* gcc.target/i386/avx512f-vrcp14sd-2.c: Fix reference calculation.
-	* gcc.target/i386/avx512f-vrcp14ss-2.c: Fix reference calculation.
-
-2014-02-19  Jakub Jelinek  <jakub@redhat.com>
-
-	PR c/37743
-	* g++.dg/ext/builtin-bswap1.C: New test.
-	* c-c++-common/pr37743.c: New test.
-
-2014-02-19  Prathamesh Kulkarni  <bilbotheelffriend@gmail.com>
-
-	* gcc.dg/decl-10.c: New test.
-
-2014-02-19  Jakub Jelinek  <jakub@redhat.com>
-
-	PR c++/60267
-	* g++.dg/ext/ivdep-1.C: New test.
-
-	PR c++/60267
-	* gcc.dg/pr60267.c: New test.
-
-2014-02-19  Uros Bizjak  <ubizjak@gmail.com>
-
-	PR target/59794
-	* gcc.target/i386/pr39162.c: Add dg-prune-output.
-	(dg-options): Remove -Wno-psabi.
-	* gcc.target/i386/pr59794-2.c: Ditto.
-	* gcc.target/i386/pr60205-1.c: Ditto.
-	* gcc.target/i386/sse-5.c: Ditto.
-
-2014-02-18  Nick Clifton  <nickc@redhat.com>
-
-	* gcc.dg/graphite/pr46966.c: Only run on 32-bit+ targets.
-	* gcc.dg/pr23623.c: Likewise.
-	* gcc.dg/pr48784-1.c: Likewise.
-	* gcc.dg/pr48784-2.c: Likewise.
-	* gcc.dg/pr56997-2.c: Likewise.
-	* gcc.dg/sms-6.c: Likewise.
-	* gcc.dg/torture/pr60183.c: Likewise.
-	* gcc.dg/torture/vec-cvt-1.c: Likewise.
-	* gcc.c-torture/execute/20061220-1.x: New.
-	* gcc.c-torture/execute/pr43220.x: New.
-	* gcc.c-torture/execute/pr51581-1.x: New.
-	* gcc.c-torture/execute/pr51581-2.x: New.
-	* gcc.c-torture/execute/pr58570.x: New.
-	* gcc.c-torture/unsorted/DFcmp.x: New.
-	* gcc.c-torture/unsorted/SFset.x: New.
-
-2014-02-19  Eric Botcazou  <ebotcazou@adacore.com>
-
-	* gnat.dg/opt31.adb: New test.
-
-2014-02-19  Rainer Orth  <ro@CeBiTec.Uni-Bielefeld.DE>
-
-	* gcc.dg/torture/pr60092.c: xfail execution on *-*-solaris2.11* at -O0.
-
-2014-02-19  Janus Weil  <janus@gcc.gnu.org>
-
-	PR fortran/60232
-	* gfortran.dg/typebound_proc_33.f90: New.
-
-2014-02-19  Marek Polacek  <polacek@redhat.com>
-
-	PR c/60195
-	* gcc.dg/pr60195.c: New test.
-
-2014-02-19  Paul Pluzhnikov  <ppluzhnikov@google.com>
-
-	* gcc.dg/vect/no-vfa-vect-depend-2.c (main1): Fix buffer
-	overflow.
-
-2014-02-19  Jakub Jelinek  <jakub@redhat.com>
-
-	PR preprocessor/58844
-	* c-c++-common/cpp/pr58844-1.c: New test.
-	* c-c++-common/cpp/pr58844-2.c: New test.
-
-2014-02-18  Paolo Carlini  <paolo.carlini@oracle.com>
-
-	PR c++/60225
-	* g++.dg/cpp0x/constexpr-ice10.C: New.
-
-2014-02-18  Paolo Carlini  <paolo.carlini@oracle.com>
-
-	PR c++/60215
-	* g++.dg/cpp0x/pr60215.C: New.
-
-2014-02-18  Tobias Burnus  <burnus@net-b.de>
-
-	PR fortran/49397
-	* gfortran.dg/proc_ptr_45.f90: New.
-	* gfortran.dg/proc_ptr_46.f90: New.
-
-2014-02-18  Adam Butcher  <adam@jessamine.co.uk>
-
-	PR c++/60190
-	* g++.dg/cpp1y/pr60190.C: New testcase.
-
-	PR c++/60064
-	* g++.dg/cpp1y/pr60064.C: New testcase.
-
-2014-02-18  Uros Bizjak  <ubizjak@gmail.com>
-
-	PR target/60205
-	* gcc.target/i386/pr60205-1.c: New test.
-	* gcc.target/i386/pr60205-2.c: Ditto.
-
-2014-02-18  Kai Tietz  <ktietz@redhat.com>
-
-	PR target/60193
-	* gcc.target/i386/nest-1.c: New testcase.
-
-2014-02-18  Eric Botcazou  <ebotcazou@adacore.com>
-
-	* gnat.dg/opt32.adb: New test.
-
-2014-02-18  Janus Weil  <janus@gcc.gnu.org>
-
-	PR fortran/60231
-	* gfortran.dg/typebound_generic_15.f90: New.
-
-2014-02-17  Janus Weil  <janus@gcc.gnu.org>
-
-	PR fortran/55907
-	* gfortran.dg/init_flag_12.f90: New.
-
-2014-02-17  Kirill Yukhin  <kirill.yukhin@intel.com>
-	    Ilya Tocar  <ilya.tocar@intel.com>
-
-	* gcc.target/i386/avx512f-vpermd-2.c: Fix reference calculations.
-	* gcc.target/i386/avx512f-vpermpd-2.c: Ditto.
-	* gcc.target/i386/avx512f-vpermps-2.c: Ditto.
-	* gcc.target/i386/avx512f-vpermq-var-2.c: Ditto.
-
-2014-02-16  Richard Sandiford  <rdsandiford@googlemail.com>
-
-	* lib/target-supports.exp
-	(check_effective_target_logical_op_short_circuit): New procedure.
-	* gcc.dg/binop-xor1.c: XFAIL for logical_op_short_circuit.
-	* gcc.dg/tree-ssa/forwprop-28.c: Use logical_op_short_circuit
-	instead of mips*-*-*, arc*-*-*, avr*-*-* and arm_cortex_m tests.
-	* gcc.dg/tree-ssa/vrp47.c: Likewise.
-	* gcc.dg/tree-ssa/vrp87.c: Likewise.
-	* gcc.dg/tree-ssa/ssa-dom-thread-4.c: Likewise.  Also use
-	logical_op_short_circuit for the alternative test, extending
-	it to arm_cortex_m.
-
-2014-02-15  Michael Meissner  <meissner@linux.vnet.ibm.com>
-
-	PR target/60203
-	* gcc.target/powerpc/pr60203.c: New testsuite.
-
-2014-02-15  Mikael Morin  <mikael@gcc.gnu.org>
-
-	PR fortran/59599
-	* gfortran.dg/ichar_3.f90: New test.
-
-2014-02-15  Richard Biener  <rguenther@suse.de>
-
-	PR tree-optimization/60183
-	* gcc.dg/torture/pr60183.c: New testcase.
-
-2014-02-14  Jeff Law  <law@redhat.com>
-
-	PR rtl-optimization/60131
-	* g++.dg/torture/pr60131.C: New test.
-
-2014-02-14  Ian Bolton  <ian.bolton@arm.com>
-
-	* gcc.target/arm/pr59858.c: Skip if -mfloat-abi=hard specified
-	on command-line.
-
-2014-02-14  Bernd Edlinger  <bernd.edlinger@hotmail.de>
-
-	* c-c++-common/ubsan/overflow-negate-2.c (main): Use signed char.
-
-2014-02-14  Jakub Jelinek  <jakub@redhat.com>
-
-	* gcc.c-torture/compile/20140213.c: New test.
-
-2014-02-13  Jakub Jelinek  <jakub@redhat.com>
-
-	PR target/43546
-	* gcc.target/i386/pr43546.c: New test.
-
-2014-02-13  Dominik Vogt  <vogt@linux.vnet.ibm.com>
-
-	* gcc.target/s390/hotpatch-compile-8.c: New test.
-
-2014-02-13  Richard Sandiford  <rdsandiford@googlemail.com>
-
-	* gcc.dg/pr59605.c: Convert to a compile test.  Protect MAX_COPY
-	definition with an ifndef.
-	* gcc.dg/pr59605-2.c: New test.
-
-2014-02-13  Richard Sandiford  <rdsandiford@googlemail.com>
-
-	* gcc.dg/gomp/simd-clones-5.c: Update comment for new warning message.
-
-2014-02-12  Joseph Myers  <joseph@codesourcery.com>
-
-	* gcc.dg/torture/float128-mul-underflow.c,
-	gcc.dg/torture/float128-truncdf-underflow.c,
-	gcc.dg/torture/float128-truncsf-underflow.c: New tests.
-
-2014-02-12  Jakub Jelinek  <jakub@redhat.com>
-
-	PR middle-end/59737
-	* g++.dg/ipa/pr59737.C: New test.
-
-2014-02-12  H.J. Lu  <hongjiu.lu@intel.com>
-
-	* g++.dg/opt/pr52727.C: Compile with -march=i686 for ia32.
-
-2014-02-12  Thomas Schwinge  <thomas@codesourcery.com>
-
-	* c-c++-common/raw-string-3.c: Fix typo in dg-error invocation.
-
-	* gcc.dg/cilk-plus/jump-openmp.c: New file.
-
-2014-02-12  Richard Biener  <rguenther@suse.de>
-
-	PR middle-end/60092
-	* gcc.dg/torture/pr60092.c: New testcase.
-	* gcc.dg/tree-ssa/alias-31.c: Disable SRA.
-
-2014-02-12  Eric Botcazou  <ebotcazou@adacore.com>
-
-	* gcc.c-torture/execute/20140212-1.c: New test.
-
-2014-02-12  Paolo Carlini  <paolo.carlini@oracle.com>
-
-	PR c++/60047
-	* g++.dg/cpp0x/pr60047.C: New.
-
-2014-02-12  Jakub Jelinek  <jakub@redhat.com>
-
-	PR c/60101
-	* c-c++-common/pr60101.c: New test.
-
-2014-02-11  Jan Hubicka  <hubicka@ucw.cz>
-
-	PR lto/59468
-	* g++.dg/ipa/devirt-27.C: New testcase.
-	* g++.dg/ipa/devirt-26.C: New testcase.
-
-2014-02-11  Michael Meissner  <meissner@linux.vnet.ibm.com>
-
-	PR target/60137
-	* gcc.target/powerpc/pr60137.c: New file.
-
-2014-02-11  Jakub Jelinek  <jakub@redhat.com>
-
-	PR fortran/52370
-	* gfortran.dg/pr52370.f90: New test.
-
-2014-02-11  Uros Bizjak  <ubizjak@gmail.com>
-
-	PR target/59927
-	Revert
-	2013-12-15  Uros Bizjak  <ubizjak@gmail.com>
-
-	PR testsuite/58630
-	* gcc.target/i386/pr43662.c (dg-options):
-	Add -maccumulate-outgoing-args.
-	* gcc.target/i386/pr43869.c (dg-options): Ditto.
-	* gcc.target/i386/pr57003.c (dg-options): Ditto.
-	* gcc.target/i386/avx-vzeroupper-16.c (dg-options):
-	Remove -mtune=generic and add -maccumulate-outgoing-args instead.
-	* gcc.target/i386/avx-vzeroupper-17.c (dg-options): Ditto.
-	* gcc.target/i386/avx-vzeroupper-18.c (dg-options): Ditto.
-	* gcc.target/x86_64/abi/callabi/func-1.c (dg-options):
-	Add -maccumulate-outgoing-args.
-	* gcc.target/x86_64/abi/callabi/func-2a.c (dg-options): Ditto.
-	* gcc.target/x86_64/abi/callabi/func-2b.c (dg-options): Ditto.
-	* gcc.target/x86_64/abi/callabi/func-indirect.c (dg-options): Ditto.
-	* gcc.target/x86_64/abi/callabi/func-indirect-2a.c (dg-options): Ditto.
-	* gcc.target/x86_64/abi/callabi/func-indirect-2b.c (dg-options): Ditto.
-	* gcc.target/x86_64/abi/callabi/leaf-1.c (dg-options): Ditto.
-	* gcc.target/x86_64/abi/callabi/leaf-2.c (dg-options): Ditto.
-	* gcc.target/x86_64/abi/callabi/pr38891.c (dg-options): Ditto.
-	* gcc.target/x86_64/abi/callabi/vaarg-1.c (dg-options): Ditto.
-	* gcc.target/x86_64/abi/callabi/vaarg-2.c (dg-options): Ditto.
-	* gcc.target/x86_64/abi/callabi/vaarg-3.c (dg-options): Ditto.
-	* gcc.target/x86_64/abi/callabi/vaarg-4a.c (dg-options): Ditto.
-	* gcc.target/x86_64/abi/callabi/vaarg-4b.c (dg-options): Ditto.
-	* gcc.target/x86_64/abi/callabi/vaarg-5a.c (dg-options): Ditto.
-	* gcc.target/x86_64/abi/callabi/vaarg-5b.c (dg-options): Ditto.
-
-2014-02-11  Richard Sandiford  <rdsandiford@googlemail.com>
-
-	* gcc.dg/vect/pr56787.c: Mark as xfail for vect_no_align.
-
-2014-02-11  Jakub Jelinek  <jakub@redhat.com>
-
-	PR debug/59776
-	* gcc.dg/guality/pr59776.c: New test.
-
-2014-02-11  Renlin Li  <Renlin.Li@arm.com>
-
-	* gcc.target/arm/fixed_float_conversion.c: Add arm_vfp3 option.
-	* lib/target-supports.exp (check_effective_target_arm_vfp3_ok): New.
-	(add_options_for_arm_vfp3): New.
-
-2014-02-11  Jeff Law  <law@redhat.com>
-
-	PR middle-end/54041
-	* gcc.target/m68k/pr54041.c: New test.
-
-2014-02-11  Jakub Jelinek  <jakub@redhat.com>
-
-	PR target/59927
-	* gcc.target/i386/pr59927.c: New test.
-
-2014-02-10  Richard Sandiford  <rdsandiford@googlemail.com>
-
-	* gcc.dg/vect/pr57741-3.c: Require vect_int.
-	* gcc.dg/vect/pr60012.c: Likewise.
-	* gcc.dg/vect/vect-119.c: Likewise.
-	* gcc.dg/vect/vect-outer-4c-big-array.c: Likewise.
-	* gcc.dg/vect/vect-outer-4c.c: Likewise.
-
-2014-02-10  Rainer Orth  <ro@CeBiTec.Uni-Bielefeld.DE>
-
-	* gcc.dg/binop-xor1.c: Don't xfail scan-tree-dump-times.
-
-2014-02-10  Jeff Law  <law@redhat.com>
-
-	PR middle-end-52306
-	* gcc.c-torture/compile/pr52306.c: New test.
-
-2014-02-10  Rainer Orth  <ro@CeBiTec.Uni-Bielefeld.DE>
-
-	* g++.dg/ext/vector26.C: Use -mmmx for 32-bit x86.
-
-2014-02-10  Richard Biener  <rguenther@suse.de>
-
-	PR tree-optimization/60115
-	* gcc.dg/torture/pr60115.c: New testcase.
-
-2014-02-10  Eric Botcazou  <ebotcazou@adacore.com>
-
-	* g++.dg/vect/pr33426-ivdep-3.cc: Require vect_int_mult as well.
-	* g++.dg/vect/pr33426-ivdep-4.cc: Likewise.
-
-2014-02-10  Kirill Yukhin  <kirill.yukhin@intel.com>
-	    Ilya Tocar  <ilya.tocar@intel.com>
-
-	* gcc.target/i386/avx512f-vexpandpd-1.c: Update intrinsics.
-	* gcc.target/i386/avx512f-vexpandps-1.c: Ditto.
-	* gcc.target/i386/avx512f-vexpandpd-2.c: Ditto.
-	* gcc.target/i386/avx512f-vexpandps-2.c: Ditto.
-	* gcc.target/i386/avx512f-vmovdqu32-1: Ditto.
-	* gcc.target/i386/avx512f-vmovdqu32-2: Ditto.
-	* gcc.target/i386/avx512f-vmovdqu64-1: Ditto.
-	* gcc.target/i386/avx512f-vmovdqu64-2: Ditto.
-	* gcc.target/i386/avx512f-vpcmpd-2.c: Ditto.
-	* gcc.target/i386/avx512f-vpcmpq-2.c: Ditto.
-	* gcc.target/i386/avx512f-vpcmupd-2.c: Ditto.
-	* gcc.target/i386/avx512f-vpcmupq-2.c: Ditto.
-	* gcc.target/i386/avx512f-vrndscalepd-1.c: Ditto.
-	* gcc.target/i386/avx512f-vrndscaleps-1.c: Ditto.
-	* gcc.target/i386/avx512f-vrndscalepd-2.c: Ditto.
-	* gcc.target/i386/avx512f-vrndscaleps-2.c: Ditto.
-	* gcc.target/i386/avx512pf-vgatherpf0dpd-1.c: Update parameters.
-	* gcc.target/i386/avx512pf-vgatherpf0dps-1.c: Ditto.
-	* gcc.target/i386/avx512pf-vgatherpf0qpd-1.c: Ditto.
-	* gcc.target/i386/avx512pf-vgatherpf0qps-1.c: Ditto.
-	* gcc.target/i386/avx512pf-vgatherpf1dpd-1.c: Ditto.
-	* gcc.target/i386/avx512pf-vgatherpf1dps-1.c: Ditto.
-	* gcc.target/i386/avx512pf-vgatherpf1qpd-1.c: Ditto.
-	* gcc.target/i386/avx512pf-vgatherpf1qps-1.c: Ditto.
-	* gcc.target/i386/avx512f-vpsrad-2.c: Initialize 64 bits.
-	* gcc.target/i386/avx512f-vpslld-2.c: Ditto.
-	* gcc.target/i386/avx512f-vpsrld-2.c: Ditto.
-
-2014-02-10  Jakub Jelinek  <jakub@redhat.com>
-
-	* gcc.dg/vect/pr59984.c: Require effective target
-	vect_simd_clones.
-
-2014-02-09  Paul Thomas  <pault@gcc.gnu.org>
-
-	PR fortran/57522
-	* gfortran.dg/associated_target_5.f03: New test.
-
-2014-02-09  Paul Thomas  <pault@gcc.gnu.org>
-
-	PR fortran/59026
-	* gfortran.dg/elemental_by_value_1.f90: New test.
-
-2014-02-08  Janus Weil  <janus@gcc.gnu.org>
-
-	PR fortran/58470
-	* gfortran.dg/finalize_22.f90: New.
-
-2014-02-08  Paul Thomas  <pault@gcc.gnu.org>
-
-	PR fortran/60066
-	* gfortran.dg/elemental_subroutine_10.f90: New test.  This PR
-	was fixed by the patch for PR59906.
-
-2014-02-08  Andreas Schwab  <schwab@linux-m68k.org>
-
-	PR translation/52289
-	* gfortran.dg/coarray_8.f90: Update dg-error match.
-
-2014-02-08  Jakub Jelinek  <jakub@redhat.com>
-
-	PR c/59984
-	* gcc.dg/vect/pr59984.c: New test.
-
-	PR middle-end/60092
-	* gcc.dg/attr-alloc_align-1.c: New test.
-	* gcc.dg/attr-alloc_align-2.c: New test.
-	* gcc.dg/attr-alloc_align-3.c: New test.
-	* gcc.dg/attr-assume_aligned-1.c: New test.
-	* gcc.dg/attr-assume_aligned-2.c: New test.
-	* gcc.dg/attr-assume_aligned-3.c: New test.
-
-2014-02-08  Jakub Jelinek  <jakub@redhat.com>
-
-	PR target/60077
-	* gcc.target/i386/pr60077-1.c: New test.
-	* gcc.target/i386/pr60077-2.c: New test.
-
-2014-02-07  Jakub Jelinek  <jakub@redhat.com>
-
-	PR preprocessor/56824
-	* gcc.dg/pr56824.c: New test.
-
-2014-02-07  Andreas Krebbel  <Andreas.Krebbel@de.ibm.com>
-
-	* gcc.dg/gcc-have-sync-compare-and-swap.c: Align the 16 byte
-	variable used for atomic operations.
-
-2014-02-07  Richard Biener  <rguenther@suse.de>
-
-	PR middle-end/60092
-	* gcc.dg/vect/pr60092-2.c: New testcase.
-
-2014-02-07  Jakub Jelinek  <jakub@redhat.com>
-
->>>>>>> a7aa3838
 	PR c++/60082
 	Revert
 	2014-02-05  Balaji V. Iyer  <balaji.v.iyer@intel.com>
