/* This file contains the definitions for plugin events in GCC.
   Copyright (C) 2009-2014 Free Software Foundation, Inc.

This file is part of GCC.

GCC is free software; you can redistribute it and/or modify it under
the terms of the GNU General Public License as published by the Free
Software Foundation; either version 3, or (at your option) any later
version.

GCC is distributed in the hope that it will be useful, but WITHOUT ANY
WARRANTY; without even the implied warranty of MERCHANTABILITY or
FITNESS FOR A PARTICULAR PURPOSE.  See the GNU General Public License
for more details.

You should have received a copy of the GNU General Public License
along with GCC; see the file COPYING3.  If not see
<http://www.gnu.org/licenses/>.  */


/* To hook into pass manager.  */
DEFEVENT (PLUGIN_PASS_MANAGER_SETUP)

/* After finishing parsing a type.  */
DEFEVENT (PLUGIN_FINISH_TYPE)

/* After finishing parsing a declaration. */
DEFEVENT (PLUGIN_FINISH_DECL)

/* Useful for summary processing.  */
DEFEVENT (PLUGIN_FINISH_UNIT)

/* Allows to see low level AST in C and C++ frontends. */
DEFEVENT (PLUGIN_PRE_GENERICIZE)

/* Called before GCC exits.  */
DEFEVENT (PLUGIN_FINISH)

/* Information about the plugin. */
DEFEVENT (PLUGIN_INFO)

/* Called at start of GCC Garbage Collection. */
DEFEVENT (PLUGIN_GGC_START)

/* Extend the GGC marking. */
DEFEVENT (PLUGIN_GGC_MARKING)

/* Called at end of GGC. */
DEFEVENT (PLUGIN_GGC_END)

/* Register an extra GGC root table. */
DEFEVENT (PLUGIN_REGISTER_GGC_ROOTS)

/* Register an extra GGC cache table. */
DEFEVENT (PLUGIN_REGISTER_GGC_CACHES)

/* Called during attribute registration.  */
DEFEVENT (PLUGIN_ATTRIBUTES)

/* Called before processing a translation unit.  */
DEFEVENT (PLUGIN_START_UNIT)

/* Called during pragma registration.  */
DEFEVENT (PLUGIN_PRAGMAS)

/* Called before first pass from all_passes.  */
DEFEVENT (PLUGIN_ALL_PASSES_START)

/* Called after last pass from all_passes.  */
DEFEVENT (PLUGIN_ALL_PASSES_END)

/* Called before first ipa pass.  */
DEFEVENT (PLUGIN_ALL_IPA_PASSES_START)

/* Called after last ipa pass.  */
DEFEVENT (PLUGIN_ALL_IPA_PASSES_END)

/* Allows to override pass gate decision for current_pass.  */
DEFEVENT (PLUGIN_OVERRIDE_GATE)

/* Called before executing a pass.  */
DEFEVENT (PLUGIN_PASS_EXECUTION)

/* Called before executing subpasses of a GIMPLE_PASS in
   execute_ipa_pass_list.  */
DEFEVENT (PLUGIN_EARLY_GIMPLE_PASSES_START)

/* Called after executing subpasses of a GIMPLE_PASS in
   execute_ipa_pass_list.  */
DEFEVENT (PLUGIN_EARLY_GIMPLE_PASSES_END)

/* Called when a pass is first instantiated.  */
DEFEVENT (PLUGIN_NEW_PASS)

<<<<<<< HEAD
/* Called when a file is #include-d or given thru #line directive.
   Could happen many times.  The event data is the included file path,
=======
/* Called when a file is #include-d or given via the #line directive.
   this could happen many times.  The event data is the included file path,
>>>>>>> a7aa3838
   as a const char* pointer.  */
DEFEVENT (PLUGIN_INCLUDE_FILE)

/* When adding a new hard-coded plugin event, don't forget to edit in
   file plugin.c the functions register_callback and
   invoke_plugin_callbacks_full accordingly!  */

/* After the hard-coded events above, plugins can dynamically allocate events
   at run time.
   PLUGIN_EVENT_FIRST_DYNAMIC only appears as last enum element.  */<|MERGE_RESOLUTION|>--- conflicted
+++ resolved
@@ -92,13 +92,8 @@
 /* Called when a pass is first instantiated.  */
 DEFEVENT (PLUGIN_NEW_PASS)
 
-<<<<<<< HEAD
-/* Called when a file is #include-d or given thru #line directive.
-   Could happen many times.  The event data is the included file path,
-=======
 /* Called when a file is #include-d or given via the #line directive.
    this could happen many times.  The event data is the included file path,
->>>>>>> a7aa3838
    as a const char* pointer.  */
 DEFEVENT (PLUGIN_INCLUDE_FILE)
 
