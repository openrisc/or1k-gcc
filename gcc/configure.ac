# configure.ac for GCC
# Process this file with autoconf to generate a configuration script.

# Copyright (C) 1997-2013 Free Software Foundation, Inc.

#This file is part of GCC.

#GCC is free software; you can redistribute it and/or modify it under
#the terms of the GNU General Public License as published by the Free
#Software Foundation; either version 3, or (at your option) any later
#version.

#GCC is distributed in the hope that it will be useful, but WITHOUT
#ANY WARRANTY; without even the implied warranty of MERCHANTABILITY or
#FITNESS FOR A PARTICULAR PURPOSE.  See the GNU General Public License
#for more details.

#You should have received a copy of the GNU General Public License
#along with GCC; see the file COPYING3.  If not see
#<http://www.gnu.org/licenses/>.

# --------------------------------
# Initialization and sanity checks
# --------------------------------

AC_PREREQ(2.64)
AC_INIT
AC_CONFIG_SRCDIR(tree.c)
AC_CONFIG_HEADER(auto-host.h:config.in)

gcc_version=`cat $srcdir/BASE-VER`

# Determine the host, build, and target systems
AC_CANONICAL_BUILD
AC_CANONICAL_HOST
AC_CANONICAL_TARGET

# Determine the noncanonical target name, for directory use.
ACX_NONCANONICAL_TARGET

# Determine the target- and build-specific subdirectories
GCC_TOPLEV_SUBDIRS

# Set program_transform_name
AC_ARG_PROGRAM

# Check for bogus environment variables.
# Test if LIBRARY_PATH contains the notation for the current directory
# since this would lead to problems installing/building glibc.
# LIBRARY_PATH contains the current directory if one of the following
# is true:
# - one of the terminals (":" and ";") is the first or last sign
# - two terminals occur directly after each other
# - the path contains an element with a dot in it
AC_MSG_CHECKING(LIBRARY_PATH variable)
changequote(,)dnl
case ${LIBRARY_PATH} in
  [:\;]* | *[:\;] | *[:\;][:\;]* |  *[:\;]. | .[:\;]*| . | *[:\;].[:\;]* )
    library_path_setting="contains current directory"
    ;;
  *)
    library_path_setting="ok"
    ;;
esac
changequote([,])dnl
AC_MSG_RESULT($library_path_setting)
if test "$library_path_setting" != "ok"; then
AC_MSG_ERROR([
*** LIBRARY_PATH shouldn't contain the current directory when
*** building gcc. Please change the environment variable
*** and run configure again.])
fi

# Test if GCC_EXEC_PREFIX contains the notation for the current directory
# since this would lead to problems installing/building glibc.
# GCC_EXEC_PREFIX contains the current directory if one of the following
# is true:
# - one of the terminals (":" and ";") is the first or last sign
# - two terminals occur directly after each other
# - the path contains an element with a dot in it
AC_MSG_CHECKING(GCC_EXEC_PREFIX variable)
changequote(,)dnl
case ${GCC_EXEC_PREFIX} in
  [:\;]* | *[:\;] | *[:\;][:\;]* |  *[:\;]. | .[:\;]*| . | *[:\;].[:\;]* )
    gcc_exec_prefix_setting="contains current directory"
    ;;
  *)
    gcc_exec_prefix_setting="ok"
    ;;
esac
changequote([,])dnl
AC_MSG_RESULT($gcc_exec_prefix_setting)
if test "$gcc_exec_prefix_setting" != "ok"; then
AC_MSG_ERROR([
*** GCC_EXEC_PREFIX shouldn't contain the current directory when
*** building gcc. Please change the environment variable
*** and run configure again.])
fi

# -----------
# Directories
# -----------

# Specify the local prefix
local_prefix=
AC_ARG_WITH(local-prefix,
[AS_HELP_STRING([--with-local-prefix=DIR],
		[specifies directory to put local include])],
[case "${withval}" in
yes)	AC_MSG_ERROR(bad value ${withval} given for local include directory prefix) ;;
no)	;;
*)	local_prefix=$with_local_prefix ;;
esac])

# Default local prefix if it is empty
if test x$local_prefix = x; then
	local_prefix=/usr/local
fi

# Don't set gcc_gxx_include_dir to gxx_include_dir since that's only
# passed in by the toplevel make and thus we'd get different behavior
# depending on where we built the sources.
gcc_gxx_include_dir=
# Specify the g++ header file directory
AC_ARG_WITH(gxx-include-dir,
[AS_HELP_STRING([--with-gxx-include-dir=DIR],
                [specifies directory to put g++ header files])],
[case "${withval}" in
yes)	AC_MSG_ERROR(bad value ${withval} given for g++ include directory) ;;
no)	;;
*)	gcc_gxx_include_dir=$with_gxx_include_dir ;;
esac])

# This logic must match libstdc++-v3/acinclude.m4:GLIBCXX_EXPORT_INSTALL_INFO.
if test x${gcc_gxx_include_dir} = x; then
  if test x${enable_version_specific_runtime_libs} = xyes; then
    gcc_gxx_include_dir='${libsubdir}/include/c++'
  else
    libstdcxx_incdir='include/c++/$(version)'
    if test x$host != x$target; then
       libstdcxx_incdir="$target_alias/$libstdcxx_incdir"
    fi
    gcc_gxx_include_dir="\$(libsubdir)/\$(libsubdir_to_prefix)$libstdcxx_incdir"
  fi
fi

gcc_gxx_include_dir_add_sysroot=0
if test "${with_sysroot+set}" = set; then
  gcc_gxx_without_sysroot=`expr "${gcc_gxx_include_dir}" : "${with_sysroot}"'\(.*\)'`
  if test "${gcc_gxx_without_sysroot}"; then
    gcc_gxx_include_dir="${gcc_gxx_without_sysroot}"
    gcc_gxx_include_dir_add_sysroot=1
  fi
fi

AC_ARG_WITH(cpp_install_dir,
[AC_HELP_STRING([--with-cpp-install-dir=DIR],
                [install the user visible C preprocessor in DIR
                 (relative to PREFIX) as well as PREFIX/bin])],
[if test x$withval = xyes; then
  AC_MSG_ERROR([option --with-cpp-install-dir requires an argument])
elif test x$withval != xno; then
  cpp_install_dir=$withval
fi])

# We would like to our source tree to be readonly.  However when releases or
# pre-releases are generated, the flex/bison generated files as well as the 
# various formats of manuals need to be included along with the rest of the
# sources.  Therefore we have --enable-generated-files-in-srcdir to do 
# just that.

AC_MSG_CHECKING([whether to place generated files in the source directory])
  dnl generated-files-in-srcdir is disabled by default
  AC_ARG_ENABLE(generated-files-in-srcdir, 
    [AS_HELP_STRING([--enable-generated-files-in-srcdir],
		    [put copies of generated files in source dir
		     intended for creating source tarballs for users
		     without texinfo bison or flex])],
      generated_files_in_srcdir=$enableval,
      generated_files_in_srcdir=no)

AC_MSG_RESULT($generated_files_in_srcdir)

if test "$generated_files_in_srcdir" = "yes"; then
  GENINSRC=''
else
  GENINSRC='#'
fi
AC_SUBST(GENINSRC)

# -------------------
# Find default linker
# -------------------

# With GNU ld
AC_ARG_WITH(gnu-ld,
[AS_HELP_STRING([--with-gnu-ld], [arrange to work with GNU ld])],
gnu_ld_flag="$with_gnu_ld",
gnu_ld_flag=no)

# With pre-defined ld
AC_ARG_WITH(ld,
[AS_HELP_STRING([--with-ld], [arrange to use the specified ld (full pathname)])],
DEFAULT_LINKER="$with_ld")
if test x"${DEFAULT_LINKER+set}" = x"set"; then
  if test ! -x "$DEFAULT_LINKER"; then
    AC_MSG_ERROR([cannot execute: $DEFAULT_LINKER: check --with-ld or env. var. DEFAULT_LINKER])
  elif $DEFAULT_LINKER -v < /dev/null 2>&1 | grep GNU > /dev/null; then
    gnu_ld_flag=yes
  fi
  AC_DEFINE_UNQUOTED(DEFAULT_LINKER,"$DEFAULT_LINKER",
	[Define to enable the use of a default linker.])
fi

AC_MSG_CHECKING([whether a default linker was specified])
if test x"${DEFAULT_LINKER+set}" = x"set"; then
  if test x"$gnu_ld_flag" = x"no"; then
    AC_MSG_RESULT([yes ($DEFAULT_LINKER)])
  else
    AC_MSG_RESULT([yes ($DEFAULT_LINKER - GNU ld)])
  fi
else
  AC_MSG_RESULT(no)
fi

# With demangler in GNU ld
AC_ARG_WITH(demangler-in-ld,
[AS_HELP_STRING([--with-demangler-in-ld], [try to use demangler in GNU ld])],
demangler_in_ld="$with_demangler_in_ld",
demangler_in_ld=yes)

# ----------------------
# Find default assembler
# ----------------------

# With GNU as
AC_ARG_WITH(gnu-as,
[AS_HELP_STRING([--with-gnu-as], [arrange to work with GNU as])],
gas_flag="$with_gnu_as",
gas_flag=no)

AC_ARG_WITH(as,
[AS_HELP_STRING([--with-as], [arrange to use the specified as (full pathname)])],
DEFAULT_ASSEMBLER="$with_as")
if test x"${DEFAULT_ASSEMBLER+set}" = x"set"; then
  if test ! -x "$DEFAULT_ASSEMBLER"; then
    AC_MSG_ERROR([cannot execute: $DEFAULT_ASSEMBLER: check --with-as or env. var. DEFAULT_ASSEMBLER])
  elif $DEFAULT_ASSEMBLER -v < /dev/null 2>&1 | grep GNU > /dev/null; then
    gas_flag=yes
  fi
  AC_DEFINE_UNQUOTED(DEFAULT_ASSEMBLER,"$DEFAULT_ASSEMBLER",
	[Define to enable the use of a default assembler.])
fi

AC_MSG_CHECKING([whether a default assembler was specified])
if test x"${DEFAULT_ASSEMBLER+set}" = x"set"; then
  if test x"$gas_flag" = x"no"; then
    AC_MSG_RESULT([yes ($DEFAULT_ASSEMBLER)])
  else
    AC_MSG_RESULT([yes ($DEFAULT_ASSEMBLER - GNU as)])
  fi
else
  AC_MSG_RESULT(no)
fi

# ---------------
# Find C compiler
# ---------------

# If a non-executable a.out is present (e.g. created by GNU as above even if
# invoked with -v only), the IRIX 6 native ld just overwrites the existing
# file, even when creating an executable, so an execution test fails.
# Remove possible default executable files to avoid this.
#
# FIXME: This really belongs into AC_PROG_CC and can be removed once
# Autoconf includes it.
rm -f a.out a.exe b.out

# Find the native compiler
AC_PROG_CC
AM_PROG_CC_C_O
AC_PROG_CXX
ACX_PROG_GNAT([-I"$srcdir"/ada])

# autoconf is lame and doesn't give us any substitution variable for this.
if eval "test \"`echo '$ac_cv_prog_cc_'${ac_cc}_c_o`\" = no"; then
  NO_MINUS_C_MINUS_O=yes
else
  OUTPUT_OPTION='-o $@'
fi
AC_SUBST(NO_MINUS_C_MINUS_O)
AC_SUBST(OUTPUT_OPTION)

# Remove the -O2: for historical reasons, unless bootstrapping we prefer
# optimizations to be activated explicitly by the toplevel.
case "$CC" in
  */prev-gcc/xgcc*) ;;
  *) CFLAGS=`echo "$CFLAGS " | sed -e "s/-Ofast[[ 	]]//" -e "s/-O[[gs]][[ 	]]//" -e "s/-O[[0-9]]*[[ 	]]//" `
     CXXFLAGS=`echo "$CXXFLAGS " | sed -e "s/-Ofast[[ 	]]//" -e "s/-O[[gs]][[ 	]]//" -e "s/-O[[0-9]]*[[ 	]]//" ` ;;
esac
AC_SUBST(CFLAGS)
AC_SUBST(CXXFLAGS)

# Determine PICFLAG for target gnatlib.
GCC_PICFLAG_FOR_TARGET
AC_SUBST(PICFLAG_FOR_TARGET)

# -------------------------
# Check C compiler features
# -------------------------

AC_USE_SYSTEM_EXTENSIONS
AC_PROG_CPP
AC_C_INLINE

AC_SYS_LARGEFILE

# sizeof(char) is 1 by definition.
AC_CHECK_SIZEOF(void *)
AC_CHECK_SIZEOF(short)
AC_CHECK_SIZEOF(int)
AC_CHECK_SIZEOF(long)
AC_CHECK_TYPES([long long], [AC_CHECK_SIZEOF(long long)])
AC_CHECK_TYPES([__int64], [AC_CHECK_SIZEOF(__int64)])
GCC_STDINT_TYPES

# ---------------------
# Warnings and checking
# ---------------------

# Check $CC warning features (if it's GCC).
# We want to use -pedantic, but we don't want warnings about
# * 'long long'
# * variadic macros
# * overlong strings
# * C++11 narrowing conversions in { }
# So, we only use -pedantic if we can disable those warnings.

ACX_PROG_CC_WARNING_OPTS(
	m4_quote(m4_do([-W -Wall -Wno-narrowing -Wwrite-strings -Wcast-qual])), [loose_warn])
ACX_PROG_CC_WARNING_OPTS(
	m4_quote(m4_do([-Wstrict-prototypes -Wmissing-prototypes])),
	[c_loose_warn])
ACX_PROG_CC_WARNING_OPTS(
	m4_quote(m4_do([-Wmissing-format-attribute])), [strict_warn])
ACX_PROG_CC_WARNING_OPTS(
	m4_quote(m4_do([-Wold-style-definition -Wc++-compat])), [c_strict_warn])
ACX_PROG_CC_WARNING_ALMOST_PEDANTIC(
	m4_quote(m4_do([-Wno-long-long -Wno-variadic-macros ], 
		       [-Wno-overlength-strings])), [strict_warn])
ACX_PROG_CC_WARNINGS_ARE_ERRORS([manual], [strict_warn])

# The above macros do nothing if the compiler is not GCC.  However, the
# Makefile has more goo to add other flags, so these variables are used
# to enable warnings only for GCC.
warn_cflags=
warn_cxxflags=
if test "x$GCC" = "xyes"; then
  warn_cflags='$(GCC_WARN_CFLAGS)'
  warn_cxxflags='$(GCC_WARN_CXXFLAGS)'
fi
AC_SUBST(warn_cflags)
AC_SUBST(warn_cxxflags)

# Disable exceptions and RTTI if building with g++
ACX_PROG_CC_WARNING_OPTS(
	m4_quote(m4_do([-fno-exceptions -fno-rtti -fasynchronous-unwind-tables])),
		       [noexception_flags])
	
# Enable expensive internal checks
is_release=
if test x"`cat $srcdir/DEV-PHASE`" != xexperimental; then
  is_release=yes
fi

AC_ARG_ENABLE(checking,
[AS_HELP_STRING([[--enable-checking[=LIST]]],
		[enable expensive run-time checks.  With LIST,
		 enable only specific categories of checks.
		 Categories are: yes,no,all,none,release.
		 Flags are: assert,df,fold,gc,gcac,gimple,misc,
		 rtlflag,rtl,runtime,tree,valgrind,types])],
[ac_checking_flags="${enableval}"],[
# Determine the default checks.
if test x$is_release = x ; then
  ac_checking_flags=yes
else
  ac_checking_flags=release
fi])
IFS="${IFS= 	}"; ac_save_IFS="$IFS"; IFS="$IFS,"
for check in release $ac_checking_flags
do
	case $check in
	# these set all the flags to specific states
	yes)		ac_assert_checking=1 ; ac_checking=1 ; ac_df_checking= ;
			ac_fold_checking= ; ac_gc_checking=1 ;
			ac_gc_always_collect= ; ac_gimple_checking=1 ; ac_rtl_checking= ;
			ac_rtlflag_checking=1 ; ac_runtime_checking=1 ;
			ac_tree_checking=1 ; ac_valgrind_checking= ;
			ac_types_checking=1 ;;
	no|none)	ac_assert_checking= ; ac_checking= ; ac_df_checking= ;
			ac_fold_checking= ; ac_gc_checking= ;
			ac_gc_always_collect= ; ac_gimple_checking= ; ac_rtl_checking= ;
			ac_rtlflag_checking= ; ac_runtime_checking= ;
			ac_tree_checking= ; ac_valgrind_checking= ;
			ac_types_checking= ;;
	all)		ac_assert_checking=1 ; ac_checking=1 ; ac_df_checking=1 ;
			ac_fold_checking=1 ; ac_gc_checking=1 ;
			ac_gc_always_collect=1 ; ac_gimple_checking=1 ; ac_rtl_checking=1 ;
			ac_rtlflag_checking=1 ; ac_runtime_checking=1 ;
			ac_tree_checking=1 ; ac_valgrind_checking= ;
			ac_types_checking=1 ;;
	release)	ac_assert_checking=1 ; ac_checking= ; ac_df_checking= ;
			ac_fold_checking= ; ac_gc_checking= ;
			ac_gc_always_collect= ; ac_gimple_checking= ; ac_rtl_checking= ;
			ac_rtlflag_checking= ; ac_runtime_checking=1 ;
			ac_tree_checking= ; ac_valgrind_checking= ;
			ac_types_checking= ;;
	# these enable particular checks
	assert) 	ac_assert_checking=1 ;;
	df)	 	ac_df_checking=1 ;;
	fold)		ac_fold_checking=1 ;;
	gc)		ac_gc_checking=1 ;;
	gcac)		ac_gc_always_collect=1 ;;
	gimple)		ac_gimple_checking=1 ;;
	misc)		ac_checking=1 ;;
	rtl)		ac_rtl_checking=1 ;;
	rtlflag)	ac_rtlflag_checking=1 ;;
	runtime)	ac_runtime_checking=1 ;;
	tree)		ac_tree_checking=1 ;;
	types)		ac_types_checking=1 ;;
	valgrind)	ac_valgrind_checking=1 ;;
	*)	AC_MSG_ERROR(unknown check category $check) ;;
	esac
done
IFS="$ac_save_IFS"

nocommon_flag=""
if test x$ac_checking != x ; then
  AC_DEFINE(ENABLE_CHECKING, 1,
[Define if you want more run-time sanity checks.  This one gets a grab
   bag of miscellaneous but relatively cheap checks.])
  nocommon_flag=-fno-common
fi
AC_SUBST(nocommon_flag)
if test x$ac_df_checking != x ; then
  AC_DEFINE(ENABLE_DF_CHECKING, 1,
[Define if you want more run-time sanity checks for dataflow.])
fi
if test x$ac_assert_checking != x ; then
  AC_DEFINE(ENABLE_ASSERT_CHECKING, 1,
[Define if you want assertions enabled.  This is a cheap check.])
fi
if test x$ac_gimple_checking != x ; then
  AC_DEFINE(ENABLE_GIMPLE_CHECKING, 1,
[Define if you want operations on GIMPLE (the basic data structure of
the high-level optimizers) to be checked for dynamic type safety at
runtime.  This is moderately expensive.])
fi
GCC_TARGET_TEMPLATE(ENABLE_RUNTIME_CHECKING)
if test x$ac_runtime_checking != x ; then
  AC_DEFINE(ENABLE_RUNTIME_CHECKING, 1,
[Define if you want runtime assertions enabled.  This is a cheap check.])
fi
if test x$ac_tree_checking != x ; then
  AC_DEFINE(ENABLE_TREE_CHECKING, 1,
[Define if you want all operations on trees (the basic data
   structure of the front ends) to be checked for dynamic type safety
   at runtime.  This is moderately expensive.  The tree browser debugging
   routines will also be enabled by this option.
   ])
  TREEBROWSER=tree-browser.o
  TREECHECKING=yes
fi
if test x$ac_types_checking != x ; then
  AC_DEFINE(ENABLE_TYPES_CHECKING, 1,
[Define if you want all gimple types to be verified after gimplifiation.
   This is cheap.
   ])
fi
AC_SUBST(TREEBROWSER)
AC_SUBST(TREECHECKING)
if test x$ac_rtl_checking != x ; then
  AC_DEFINE(ENABLE_RTL_CHECKING, 1,
[Define if you want all operations on RTL (the basic data structure
   of the optimizer and back end) to be checked for dynamic type safety
   at runtime.  This is quite expensive.])
fi
if test x$ac_rtlflag_checking != x ; then
  AC_DEFINE(ENABLE_RTL_FLAG_CHECKING, 1,
[Define if you want RTL flag accesses to be checked against the RTL
   codes that are supported for each access macro.  This is relatively
   cheap.])
fi
if test x$ac_gc_checking != x ; then
  AC_DEFINE(ENABLE_GC_CHECKING, 1,
[Define if you want the garbage collector to do object poisoning and
   other memory allocation checks.  This is quite expensive.])
fi
if test x$ac_gc_always_collect != x ; then
  AC_DEFINE(ENABLE_GC_ALWAYS_COLLECT, 1,
[Define if you want the garbage collector to operate in maximally
   paranoid mode, validating the entire heap and collecting garbage at
   every opportunity.  This is extremely expensive.])
fi
if test x$ac_fold_checking != x ; then
  AC_DEFINE(ENABLE_FOLD_CHECKING, 1,
[Define if you want fold checked that it never destructs its argument.
   This is quite expensive.])
fi
valgrind_path_defines=
valgrind_command=

dnl # This check AC_REQUIREs various stuff, so it *must not* be inside
dnl # an if statement.  This was the source of very frustrating bugs
dnl # in converting to autoconf 2.5x!
AC_CHECK_HEADER(valgrind.h, have_valgrind_h=yes, have_valgrind_h=no)

if test x$ac_valgrind_checking != x ; then
  # It is certainly possible that there's valgrind but no valgrind.h.
  # GCC relies on making annotations so we must have both.
  AC_MSG_CHECKING(for VALGRIND_DISCARD in <valgrind/memcheck.h>)
  AC_PREPROC_IFELSE([AC_LANG_SOURCE(
    [[#include <valgrind/memcheck.h>
#ifndef VALGRIND_DISCARD
#error VALGRIND_DISCARD not defined
#endif]])],
  [gcc_cv_header_valgrind_memcheck_h=yes],
  [gcc_cv_header_valgrind_memcheck_h=no])
  AC_MSG_RESULT($gcc_cv_header_valgrind_memcheck_h)
  AC_MSG_CHECKING(for VALGRIND_DISCARD in <memcheck.h>)
  AC_PREPROC_IFELSE([AC_LANG_SOURCE(
    [[#include <memcheck.h>
#ifndef VALGRIND_DISCARD
#error VALGRIND_DISCARD not defined
#endif]])],
  [gcc_cv_header_memcheck_h=yes],
  [gcc_cv_header_memcheck_h=no])
  AC_MSG_RESULT($gcc_cv_header_memcheck_h)
  AM_PATH_PROG_WITH_TEST(valgrind_path, valgrind,
	[$ac_dir/$ac_word --version | grep valgrind- >/dev/null 2>&1])
  if test "x$valgrind_path" = "x" \
    || (test $have_valgrind_h = no \
	&& test $gcc_cv_header_memcheck_h = no \
	&& test $gcc_cv_header_valgrind_memcheck_h = no); then
	AC_MSG_ERROR([*** Can't find both valgrind and valgrind/memcheck.h, memcheck.h or valgrind.h])
  fi
  valgrind_path_defines=-DVALGRIND_PATH='\"'$valgrind_path'\"'
  valgrind_command="$valgrind_path -q"
  AC_DEFINE(ENABLE_VALGRIND_CHECKING, 1,
[Define if you want to run subprograms and generated programs
   through valgrind (a memory checker).  This is extremely expensive.])
  if test $gcc_cv_header_valgrind_memcheck_h = yes; then
    AC_DEFINE(HAVE_VALGRIND_MEMCHECK_H, 1,
	[Define if valgrind's valgrind/memcheck.h header is installed.])
  fi
  if test $gcc_cv_header_memcheck_h = yes; then
    AC_DEFINE(HAVE_MEMCHECK_H, 1,
	[Define if valgrind's memcheck.h header is installed.])
  fi
fi
AC_SUBST(valgrind_path_defines)
AC_SUBST(valgrind_command)

# Enable code coverage collection
AC_ARG_ENABLE(coverage,
[AS_HELP_STRING([[--enable-coverage[=LEVEL]]],
		[enable compiler's code coverage collection.
		 Use to measure compiler performance and locate
		 unused parts of the compiler. With LEVEL, specify
		 optimization. Values are opt, noopt,
		 default is noopt])],
[case "${enableval}" in
  yes|noopt)
    coverage_flags="-fprofile-arcs -ftest-coverage -frandom-seed=\$@ -O0"
    ;;
  opt)
    coverage_flags="-fprofile-arcs -ftest-coverage -frandom-seed=\$@ -O2"
    ;;
  no)
    # a.k.a. --disable-coverage
    coverage_flags=""
    ;;
  *)
    AC_MSG_ERROR(unknown coverage setting $enableval)
    ;;
esac],
[coverage_flags=""])
AC_SUBST(coverage_flags)

AC_ARG_ENABLE(gather-detailed-mem-stats, 
[AS_HELP_STRING([--enable-gather-detailed-mem-stats],
		[enable detailed memory allocation stats gathering])], [],
[enable_gather_detailed_mem_stats=no])
gather_stats=`if test $enable_gather_detailed_mem_stats != no; then echo 1; else echo 0; fi`
AC_DEFINE_UNQUOTED(GATHER_STATISTICS, $gather_stats,
[Define to enable detailed memory allocation stats gathering.])

# -------------------------------
# Miscenalleous configure options
# -------------------------------

# With stabs
AC_ARG_WITH(stabs,
[AS_HELP_STRING([--with-stabs],
		[arrange to use stabs instead of host debug format])],
stabs="$with_stabs",
stabs=no)

# Determine whether or not multilibs are enabled.
AC_ARG_ENABLE(multilib,
[AS_HELP_STRING([--enable-multilib],
		[enable library support for multiple ABIs])],
[], [enable_multilib=yes])
AC_SUBST(enable_multilib)

# Determine whether or not multiarch is enabled.
AC_ARG_ENABLE(multiarch,
[AS_HELP_STRING([--enable-multiarch],
		[enable support for multiarch paths])],
[case "${enableval}" in
yes|no|auto) enable_multiarch=$enableval;;
*) AC_MSG_ERROR(bad value ${enableval} given for --enable-multiarch option) ;;
esac], [enable_multiarch=auto])
if test x${enable_multiarch} = xauto; then
  if test x${with_native_system_header_dir} != x; then
    ma_msg_suffix=", disabled auto check (configured with --native-system-header-dir)"
    enable_multiarch=no
  fi
  if test x$host != x$target && test "x$with_sysroot" = x; then
    ma_msg_suffix=", disabled auto check (cross build configured without --with-sysroot)"
    enable_multiarch=no
  fi
fi
AC_MSG_CHECKING(for multiarch configuration)
AC_SUBST(enable_multiarch)
AC_MSG_RESULT($enable_multiarch$ma_msg_suffix)

# needed for setting the multiarch name for soft-float/hard-float ABIs
AC_SUBST(with_cpu)
AC_SUBST(with_float)

# Enable __cxa_atexit for C++.
AC_ARG_ENABLE(__cxa_atexit,
[AS_HELP_STRING([--enable-__cxa_atexit], [enable __cxa_atexit for C++])],
[], [])

# Enable C extension for decimal float if target supports it.
GCC_AC_ENABLE_DECIMAL_FLOAT([$target])

dfp=`if test $enable_decimal_float != no; then echo 1; else echo 0; fi`
AC_DEFINE_UNQUOTED(ENABLE_DECIMAL_FLOAT, $dfp,
[Define to 1 to enable decimal float extension to C.])

# Use default_decimal_float for dependency.
enable_decimal_float=$default_decimal_float

bid=`if test $enable_decimal_float = bid; then echo 1; else echo 0; fi`
AC_DEFINE_UNQUOTED(ENABLE_DECIMAL_BID_FORMAT, $bid,
[Define to 1 to specify that we are using the BID decimal floating
point format instead of DPD])

# Enable C extension for fixed-point arithmetic.
AC_ARG_ENABLE(fixed-point,
[AS_HELP_STRING([--enable-fixed-point],
		[enable fixed-point arithmetic extension to C])],
[],
[
  case $target in
    arm*)
      enable_fixed_point=yes
      ;;

    mips*-*-*)
      enable_fixed_point=yes
      ;;
    *)
      AC_MSG_WARN([fixed-point is not supported for this target, ignored])
      enable_fixed_point=no
      ;;
  esac
])
AC_SUBST(enable_fixed_point)

fixedpoint=`if test $enable_fixed_point = yes; then echo 1; else echo 0; fi`
AC_DEFINE_UNQUOTED(ENABLE_FIXED_POINT, $fixedpoint,
[Define to 1 to enable fixed-point arithmetic extension to C.])

# Enable threads
# Pass with no value to take the default
# Pass with a value to specify a thread package
AC_ARG_ENABLE(threads,
[AS_HELP_STRING([[--enable-threads[=LIB]]],
		[enable thread usage for target GCC,
		 using LIB thread package])],,
[enable_threads=''])

AC_ARG_ENABLE(tls,
[AS_HELP_STRING([--enable-tls],
		[enable or disable generation of tls code
                 overriding the assembler check for tls support])],
[
  case $enable_tls in
    yes | no) ;;
    *) AC_MSG_ERROR(['$enable_tls' is an invalid value for --enable-tls.
Valid choices are 'yes' and 'no'.]) ;;
  esac
], [enable_tls=''])

AC_ARG_ENABLE(objc-gc,
[AS_HELP_STRING([--enable-objc-gc],
		[enable the use of Boehm's garbage collector with
		 the GNU Objective-C runtime])],
if test x$enable_objc_gc = xno; then
	objc_boehm_gc=''
else
	objc_boehm_gc=1
fi,
objc_boehm_gc='')

AC_ARG_WITH(dwarf2,
[AS_HELP_STRING([--with-dwarf2], [force the default debug format to be DWARF 2])],
dwarf2="$with_dwarf2",
dwarf2=no)

AC_ARG_ENABLE(shared,
[AS_HELP_STRING([--disable-shared], [don't provide a shared libgcc])],
[
  case $enable_shared in
  yes | no) ;;
  *)
    enable_shared=no
    IFS="${IFS= 	}"; ac_save_ifs="$IFS"; IFS="${IFS}:,"
    for pkg in $enableval; do
      if test "X$pkg" = "Xgcc" || test "X$pkg" = "Xlibgcc"; then
        enable_shared=yes
      fi
    done
    IFS="$ac_save_ifs"
    ;;
  esac
], [enable_shared=yes])
AC_SUBST(enable_shared)

AC_ARG_WITH([native-system-header-dir],
  [  --with-native-system-header-dir=dir
                          use dir as the directory to look for standard
                          system header files in.  Defaults to /usr/include.],
[
 case ${with_native_system_header_dir} in
 yes|no) AC_MSG_ERROR([bad value ${withval} given for --with-native-system-header-dir]) ;;
 /* | [[A-Za-z]]:[[\\/]]*) ;;
 *) AC_MSG_ERROR([--with-native-system-header-dir argument ${withval} must be an absolute directory]) ;;
 esac
 configured_native_system_header_dir="${withval}"
], [configured_native_system_header_dir=])

AC_ARG_WITH(build-sysroot, 
  [AS_HELP_STRING([--with-build-sysroot=sysroot],
                  [use sysroot as the system root during the build])],
  [if test x"$withval" != x ; then
     SYSROOT_CFLAGS_FOR_TARGET="--sysroot=$withval"
   fi],
  [SYSROOT_CFLAGS_FOR_TARGET=])
AC_SUBST(SYSROOT_CFLAGS_FOR_TARGET)

if test "x$prefix" = xNONE; then
 test_prefix=/usr/local
else
 test_prefix=$prefix
fi
if test "x$exec_prefix" = xNONE; then
 test_exec_prefix=$test_prefix
else
 test_exec_prefix=$exec_prefix
fi

AC_ARG_WITH(sysroot,
[AS_HELP_STRING([[--with-sysroot[=DIR]]],
		[search for usr/lib, usr/include, et al, within DIR])],
[
 case ${with_sysroot} in
 yes) TARGET_SYSTEM_ROOT='${exec_prefix}/${target_noncanonical}/sys-root' ;;
 *) TARGET_SYSTEM_ROOT=$with_sysroot ;;
 esac
   
 TARGET_SYSTEM_ROOT_DEFINE='-DTARGET_SYSTEM_ROOT=\"$(TARGET_SYSTEM_ROOT)\"'
 CROSS_SYSTEM_HEADER_DIR='$(TARGET_SYSTEM_ROOT)$${sysroot_headers_suffix}$(NATIVE_SYSTEM_HEADER_DIR)'
	
 case ${TARGET_SYSTEM_ROOT} in
 "${test_prefix}"|"${test_prefix}/"*|\
 "${test_exec_prefix}"|"${test_exec_prefix}/"*|\
 '${prefix}'|'${prefix}/'*|\
 '${exec_prefix}'|'${exec_prefix}/'*)
   t="$TARGET_SYSTEM_ROOT_DEFINE -DTARGET_SYSTEM_ROOT_RELOCATABLE"
   TARGET_SYSTEM_ROOT_DEFINE="$t"
   ;;
 esac
], [
 TARGET_SYSTEM_ROOT=
 TARGET_SYSTEM_ROOT_DEFINE=
 CROSS_SYSTEM_HEADER_DIR='$(gcc_tooldir)/sys-include'
])
AC_SUBST(TARGET_SYSTEM_ROOT)
AC_SUBST(TARGET_SYSTEM_ROOT_DEFINE)
AC_SUBST(CROSS_SYSTEM_HEADER_DIR)

AC_ARG_WITH(specs,
  [AS_HELP_STRING([--with-specs=SPECS],
                  [add SPECS to driver command-line processing])],
  [CONFIGURE_SPECS=$withval],
  [CONFIGURE_SPECS=]
)
AC_SUBST(CONFIGURE_SPECS)

ACX_PKGVERSION([GCC])
ACX_BUGURL([http://gcc.gnu.org/bugs.html])

# Sanity check enable_languages in case someone does not run the toplevel
# configure # script.
AC_ARG_ENABLE(languages,
[AS_HELP_STRING([--enable-languages=LIST], [specify which front-ends to build])],
[case ,${enable_languages}, in
       ,,|,yes,)
		# go safe -- we cannot be much sure without the toplevel
		# configure's
		# analysis of which target libs are present and usable
		enable_languages=c
		;;
	 *,all,*)
		AC_MSG_ERROR([only the toplevel supports --enable-languages=all])
		;;
	*,c,*)
		;;
        *)
		enable_languages=c,${enable_languages}
		;;
esac],
[enable_languages=c])

AC_ARG_WITH(multilib-list,
[AS_HELP_STRING([--with-multilib-list], [select multilibs (SH and x86-64 only)])],
:,
with_multilib_list=default)

# -------------------------
# Checks for other programs
# -------------------------

AC_PROG_MAKE_SET

# Find some useful tools
AC_PROG_AWK
# We need awk to create options.c and options.h.
# Bail out if it's missing.
case ${AWK} in
  "") AC_MSG_ERROR([can't build without awk, bailing out]) ;;
esac

gcc_AC_PROG_LN_S
ACX_PROG_LN($LN_S)
AC_PROG_RANLIB
ranlib_flags=""
AC_SUBST(ranlib_flags)
     
gcc_AC_PROG_INSTALL

# See if cmp has --ignore-initial.
gcc_AC_PROG_CMP_IGNORE_INITIAL

# See if we have the mktemp command.
AC_CHECK_PROG(have_mktemp_command, mktemp, yes, no)

# See if makeinfo has been installed and is modern enough
# that we can use it.
ACX_CHECK_PROG_VER(MAKEINFO, makeinfo, --version,
  [GNU texinfo.* \([0-9][0-9.]*\)],
  [4.[7-9]*|4.[1-9][0-9]*|[5-9]*|[1-9][0-9]*])
if test $gcc_cv_prog_makeinfo_modern = no; then
  AC_MSG_WARN([
*** Makeinfo is missing or too old.
*** Info documentation will not be built.])
  BUILD_INFO=
else
  BUILD_INFO=info
fi
AC_SUBST(BUILD_INFO)

# Is pod2man recent enough to regenerate manpages?
AC_MSG_CHECKING([for recent Pod::Man])
if (perl -e 'use 1.10 Pod::Man') >/dev/null 2>&1; then
  AC_MSG_RESULT(yes)
  GENERATED_MANPAGES=generated-manpages
else
  AC_MSG_RESULT(no)
  GENERATED_MANPAGES=
fi
AC_SUBST(GENERATED_MANPAGES)

MISSING="${CONFIG_SHELL-/bin/sh} $ac_aux_dir/missing"

# How about lex?
dnl Don't use AC_PROG_LEX; we insist on flex.
dnl LEXLIB is not useful in gcc.
AC_CHECK_PROGS([FLEX], flex, [$MISSING flex])

# Bison?
AC_CHECK_PROGS([BISON], bison, [$MISSING bison])

# Binutils are not build modules, unlike bison/flex/makeinfo.  So we
# check for build == host before using them.

# NM
if test x${build} = x${host} && test -f $srcdir/../binutils/nm.c \
  && test -d ../binutils ; then
  NM='${objdir}/../binutils/nm-new'
else
  AC_CHECK_PROG(NM, nm, nm, ${CONFIG_SHELL-/bin/sh} ${srcdir}/../missing nm)
fi

# AR
if test x${build} = x${host} && test -f $srcdir/../binutils/ar.c \
  && test -d ../binutils ; then
  AR='${objdir}/../binutils/ar'
else
  AC_CHECK_PROG(AR, ar, ar, ${CONFIG_SHELL-/bin/sh} ${srcdir}/../missing ar)
fi


# --------------------
# Checks for C headers
# --------------------

# Need to reject headers which give warnings, so that the -Werror bootstrap
# works later. *sigh*  This needs to come before all header checks.
AC_PROG_CPP_WERROR

AC_HEADER_STDC
AC_HEADER_TIME
ACX_HEADER_STRING
AC_HEADER_SYS_WAIT
AC_CHECK_HEADERS(limits.h stddef.h string.h strings.h stdlib.h time.h iconv.h \
		 fcntl.h unistd.h sys/file.h sys/time.h sys/mman.h \
		 sys/resource.h sys/param.h sys/times.h sys/stat.h \
		 direct.h malloc.h langinfo.h ldfcn.h locale.h wchar.h)

# Check for thread headers.
AC_CHECK_HEADER(thread.h, [have_thread_h=yes], [have_thread_h=])
AC_CHECK_HEADER(pthread.h, [have_pthread_h=yes], [have_pthread_h=])

# These tests can't be done till we know if we have limits.h.
gcc_AC_C_CHAR_BIT
AC_C_BIGENDIAN

# ----------------------
# Checks for C++ headers
# ----------------------

dnl Autoconf will give an error in the configure script if there is no
dnl C++ preprocessor.  Hack to prevent that.
m4_pushdef([AC_MSG_ERROR], m4_defn([AC_MSG_WARN]))[]dnl
AC_PROG_CXXCPP
m4_popdef([AC_MSG_ERROR])[]dnl

AC_LANG_PUSH(C++)

AC_CHECK_HEADERS(unordered_map)
AC_CHECK_HEADERS(tr1/unordered_map)
AC_CHECK_HEADERS(ext/hash_map)

AC_LANG_POP(C++)

# --------
# UNSORTED
# --------


# These libraries may be used by collect2.
# We may need a special search path to get them linked.
AC_CACHE_CHECK(for collect2 libraries, gcc_cv_collect2_libs,
[save_LIBS="$LIBS"
for libs in '' -lld -lmld \
		'-L/usr/lib/cmplrs/cc2.11 -lmld' \
		'-L/usr/lib/cmplrs/cc3.11 -lmld'
do
	LIBS="$libs"
	AC_TRY_LINK_FUNC(ldopen,
		[gcc_cv_collect2_libs="$libs"; break])
done
LIBS="$save_LIBS"
test -z "$gcc_cv_collect2_libs" && gcc_cv_collect2_libs='none required'])
case $gcc_cv_collect2_libs in
	"none required")	;;
	*)	COLLECT2_LIBS=$gcc_cv_collect2_libs ;;
esac
AC_SUBST(COLLECT2_LIBS)

# When building Ada code on Alpha, we need exc_resume which is usually in
# -lexc.  So test for it.
save_LIBS="$LIBS"
LIBS=
AC_SEARCH_LIBS(exc_resume, exc)
GNAT_LIBEXC="$LIBS"
LIBS="$save_LIBS"
AC_SUBST(GNAT_LIBEXC)

# To support -mcpu=native on Solaris/SPARC, we need libkstat.
save_LIBS="$LIBS"
LIBS=
AC_SEARCH_LIBS(kstat_open, kstat)
EXTRA_GCC_LIBS="$LIBS"
LIBS="$save_LIBS"
AC_SUBST(EXTRA_GCC_LIBS)

# Some systems put ldexp and frexp in libm instead of libc; assume
# they're both in the same place.  jcf-dump needs them.
save_LIBS="$LIBS"
LIBS=
AC_SEARCH_LIBS(ldexp, m)
LDEXP_LIB="$LIBS"
LIBS="$save_LIBS"
AC_SUBST(LDEXP_LIB)

# Use <inttypes.h> only if it exists,
# doesn't clash with <sys/types.h>, and declares intmax_t.
AC_MSG_CHECKING(for inttypes.h)
AC_CACHE_VAL(gcc_cv_header_inttypes_h,
[AC_COMPILE_IFELSE([AC_LANG_PROGRAM(
[[#include <sys/types.h>
#include <inttypes.h>]],
  [[intmax_t i = -1;]])],
  [gcc_cv_header_inttypes_h=yes],
  [gcc_cv_header_inttypes_h=no])])
AC_MSG_RESULT($gcc_cv_header_inttypes_h)
if test $gcc_cv_header_inttypes_h = yes; then
  AC_DEFINE(HAVE_INTTYPES_H, 1,
	[Define if you have a working <inttypes.h> header file.])
fi

dnl Disabled until we have a complete test for buggy enum bitfields.
dnl gcc_AC_C_ENUM_BF_UNSIGNED

define(gcc_UNLOCKED_FUNCS, clearerr_unlocked feof_unlocked dnl
  ferror_unlocked fflush_unlocked fgetc_unlocked fgets_unlocked dnl
  fileno_unlocked fprintf_unlocked fputc_unlocked fputs_unlocked dnl
  fread_unlocked fwrite_unlocked getchar_unlocked getc_unlocked dnl
  putchar_unlocked putc_unlocked)
AC_CHECK_FUNCS(times clock kill getrlimit setrlimit atoll atoq \
	sysconf strsignal getrusage nl_langinfo \
	gettimeofday mbstowcs wcswidth mmap setlocale \
	gcc_UNLOCKED_FUNCS madvise)

if test x$ac_cv_func_mbstowcs = xyes; then
  AC_CACHE_CHECK(whether mbstowcs works, gcc_cv_func_mbstowcs_works,
[    AC_RUN_IFELSE([AC_LANG_SOURCE([[#include <stdlib.h>
int main()
{
  mbstowcs(0, "", 0);
  return 0;
}]])],
    [gcc_cv_func_mbstowcs_works=yes],
    [gcc_cv_func_mbstowcs_works=no],
    [gcc_cv_func_mbstowcs_works=yes])])
  if test x$gcc_cv_func_mbstowcs_works = xyes; then
    AC_DEFINE(HAVE_WORKING_MBSTOWCS, 1,
  [Define this macro if mbstowcs does not crash when its
   first argument is NULL.])
  fi
fi

AC_CHECK_TYPE(ssize_t, int)
AC_CHECK_TYPE(caddr_t, char *)

GCC_AC_FUNC_MMAP_BLACKLIST

case "${host}" in
*-*-*vms*)
  # Under VMS, vfork works very differently than on Unix. The standard test 
  # won't work, and it isn't easily adaptable. It makes more sense to
  # just force it.
  ac_cv_func_vfork_works=yes
  ;;
esac
AC_FUNC_FORK

# g++ on Solaris 10+ defines _XOPEN_SOURCE=600, which exposes a different
# iconv() prototype.
AC_LANG_PUSH([C++])
AM_ICONV
AC_LANG_POP([C++])

# Until we have in-tree GNU iconv:
LIBICONV_DEP=
AC_SUBST(LIBICONV_DEP)

AM_LC_MESSAGES

AM_LANGINFO_CODESET

# We will need to find libiberty.h and ansidecl.h
saved_CFLAGS="$CFLAGS"
CFLAGS="$CFLAGS -I${srcdir} -I${srcdir}/../include $GMPINC"
saved_CXXFLAGS="$CXXFLAGS"
CXXFLAGS="$CXXFLAGS -I${srcdir} -I${srcdir}/../include $GMPINC"
gcc_AC_CHECK_DECLS(getenv atol asprintf sbrk abort atof getcwd getwd \
	strsignal strstr stpcpy strverscmp \
	errno snprintf vsnprintf vasprintf malloc realloc calloc \
	free basename getopt clock getpagesize ffs gcc_UNLOCKED_FUNCS, , ,[
#include "ansidecl.h"
#include "system.h"])

gcc_AC_CHECK_DECLS(getrlimit setrlimit getrusage, , ,[
#include "ansidecl.h"
#include "system.h"
#ifdef HAVE_SYS_RESOURCE_H
#include <sys/resource.h>
#endif
])

AC_COMPILE_IFELSE([AC_LANG_PROGRAM([[
#include "ansidecl.h"
#include "system.h"
#ifdef HAVE_SYS_RESOURCE_H
#include <sys/resource.h>
#endif
]], [[rlim_t l = 0;]])],[],[AC_DEFINE([rlim_t],[long],
[Define to `long' if <sys/resource.h> doesn't define.])])

# On AIX 5.2, <ldfcn.h> conflicts with <fcntl.h>, as both define incompatible
# FREAD and FWRITE macros.  Fortunately, for GCC's single usage of ldgetname
# in collect2.c, <fcntl.h> isn't visible, but the configure test below needs
# to undef these macros to get the correct value for HAVE_DECL_LDGETNAME.
gcc_AC_CHECK_DECLS(ldgetname, , ,[
#include "ansidecl.h"
#include "system.h"
#ifdef HAVE_LDFCN_H
#undef FREAD
#undef FWRITE
#include <ldfcn.h>
#endif
])

gcc_AC_CHECK_DECLS(times, , ,[
#include "ansidecl.h"
#include "system.h"
#ifdef HAVE_SYS_TIMES_H
#include <sys/times.h>
#endif
])

gcc_AC_CHECK_DECLS(sigaltstack, , ,[
#include "ansidecl.h"
#include "system.h"
#include <signal.h>
])

# g++ on Solaris 10+ defines _XOPEN_SOURCE=600, which hides the madvise()
# prototype.
AC_LANG_PUSH([C++])
gcc_AC_CHECK_DECLS(madvise, , ,[
  #include "ansidecl.h"
  #include "system.h"
])
AC_LANG_POP([C++])

# More time-related stuff.
AC_CACHE_CHECK(for struct tms, ac_cv_struct_tms, [
AC_COMPILE_IFELSE([AC_LANG_PROGRAM([[
#include "ansidecl.h"
#include "system.h"
#ifdef HAVE_SYS_TIMES_H
#include <sys/times.h>
#endif
]], [[struct tms tms;]])],[ac_cv_struct_tms=yes],[ac_cv_struct_tms=no])])
if test $ac_cv_struct_tms = yes; then
  AC_DEFINE(HAVE_STRUCT_TMS, 1,
  [Define if <sys/times.h> defines struct tms.])
fi

# use gcc_cv_* here because this doesn't match the behavior of AC_CHECK_TYPE.
# revisit after autoconf 2.50.
AC_CACHE_CHECK(for clock_t, gcc_cv_type_clock_t, [
AC_COMPILE_IFELSE([AC_LANG_PROGRAM([[
#include "ansidecl.h"
#include "system.h"
]], [[clock_t x;]])],[gcc_cv_type_clock_t=yes],[gcc_cv_type_clock_t=no])])
if test $gcc_cv_type_clock_t = yes; then
  AC_DEFINE(HAVE_CLOCK_T, 1,
  [Define if <time.h> defines clock_t.])
fi

# Check if F_SETLKW is supported by fcntl.
AC_CACHE_CHECK(for F_SETLKW, ac_cv_f_setlkw, [
AC_COMPILE_IFELSE([AC_LANG_PROGRAM([[
#include <fcntl.h>]], [[
struct flock fl;
fl.l_whence = 0;
fl.l_start = 0;
fl.l_len = 0;
fl.l_pid = 0;
return fcntl (1, F_SETLKW, &fl);]])],
[ac_cv_f_setlkw=yes],[ac_cv_f_setlkw=no])])
if test $ac_cv_f_setlkw = yes; then
  AC_DEFINE(HOST_HAS_F_SETLKW, 1,
  [Define if F_SETLKW supported by fcntl.])
fi

# Restore CFLAGS, CXXFLAGS from before the gcc_AC_NEED_DECLARATIONS tests.
CFLAGS="$saved_CFLAGS"
CXXFLAGS="$saved_CXXFLAGS"

# mkdir takes a single argument on some systems. 
gcc_AC_FUNC_MKDIR_TAKES_ONE_ARG

# File extensions
manext='.1'
objext='.o'
AC_SUBST(manext)
AC_SUBST(objext)

# With Setjmp/Longjmp based exception handling.
AC_ARG_ENABLE(sjlj-exceptions,
[AS_HELP_STRING([--enable-sjlj-exceptions],
                [arrange to use setjmp/longjmp exception handling])],
[case $target in
  *-*-hpux10*)
    if test $enableval != yes; then
      AC_MSG_WARN([dwarf2 exceptions not supported, sjlj exceptions forced])
      enableval=yes
    fi
    ;;
esac
force_sjlj_exceptions=yes],
[case $target in
  *-*-hpux10*)
    force_sjlj_exceptions=yes
    enableval=yes
    ;;
  *)
    force_sjlj_exceptions=no
    ;;
esac])
if test $force_sjlj_exceptions = yes; then
  sjlj=`if test $enableval = yes; then echo 1; else echo 0; fi`
  AC_DEFINE_UNQUOTED(CONFIG_SJLJ_EXCEPTIONS, $sjlj,
    [Define 0/1 to force the choice for exception handling model.])
fi

# --------------------------------------------------------
# Build, host, and target specific configuration fragments
# --------------------------------------------------------

# Collect build-machine-specific information.
. ${srcdir}/config.build

# Collect host-machine-specific information.
. ${srcdir}/config.host

target_gtfiles=

# Collect target-machine-specific information.
. ${srcdir}/config.gcc

extra_objs="${host_extra_objs} ${extra_objs}"
extra_gcc_objs="${host_extra_gcc_objs} ${extra_gcc_objs}"

# Default the target-machine variables that were not explicitly set.
if test x"$tm_file" = x
then tm_file=$cpu_type/$cpu_type.h; fi

if test x"$extra_headers" = x
then extra_headers=; fi

if test x$md_file = x
then md_file=$cpu_type/$cpu_type.md; fi

if test x$out_file = x
then out_file=$cpu_type/$cpu_type.c; fi

if test x"$tmake_file" = x
then tmake_file=$cpu_type/t-$cpu_type
fi

# Support --enable-initfini-array.
if test x$enable_initfini_array != xno; then
  tm_file="${tm_file} initfini-array.h"
fi

if test x"$dwarf2" = xyes
then tm_file="$tm_file tm-dwarf2.h"
fi

# Say what files are being used for the output code and MD file.
echo "Using \`$srcdir/config/$out_file' for machine-specific logic."
echo "Using \`$srcdir/config/$md_file' as machine description file."

# If any of the xm_file variables contain nonexistent files, warn
# about them and drop them.

bx=
for x in $build_xm_file; do
  if    test -f $srcdir/config/$x
  then      bx="$bx $x"
  else      AC_MSG_WARN($srcdir/config/$x does not exist.)
  fi
done
build_xm_file="$bx"

hx=
for x in $host_xm_file; do
  if    test -f $srcdir/config/$x
  then      hx="$hx $x"
  else      AC_MSG_WARN($srcdir/config/$x does not exist.)
  fi
done
host_xm_file="$hx"

tx=
for x in $xm_file; do
  if    test -f $srcdir/config/$x
  then      tx="$tx $x"
  else      AC_MSG_WARN($srcdir/config/$x does not exist.)
  fi
done
xm_file="$tx"

count=a
for f in $tm_file; do
	count=${count}x
done
if test $count = ax; then
	echo "Using \`$srcdir/config/$tm_file' as target machine macro file."
else
	echo "Using the following target machine macro files:"
	for f in $tm_file; do
		echo "	$srcdir/config/$f"
	done
fi

if test x$need_64bit_hwint = xyes; then
	AC_DEFINE(NEED_64BIT_HOST_WIDE_INT, 1,
[Define to 1 if HOST_WIDE_INT must be 64 bits wide (see hwint.h).])
fi

if test x$use_long_long_for_widest_fast_int = xyes; then
	AC_DEFINE(USE_LONG_LONG_FOR_WIDEST_FAST_INT, 1,
[Define to 1 if the 'long long' (or '__int64') is wider than 'long' but still
efficiently supported by the host hardware.])
fi

gnu_ld_bool=`if test x"$gnu_ld" = x"yes"; then echo 1; else echo 0; fi`
AC_DEFINE_UNQUOTED(HAVE_GNU_LD, $gnu_ld_bool, [Define to 1 if using GNU ld.])

gnu_as_bool=`if test x"$gas" = x"yes"; then echo 1; else echo 0; fi`
AC_DEFINE_UNQUOTED(HAVE_GNU_AS, $gnu_as_bool, [Define to 1 if using GNU as.])

count=a
for f in $host_xm_file; do
	count=${count}x
done
if test $count = a; then
	:
elif test $count = ax; then
	echo "Using \`$srcdir/config/$host_xm_file' as host machine macro file."
else
	echo "Using the following host machine macro files:"
	for f in $host_xm_file; do
		echo "	$srcdir/config/$f"
	done
fi
echo "Using ${out_host_hook_obj} for host machine hooks."

if test "$host_xm_file" != "$build_xm_file"; then
	count=a
	for f in $build_xm_file; do
		count=${count}x
	done
	if test $count = a; then
		:
	elif test $count = ax; then
		echo "Using \`$srcdir/config/$build_xm_file' as build machine macro file."
	else
		echo "Using the following build machine macro files:"
		for f in $build_xm_file; do
			echo "	$srcdir/config/$f"
		done
	fi
fi

if test -n "$configured_native_system_header_dir"; then
  native_system_header_dir=$configured_native_system_header_dir
fi
NATIVE_SYSTEM_HEADER_DIR="$native_system_header_dir"
AC_SUBST(NATIVE_SYSTEM_HEADER_DIR)

case ${host} in
  powerpc*-*-darwin*)
    AC_CACHE_CHECK([whether mcontext_t fields have underscores],
      gcc_cv_mcontext_underscores,
      AC_COMPILE_IFELSE([
#include <sys/cdefs.h>
#include <sys/signal.h>
#include <ucontext.h>
int main() { mcontext_t m; if (m->ss.srr0) return 0; return 0; }
],
	gcc_cv_mcontext_underscores=no, gcc_cv_mcontext_underscores=yes))
      if test $gcc_cv_mcontext_underscores = yes; then
        AC_DEFINE(HAS_MCONTEXT_T_UNDERSCORES,,dnl
          [mcontext_t fields start with __])
      fi
    ;;
esac

# ---------
# Threading
# ---------

# Check if a valid thread package
case ${enable_threads} in
  "" | no)
    # No threads
    target_thread_file='single'
    ;;
  yes)
    # default
    target_thread_file='single'
    ;;
  aix | dce | lynx | mipssde | posix | rtems | \
  single | tpf | vxworks | win32)
    target_thread_file=${enable_threads}
    ;;
  *)
    echo "${enable_threads} is an unknown thread package" 1>&2
    exit 1
    ;;
esac

if test x${thread_file} = x; then
  # No thread file set by target-specific clauses in config.gcc,
  # so use file chosen by default logic above
  thread_file=${target_thread_file}
fi

# --------
# UNSORTED
# --------

use_cxa_atexit=no
if test x$enable___cxa_atexit = xyes || \
   test x$enable___cxa_atexit = x -a x$default_use_cxa_atexit = xyes; then
  if test x$host = x$target; then
    case $host in
      # mingw32 doesn't have __cxa_atexit but uses atexit registration
      # keyed to flag_use_cxa_atexit
      *-*-mingw32*)
	use_cxa_atexit=yes
	;;
      powerpc-ibm-aix*)
	use_cxa_atexit=yes
	;;
      *)
	AC_CHECK_FUNC(__cxa_atexit,[use_cxa_atexit=yes],
	  [echo "__cxa_atexit can't be enabled on this target"])
	;;
    esac
  else
    # We can't check for __cxa_atexit when building a cross, so assume
    # it is available 
    use_cxa_atexit=yes
  fi
  if test x$use_cxa_atexit = xyes; then
    AC_DEFINE(DEFAULT_USE_CXA_ATEXIT, 2,
      [Define if you want to use __cxa_atexit, rather than atexit, to
      register C++ destructors for local statics and global objects.
      This is essential for fully standards-compliant handling of
      destructors, but requires __cxa_atexit in libc.])
  fi
fi

# Look for a file containing extra machine modes.
if test -n "$extra_modes" && test -f $srcdir/config/$extra_modes; then
  extra_modes_file='$(srcdir)'/config/${extra_modes}
  AC_SUBST(extra_modes_file)
  AC_DEFINE_UNQUOTED(EXTRA_MODES_FILE, "config/$extra_modes",
  [Define to the name of a file containing a list of extra machine modes
   for this architecture.])
fi

# Convert extra_options into a form suitable for Makefile use.
extra_opt_files=
all_opt_files=
for f in $extra_options; do
  extra_opt_files="$extra_opt_files \$(srcdir)/config/$f"
  all_opt_files="$all_opt_files $srcdir/config/$f"
done
AC_SUBST(extra_opt_files)

# auto-host.h is the file containing items generated by autoconf and is
# the first file included by config.h.
# If host=build, it is correct to have bconfig include auto-host.h
# as well.  If host!=build, we are in error and need to do more 
# work to find out the build config parameters.
if test x$host = x$build
then
	build_auto=auto-host.h
else
	# We create a subdir, then run autoconf in the subdir.
	# To prevent recursion we set host and build for the new
	# invocation of configure to the build for this invocation
	# of configure. 
	tempdir=build.$$
	rm -rf $tempdir
	mkdir $tempdir
	cd $tempdir
	case ${srcdir} in
	/* | [A-Za-z]:[\\/]* ) realsrcdir=${srcdir};;
	*) realsrcdir=../${srcdir};;
	esac
	saved_CFLAGS="${CFLAGS}"
	CC="${CC_FOR_BUILD}" CFLAGS="${CFLAGS_FOR_BUILD}" \
	LDFLAGS="${LDFLAGS_FOR_BUILD}" \
	${realsrcdir}/configure \
		--enable-languages=${enable_languages-all} \
		--target=$target_alias --host=$build_alias --build=$build_alias
	CFLAGS="${saved_CFLAGS}"

	# We just finished tests for the build machine, so rename
	# the file auto-build.h in the gcc directory.
	mv auto-host.h ../auto-build.h
	cd ..
	rm -rf $tempdir
	build_auto=auto-build.h
fi
AC_SUBST(build_subdir)

tm_file="${tm_file} defaults.h"
tm_p_file="${tm_p_file} tm-preds.h"
host_xm_file="auto-host.h ansidecl.h ${host_xm_file}"
build_xm_file="${build_auto} ansidecl.h ${build_xm_file}"
# We don't want ansidecl.h in target files, write code there in ISO/GNU C.
# put this back in temporarily.
xm_file="auto-host.h ansidecl.h ${xm_file}"

# --------
# UNSORTED
# --------

changequote(,)dnl
# Compile in configure arguments.
if test -f configargs.h ; then
	# Being re-configured.
	gcc_config_arguments=`grep configuration_arguments configargs.h | sed -e 's/.*"\([^"]*\)".*/\1/'`
	gcc_config_arguments="$gcc_config_arguments : (reconfigured) $TOPLEVEL_CONFIGURE_ARGUMENTS"
else
	gcc_config_arguments="$TOPLEVEL_CONFIGURE_ARGUMENTS"
fi

# Double all backslashes and backslash all quotes to turn
# gcc_config_arguments into a C string.
sed -e 's/\\/\\\\/g; s/"/\\"/g' <<EOF >conftest.out
$gcc_config_arguments
EOF
gcc_config_arguments_str=`cat conftest.out`
rm -f conftest.out

cat > configargs.h <<EOF
/* Generated automatically. */
static const char configuration_arguments[] = "$gcc_config_arguments_str";
static const char thread_model[] = "$thread_file";

static const struct {
  const char *name, *value;
} configure_default_options[] = $configure_default_options;
EOF
changequote([,])dnl

changequote(,)dnl
gcc_BASEVER=`cat $srcdir/BASE-VER`
gcc_DEVPHASE=`cat $srcdir/DEV-PHASE`
gcc_DATESTAMP=`cat $srcdir/DATESTAMP`
if test -f $srcdir/REVISION ; then
	gcc_REVISION=`cat $srcdir/REVISION`
else
        gcc_REVISION=""
fi
cat > plugin-version.h <<EOF
#include "configargs.h"

#define GCCPLUGIN_VERSION_MAJOR   `echo $gcc_BASEVER | sed -e 's/^\([0-9]*\).*$/\1/'`
#define GCCPLUGIN_VERSION_MINOR   `echo $gcc_BASEVER | sed -e 's/^[0-9]*\.\([0-9]*\).*$/\1/'`
#define GCCPLUGIN_VERSION_PATCHLEVEL   `echo $gcc_BASEVER | sed -e 's/^[0-9]*\.[0-9]*\.\([0-9]*\)$/\1/'`
#define GCCPLUGIN_VERSION  (GCCPLUGIN_VERSION_MAJOR*1000 + GCCPLUGIN_VERSION_MINOR)

static char basever[] = "$gcc_BASEVER";
static char datestamp[] = "$gcc_DATESTAMP";
static char devphase[] = "$gcc_DEVPHASE";
static char revision[] = "$gcc_REVISION";

/* FIXME plugins: We should make the version information more precise.
   One way to do is to add a checksum. */

static struct plugin_gcc_version gcc_version = {basever, datestamp,
						devphase, revision,
						configuration_arguments};
EOF
changequote([,])dnl

# Internationalization
ZW_GNU_GETTEXT_SISTER_DIR

# If LIBINTL contains LIBICONV, then clear LIBICONV so we don't get
# -liconv on the link line twice.
case "$LIBINTL" in *$LIBICONV*)
	LIBICONV= ;;
esac

AC_ARG_ENABLE(secureplt,
[AS_HELP_STRING([--enable-secureplt],
		[enable -msecure-plt by default for PowerPC])],
[], [])

AC_ARG_ENABLE(leading-mingw64-underscores,
  AS_HELP_STRING([--enable-leading-mingw64-underscores],
                 [enable leading underscores on 64 bit mingw targets]),
  [],[])
AS_IF([ test x"$enable_leading_mingw64_underscores" = xyes ],
  [AC_DEFINE(USE_MINGW64_LEADING_UNDERSCORES, 1,
    [Define if we should use leading underscore on 64 bit mingw targets])])

AC_ARG_ENABLE(cld,
[AS_HELP_STRING([--enable-cld], [enable -mcld by default for 32bit x86])], [],
[enable_cld=no])

AC_ARG_ENABLE(frame-pointer,
[AS_HELP_STRING([--enable-frame-pointer],
		[enable -fno-omit-frame-pointer by default for 32bit x86])], [],
[
case $target_os in
linux* | darwin[[8912]]*)
  # Enable -fomit-frame-pointer by default for Linux and Darwin with
  # DWARF2.
  enable_frame_pointer=no
  ;;
*)
  enable_frame_pointer=yes
  ;;
esac
])

# Windows32 Registry support for specifying GCC installation paths.
AC_ARG_ENABLE(win32-registry,
[AS_HELP_STRING([--disable-win32-registry],
                [disable lookup of installation paths in the
                 Registry on Windows hosts])
AS_HELP_STRING([--enable-win32-registry], [enable registry lookup (default)])
AS_HELP_STRING([--enable-win32-registry=KEY],
               [use KEY instead of GCC version as the last portion
                of the registry key])],,)

case $host_os in
  win32 | pe | cygwin* | mingw32* | uwin*)
    if test "x$enable_win32_registry" != xno; then
      AC_SEARCH_LIBS(RegOpenKeyExA, advapi32,, [enable_win32_registry=no])
    fi

    if test "x$enable_win32_registry" != xno; then
      AC_DEFINE(ENABLE_WIN32_REGISTRY, 1,
  [Define to 1 if installation paths should be looked up in the Windows
   Registry. Ignored on non-Windows hosts.])

      if test "x$enable_win32_registry" != xyes \
         && test "x$enable_win32_registry" != x; then
	AC_DEFINE_UNQUOTED(WIN32_REGISTRY_KEY, "$enable_win32_registry",
  [Define to be the last component of the Windows registry key under which
   to look for installation paths.  The full key used will be 
   HKEY_LOCAL_MACHINE/SOFTWARE/Free Software Foundation/{WIN32_REGISTRY_KEY}.
   The default is the GCC version number.])
      fi
    fi
  ;;
esac

# Get an absolute path to the GCC top-level source directory
holddir=`${PWDCMD-pwd}`
cd $srcdir
topdir=`${PWDCMD-pwd}`
cd $holddir

# Conditionalize the makefile for this host machine.
xmake_file=
for f in ${host_xmake_file}
do
	if test -f ${srcdir}/config/$f
	then
		xmake_file="${xmake_file} \$(srcdir)/config/$f"
	fi
done

# Conditionalize the makefile for this target machine.
tmake_file_=
for f in ${tmake_file}
do
	if test -f ${srcdir}/config/$f
	then
		tmake_file_="${tmake_file_} \$(srcdir)/config/$f"
	fi
done
tmake_file="${tmake_file_}"

out_object_file=`basename $out_file .c`.o
common_out_object_file=`basename $common_out_file .c`.o

tm_file_list="options.h"
tm_include_list="options.h insn-constants.h"
for f in $tm_file; do
  case $f in
    ./* )
       f=`echo $f | sed 's/^..//'`
       tm_file_list="${tm_file_list} $f"
       tm_include_list="${tm_include_list} $f"
       ;;
    defaults.h )
       tm_file_list="${tm_file_list} \$(srcdir)/$f"
       tm_include_list="${tm_include_list} $f"
       ;;
    * )
       tm_file_list="${tm_file_list} \$(srcdir)/config/$f"
       tm_include_list="${tm_include_list} config/$f"
       ;;
  esac
done

tm_p_file_list=
tm_p_include_list=
for f in $tm_p_file; do
  case $f in
    tm-preds.h )
       tm_p_file_list="${tm_p_file_list} $f"
       tm_p_include_list="${tm_p_include_list} $f"
       ;;
    * )
       tm_p_file_list="${tm_p_file_list} \$(srcdir)/config/$f"
       tm_p_include_list="${tm_p_include_list} config/$f"
  esac
done

xm_file_list=
xm_include_list=
for f in $xm_file; do
  case $f in
    ansidecl.h )
       xm_file_list="${xm_file_list} \$(srcdir)/../include/$f"
       xm_include_list="${xm_include_list} $f"
       ;;
    auto-host.h )
       xm_file_list="${xm_file_list} $f"
       xm_include_list="${xm_include_list} $f"
       ;;
    * )
       xm_file_list="${xm_file_list} \$(srcdir)/config/$f"
       xm_include_list="${xm_include_list} config/$f"
       ;;
  esac
done

host_xm_file_list=
host_xm_include_list=
for f in $host_xm_file; do
  case $f in
    ansidecl.h )
       host_xm_file_list="${host_xm_file_list} \$(srcdir)/../include/$f"
       host_xm_include_list="${host_xm_include_list} $f"
       ;;
    auto-host.h )
       host_xm_file_list="${host_xm_file_list} $f"
       host_xm_include_list="${host_xm_include_list} $f"
       ;;
    * )
       host_xm_file_list="${host_xm_file_list} \$(srcdir)/config/$f"
       host_xm_include_list="${host_xm_include_list} config/$f"
       ;;
  esac
done

build_xm_file_list=
for f in $build_xm_file; do
  case $f in
    ansidecl.h )
       build_xm_file_list="${build_xm_file_list} \$(srcdir)/../include/$f"
       build_xm_include_list="${build_xm_include_list} $f"
       ;;
    auto-build.h | auto-host.h )
       build_xm_file_list="${build_xm_file_list} $f"
       build_xm_include_list="${build_xm_include_list} $f"
       ;;
    * )
       build_xm_file_list="${build_xm_file_list} \$(srcdir)/config/$f"
       build_xm_include_list="${build_xm_include_list} config/$f"
       ;;
  esac
done

# Define macro CROSS_DIRECTORY_STRUCTURE in compilation if this is a
# cross-compiler which does not use the native headers and libraries.
# Also use all.cross instead of all.internal and adjust SYSTEM_HEADER_DIR.
CROSS=						AC_SUBST(CROSS)
ALL=all.internal				AC_SUBST(ALL)
SYSTEM_HEADER_DIR='$(NATIVE_SYSTEM_HEADER_DIR)'	AC_SUBST(SYSTEM_HEADER_DIR)

if test "x$with_build_sysroot" != x; then
  build_system_header_dir=$with_build_sysroot'$${sysroot_headers_suffix}$(NATIVE_SYSTEM_HEADER_DIR)'
else
  # This value is used, even on a native system, because 
  # CROSS_SYSTEM_HEADER_DIR is just 
  # $(TARGET_SYSTEM_ROOT)$(NATIVE_SYSTEM_HEADER_DIR).
  build_system_header_dir='$(CROSS_SYSTEM_HEADER_DIR)'
fi

if test x$host != x$target
then
	CROSS="-DCROSS_DIRECTORY_STRUCTURE"
	ALL=all.cross
	SYSTEM_HEADER_DIR=$build_system_header_dir
	case "$host","$target" in
	# Darwin crosses can use the host system's libraries and headers,
	# because of the fat library support.  Of course, it must be the
	# same version of Darwin on both sides.  Allow the user to
	# just say --target=foo-darwin without a version number to mean
	# "the version on this system".
	    *-*-darwin*,*-*-darwin*)
		hostos=`echo $host | sed 's/.*-darwin/darwin/'`
		targetos=`echo $target | sed 's/.*-darwin/darwin/'`
		if test $hostos = $targetos -o $targetos = darwin ; then
		    CROSS=
		    SYSTEM_HEADER_DIR='$(NATIVE_SYSTEM_HEADER_DIR)'
		    with_headers=yes
		fi
		;;

	    i?86-*-*,x86_64-*-* \
	    | powerpc*-*-*,powerpc64*-*-*)
		CROSS="$CROSS -DNATIVE_CROSS" ;;
	esac

	case $target in
		*-*-mingw*)
			if test "x$with_headers" = x; then
				with_headers=yes
			fi
			;;
		*)
			;;
	esac
elif test "x$TARGET_SYSTEM_ROOT" != x; then
        SYSTEM_HEADER_DIR=$build_system_header_dir 
fi

# If this is a cross-compiler that does not
# have its own set of headers then define
# inhibit_libc

# If this is using newlib, without having the headers available now,
# then define inhibit_libc in LIBGCC2_CFLAGS.
# This prevents libgcc2 from containing any code which requires libc
# support.
: ${inhibit_libc=false}
if { { test x$host != x$target && test "x$with_sysroot" = x ; } ||
       test x$with_newlib = xyes ; } &&
     { test "x$with_headers" = x || test "x$with_headers" = xno ; } ; then
       inhibit_libc=true
fi
AC_SUBST(inhibit_libc)

# When building gcc with a cross-compiler, we need to adjust things so
# that the generator programs are still built with the native compiler.
# Also, we cannot run fixincludes.

# These are the normal (build=host) settings:
CC_FOR_BUILD='$(CC)'		AC_SUBST(CC_FOR_BUILD)
CXX_FOR_BUILD='$(CXX)'		AC_SUBST(CXX_FOR_BUILD)
BUILD_CFLAGS='$(ALL_CFLAGS)'	AC_SUBST(BUILD_CFLAGS)
BUILD_CXXFLAGS='$(ALL_CXXFLAGS)' AC_SUBST(BUILD_CXXFLAGS)
BUILD_LDFLAGS='$(LDFLAGS)'	AC_SUBST(BUILD_LDFLAGS)
STMP_FIXINC=stmp-fixinc		AC_SUBST(STMP_FIXINC)

# And these apply if build != host, or we are generating coverage data
if test x$build != x$host || test "x$coverage_flags" != x
then
    BUILD_CFLAGS='$(INTERNAL_CFLAGS) $(T_CFLAGS) $(CFLAGS_FOR_BUILD)'
    BUILD_LDFLAGS='$(LDFLAGS_FOR_BUILD)'
fi

# Expand extra_headers to include complete path.
# This substitutes for lots of t-* files.
extra_headers_list=
# Prepend $(srcdir)/config/${cpu_type}/ to every entry in extra_headers.
for file in ${extra_headers} ; do
  extra_headers_list="${extra_headers_list} \$(srcdir)/config/${cpu_type}/${file}"
done

# If use_gcc_tgmath is set, append ginclude/tgmath.h.
if test x"$use_gcc_tgmath" = xyes
then extra_headers_list="${extra_headers_list} \$(srcdir)/ginclude/tgmath.h"
fi

# Define collect2 in Makefile.
case $host_can_use_collect2 in
  no) collect2= ;;
  *) collect2='collect2$(exeext)' ;;
esac
AC_SUBST([collect2])

# Add a definition of USE_COLLECT2 if system wants one.
case $use_collect2 in
  no) use_collect2= ;;
  "") ;;
  *) 
    host_xm_defines="${host_xm_defines} USE_COLLECT2"
    xm_defines="${xm_defines} USE_COLLECT2"
    case $host_can_use_collect2 in
      no)
        AC_MSG_ERROR([collect2 is required but cannot be built on this system])
        ;;
    esac
    ;;
esac

AC_DEFINE_UNQUOTED(LTOPLUGINSONAME,"${host_lto_plugin_soname}",
[Define to the name of the LTO plugin DSO that must be
  passed to the linker's -plugin=LIB option.])

# ---------------------------
# Assembler & linker features
# ---------------------------

# During stage 2, ld is actually gcc/collect-ld, which is a small script to
# discern between when to use prev-ld/ld-new and when to use ld/ld-new.
# However when ld-new is first executed from the build tree, libtool will
# relink it as .libs/lt-ld-new, so that it can give it an RPATH that refers
# to the build tree.  While doing this we need to use the previous-stage
# linker, or we have an infinite loop.  The presence of a shell script as
# ld/ld-new, and the fact that the script *uses ld itself*, is what confuses
# the gcc/collect-ld script.  So we need to know how libtool works, or
# exec-tool will fail.

m4_defun([_LT_CONFIG_COMMANDS], [])
AC_PROG_LIBTOOL
AC_SUBST(objdir)
AC_SUBST(enable_fast_install)

# Identify the assembler which will work hand-in-glove with the newly
# built GCC, so that we can examine its features.  This is the assembler
# which will be driven by the driver program.
#
# If build != host, and we aren't building gas in-tree, we identify a
# build->target assembler and hope that it will have the same features
# as the host->target assembler we'll be using.
gcc_cv_gas_major_version=
gcc_cv_gas_minor_version=
gcc_cv_as_gas_srcdir=`echo $srcdir | sed -e 's,/gcc$,,'`/gas

m4_pattern_allow([AS_FOR_TARGET])dnl
AS_VAR_SET_IF(gcc_cv_as,, [
if test -x "$DEFAULT_ASSEMBLER"; then
	gcc_cv_as="$DEFAULT_ASSEMBLER"
elif test -f $gcc_cv_as_gas_srcdir/configure.in \
     && test -f ../gas/Makefile \
     && test x$build = x$host; then
	gcc_cv_as=../gas/as-new$build_exeext
elif test -x as$build_exeext; then
	# Build using assembler in the current directory.
	gcc_cv_as=./as$build_exeext
elif ( set dummy $AS_FOR_TARGET; test -x $[2] ); then
        gcc_cv_as="$AS_FOR_TARGET"
else
        AC_PATH_PROG(gcc_cv_as, $AS_FOR_TARGET)
fi])

ORIGINAL_AS_FOR_TARGET=$gcc_cv_as
AC_SUBST(ORIGINAL_AS_FOR_TARGET)
case "$ORIGINAL_AS_FOR_TARGET" in
  ./as | ./as$build_exeext) ;;
  *) AC_CONFIG_FILES(as:exec-tool.in, [chmod +x as]) ;;
esac 

AC_MSG_CHECKING(what assembler to use)
if test "$gcc_cv_as" = ../gas/as-new$build_exeext; then
  # Single tree build which includes gas.  We want to prefer it
  # over whatever linker top-level may have detected, since
  # we'll use what we're building after installation anyway.
  AC_MSG_RESULT(newly built gas)
  in_tree_gas=yes
  _gcc_COMPUTE_GAS_VERSION
  in_tree_gas_is_elf=no
  if grep 'obj_format = elf' ../gas/Makefile > /dev/null \
     || (grep 'obj_format = multi' ../gas/Makefile \
         && grep 'extra_objects =.* obj-elf' ../gas/Makefile) > /dev/null
  then
    in_tree_gas_is_elf=yes
  fi
else
  AC_MSG_RESULT($gcc_cv_as)
  in_tree_gas=no
fi

# Identify the linker which will work hand-in-glove with the newly
# built GCC, so that we can examine its features.  This is the linker
# which will be driven by the driver program.
#
# If build != host, and we aren't building gas in-tree, we identify a
# build->target linker and hope that it will have the same features
# as the host->target linker we'll be using.
gcc_cv_gld_major_version=
gcc_cv_gld_minor_version=
gcc_cv_ld_gld_srcdir=`echo $srcdir | sed -e 's,/gcc$,,'`/ld
gcc_cv_ld_bfd_srcdir=`echo $srcdir | sed -e 's,/gcc$,,'`/bfd

AS_VAR_SET_IF(gcc_cv_ld,, [
if test -x "$DEFAULT_LINKER"; then
	gcc_cv_ld="$DEFAULT_LINKER"
elif test -f $gcc_cv_ld_gld_srcdir/configure.in \
     && test -f ../ld/Makefile \
     && test x$build = x$host; then
	gcc_cv_ld=../ld/ld-new$build_exeext
elif test -x collect-ld$build_exeext; then
	# Build using linker in the current directory.
	gcc_cv_ld=./collect-ld$build_exeext
elif ( set dummy $LD_FOR_TARGET; test -x $[2] ); then
        gcc_cv_ld="$LD_FOR_TARGET"
else
        AC_PATH_PROG(gcc_cv_ld, $LD_FOR_TARGET)
fi])

ORIGINAL_PLUGIN_LD_FOR_TARGET=$gcc_cv_ld
PLUGIN_LD_SUFFIX=`basename $gcc_cv_ld | sed -e "s,$target_alias-,,"`
# if the PLUGIN_LD is set ld-new, just have it as ld
# as that is the installed named.
if test x$PLUGIN_LD_SUFFIX = xld-new \
   || test x$PLUGIN_LD_SUFFIX = xcollect-ld ; then
  PLUGIN_LD_SUFFIX=ld
fi
AC_ARG_WITH(plugin-ld,
[AS_HELP_STRING([[--with-plugin-ld=[ARG]]], [specify the plugin linker])],
[if test x"$withval" != x; then
   ORIGINAL_PLUGIN_LD_FOR_TARGET="$withval"
   PLUGIN_LD_SUFFIX=`echo $withval | sed -e "s,$target_alias-,,"`
 fi])
AC_SUBST(ORIGINAL_PLUGIN_LD_FOR_TARGET)
AC_DEFINE_UNQUOTED(PLUGIN_LD_SUFFIX, "$PLUGIN_LD_SUFFIX", [Specify plugin linker])

# Check to see if we are using gold instead of ld
AC_MSG_CHECKING(whether we are using gold)
ld_is_gold=no
if test x$gcc_cv_ld != x; then
  if $gcc_cv_ld --version 2>/dev/null | sed 1q \
     | grep "GNU gold" > /dev/null; then
    ld_is_gold=yes
  fi
fi
AC_MSG_RESULT($ld_is_gold)

ORIGINAL_LD_FOR_TARGET=$gcc_cv_ld
AC_SUBST(ORIGINAL_LD_FOR_TARGET)
case "$ORIGINAL_LD_FOR_TARGET" in
  ./collect-ld | ./collect-ld$build_exeext) ;;
  *) AC_CONFIG_FILES(collect-ld:exec-tool.in, [chmod +x collect-ld]) ;;
esac 

AC_MSG_CHECKING(what linker to use)
if test "$gcc_cv_ld" = ../ld/ld-new$build_exeext \
   || test "$gcc_cv_ld" = ../gold/ld-new$build_exeext; then
	# Single tree build which includes ld.  We want to prefer it
	# over whatever linker top-level may have detected, since
	# we'll use what we're building after installation anyway.
	AC_MSG_RESULT(newly built ld)
	in_tree_ld=yes
	in_tree_ld_is_elf=no
	if (grep 'EMUL = .*elf' ../ld/Makefile \
	    || grep 'EMUL = .*linux' ../ld/Makefile \
	    || grep 'EMUL = .*lynx' ../ld/Makefile) > /dev/null; then
	  in_tree_ld_is_elf=yes
	elif test "$ld_is_gold" = yes; then
	  in_tree_ld_is_elf=yes
	fi
	for f in $gcc_cv_ld_bfd_srcdir/configure $gcc_cv_ld_gld_srcdir/configure $gcc_cv_ld_gld_srcdir/configure.in $gcc_cv_ld_gld_srcdir/Makefile.in
	do
changequote(,)dnl
		gcc_cv_gld_version=`sed -n -e 's/^[ 	]*VERSION=[^0-9A-Za-z_]*\([0-9]*\.[0-9]*.*\)/VERSION=\1/p' < $f`
		if test x$gcc_cv_gld_version != x; then
			break
		fi
	done
	case $gcc_cv_gld_version in
	  VERSION=[0-9]*) ;;
changequote([,])dnl
	  *) AC_MSG_ERROR([[cannot find version of in-tree linker]]) ;;
changequote(,)dnl
	esac
	gcc_cv_gld_major_version=`expr "$gcc_cv_gld_version" : "VERSION=\([0-9]*\)"`
	gcc_cv_gld_minor_version=`expr "$gcc_cv_gld_version" : "VERSION=[0-9]*\.\([0-9]*\)"`
changequote([,])dnl
else
	AC_MSG_RESULT($gcc_cv_ld)
	in_tree_ld=no
fi

# Figure out what nm we will be using.
gcc_cv_binutils_srcdir=`echo $srcdir | sed -e 's,/gcc$,,'`/binutils
AS_VAR_SET_IF(gcc_cv_nm,, [
if test -f $gcc_cv_binutils_srcdir/configure.in \
     && test -f ../binutils/Makefile \
     && test x$build = x$host; then
	gcc_cv_nm=../binutils/nm-new$build_exeext
elif test -x nm$build_exeext; then
	gcc_cv_nm=./nm$build_exeext
elif ( set dummy $NM_FOR_TARGET; test -x $[2] ); then
        gcc_cv_nm="$NM_FOR_TARGET"
else
        AC_PATH_PROG(gcc_cv_nm, $NM_FOR_TARGET)
fi])

AC_MSG_CHECKING(what nm to use)
if test "$gcc_cv_nm" = ../binutils/nm-new$build_exeext; then
	# Single tree build which includes binutils.
	AC_MSG_RESULT(newly built nm)
	in_tree_nm=yes
else
	AC_MSG_RESULT($gcc_cv_nm)
	in_tree_nm=no
fi

ORIGINAL_NM_FOR_TARGET=$gcc_cv_nm
AC_SUBST(ORIGINAL_NM_FOR_TARGET)
case "$ORIGINAL_NM_FOR_TARGET" in
  ./nm | ./nm$build_exeext) ;;
  *) AC_CONFIG_FILES(nm:exec-tool.in, [chmod +x nm]) ;;
esac


# Figure out what objdump we will be using.
AS_VAR_SET_IF(gcc_cv_objdump,, [
if test -f $gcc_cv_binutils_srcdir/configure.in \
     && test -f ../binutils/Makefile \
     && test x$build = x$host; then
	# Single tree build which includes binutils.
	gcc_cv_objdump=../binutils/objdump$build_exeext
elif test -x objdump$build_exeext; then
	gcc_cv_objdump=./objdump$build_exeext
elif ( set dummy $OBJDUMP_FOR_TARGET; test -x $[2] ); then
        gcc_cv_objdump="$OBJDUMP_FOR_TARGET"
else
        AC_PATH_PROG(gcc_cv_objdump, $OBJDUMP_FOR_TARGET)
fi])

AC_MSG_CHECKING(what objdump to use)
if test "$gcc_cv_objdump" = ../binutils/objdump$build_exeext; then
	# Single tree build which includes binutils.
	AC_MSG_RESULT(newly built objdump)
elif test x$gcc_cv_objdump = x; then
	AC_MSG_RESULT(not found)
else
	AC_MSG_RESULT($gcc_cv_objdump)
fi

# Figure out what readelf we will be using.
AS_VAR_SET_IF(gcc_cv_readelf,, [
if test -f $gcc_cv_binutils_srcdir/configure.in \
     && test -f ../binutils/Makefile \
     && test x$build = x$host; then
	# Single tree build which includes binutils.
	gcc_cv_readelf=../binutils/readelf$build_exeext
elif test -x readelf$build_exeext; then
	gcc_cv_readelf=./readelf$build_exeext
else
        AC_PATH_PROG(gcc_cv_readelf, readelf)
fi])

AC_MSG_CHECKING(what readelf to use)
if test "$gcc_cv_readelf" = ../binutils/readelf$build_exeext; then
	# Single tree build which includes binutils.
	AC_MSG_RESULT(newly built readelf)
elif test x$gcc_cv_readelf = x; then
	AC_MSG_RESULT(not found)
else
	AC_MSG_RESULT($gcc_cv_readelf)
fi

# Figure out what assembler alignment features are present.
gcc_GAS_CHECK_FEATURE([.balign and .p2align], gcc_cv_as_balign_and_p2align,
 [2,6,0],,
[.balign 4
.p2align 2],,
[AC_DEFINE(HAVE_GAS_BALIGN_AND_P2ALIGN, 1,
  [Define if your assembler supports .balign and .p2align.])])

gcc_GAS_CHECK_FEATURE([.p2align with maximum skip], gcc_cv_as_max_skip_p2align,
 [2,8,0],,
 [.p2align 4,,7],,
[AC_DEFINE(HAVE_GAS_MAX_SKIP_P2ALIGN, 1,
  [Define if your assembler supports specifying the maximum number
   of bytes to skip when using the GAS .p2align command.])])

gcc_GAS_CHECK_FEATURE([.literal16], gcc_cv_as_literal16,
 [2,8,0],,
 [.literal16],,
[AC_DEFINE(HAVE_GAS_LITERAL16, 1,
  [Define if your assembler supports .literal16.])])

gcc_GAS_CHECK_FEATURE([working .subsection -1], gcc_cv_as_subsection_m1,
 [elf,2,9,0],,
 [conftest_label1: .word 0
.subsection -1
conftest_label2: .word 0
.previous],
 [if test x$gcc_cv_nm != x; then
    $gcc_cv_nm conftest.o | grep conftest_label1 > conftest.nm1
    $gcc_cv_nm conftest.o | grep conftest_label2 | sed -e 's/label2/label1/' > conftest.nm2
    if cmp conftest.nm1 conftest.nm2 > /dev/null 2>&1
    then :
    else gcc_cv_as_subsection_m1=yes
    fi
    rm -f conftest.nm1 conftest.nm2
  fi],
 [AC_DEFINE(HAVE_GAS_SUBSECTION_ORDERING, 1,
  [Define if your assembler supports .subsection and .subsection -1 starts
   emitting at the beginning of your section.])])

gcc_GAS_CHECK_FEATURE([.weak], gcc_cv_as_weak,
 [2,2,0],,
 [	.weak foobar],,
[AC_DEFINE(HAVE_GAS_WEAK, 1, [Define if your assembler supports .weak.])])

gcc_GAS_CHECK_FEATURE([.weakref], gcc_cv_as_weakref,
 [2,17,0],,
 [	.weakref foobar, barfnot],,
[AC_DEFINE(HAVE_GAS_WEAKREF, 1, [Define if your assembler supports .weakref.])])

gcc_GAS_CHECK_FEATURE([.nsubspa comdat], gcc_cv_as_nsubspa_comdat,
 [2,15,91],,
 [	.SPACE $TEXT$
	.NSUBSPA $CODE$,COMDAT],,
[AC_DEFINE(HAVE_GAS_NSUBSPA_COMDAT, 1, [Define if your assembler supports .nsubspa comdat option.])])

# .hidden needs to be supported in both the assembler and the linker,
# because GNU LD versions before 2.12.1 have buggy support for STV_HIDDEN.
# This is irritatingly difficult to feature test for; we have to check the
# date string after the version number.  If we've got an in-tree
# ld, we don't know its patchlevel version, so we set the baseline at 2.13
# to be safe.
# The gcc_GAS_CHECK_FEATURE call just sets a cache variable.
gcc_GAS_CHECK_FEATURE([.hidden], gcc_cv_as_hidden,
 [elf,2,13,0],,
[	.hidden foobar
foobar:],[
# Solaris 9/x86 as incorrectly emits an alias for a hidden symbol with
# STV_HIDDEN, so disable .hidden support if so.
case "${target}" in
  i?86-*-solaris2* | x86_64-*-solaris2.1[[0-9]]*)
    if test x$gcc_cv_as != x && test x$gcc_cv_objdump != x; then
      cat > conftest.s <<EOF
.globl hidden
        .hidden hidden
hidden:
.globl default
        .set    default,hidden
EOF
      if $gcc_cv_as -o conftest.o conftest.s > /dev/null 2>&1 \
        && $gcc_cv_objdump -t conftest.o 2>/dev/null | \
        grep '\.hidden default' > /dev/null; then
        gcc_cv_as_hidden=no
      else
        gcc_cv_as_hidden=yes
      fi
    else
      # Assume bug is present if objdump is missing.
      gcc_cv_as_hidden=no
    fi
    ;;
  *)
    gcc_cv_as_hidden=yes
    ;;
esac])
case "${target}" in
  *-*-darwin*)
    # Darwin as has some visibility support, though with a different syntax.
    gcc_cv_as_hidden=yes
    ;;
esac

# gnu_indirect_function type is an extension proposed at
# http://groups.google/com/group/generic-abi/files. It allows dynamic runtime
# selection of function implementation
AC_ARG_ENABLE(gnu-indirect-function,
 [AS_HELP_STRING([--enable-gnu-indirect-function],
                 [enable the use of the @gnu_indirect_function to glibc systems])],
 [case $enable_gnu_indirect_function in
    yes | no) ;;
    *) AC_MSG_ERROR(['$enable_gnu_indirect_function' is an invalid value for --enable-gnu-indirect-function.
Valid choices are 'yes' and 'no'.]) ;;
  esac],
 [enable_gnu_indirect_function="$default_gnu_indirect_function"])
if test x$enable_gnu_indirect_function = xyes; then
  AC_DEFINE(HAVE_GNU_INDIRECT_FUNCTION, 1,
   [Define if your system supports gnu indirect functions.])
fi

changequote(,)dnl
if test $in_tree_ld != yes ; then
  ld_ver=`$gcc_cv_ld --version 2>/dev/null | sed 1q`
  if echo "$ld_ver" | grep GNU > /dev/null; then
    if test x"$ld_is_gold" = xyes; then
      # GNU gold --version looks like this:
      #
      # GNU gold (GNU Binutils 2.21.51.20110225) 1.11
      #
      # We extract the binutils version which is more familiar and specific
      # than the gold version.
      ld_vers=`echo $ld_ver | sed -n \
	  -e 's,^[^)]*[	 ]\([0-9][0-9]*\.[0-9][0-9]*[^)]*\)) .*$,\1,p'`
    else
      # GNU ld --version looks like this:
      #
      # GNU ld (GNU Binutils) 2.21.51.20110225
      ld_vers=`echo $ld_ver | sed -n \
	  -e 's,^.*[	 ]\([0-9][0-9]*\.[0-9][0-9]*.*\)$,\1,p'`
    fi
    ld_date=`echo $ld_ver | sed -n 's,^.*\([2-9][0-9][0-9][0-9]\)[-]*\([01][0-9]\)[-]*\([0-3][0-9]\).*$,\1\2\3,p'`
    ld_vers_major=`expr "$ld_vers" : '\([0-9]*\)'`
    ld_vers_minor=`expr "$ld_vers" : '[0-9]*\.\([0-9]*\)'`
    ld_vers_patch=`expr "$ld_vers" : '[0-9]*\.[0-9]*\.\([0-9]*\)'`
  else
    case "${target}" in
      *-*-solaris2*)
	# See acinclude.m4 (gcc_SUN_LD_VERSION) for the version number
	# format.
	#
	# Don't reuse gcc_gv_sun_ld_vers_* in case a linker other than
	# /usr/ccs/bin/ld has been configured.
	ld_ver=`$gcc_cv_ld -V 2>&1`
	if echo "$ld_ver" | grep 'Solaris Link Editors' > /dev/null; then
	  ld_vers=`echo $ld_ver | sed -n \
	    -e 's,^.*: 5\.[0-9][0-9]*-\([0-9]\.[0-9][0-9]*\).*$,\1,p'`
	  ld_vers_major=`expr "$ld_vers" : '\([0-9]*\)'`
	  ld_vers_minor=`expr "$ld_vers" : '[0-9]*\.\([0-9]*\)'`
	fi
	;;
    esac
  fi
fi
changequote([,])dnl

AC_CACHE_CHECK(linker for .hidden support, gcc_cv_ld_hidden,
[[if test $in_tree_ld = yes ; then
  gcc_cv_ld_hidden=no
  if test "$gcc_cv_gld_major_version" -eq 2 -a "$gcc_cv_gld_minor_version" -ge 13 -o "$gcc_cv_gld_major_version" -gt 2 \
     && test $in_tree_ld_is_elf = yes; then
     gcc_cv_ld_hidden=yes
  fi
else
  gcc_cv_ld_hidden=yes
  if test x"$ld_is_gold" = xyes; then
    :
  elif echo "$ld_ver" | grep GNU > /dev/null; then
    case "${target}" in
      mmix-knuth-mmixware)
        # The linker emits by default mmo, not ELF, so "no" is appropriate.
	gcc_cv_ld_hidden=no
	;;
    esac
    if test 0"$ld_date" -lt 20020404; then
      if test -n "$ld_date"; then
	# If there was date string, but was earlier than 2002-04-04, fail
	gcc_cv_ld_hidden=no
      elif test -z "$ld_vers"; then
	# If there was no date string nor ld version number, something is wrong
	gcc_cv_ld_hidden=no
      else
	test -z "$ld_vers_patch" && ld_vers_patch=0
	if test "$ld_vers_major" -lt 2; then
	  gcc_cv_ld_hidden=no
	elif test "$ld_vers_major" -eq 2 -a "$ld_vers_minor" -lt 12; then
	  gcc_cv_ld_hidden="no"
	elif test "$ld_vers_major" -eq 2 -a "$ld_vers_minor" -eq 12 -a "$ld_vers_patch" -eq 0; then
	  gcc_cv_ld_hidden=no
	fi
      fi
    fi
  else
    case "${target}" in
      *-*-darwin*)
	# Darwin ld has some visibility support.
	gcc_cv_ld_hidden=yes
        ;;
      hppa64*-*-hpux* | ia64*-*-hpux*)
	gcc_cv_ld_hidden=yes
	;;
      *-*-solaris2.9* | *-*-solaris2.1[0-9]*)
	# Support for .hidden in Sun ld appeared in Solaris 9 FCS, but
	# .symbolic was only added in Solaris 9 12/02.
        gcc_cv_ld_hidden=yes
	;;
      *)
	gcc_cv_ld_hidden=no
	;;
    esac
  fi
fi]])
libgcc_visibility=no
AC_SUBST(libgcc_visibility)
GCC_TARGET_TEMPLATE([HAVE_GAS_HIDDEN])
if test $gcc_cv_as_hidden = yes && test $gcc_cv_ld_hidden = yes; then
  libgcc_visibility=yes
  AC_DEFINE(HAVE_GAS_HIDDEN, 1,
  [Define if your assembler and linker support .hidden.])
fi

AC_MSG_CHECKING(linker read-only and read-write section mixing)
gcc_cv_ld_ro_rw_mix=unknown
if test $in_tree_ld = yes ; then
  if test "$gcc_cv_gld_major_version" -eq 2 -a "$gcc_cv_gld_minor_version" -ge 10 -o "$gcc_cv_gld_major_version" -gt 2 \
     && test $in_tree_ld_is_elf = yes; then
    gcc_cv_ld_ro_rw_mix=read-write
  fi
elif test x$gcc_cv_as != x -a x$gcc_cv_ld != x -a x$gcc_cv_objdump != x ; then
  echo '.section myfoosect, "a"' > conftest1.s
  echo '.section myfoosect, "aw"' > conftest2.s
  echo '.byte 1' >> conftest2.s
  echo '.section myfoosect, "a"' > conftest3.s
  echo '.byte 0' >> conftest3.s
  if $gcc_cv_as -o conftest1.o conftest1.s > /dev/null 2>&1 \
     && $gcc_cv_as -o conftest2.o conftest2.s > /dev/null 2>&1 \
     && $gcc_cv_as -o conftest3.o conftest3.s > /dev/null 2>&1 \
     && $gcc_cv_ld -shared -o conftest1.so conftest1.o \
	conftest2.o conftest3.o > /dev/null 2>&1; then
    gcc_cv_ld_ro_rw_mix=`$gcc_cv_objdump -h conftest1.so \
			 | sed -e '/myfoosect/!d' -e N`
    if echo "$gcc_cv_ld_ro_rw_mix" | grep CONTENTS > /dev/null; then
      if echo "$gcc_cv_ld_ro_rw_mix" | grep READONLY > /dev/null; then
	gcc_cv_ld_ro_rw_mix=read-only
      else
	gcc_cv_ld_ro_rw_mix=read-write
      fi
    fi
  fi
changequote(,)dnl
  rm -f conftest.* conftest[123].*
changequote([,])dnl
fi
if test x$gcc_cv_ld_ro_rw_mix = xread-write; then
	AC_DEFINE(HAVE_LD_RO_RW_SECTION_MIXING, 1,
  [Define if your linker links a mix of read-only
   and read-write sections into a read-write section.])
fi
AC_MSG_RESULT($gcc_cv_ld_ro_rw_mix)

gcc_AC_INITFINI_ARRAY

# Check if we have .[us]leb128, and support symbol arithmetic with it.
gcc_GAS_CHECK_FEATURE([.sleb128 and .uleb128], gcc_cv_as_leb128,
  [elf,2,11,0],,
[	.data
	.uleb128 L2 - L1
L1:
	.uleb128 1280
	.sleb128 -1010
L2:],
[[# GAS versions before 2.11 do not support uleb128,
  # despite appearing to.
  # ??? There exists an elf-specific test that will crash
  # the assembler.  Perhaps it's better to figure out whether
  # arbitrary sections are supported and try the test.
  as_ver=`$gcc_cv_as --version 2>/dev/null | sed 1q`
  if echo "$as_ver" | grep GNU > /dev/null; then
    as_vers=`echo $as_ver | sed -n \
	-e 's,^.*[	 ]\([0-9][0-9]*\.[0-9][0-9]*.*\)$,\1,p'`
    as_major=`expr "$as_vers" : '\([0-9]*\)'`
    as_minor=`expr "$as_vers" : '[0-9]*\.\([0-9]*\)'`
    if test $as_major -eq 2 && test $as_minor -lt 11
    then :
    else gcc_cv_as_leb128=yes
    fi
  fi]],
  [AC_DEFINE(HAVE_AS_LEB128, 1,
    [Define if your assembler supports .sleb128 and .uleb128.])])

# Check if we have assembler support for unwind directives.
gcc_GAS_CHECK_FEATURE([cfi directives], gcc_cv_as_cfi_directive,
  ,,
[	.text
	.cfi_startproc
	.cfi_offset 0, 0
	.cfi_same_value 1
	.cfi_def_cfa 1, 2
	.cfi_escape 1, 2, 3, 4, 5
	.cfi_endproc],
[case "$target" in
  *-*-solaris*)
    # If the linker used on Solaris (like Sun ld) isn't capable of merging
    # read-only and read-write sections, we need to make sure that the
    # assembler used emits read-write .eh_frame sections.
    if test "x$gcc_cv_ld_ro_rw_mix" != xread-write; then
      if test "x$gcc_cv_objdump" != x; then
	if $gcc_cv_objdump -h conftest.o 2>/dev/null | \
		sed -e /.eh_frame/!d -e N | grep READONLY > /dev/null; then
	  gcc_cv_as_cfi_directive=no
	else
	  case "$target" in
	    i?86-*-solaris2.1[[0-9]]* | x86_64-*-solaris2.1[[0-9]]*)
	      # On Solaris/x86, make sure that GCC and gas agree on using
	      # read-only .eh_frame sections for 64-bit.
	      if $gcc_cv_as --64 -o conftest.o conftest.s > /dev/null 2>&1 && \
		$gcc_cv_objdump -h conftest.o 2>/dev/null | \
			sed -e /.eh_frame/!d -e N | \
			grep READONLY > /dev/null; then
		gcc_cv_as_cfi_directive=yes
	      else
		gcc_cv_as_cfi_directive=no
	      fi
	      ;;
	    *)
	      gcc_cv_as_cfi_directive=yes
	      ;;
	  esac 
	fi
      else
        # no objdump, err on the side of caution
	gcc_cv_as_cfi_directive=no
      fi
    else
      gcc_cv_as_cfi_directive=yes
    fi
    ;;
  *-*-*)
    gcc_cv_as_cfi_directive=yes
    ;;
esac])
if test $gcc_cv_as_cfi_directive = yes && test x$gcc_cv_objdump != x; then
gcc_GAS_CHECK_FEATURE([working cfi advance], gcc_cv_as_cfi_advance_working,
  ,,
[	.text
	.cfi_startproc
	.cfi_adjust_cfa_offset 64
	.skip 75040, 0
	.cfi_adjust_cfa_offset 128
	.cfi_endproc],
[[
if $gcc_cv_objdump -Wf conftest.o 2>/dev/null \
    | grep 'DW_CFA_advance_loc[24]:[ 	][ 	]*75040[ 	]' >/dev/null; then
   gcc_cv_as_cfi_advance_working=yes
fi
]])
else
  # no objdump, err on the side of caution
  gcc_cv_as_cfi_advance_working=no
fi
GCC_TARGET_TEMPLATE(HAVE_GAS_CFI_DIRECTIVE)
AC_DEFINE_UNQUOTED(HAVE_GAS_CFI_DIRECTIVE,
  [`if test $gcc_cv_as_cfi_directive = yes \
       && test $gcc_cv_as_cfi_advance_working = yes; then echo 1; else echo 0; fi`],
  [Define 0/1 if your assembler supports CFI directives.])

GCC_TARGET_TEMPLATE(HAVE_GAS_CFI_PERSONALITY_DIRECTIVE)
gcc_GAS_CHECK_FEATURE([cfi personality directive],
  gcc_cv_as_cfi_personality_directive, ,,
[	.text
	.cfi_startproc
	.cfi_personality 0, symbol
	.cfi_endproc])
AC_DEFINE_UNQUOTED(HAVE_GAS_CFI_PERSONALITY_DIRECTIVE,
  [`if test $gcc_cv_as_cfi_personality_directive = yes;
    then echo 1; else echo 0; fi`],
  [Define 0/1 if your assembler supports .cfi_personality.])

gcc_GAS_CHECK_FEATURE([cfi sections directive],
  gcc_cv_as_cfi_sections_directive, ,,
[	.text
	.cfi_sections .debug_frame, .eh_frame
	.cfi_startproc
	.cfi_endproc],
[case $target_os in
  win32 | pe | cygwin* | mingw32* | uwin*)
    # Need to check that we generated the correct relocation for the
    # .debug_frame section.  This was fixed for binutils 2.21.
    gcc_cv_as_cfi_sections_directive=no
    if test "x$gcc_cv_objdump" != x; then
     if $gcc_cv_objdump -j .debug_frame -r conftest.o 2>/dev/null | \
	grep secrel > /dev/null; then
      gcc_cv_as_cfi_sections_directive=yes
     fi
    fi
    ;;
  *)
    gcc_cv_as_cfi_sections_directive=yes
    ;;
esac])
GCC_TARGET_TEMPLATE(HAVE_GAS_CFI_SECTIONS_DIRECTIVE)
AC_DEFINE_UNQUOTED(HAVE_GAS_CFI_SECTIONS_DIRECTIVE,
  [`if test $gcc_cv_as_cfi_sections_directive = yes;
    then echo 1; else echo 0; fi`],
  [Define 0/1 if your assembler supports .cfi_sections.])

# GAS versions up to and including 2.11.0 may mis-optimize
# .eh_frame data.
gcc_GAS_CHECK_FEATURE(eh_frame optimization, gcc_cv_as_eh_frame,
  [elf,2,12,0],,
[	.text
.LFB1:
	.4byte	0
.L1:
	.4byte	0
.LFE1:
	.section	.eh_frame,"aw",@progbits
__FRAME_BEGIN__:
	.4byte	.LECIE1-.LSCIE1
.LSCIE1:
	.4byte	0x0
	.byte	0x1
	.ascii "z\0"
	.byte	0x1
	.byte	0x78
	.byte	0x1a
	.byte	0x0
	.byte	0x4
	.4byte	1
	.p2align 1
.LECIE1:
.LSFDE1:
	.4byte	.LEFDE1-.LASFDE1
.LASFDE1:
	.4byte	.LASFDE1-__FRAME_BEGIN__
	.4byte	.LFB1
	.4byte	.LFE1-.LFB1
	.byte	0x4
	.4byte	.LFE1-.LFB1
	.byte	0x4
	.4byte	.L1-.LFB1
.LEFDE1:],
[  dnl # For autoconf 2.5x, must protect trailing spaces with @&t@.
cat > conftest.lit <<EOF
 0000 10000000 00000000 017a0001 781a0004  .........z..x...
 0010 01000000 12000000 18000000 00000000  ................
 0020 08000000 04080000 0044               .........D      @&t@
EOF
cat > conftest.big <<EOF
 0000 00000010 00000000 017a0001 781a0004  .........z..x...
 0010 00000001 00000012 00000018 00000000  ................
 0020 00000008 04000000 0844               .........D      @&t@
EOF
  # If the assembler didn't choke, and we can objdump,
  # and we got the correct data, then succeed.
  # The text in the here-document typically retains its unix-style line
  # endings, while the output of objdump will use host line endings.
  # Therefore, use diff -b for the comparisons.
  if test x$gcc_cv_objdump != x \
  && $gcc_cv_objdump -s -j .eh_frame conftest.o 2>/dev/null \
     | tail -3 > conftest.got \
  && { diff -b conftest.lit conftest.got > /dev/null 2>&1 \
    || diff -b conftest.big conftest.got > /dev/null 2>&1; }
  then
    gcc_cv_as_eh_frame=yes
  elif AC_TRY_COMMAND($gcc_cv_as -o conftest.o --traditional-format /dev/null); then
    gcc_cv_as_eh_frame=buggy
  else
    # Uh oh, what do we do now?
    gcc_cv_as_eh_frame=no
  fi])

if test $gcc_cv_as_eh_frame = buggy; then
  AC_DEFINE(USE_AS_TRADITIONAL_FORMAT, 1,
  [Define if your assembler mis-optimizes .eh_frame data.])
fi

gcc_GAS_CHECK_FEATURE(section merging support, gcc_cv_as_shf_merge,
 [elf,2,12,0], [--fatal-warnings],
 [.section .rodata.str, "aMS", @progbits, 1])
if test $gcc_cv_as_shf_merge = no; then
  gcc_GAS_CHECK_FEATURE(section merging support, gcc_cv_as_shf_merge,
    [elf,2,12,0], [--fatal-warnings],
    [.section .rodata.str, "aMS", %progbits, 1])
fi
AC_DEFINE_UNQUOTED(HAVE_GAS_SHF_MERGE,
  [`if test $gcc_cv_as_shf_merge = yes; then echo 1; else echo 0; fi`],
[Define 0/1 if your assembler supports marking sections with SHF_MERGE flag.])

gcc_GAS_CHECK_FEATURE([COMDAT group support (GNU as)],
 gcc_cv_as_comdat_group,
 [elf,2,16,0], [--fatal-warnings],
 [.section .text,"axG",@progbits,.foo,comdat])
if test $gcc_cv_as_comdat_group = yes; then
  gcc_cv_as_comdat_group_percent=no
  gcc_cv_as_comdat_group_group=no
else
 gcc_GAS_CHECK_FEATURE([COMDAT group support (GNU as, %type)],
   gcc_cv_as_comdat_group_percent,
   [elf,2,16,0], [--fatal-warnings],
   [.section .text,"axG",%progbits,.foo,comdat])
 if test $gcc_cv_as_comdat_group_percent = yes; then
   gcc_cv_as_comdat_group_group=no
 else
   if test -z "${gcc_cv_as_comdat_group_group+set}"; then
     gcc_cv_as_comdat_group_group=no
   fi
   case "${target}" in
     # Sun as uses a completely different syntax.
     *-*-solaris2*)
       case "${target}" in
         sparc*-*-solaris2*)
           conftest_s='
               .group foo,".text%foo",#comdat
               .section ".text%foo", #alloc,#execinstr,#progbits
               .globl foo
             foo:
	     '
           ;;
         i?86-*-solaris2* | x86_64-*-solaris2.1[[0-9]]*)
	   conftest_s='
               .group foo,.text%foo,#comdat
               .section .text%foo, "ax", @progbits
               .globl  foo
             foo:
	     '
	   ;;
       esac
       gcc_GAS_CHECK_FEATURE([COMDAT group support (Sun as, .group)],
         gcc_cv_as_comdat_group_group,
         ,, [$conftest_s])
       ;;
   esac
 fi
fi
if test x"$ld_is_gold" = xyes; then
  comdat_group=yes
elif test $in_tree_ld = yes ; then
  comdat_group=no
  if test "$gcc_cv_gld_major_version" -eq 2 -a "$gcc_cv_gld_minor_version" -ge 16 -o "$gcc_cv_gld_major_version" -gt 2 \
     && test $in_tree_ld_is_elf = yes; then
     comdat_group=yes
  fi
elif echo "$ld_ver" | grep GNU > /dev/null; then
  comdat_group=yes
  if test 0"$ld_date" -lt 20050308; then
    if test -n "$ld_date"; then
      # If there was date string, but was earlier than 2005-03-08, fail
      comdat_group=no
    elif test "$ld_vers_major" -lt 2; then
      comdat_group=no
    elif test "$ld_vers_major" -eq 2 -a "$ld_vers_minor" -lt 16; then
      comdat_group=no
    fi
  fi
else
changequote(,)dnl
  case "${target}" in
    *-*-solaris2.1[1-9]*)
      comdat_group=no
      # Sun ld has COMDAT group support since Solaris 9, but it doesn't
      # interoperate with GNU as until Solaris 11 build 130, i.e. ld
      # version 1.688.
      #
      # If using Sun as for COMDAT group as emitted by GCC, one needs at
      # least ld version 1.2267.
      if test "$ld_vers_major" -gt 1; then
        comdat_group=yes
      elif test "x$gas_flag" = xyes && test "$ld_vers_minor" -ge 1688; then
	comdat_group=yes
      elif test "$ld_vers_minor" -ge 2267; then
	comdat_group=yes
      fi
      ;;
    *)
      # Assume linkers other than GNU ld don't support COMDAT group.
      comdat_group=no
      ;;
  esac
changequote([,])dnl
fi
# Allow overriding the automatic COMDAT group tests above.
AC_ARG_ENABLE(comdat,
  [AS_HELP_STRING([--enable-comdat], [enable COMDAT group support])],
  [comdat_group="$enable_comdat"])
if test $comdat_group = no; then
  gcc_cv_as_comdat_group=no
  gcc_cv_as_comdat_group_percent=no
  gcc_cv_as_comdat_group_group=no
fi
AC_DEFINE_UNQUOTED(HAVE_COMDAT_GROUP,
  [`if test $gcc_cv_as_comdat_group = yes \
    || test $gcc_cv_as_comdat_group_percent = yes \
    || test $gcc_cv_as_comdat_group_group = yes; then echo 1; else echo 0; fi`],
[Define 0/1 if your assembler and linker support COMDAT groups.])

gcc_GAS_CHECK_FEATURE([line table discriminator support],
 gcc_cv_as_discriminator,
 [2,19,51],,
[	.text
	.file 1 "conf.c"
	.loc 1 1 0 discriminator 1],,
[AC_DEFINE(HAVE_GAS_DISCRIMINATOR, 1,
  [Define if your assembler supports the .loc discriminator sub-directive.])])

# Thread-local storage - the check is heavily parameterized.
conftest_s=
tls_first_major=
tls_first_minor=
tls_as_opt=
case "$target" in
changequote(,)dnl
  alpha*-*-*)
    conftest_s='
	.section ".tdata","awT",@progbits
foo:	.long	25
	.text
	ldq	$27,__tls_get_addr($29)		!literal!1
	lda	$16,foo($29)			!tlsgd!1
	jsr	$26,($27),__tls_get_addr	!lituse_tlsgd!1
	ldq	$27,__tls_get_addr($29)		!literal!2
	lda	$16,foo($29)			!tlsldm!2
	jsr	$26,($27),__tls_get_addr	!lituse_tlsldm!2
	ldq	$1,foo($29)			!gotdtprel
	ldah	$2,foo($29)			!dtprelhi
	lda	$3,foo($2)			!dtprello
	lda	$4,foo($29)			!dtprel
	ldq	$1,foo($29)			!gottprel
	ldah	$2,foo($29)			!tprelhi
	lda	$3,foo($2)			!tprello
	lda	$4,foo($29)			!tprel'
	tls_first_major=2
	tls_first_minor=13
	tls_as_opt=--fatal-warnings
	;;
  cris-*-*|crisv32-*-*)
    conftest_s='
	.section ".tdata","awT",@progbits
x:      .long   25
        .text
	move.d x:IE,$r10
	nop'
	tls_first_major=2
	tls_first_minor=20
	tls_as_opt=--fatal-warnings
	;;
  frv*-*-*)
    conftest_s='
	.section ".tdata","awT",@progbits
x:      .long   25
        .text
        call    #gettlsoff(x)'
	tls_first_major=2
	tls_first_minor=14
	;;
  hppa*-*-linux*)
    conftest_s='
t1:	.reg	%r20
t2:	.reg	%r21
gp:	.reg	%r19
	.section ".tdata","awT",@progbits
foo:	.long	25
	.text
	.align	4
	addil LT%foo-$tls_gdidx$,gp
	ldo RT%foo-$tls_gdidx$(%r1),%arg0
	b __tls_get_addr
	nop 		
	addil LT%foo-$tls_ldidx$,gp
	b __tls_get_addr
	ldo RT%foo-$tls_ldidx$(%r1),%arg0
	addil LR%foo-$tls_dtpoff$,%ret0
	ldo RR%foo-$tls_dtpoff$(%r1),%t1
	mfctl %cr27,%t1 		
	addil LT%foo-$tls_ieoff$,gp
	ldw RT%foo-$tls_ieoff$(%r1),%t2
	add %t1,%t2,%t3 		
	mfctl %cr27,%t1 		
	addil LR%foo-$tls_leoff$,%t1
	ldo RR%foo-$tls_leoff$(%r1),%t2'
	tls_first_major=2
	tls_first_minor=15
	tls_as_opt=--fatal-warnings
	;;
  arm*-*-*)
    conftest_s='
	.section ".tdata","awT",%progbits
foo:	.long	25
	.text
.word foo(gottpoff)
.word foo(tpoff)
.word foo(tlsgd)
.word foo(tlsldm)
.word foo(tlsldo)'
	tls_first_major=2
	tls_first_minor=17
	;;
  i[34567]86-*-* | x86_64-*-solaris2.1[0-9]*)
    case "$target" in
      i[34567]86-*-solaris2.*)
	on_solaris=yes
	tga_func=___tls_get_addr
	;;
      x86_64-*-solaris2.1[0-9]*)
	on_solaris=yes
	tga_func=__tls_get_addr
        ;;
      *)
	on_solaris=no
	;;
    esac
    if test x$on_solaris = xyes && test x$gas_flag = xno; then
      conftest_s='
	.section .tdata,"awt",@progbits'
      tls_first_major=0
      tls_first_minor=0
changequote([,])dnl
      AC_DEFINE(TLS_SECTION_ASM_FLAG, 't',
[Define to the flag used to mark TLS sections if the default (`T') doesn't work.])
changequote(,)dnl
    else
      conftest_s='
	.section ".tdata","awT",@progbits'
      tls_first_major=2
      tls_first_minor=14
      tls_as_opt="--fatal-warnings"
    fi
    conftest_s="$conftest_s
foo:	.long	25
	.text
	movl	%gs:0, %eax
	leal	foo@tlsgd(,%ebx,1), %eax
	leal	foo@tlsldm(%ebx), %eax
	leal	foo@dtpoff(%eax), %edx
	movl	foo@gottpoff(%ebx), %eax
	subl	foo@gottpoff(%ebx), %eax
	addl	foo@gotntpoff(%ebx), %eax
	movl	foo@indntpoff, %eax
	movl	\$foo@tpoff, %eax
	subl	\$foo@tpoff, %eax
	leal	foo@ntpoff(%ecx), %eax"
    ;;
  x86_64-*-*)
    conftest_s='
	.section ".tdata","awT",@progbits
foo:	.long	25
	.text
	movq	%fs:0, %rax
	leaq	foo@TLSGD(%rip), %rdi
	leaq	foo@TLSLD(%rip), %rdi
	leaq	foo@DTPOFF(%rax), %rdx
	movq	foo@GOTTPOFF(%rip), %rax
	movq	$foo@TPOFF, %rax'
	tls_first_major=2
	tls_first_minor=14
	tls_as_opt=--fatal-warnings
	;;
  ia64-*-*)
    conftest_s='
	.section ".tdata","awT",@progbits
foo:	data8	25
	.text
	addl	r16 = @ltoff(@dtpmod(foo#)), gp
	addl	r17 = @ltoff(@dtprel(foo#)), gp
	addl	r18 = @ltoff(@tprel(foo#)), gp
	addl	r19 = @dtprel(foo#), gp
	adds	r21 = @dtprel(foo#), r13
	movl	r23 = @dtprel(foo#)
	addl	r20 = @tprel(foo#), gp
	adds	r22 = @tprel(foo#), r13
	movl	r24 = @tprel(foo#)'
	tls_first_major=2
	tls_first_minor=13
	tls_as_opt=--fatal-warnings
	;;
  microblaze*-*-*)
    conftest_s='
	.section .tdata,"awT",@progbits
x:
	.word 2
	.text
	addik r5,r20,x@TLSGD
	addik r5,r20,x@TLSLDM'
	tls_first_major=2
	tls_first_minor=20
	tls_as_opt='--fatal-warnings'
	;;
  mips*-*-*)
    conftest_s='
	.section .tdata,"awT",@progbits
x:
	.word 2
	.text
	addiu $4, $28, %tlsgd(x)
	addiu $4, $28, %tlsldm(x)
	lui $4, %dtprel_hi(x)
	addiu $4, $4, %dtprel_lo(x)
	lw $4, %gottprel(x)($28)
	lui $4, %tprel_hi(x)
	addiu $4, $4, %tprel_lo(x)'
	tls_first_major=2
	tls_first_minor=16
	tls_as_opt='-32 --fatal-warnings'
	;;
  m68k-*-*)
    conftest_s='
	.section .tdata,"awT",@progbits
x:
	.word 2
	.text
foo:
	move.l x@TLSGD(%a5),%a0
	move.l x@TLSLDM(%a5),%a0
	move.l x@TLSLDO(%a5),%a0
	move.l x@TLSIE(%a5),%a0
	move.l x@TLSLE(%a5),%a0'
	tls_first_major=2
	tls_first_minor=19
	tls_as_opt='--fatal-warnings'
	;;
  aarch64*-*-*)
    conftest_s='
	.section ".tdata","awT",%progbits
foo:	.long	25
	.text
	adrp  x0, :tlsgd:x
	add   x0, x0, #:tlsgd_lo12:x
        bl    __tls_get_addr
	nop'
	tls_first_major=2
	tls_first_minor=20
	tls_as_opt='--fatal-warnings'
	;;
<<<<<<< HEAD
  or1k*-*-*)
    conftest_s='
	.section ".tdata","awT",%progbits
foo:	.long	25
	.text
	l.movhi         r3,tlsgdhi(foo)
	l.ori           r3,r3,tlsgdlo(foo)

	l.jal           __tls_get_addr
	 l.nop'
	tls_first_major=2
	tls_first_minor=23
	tls_as_opt='--fatal-warnings'
=======
  powerpc-ibm-aix*)
    conftest_s='
	.extern __get_tpointer
	.toc
LC..1:
	.tc a[TC],a[TL]@le
	.csect .text[PR]
.tlstest:
	lwz 9,LC..1(2)
	bla __get_tpointer
	lwzx 3,9,3
	.globl a
	.csect a[TL],4
a:
	.space 4'
	tls_first_major=0
	tls_first_minor=0
>>>>>>> caa62b46
	;;
  powerpc-*-*)
    conftest_s='
	.section ".tdata","awT",@progbits
	.align 2
ld0:	.space 4
ld1:	.space 4
x1:	.space 4
x2:	.space 4
x3:	.space 4
	.text
	addi 3,31,ld0@got@tlsgd
	bl __tls_get_addr
	addi 3,31,x1@got@tlsld
	bl __tls_get_addr
	addi 9,3,x1@dtprel
	addis 9,3,x2@dtprel@ha
	addi 9,9,x2@dtprel@l
	lwz 9,x3@got@tprel(31)
	add 9,9,x@tls
	addi 9,2,x1@tprel
	addis 9,2,x2@tprel@ha
	addi 9,9,x2@tprel@l'
	tls_first_major=2
	tls_first_minor=14
	tls_as_opt="-a32 --fatal-warnings"
	;;
  powerpc64-*-*)
    conftest_s='
	.section ".tdata","awT",@progbits
	.align 3
ld0:	.space 8
ld1:	.space 8
x1:	.space 8
x2:	.space 8
x3:	.space 8
	.text
	addi 3,2,ld0@got@tlsgd
	bl .__tls_get_addr
	nop
	addi 3,2,ld1@toc
	bl .__tls_get_addr
	nop
	addi 3,2,x1@got@tlsld
	bl .__tls_get_addr
	nop
	addi 9,3,x1@dtprel
	bl .__tls_get_addr
	nop
	addis 9,3,x2@dtprel@ha
	addi 9,9,x2@dtprel@l
	bl .__tls_get_addr
	nop
	ld 9,x3@got@dtprel(2)
	add 9,9,3
	bl .__tls_get_addr
	nop'
	tls_first_major=2
	tls_first_minor=14
	tls_as_opt="-a64 --fatal-warnings"
	;;
  s390-*-*)
    conftest_s='
	.section ".tdata","awT",@progbits
foo:	.long	25
	.text
	.long	foo@TLSGD
	.long	foo@TLSLDM
	.long	foo@DTPOFF
	.long	foo@NTPOFF
	.long	foo@GOTNTPOFF
	.long	foo@INDNTPOFF
	l	%r1,foo@GOTNTPOFF(%r12)
	l	%r1,0(%r1):tls_load:foo
	bas	%r14,0(%r1,%r13):tls_gdcall:foo
	bas	%r14,0(%r1,%r13):tls_ldcall:foo'
	tls_first_major=2
	tls_first_minor=14
	tls_as_opt="-m31 --fatal-warnings"
	;;
  s390x-*-*)
    conftest_s='
	.section ".tdata","awT",@progbits
foo:	.long	25
	.text
	.quad	foo@TLSGD
	.quad	foo@TLSLDM
	.quad	foo@DTPOFF
	.quad	foo@NTPOFF
	.quad	foo@GOTNTPOFF
	lg	%r1,foo@GOTNTPOFF(%r12)
	larl	%r1,foo@INDNTPOFF
	brasl	%r14,__tls_get_offset@PLT:tls_gdcall:foo
	brasl	%r14,__tls_get_offset@PLT:tls_ldcall:foo'
	tls_first_major=2
	tls_first_minor=14
	tls_as_opt="-m64 -Aesame --fatal-warnings"
	;;
  sh-*-* | sh[34]-*-*)
    conftest_s='
	.section ".tdata","awT",@progbits
foo:	.long	25
	.text
	.long	foo@TLSGD
	.long	foo@TLSLDM
	.long	foo@DTPOFF
	.long	foo@GOTTPOFF
	.long	foo@TPOFF'
	tls_first_major=2
	tls_first_minor=13
	tls_as_opt=--fatal-warnings
	;;
  sparc*-*-*)
    case "$target" in
      sparc*-sun-solaris2.*)
	on_solaris=yes
	tga_func=__tls_get_addr
	;;
      *)
	on_solaris=no
	;;
    esac
    if test x$on_solaris = xyes && test x$gas_flag = xno; then
      conftest_s='
	.section ".tdata",#alloc,#write,#tls'
	tls_first_major=0
	tls_first_minor=0
    else
      conftest_s='
	.section ".tdata","awT",@progbits'
	tls_first_major=2
	tls_first_minor=14
	tls_as_opt="-32 --fatal-warnings"
    fi
    conftest_s="$conftest_s
foo:	.long	25
	.text
	sethi	%tgd_hi22(foo), %o0
	add	%o0, %tgd_lo10(foo), %o1
	add	%l7, %o1, %o0, %tgd_add(foo)
	call	__tls_get_addr, %tgd_call(foo)
	sethi	%tldm_hi22(foo), %l1
	add	%l1, %tldm_lo10(foo), %l2
	add	%l7, %l2, %o0, %tldm_add(foo)
	call	__tls_get_addr, %tldm_call(foo)
	sethi	%tldo_hix22(foo), %l3
	xor	%l3, %tldo_lox10(foo), %l4
	add	%o0, %l4, %l5, %tldo_add(foo)
	sethi	%tie_hi22(foo), %o3
	add	%o3, %tie_lo10(foo), %o3
	ld	[%l7 + %o3], %o2, %tie_ld(foo)
	add	%g7, %o2, %o4, %tie_add(foo)
	sethi	%tle_hix22(foo), %l1
	xor	%l1, %tle_lox10(foo), %o5
	ld	[%g7 + %o5], %o1"
	;;
  tilepro*-*-*)
      conftest_s='
	.section ".tdata","awT",@progbits
foo:	.long	25
	.text
	addli	r0, zero, tls_gd(foo)
	auli	r0, zero, tls_gd_ha16(foo)
	addli	r0, r0, tls_gd_lo16(foo)
	jal	__tls_get_addr
	addli	r0, zero, tls_ie(foo)
	auli	r0, r0, tls_ie_ha16(foo)
	addli	r0, r0, tls_ie_lo16(foo)'
	tls_first_major=2
	tls_first_minor=22
	tls_as_opt="--fatal-warnings"
	;;
  tilegx*-*-*)
      conftest_s='
	.section ".tdata","awT",@progbits
foo:	.long	25
	.text
	shl16insli r0, zero, hw0_last_tls_gd(foo)
	shl16insli r0, zero, hw1_last_tls_gd(foo)
	shl16insli r0, r0,   hw0_tls_gd(foo)
	jal	   __tls_get_addr
	shl16insli r0, zero, hw1_last_tls_ie(foo)
	shl16insli r0, r0,   hw0_tls_ie(foo)'
	tls_first_major=2
	tls_first_minor=22
	tls_as_opt="--fatal-warnings"
	;;
  xtensa*-*-*)
    conftest_s='
	.section ".tdata","awT",@progbits
foo:	.long	25
	.text
	movi	a8, foo@TLSFUNC
	movi	a10, foo@TLSARG
	callx8.tls a8, foo@TLSCALL'
	tls_first_major=2
	tls_first_minor=19
	;;
changequote([,])dnl
esac
set_have_as_tls=no
if test "x$enable_tls" = xno ; then
  : # TLS explicitly disabled.
elif test "x$enable_tls" = xyes ; then
  set_have_as_tls=yes # TLS explicitly enabled.
elif test -z "$tls_first_major"; then
  : # If we don't have a check, assume no support.
else
  gcc_GAS_CHECK_FEATURE(thread-local storage support, gcc_cv_as_tls,
  [$tls_first_major,$tls_first_minor,0], [$tls_as_opt], [$conftest_s],,
  [set_have_as_tls=yes])
fi
case "$target" in
  # TLS was introduced in the Solaris 9 FCS release.  Support for GNU-style
  # TLS on x86 was only introduced in Solaris 9 4/04, replacing the earlier
  # Sun style that Sun ld and GCC don't support any longer.
  *-*-solaris2.*)
    AC_MSG_CHECKING(linker and ld.so.1 TLS support)
    ld_tls_support=no
    # Check ld and ld.so.1 TLS support.
    if echo "$ld_ver" | grep GNU > /dev/null; then
      # Assume all interesting versions of GNU ld have TLS support.
      # FIXME: still need ld.so.1 support, i.e. ld version checks below.
      ld_tls_support=yes
    else
      case "$target" in
	# Solaris 9/x86 ld has GNU style TLS support since version 1.374.
        i?86-*-solaris2.9)
          min_tls_ld_vers_minor=374
          ;;
	# Solaris 9/SPARC and Solaris 10+ ld have TLS support since FCS.
        sparc*-*-solaris2.9 | *-*-solaris2.1[[0-9]]*)
	  min_tls_ld_vers_minor=343
          ;;
      esac
      if test "$ld_vers_major" -gt 1 || \
        test "$ld_vers_minor" -ge "$min_tls_ld_vers_minor"; then
 	ld_tls_support=yes
      else
        set_have_as_tls=no
      fi
    fi
    AC_MSG_RESULT($ld_tls_support)

    save_LIBS="$LIBS"
    save_LDFLAGS="$LDFLAGS"
    LIBS=
    LDFLAGS=

    AC_MSG_CHECKING(library containing $tga_func)
    # Before Solaris 10, __tls_get_addr (SPARC/x64) resp. ___tls_get_addr
    # (32-bit x86) only lived in libthread, so check for that.  Keep
    # set_have_as_tls if found, disable if not.
    AC_SEARCH_LIBS([$tga_func], [thread],, [set_have_as_tls=no])
    # Clear LIBS if we cannot support TLS.
    if test $set_have_as_tls = no; then
      LIBS=
    fi
    # Always define LIB_TLS_SPEC, even without TLS support.
    AC_DEFINE_UNQUOTED(LIB_TLS_SPEC, "$LIBS",
        [Define to the library containing __tls_get_addr/___tls_get_addr.])
    AC_MSG_RESULT($LIBS)

    LIBS="$save_LIBS"
    LDFLAGS="$save_LDFLAGS"
    ;;
esac
if test $set_have_as_tls = yes ; then
  AC_DEFINE(HAVE_AS_TLS, 1,
	    [Define if your assembler and linker support thread-local storage.])
fi

# Target-specific assembler checks.

AC_MSG_CHECKING(linker -Bstatic/-Bdynamic option)
gcc_cv_ld_static_dynamic=no
gcc_cv_ld_static_option='-Bstatic'
gcc_cv_ld_dynamic_option='-Bdynamic'
if test $in_tree_ld = yes ; then
  if test "$gcc_cv_gld_major_version" -eq 2 -a "$gcc_cv_gld_minor_version" -ge 10 -o "$gcc_cv_gld_major_version" -gt 2; then
    gcc_cv_ld_static_dynamic=yes
  fi
elif test x$gcc_cv_ld != x; then
  # Check if linker supports -Bstatic/-Bdynamic option
  if $gcc_cv_ld --help 2>/dev/null | grep -- -Bstatic > /dev/null \
     && $gcc_cv_ld --help 2>/dev/null | grep -- -Bdynamic > /dev/null; then
      gcc_cv_ld_static_dynamic=yes
  else
    case "$target" in
      # AIX ld uses -b flags
      *-*-aix4.[[23]]* | *-*-aix[[5-9]]*)
	gcc_cv_ld_static_dynamic=yes
	gcc_cv_ld_static_option="-bstatic"
	gcc_cv_ld_dynamic_option="-bdynamic"
	;;
      # HP-UX ld uses -a flags to select between shared and archive.
      *-*-hpux*)
	if test x"$gnu_ld" = xno; then
	  gcc_cv_ld_static_dynamic=yes
	  gcc_cv_ld_static_option="-aarchive_shared"
	  gcc_cv_ld_dynamic_option="-adefault"
	fi
	;;
      # Solaris 2 ld always supports -Bstatic/-Bdynamic.
      *-*-solaris2*)
        gcc_cv_ld_static_dynamic=yes
        ;;
    esac
  fi
fi
if test x"$gcc_cv_ld_static_dynamic" = xyes; then
	AC_DEFINE(HAVE_LD_STATIC_DYNAMIC, 1,
[Define if your linker supports -Bstatic/-Bdynamic or equivalent options.])
	AC_DEFINE_UNQUOTED(LD_STATIC_OPTION, "$gcc_cv_ld_static_option",
[Define to the linker option to disable use of shared objects.])
	AC_DEFINE_UNQUOTED(LD_DYNAMIC_OPTION, "$gcc_cv_ld_dynamic_option",
[Define to the linker option to enable use of shared objects.])
fi
AC_MSG_RESULT($gcc_cv_ld_static_dynamic)

if test x"$demangler_in_ld" = xyes; then
  AC_MSG_CHECKING(linker --demangle support)
  gcc_cv_ld_demangle=no
  if test $in_tree_ld = yes; then
    if test "$gcc_cv_gld_major_version" -eq 2 -a "$gcc_cv_gld_minor_version" -ge 14 -o "$gcc_cv_gld_major_version" -gt 2; then \
      gcc_cv_ld_demangle=yes
    fi
  elif test x$gcc_cv_ld != x -a x"$gnu_ld" = xyes; then
    # Check if the GNU linker supports --demangle option
    if $gcc_cv_ld --help 2>/dev/null | grep no-demangle > /dev/null; then
      gcc_cv_ld_demangle=yes
    fi
  fi
  if test x"$gcc_cv_ld_demangle" = xyes; then
    AC_DEFINE(HAVE_LD_DEMANGLE, 1,
[Define if your linker supports --demangle option.])
  fi
  AC_MSG_RESULT($gcc_cv_ld_demangle)
fi

AC_MSG_CHECKING(linker plugin support)
gcc_cv_lto_plugin=0
if test -f liblto_plugin.la; then
  save_ld_ver="$ld_ver"
  save_ld_vers_major="$ld_vers_major"
  save_ld_vers_minor="$ld_vers_minor"
  save_ld_is_gold="$ld_is_gold"

  ld_is_gold=no

  if test $in_tree_ld = yes -a x"$ORIGINAL_PLUGIN_LD_FOR_TARGET" = x"$gcc_cv_ld"; then
    ld_ver="GNU ld"
    # FIXME: ld_is_gold?
    ld_vers_major="$gcc_cv_gld_major_version"
    ld_vers_minor="$gcc_cv_gld_minor_version"
  else
    # Determine plugin linker version.
    # FIXME: Partial duplicate from above, generalize.
changequote(,)dnl
    ld_ver=`$ORIGINAL_PLUGIN_LD_FOR_TARGET --version 2>/dev/null | sed 1q`
    if echo "$ld_ver" | grep GNU > /dev/null; then
      if echo "$ld_ver" | grep "GNU gold" > /dev/null; then
        ld_is_gold=yes
        ld_vers=`echo $ld_ver | sed -n \
    	    -e 's,^[^)]*[	 ]\([0-9][0-9]*\.[0-9][0-9]*[^)]*\)) .*$,\1,p'`
      else
        ld_vers=`echo $ld_ver | sed -n \
    	    -e 's,^.*[	 ]\([0-9][0-9]*\.[0-9][0-9]*.*\)$,\1,p'`
      fi
      ld_vers_major=`expr "$ld_vers" : '\([0-9]*\)'`
      ld_vers_minor=`expr "$ld_vers" : '[0-9]*\.\([0-9]*\)'`
    fi
changequote([,])dnl
  fi

  # Determine plugin support.
  if echo "$ld_ver" | grep GNU > /dev/null; then
    # Require GNU ld or gold 2.21+ for plugin support by default.
    if test "$ld_vers_major" -eq 2 -a "$ld_vers_minor" -ge 21; then
      gcc_cv_lto_plugin=2
    # Allow -fuse-linker-plugin to enable plugin support in GNU gold 2.20.
    elif test "$ld_is_gold" = yes -a "$ld_vers_major" -eq 2 -a "$ld_vers_minor" -eq 20; then
      gcc_cv_lto_plugin=1
    fi
  fi

  ld_ver="$save_ld_ver"
  ld_vers_major="$save_ld_vers_major"
  ld_vers_minor="$save_ld_vers_minor"
  ld_is_gold="$save_ld_is_gold"
fi
AC_DEFINE_UNQUOTED(HAVE_LTO_PLUGIN, $gcc_cv_lto_plugin,
  [Define to the level of your linker's plugin support.])
AC_MSG_RESULT($gcc_cv_lto_plugin)

case "$target" in
  # All TARGET_ABI_OSF targets.
  alpha*-*-linux* | alpha*-*-*bsd*)
    gcc_GAS_CHECK_FEATURE([explicit relocation support],
	gcc_cv_as_alpha_explicit_relocs, [2,12,0],,
[	.set nomacro
	.text
	extbl	$3, $2, $3	!lituse_bytoff!1
	ldq	$2, a($29)	!literal!1
	ldq	$4, b($29)	!literal!2
	ldq_u	$3, 0($2)	!lituse_base!1
	ldq	$27, f($29)	!literal!5
	jsr	$26, ($27), f	!lituse_jsr!5
	ldah	$29, 0($26)	!gpdisp!3
	lda	$0, c($29)	!gprel
	ldah	$1, d($29)	!gprelhigh
	lda	$1, d($1)	!gprellow
	lda	$29, 0($29)	!gpdisp!3],,
    [AC_DEFINE(HAVE_AS_EXPLICIT_RELOCS, 1,
  [Define if your assembler supports explicit relocations.])])
    gcc_GAS_CHECK_FEATURE([jsrdirect relocation support],
	gcc_cv_as_alpha_jsrdirect_relocs, [2,16,90],,
[	.set nomacro
	.text
	ldq	$27, a($29)	!literal!1
	jsr	$26, ($27), a	!lituse_jsrdirect!1],,
    [AC_DEFINE(HAVE_AS_JSRDIRECT_RELOCS, 1,
  [Define if your assembler supports the lituse_jsrdirect relocation.])])
    ;;

  cris-*-*)
    gcc_GAS_CHECK_FEATURE([-no-mul-bug-abort option],
      gcc_cv_as_cris_no_mul_bug,[2,15,91],
      [-no-mul-bug-abort], [.text],,
      [AC_DEFINE(HAVE_AS_NO_MUL_BUG_ABORT_OPTION, 1,
		[Define if your assembler supports the -no-mul-bug-abort option.])])
    ;;

  sparc*-*-*)
    gcc_GAS_CHECK_FEATURE([.register], gcc_cv_as_sparc_register_op,,,
      [.register %g2, #scratch],,
      [AC_DEFINE(HAVE_AS_REGISTER_PSEUDO_OP, 1,
		[Define if your assembler supports .register.])])

    gcc_GAS_CHECK_FEATURE([@%:@nobits], gcc_cv_as_sparc_nobits,,,
      [.section "nobits",#alloc,#write,#nobits
       .section "progbits",#alloc,#write,#progbits])
    AC_DEFINE_UNQUOTED(HAVE_AS_SPARC_NOBITS,
      [`if test $gcc_cv_as_sparc_nobits = yes; then echo 1; else echo 0; fi`],
      [Define to 1 if your assembler supports #nobits, 0 otherwise.])

    gcc_GAS_CHECK_FEATURE([-relax option], gcc_cv_as_sparc_relax,,
      [-relax], [.text],,
      [AC_DEFINE(HAVE_AS_RELAX_OPTION, 1,
		[Define if your assembler supports -relax option.])])

    gcc_GAS_CHECK_FEATURE([GOTDATA_OP relocs],
      gcc_cv_as_sparc_gotdata_op,,
      [-K PIC],
[.text
.align 4
foo:
	nop
bar:
	sethi %gdop_hix22(foo), %g1
	xor    %g1, %gdop_lox10(foo), %g1
	ld    [[%l7 + %g1]], %g2, %gdop(foo)],
      [if test x$gcc_cv_ld != x \
       && $gcc_cv_ld -o conftest conftest.o -G > /dev/null 2>&1; then
         if test x$gcc_cv_objdump != x; then
           if $gcc_cv_objdump -s -j .text conftest 2> /dev/null \
              | grep ' 03000004 82186004 c405c001'> /dev/null 2>&1; then
	       gcc_cv_as_sparc_gotdata_op=no
           else
	       gcc_cv_as_sparc_gotdata_op=yes
           fi
         fi
       fi
       rm -f conftest],
      [AC_DEFINE(HAVE_AS_SPARC_GOTDATA_OP, 1,
		[Define if your assembler and linker support GOTDATA_OP relocs.])])

    gcc_GAS_CHECK_FEATURE([unaligned pcrel relocs],
      gcc_cv_as_sparc_ua_pcrel,,
      [-K PIC],
[.text
foo:
	nop
.data
.align 4
.byte 0
.uaword %r_disp32(foo)],
      [if test x$gcc_cv_ld != x \
       && $gcc_cv_ld -o conftest conftest.o -G > /dev/null 2>&1; then
	 gcc_cv_as_sparc_ua_pcrel=yes
       fi
       rm -f conftest],
      [AC_DEFINE(HAVE_AS_SPARC_UA_PCREL, 1,
		[Define if your assembler and linker support unaligned PC relative relocs.])

      gcc_GAS_CHECK_FEATURE([unaligned pcrel relocs against hidden symbols],
	gcc_cv_as_sparc_ua_pcrel_hidden,,
	[-K PIC],
[.data
.align 4
.byte 0x31
.uaword %r_disp32(foo)
.byte 0x32, 0x33, 0x34
.global foo
.hidden foo
foo:
.skip 4],
	[if test x$gcc_cv_ld != x && test x$gcc_cv_objdump != x \
	 && $gcc_cv_ld -o conftest conftest.o -G > /dev/null 2>&1 \
	 && $gcc_cv_objdump -s -j .data conftest 2> /dev/null \
	    | grep ' 31000000 07323334' > /dev/null 2>&1; then
	    if $gcc_cv_objdump -R conftest 2> /dev/null \
	       | grep 'DISP32' > /dev/null 2>&1; then
		:
	    else
		gcc_cv_as_sparc_ua_pcrel_hidden=yes
	    fi
	 fi
	 rm -f conftest],
	 [AC_DEFINE(HAVE_AS_SPARC_UA_PCREL_HIDDEN, 1,
		   [Define if your assembler and linker support unaligned PC relative relocs against hidden symbols.])])
    ]) # unaligned pcrel relocs

    gcc_GAS_CHECK_FEATURE([offsetable %lo()],
      gcc_cv_as_sparc_offsetable_lo10,,
      [-xarch=v9],
[.text
	or %g1, %lo(ab) + 12, %g1
	or %g1, %lo(ab + 12), %g1],
      [if test x$gcc_cv_objdump != x \
       && $gcc_cv_objdump -s -j .text conftest.o 2> /dev/null \
          | grep ' 82106000 82106000' > /dev/null 2>&1; then
	 gcc_cv_as_sparc_offsetable_lo10=yes
       fi],
       [AC_DEFINE(HAVE_AS_OFFSETABLE_LO10, 1,
	         [Define if your assembler supports offsetable %lo().])])

    gcc_GAS_CHECK_FEATURE([FMAF, HPC, and VIS 3.0 instructions],
      gcc_cv_as_sparc_fmaf,,
      [-xarch=v9d],
      [.text
       .register %g2, #scratch
       .register %g3, #scratch
       .align 4
       fmaddd %f0, %f2, %f4, %f6
       addxccc %g1, %g2, %g3
       fsrl32 %f2, %f4, %f8
       fnaddd %f10, %f12, %f14],,
      [AC_DEFINE(HAVE_AS_FMAF_HPC_VIS3, 1,
                [Define if your assembler supports FMAF, HPC, and VIS 3.0 instructions.])])

    gcc_GAS_CHECK_FEATURE([SPARC4 instructions],
      gcc_cv_as_sparc_sparc4,,
      [-xarch=sparc4],
      [.text
       .register %g2, #scratch
       .register %g3, #scratch
       .align 4
       cxbe %g2, %g3, 1f
1:     cwbneg %g2, %g3, 1f
1:     sha1
       md5
       aes_kexpand0 %f4, %f6, %f8
       des_round %f38, %f40, %f42, %f44
       camellia_f %f54, %f56, %f58, %f60
       kasumi_fi_xor %f46, %f48, %f50, %f52],,
      [AC_DEFINE(HAVE_AS_SPARC4, 1,
                [Define if your assembler supports SPARC4 instructions.])])
    ;;

changequote(,)dnl
  i[34567]86-*-* | x86_64-*-*)
changequote([,])dnl
    case $target_os in
      cygwin*)
	# Full C++ conformance when using a shared libstdc++-v3 requires some
	# support from the Cygwin DLL, which in more recent versions exports
	# wrappers to aid in interposing and redirecting operators new, delete,
	# etc., as per n2800 #17.6.4.6 [replacement.functions].  Check if we
	# are configuring for a version of Cygwin that exports the wrappers.
	if test x$host = x$target; then
	  AC_CHECK_FUNC([__wrap__Znaj],[gcc_ac_cygwin_dll_wrappers=yes],[gcc_ac_cygwin_dll_wrappers=no])
	else
	  # Can't check presence of libc functions during cross-compile, so
	  # we just have to assume we're building for an up-to-date target.
	  gcc_ac_cygwin_dll_wrappers=yes
	fi
	AC_DEFINE_UNQUOTED(USE_CYGWIN_LIBSTDCXX_WRAPPERS,
	  [`if test $gcc_ac_cygwin_dll_wrappers = yes; then echo 1; else echo 0; fi`],
	  [Define if you want to generate code by default that assumes that the
	   Cygwin DLL exports wrappers to support libstdc++ function replacement.])
    esac
    case $target_os in
      cygwin* | pe | mingw32* | interix*)
	# Recent binutils allows the three-operand form of ".comm" on PE.  This
	# definition is used unconditionally to initialise the default state of
	# the target option variable that governs usage of the feature.
	gcc_GAS_CHECK_FEATURE([.comm with alignment], gcc_cv_as_comm_has_align,
	 [2,19,52],,[.comm foo,1,32])
	AC_DEFINE_UNQUOTED(HAVE_GAS_ALIGNED_COMM,
	  [`if test $gcc_cv_as_comm_has_align = yes; then echo 1; else echo 0; fi`],
	  [Define if your assembler supports specifying the alignment
	   of objects allocated using the GAS .comm command.])
	# Used for DWARF 2 in PE
	gcc_GAS_CHECK_FEATURE([.secrel32 relocs],
	  gcc_cv_as_ix86_pe_secrel32,
	  [2,15,91],,
[.text
foo:	nop
.data
	.secrel32 foo],
	  [if test x$gcc_cv_ld != x \
	   && $gcc_cv_ld -o conftest conftest.o > /dev/null 2>&1; then
	     gcc_cv_as_ix86_pe_secrel32=yes
	   fi
	   rm -f conftest],
	  [AC_DEFINE(HAVE_GAS_PE_SECREL32_RELOC, 1,
	    [Define if your assembler and linker support 32-bit section relative relocs via '.secrel32 label'.])])
	# Test if the assembler supports the extended form of the .section
	# directive that specifies section alignment.  LTO support uses this,
	# but normally only after installation, so we warn but don't fail the
	# configure if LTO is enabled but the assembler does not support it.
	gcc_GAS_CHECK_FEATURE([.section with alignment], gcc_cv_as_section_has_align,
	  [2,20,1],-fatal-warnings,[.section lto_test,"dr0"])
	if test x$gcc_cv_as_section_has_align != xyes; then
	  case ",$enable_languages," in
	    *,lto,*)
	      AC_MSG_WARN([LTO for $target requires binutils >= 2.20.1, but version found appears insufficient; LTO will not work until binutils is upgraded.])
	      ;;
	  esac
	fi
	# Test if the assembler supports the section flag 'e' for specifying
	# an excluded section.
	gcc_GAS_CHECK_FEATURE([.section with e], gcc_cv_as_section_has_e,
	  [2,22,51],,
[.section foo1,"e"
.byte 0,0,0,0])
	AC_DEFINE_UNQUOTED(HAVE_GAS_SECTION_EXCLUDE,
	  [`if test $gcc_cv_as_section_has_e = yes; then echo 1; else echo 0; fi`],
          [Define if your assembler supports specifying the section flag e.])
	;;
    esac

    gcc_GAS_CHECK_FEATURE([filds and fists mnemonics],
       gcc_cv_as_ix86_filds,,,
       [filds mem; fists mem],,
       [AC_DEFINE(HAVE_AS_IX86_FILDS, 1,
         [Define if your assembler uses filds and fists mnemonics.])])

    gcc_GAS_CHECK_FEATURE([fildq and fistpq mnemonics],
       gcc_cv_as_ix86_fildq,,,
       [fildq mem; fistpq mem],,
       [AC_DEFINE(HAVE_AS_IX86_FILDQ, 1,
         [Define if your assembler uses fildq and fistq mnemonics.])])

    gcc_GAS_CHECK_FEATURE([cmov syntax],
      gcc_cv_as_ix86_cmov_sun_syntax,,,
      [cmovl.l %edx, %eax],,
      [AC_DEFINE(HAVE_AS_IX86_CMOV_SUN_SYNTAX, 1,
        [Define if your assembler supports the Sun syntax for cmov.])])

    gcc_GAS_CHECK_FEATURE([ffreep mnemonic],
      gcc_cv_as_ix86_ffreep,,,
      [ffreep %st(1)],,
      [AC_DEFINE(HAVE_AS_IX86_FFREEP, 1,
        [Define if your assembler supports the ffreep mnemonic.])])

    gcc_GAS_CHECK_FEATURE([.quad directive],
      gcc_cv_as_ix86_quad,,,
      [.quad 0],,
      [AC_DEFINE(HAVE_AS_IX86_QUAD, 1,
        [Define if your assembler supports the .quad directive.])])

    gcc_GAS_CHECK_FEATURE([sahf mnemonic],
      gcc_cv_as_ix86_sahf,,,
      [.code64
       sahf],,
      [AC_DEFINE(HAVE_AS_IX86_SAHF, 1,
        [Define if your assembler supports the sahf mnemonic in 64bit mode.])])

    gcc_GAS_CHECK_FEATURE([hle prefixes],
      gcc_cv_as_ix86_hle,,,
      [lock xacquire cmpxchg %esi, (%ecx)],,
      [AC_DEFINE(HAVE_AS_IX86_HLE, 1,
        [Define if your assembler supports HLE prefixes.])])

    gcc_GAS_CHECK_FEATURE([swap suffix],
      gcc_cv_as_ix86_swap,,,
      [movl.s %esp, %ebp],,
      [AC_DEFINE(HAVE_AS_IX86_SWAP, 1,
        [Define if your assembler supports the swap suffix.])])

    gcc_GAS_CHECK_FEATURE([different section symbol subtraction],
      gcc_cv_as_ix86_diff_sect_delta,,,
      [.section .rodata
.L1:
        .long .L2-.L1
        .long .L3-.L1
        .text
.L3:    nop
.L2:    nop],,
      [AC_DEFINE(HAVE_AS_IX86_DIFF_SECT_DELTA, 1,
        [Define if your assembler supports the subtraction of symbols in different sections.])])

    # These two are used unconditionally by i386.[ch]; it is to be defined
    # to 1 if the feature is present, 0 otherwise.
    gcc_GAS_CHECK_FEATURE([GOTOFF in data],
        gcc_cv_as_ix86_gotoff_in_data, [2,11,0],,
[	.text
.L0:
	nop
	.data
	.long .L0@GOTOFF])
    AC_DEFINE_UNQUOTED(HAVE_AS_GOTOFF_IN_DATA,
      [`if test $gcc_cv_as_ix86_gotoff_in_data = yes; then echo 1; else echo 0; fi`],
      [Define true if the assembler supports '.long foo@GOTOFF'.])

    gcc_GAS_CHECK_FEATURE([rep and lock prefix],
        gcc_cv_as_ix86_rep_lock_prefix,,,
	[rep movsl
	 rep ret
	 rep nop
	 rep bsf %ecx, %eax
	 rep bsr %ecx, %eax
	 lock addl %edi, (%eax,%esi)
	 lock orl $0, (%esp)],,
        [AC_DEFINE(HAVE_AS_IX86_REP_LOCK_PREFIX, 1,
          [Define if the assembler supports 'rep <insn>, lock <insn>'.])])

    gcc_GAS_CHECK_FEATURE([R_386_TLS_GD_PLT reloc],
        gcc_cv_as_ix86_tlsgdplt,,,
	[call    tls_gd@tlsgdplt],
	[if test x$gcc_cv_ld != x \
	 && $gcc_cv_ld -o conftest conftest.o -G > /dev/null 2>&1; then
	   gcc_cv_as_ix86_tlsgdplt=yes
	 fi
	 rm -f conftest],
      [AC_DEFINE(HAVE_AS_IX86_TLSGDPLT, 1,
        [Define if your assembler and linker support @tlsgdplt.])])

    gcc_GAS_CHECK_FEATURE([R_386_TLS_LDM_PLT reloc],
        gcc_cv_as_ix86_tlsldmplt,,,
	[tls_ld:
	 call    tls_ld@tlsldmplt],
	[if test x$gcc_cv_ld != x \
	 && $gcc_cv_ld -o conftest conftest.o -G > /dev/null 2>&1; then
	   gcc_cv_as_ix86_tlsldmplt=yes
	 fi
	 rm -f conftest],
      [AC_DEFINE(HAVE_AS_IX86_TLSLDMPLT, 1,
        [Define if your assembler and linker support @tlsldmplt.])])

    ;;

  ia64*-*-*)
    gcc_GAS_CHECK_FEATURE([ltoffx and ldxmov relocs],
	gcc_cv_as_ia64_ltoffx_ldxmov_relocs, [2,14,0],,
[	.text
	addl r15 = @ltoffx(x#), gp
	;;
	ld8.mov r16 = [[r15]], x#],,
    [AC_DEFINE(HAVE_AS_LTOFFX_LDXMOV_RELOCS, 1,
	  [Define if your assembler supports ltoffx and ldxmov relocations.])])

    ;;

  powerpc*-*-*)
    case $target in
      *-*-aix*) conftest_s='	.machine "pwr5"
	.csect .text[[PR]]
	mfcr 3,128';;
      *-*-darwin*)
	gcc_GAS_CHECK_FEATURE([.machine directive support],
	  gcc_cv_as_machine_directive,,,
	  [	.machine ppc7400])
	if test x$gcc_cv_as_machine_directive != xyes; then
	  echo "*** This target requires an assembler supporting \".machine\"" >&2
	  echo you can get it from: ftp://gcc.gnu.org/pub/gcc/infrastructure/cctools-528.5.dmg >&2
	  test x$build = x$target && exit 1
	fi
	conftest_s='	.text
	mfcr r3,128';;
      *) conftest_s='	.machine power4
	.text
	mfcr 3,128';;
    esac

    gcc_GAS_CHECK_FEATURE([mfcr field support],
      gcc_cv_as_powerpc_mfcrf, [2,14,0],,
      [$conftest_s],,
      [AC_DEFINE(HAVE_AS_MFCRF, 1,
	  [Define if your assembler supports mfcr field.])])

    case $target in
      *-*-aix*) conftest_s='	.machine "pwr5"
	.csect .text[[PR]]
	popcntb 3,3';;
      *) conftest_s='	.machine power5
	.text
	popcntb 3,3';;
    esac

    gcc_GAS_CHECK_FEATURE([popcntb support],
      gcc_cv_as_powerpc_popcntb, [2,17,0],,
      [$conftest_s],,
      [AC_DEFINE(HAVE_AS_POPCNTB, 1,
	  [Define if your assembler supports popcntb field.])])

    case $target in
      *-*-aix*) conftest_s='	.machine "pwr5x"
	.csect .text[[PR]]
	frin 1,1';;
      *) conftest_s='	.machine power5
	.text
	frin 1,1';;
    esac

    gcc_GAS_CHECK_FEATURE([fp round support],
      gcc_cv_as_powerpc_fprnd, [2,17,0],,
      [$conftest_s],,
      [AC_DEFINE(HAVE_AS_FPRND, 1,
	  [Define if your assembler supports fprnd.])])

    case $target in
      *-*-aix*) conftest_s='	.machine "pwr6"
	.csect .text[[PR]]
	mffgpr 1,3';;
      *) conftest_s='	.machine power6
	.text
	mffgpr 1,3';;
    esac

    gcc_GAS_CHECK_FEATURE([move fp gpr support],
      gcc_cv_as_powerpc_mfpgpr, [2,19,2],,
      [$conftest_s],,
      [AC_DEFINE(HAVE_AS_MFPGPR, 1,
	  [Define if your assembler supports mffgpr and mftgpr.])])

    case $target in
      *-*-aix*) conftest_s='	.csect .text[[PR]]
LCF..0:
	addis 11,30,_GLOBAL_OFFSET_TABLE_-LCF..0@ha';;
      *-*-darwin*)
	conftest_s='	.text
LCF0:
	addis r11,r30,_GLOBAL_OFFSET_TABLE_-LCF0@ha';;
      *) conftest_s='	.text
.LCF0:
	addis 11,30,_GLOBAL_OFFSET_TABLE_-.LCF0@ha';;
    esac

    gcc_GAS_CHECK_FEATURE([rel16 relocs],
      gcc_cv_as_powerpc_rel16, [2,17,0], -a32,
      [$conftest_s],,
      [AC_DEFINE(HAVE_AS_REL16, 1,
	  [Define if your assembler supports R_PPC_REL16 relocs.])])

    case $target in
      *-*-aix*) conftest_s='	.machine "pwr6"
	.csect .text[[PR]]
	cmpb 3,4,5';;
      *) conftest_s='	.machine power6
	.text
	cmpb 3,4,5';;
    esac

    gcc_GAS_CHECK_FEATURE([compare bytes support],
      gcc_cv_as_powerpc_cmpb, [2,19,2], -a32,
      [$conftest_s],,
      [AC_DEFINE(HAVE_AS_CMPB, 1,
	  [Define if your assembler supports cmpb.])])

    case $target in
      *-*-aix*) conftest_s='	.machine "pwr6"
	.csect .text[[PR]]
	dadd 1,2,3';;
      *) conftest_s='	.machine power6
	.text
	dadd 1,2,3';;
    esac

    gcc_GAS_CHECK_FEATURE([decimal float support],
      gcc_cv_as_powerpc_dfp, [2,19,2], -a32,
      [$conftest_s],,
      [AC_DEFINE(HAVE_AS_DFP, 1,
	  [Define if your assembler supports DFP instructions.])])

    case $target in
      *-*-aix*) conftest_s='	.machine "pwr7"
	.csect .text[[PR]]
	lxvd2x 1,2,3';;
      *) conftest_s='	.machine power7
	.text
	lxvd2x 1,2,3';;
    esac

    gcc_GAS_CHECK_FEATURE([vector-scalar support],
      gcc_cv_as_powerpc_vsx, [2,19,2], -a32,
      [$conftest_s],,
      [AC_DEFINE(HAVE_AS_VSX, 1,
	  [Define if your assembler supports VSX instructions.])])

    case $target in
      *-*-aix*) conftest_s='	.machine "pwr7"
	.csect .text[[PR]]
	popcntd 3,3';;
      *) conftest_s='	.machine power7
	.text
	popcntd 3,3';;
    esac

    gcc_GAS_CHECK_FEATURE([popcntd support],
      gcc_cv_as_powerpc_popcntd, [2,19,2], -a32,
      [$conftest_s],,
      [AC_DEFINE(HAVE_AS_POPCNTD, 1,
	  [Define if your assembler supports POPCNTD instructions.])])

    case $target in
      *-*-aix*) conftest_s='	.machine "pwr8"
	.csect .text[[PR]]';;
      *) conftest_s='	.machine power8
	.text';;
    esac

    gcc_GAS_CHECK_FEATURE([power8 support],
      gcc_cv_as_powerpc_power8, [2,19,2], -a32,
      [$conftest_s],,
      [AC_DEFINE(HAVE_AS_POWER8, 1,
	  [Define if your assembler supports POWER8 instructions.])])

    case $target in
      *-*-aix*) conftest_s='	.csect .text[[PR]]
	lwsync';;
      *) conftest_s='	.text
	lwsync';;
    esac

    gcc_GAS_CHECK_FEATURE([lwsync support],
      gcc_cv_as_powerpc_lwsync, [2,19,2], -a32,
      [$conftest_s],,
      [AC_DEFINE(HAVE_AS_LWSYNC, 1,
	  [Define if your assembler supports LWSYNC instructions.])])

    case $target in
      *-*-aix*) conftest_s='	.machine "476"
	.csect .text[[PR]]
	dci 0';;
      *) conftest_s='	.machine "476"
	.text
	dci 0';;
    esac

    gcc_GAS_CHECK_FEATURE([data cache invalidate support],
      gcc_cv_as_powerpc_dci, [9,99,0], -a32,
      [$conftest_s],,
      [AC_DEFINE(HAVE_AS_DCI, 1,
	  [Define if your assembler supports the DCI/ICI instructions.])])

    gcc_GAS_CHECK_FEATURE([.gnu_attribute support],
      gcc_cv_as_powerpc_gnu_attribute, [2,18,0],,
      [.gnu_attribute 4,1],,
      [AC_DEFINE(HAVE_AS_GNU_ATTRIBUTE, 1,
	  [Define if your assembler supports .gnu_attribute.])])

    gcc_GAS_CHECK_FEATURE([tls marker support],
      gcc_cv_as_powerpc_tls_markers, [2,20,0],,
      [ bl __tls_get_addr(x@tlsgd)],,
      [AC_DEFINE(HAVE_AS_TLS_MARKERS, 1,
	  [Define if your assembler supports arg info for __tls_get_addr.])])

    case $target in
      *-*-aix*)
	gcc_GAS_CHECK_FEATURE([.ref support],
	  gcc_cv_as_aix_ref, [2,21,0],,
	  [	.csect stuff[[rw]]
	     stuff:
		.long 1
		.extern sym
		.ref sym
	  ],,
	  [AC_DEFINE(HAVE_AS_REF, 1,
	    [Define if your assembler supports .ref])])
	;;
    esac
    ;;

  mips*-*-*)
    gcc_GAS_CHECK_FEATURE([explicit relocation support],
      gcc_cv_as_mips_explicit_relocs, [2,14,0],,
[	lw $4,%gp_rel(foo)($4)],,
      [if test x$target_cpu_default = x
       then target_cpu_default=MASK_EXPLICIT_RELOCS
       else target_cpu_default="($target_cpu_default)|MASK_EXPLICIT_RELOCS"
       fi])
    gcc_GAS_CHECK_FEATURE([-mno-shared support],
      gcc_cv_as_mips_no_shared, [2,16,0], [-mno-shared], [nop],,
      [AC_DEFINE(HAVE_AS_NO_SHARED, 1,
		 [Define if the assembler understands -mno-shared.])])

    gcc_GAS_CHECK_FEATURE([.gnu_attribute support],
      gcc_cv_as_mips_gnu_attribute, [2,18,0],,
      [.gnu_attribute 4,1],,
      [AC_DEFINE(HAVE_AS_GNU_ATTRIBUTE, 1,
	  [Define if your assembler supports .gnu_attribute.])])

    gcc_GAS_CHECK_FEATURE([.dtprelword support],
      gcc_cv_as_mips_dtprelword, [2,18,0],,
      [.section .tdata,"awT",@progbits
x:
	.word 2
	.text
	.dtprelword x+0x8000],,
      [AC_DEFINE(HAVE_AS_DTPRELWORD, 1,
	  [Define if your assembler supports .dtprelword.])])

    gcc_GAS_CHECK_FEATURE([DSPR1 mult with four accumulators support],
      gcc_cv_as_mips_dspr1_mult,,,
[	.set	mips32r2
	.set	nodspr2
	.set	dsp
	madd	$ac3,$4,$5
	maddu	$ac3,$4,$5
	msub	$ac3,$4,$5
	msubu	$ac3,$4,$5
	mult	$ac3,$4,$5
	multu	$ac3,$4,$5],,
      [AC_DEFINE(HAVE_AS_DSPR1_MULT, 1,
	  [Define if your assembler supports DSPR1 mult.])])

    AC_MSG_CHECKING(assembler and linker for explicit JALR relocation)
    gcc_cv_as_ld_jalr_reloc=no
    if test $gcc_cv_as_mips_explicit_relocs = yes; then
      if test $in_tree_ld = yes ; then
        if test "$gcc_cv_gld_major_version" -eq 2 -a "$gcc_cv_gld_minor_version" -ge 20 -o "$gcc_cv_gld_major_version" -gt 2 \
           && test $in_tree_ld_is_elf = yes; then
          gcc_cv_as_ld_jalr_reloc=yes
        fi
      elif test x$gcc_cv_as != x -a x$gcc_cv_ld != x -a x$gcc_cv_objdump != x; then
        echo '	.ent x' > conftest.s
        echo 'x:	ld $2,%got_disp(y)($3)' >> conftest.s
        echo '	ld $25,%call16(y)($28)' >> conftest.s
        echo '	.reloc	1f,R_MIPS_JALR,y' >> conftest.s
        echo '1:	jalr $25' >> conftest.s
        echo '	.reloc	1f,R_MIPS_JALR,x' >> conftest.s
        echo '1:	jalr $25' >> conftest.s
        echo '	.end x' >> conftest.s
        if $gcc_cv_as -o conftest.o conftest.s >/dev/null 2>&AS_MESSAGE_LOG_FD \
           && $gcc_cv_ld -shared -o conftest.so conftest.o >/dev/null 2>&AS_MESSAGE_LOG_FD; then
	  if $gcc_cv_objdump -d conftest.so | grep jalr >/dev/null 2>&1 \
	     && $gcc_cv_objdump -d conftest.so | grep "bal.*<x>" >/dev/null 2>&1; then
            gcc_cv_as_ld_jalr_reloc=yes
	  fi
        fi
        rm -f conftest.*
      fi
    fi
    if test $gcc_cv_as_ld_jalr_reloc = yes; then
      if test x$target_cpu_default = x; then
        target_cpu_default=MASK_RELAX_PIC_CALLS
      else
        target_cpu_default="($target_cpu_default)|MASK_RELAX_PIC_CALLS"
      fi
    fi
    AC_MSG_RESULT($gcc_cv_as_ld_jalr_reloc)

    AC_CACHE_CHECK([linker for .eh_frame personality relaxation],
      [gcc_cv_ld_mips_personality_relaxation],
      [gcc_cv_ld_mips_personality_relaxation=no
       if test $in_tree_ld = yes ; then
	 if test "$gcc_cv_gld_major_version" -eq 2 \
		 -a "$gcc_cv_gld_minor_version" -ge 21 \
		 -o "$gcc_cv_gld_major_version" -gt 2; then
	   gcc_cv_ld_mips_personality_relaxation=yes
	 fi
       elif test x$gcc_cv_as != x \
       	    	 -a x$gcc_cv_ld != x \
		 -a x$gcc_cv_readelf != x ; then
	 cat > conftest.s <<EOF
	.cfi_startproc
	.cfi_personality 0x80,indirect_ptr
	.ent test
test:
	nop
	.end test
	.cfi_endproc

	.section .data,"aw",@progbits
indirect_ptr:
	.dc.a personality
EOF
	 if $gcc_cv_as -KPIC -o conftest.o conftest.s > /dev/null 2>&1 \
	    && $gcc_cv_ld -o conftest conftest.o -shared > /dev/null 2>&1; then
	   if $gcc_cv_readelf -d conftest 2>&1 \
	      | grep TEXTREL > /dev/null 2>&1; then
	     :
	   elif $gcc_cv_readelf --relocs conftest 2>&1 \
	        | grep 'R_MIPS_REL32 *$' > /dev/null 2>&1; then
	     :
	   else
	     gcc_cv_ld_mips_personality_relaxation=yes
	   fi
	 fi
       fi
       rm -f conftest.s conftest.o conftest])
    if test x$gcc_cv_ld_mips_personality_relaxation = xyes; then
	    AC_DEFINE(HAVE_LD_PERSONALITY_RELAXATION, 1,
      [Define if your linker can relax absolute .eh_frame personality
pointers into PC-relative form.])
    fi
    ;;
esac

# Mips and HP-UX need the GNU assembler.
# Linux on IA64 might be able to use the Intel assembler.

case "$target" in
  mips*-*-* | *-*-hpux* )
    if test x$gas_flag = xyes \
       || test x"$host" != x"$build" \
       || test ! -x "$gcc_cv_as" \
       || "$gcc_cv_as" -v < /dev/null 2>&1 | grep GNU > /dev/null; then
      :
    else
      echo "*** This configuration requires the GNU assembler" >&2
      exit 1
    fi
    ;;
esac

# ??? Not all targets support dwarf2 debug_line, even within a version
# of gas.  Moreover, we need to emit a valid instruction to trigger any
# info to the output file.  So, as supported targets are added to gas 2.11,
# add some instruction here to (also) show we expect this might work.
# ??? Once 2.11 is released, probably need to add first known working
# version to the per-target configury.
case "$cpu_type" in
  alpha | arm | avr | bfin | cris | i386 | m32c | m68k | microblaze | mips \
  | pa | rs6000 | score | sparc | spu | tilegx | tilepro | xstormy16 | xtensa)
    insn="nop"
    ;;
  ia64 | s390)
    insn="nop 0"
    ;;
  mmix)
    insn="swym 0"
    ;;
esac
if test x"$insn" != x; then
 conftest_s="\
	.file 1 \"conftest.s\"
	.loc 1 3 0
	$insn"
 gcc_GAS_CHECK_FEATURE([dwarf2 debug_line support],
  gcc_cv_as_dwarf2_debug_line,
  [elf,2,11,0],, [$conftest_s],
  [if test x$gcc_cv_objdump != x \
   && $gcc_cv_objdump -h conftest.o 2> /dev/null \
      | grep debug_line > /dev/null 2>&1; then
     gcc_cv_as_dwarf2_debug_line=yes
   fi])

# The .debug_line file table must be in the exact order that
# we specified the files, since these indices are also used
# by DW_AT_decl_file.  Approximate this test by testing if
# the assembler bitches if the same index is assigned twice.
 gcc_GAS_CHECK_FEATURE([buggy dwarf2 .file directive],
  gcc_cv_as_dwarf2_file_buggy,,,
[	.file 1 "foo.s"
	.file 1 "bar.s"])

 if test $gcc_cv_as_dwarf2_debug_line = yes \
 && test $gcc_cv_as_dwarf2_file_buggy = no; then
	AC_DEFINE(HAVE_AS_DWARF2_DEBUG_LINE, 1,
  [Define if your assembler supports dwarf2 .file/.loc directives,
   and preserves file table indices exactly as given.])
 fi

 gcc_GAS_CHECK_FEATURE([--gdwarf2 option],
  gcc_cv_as_gdwarf2_flag,
  [elf,2,11,0], [--gdwarf2], [$insn],,
  [AC_DEFINE(HAVE_AS_GDWARF2_DEBUG_FLAG, 1,
[Define if your assembler supports the --gdwarf2 option.])])

 gcc_GAS_CHECK_FEATURE([--gstabs option],
  gcc_cv_as_gstabs_flag,
  [elf,2,11,0], [--gstabs], [$insn],
  [# The native Solaris 9/Intel assembler doesn't understand --gstabs
   # and warns about it, but still exits successfully.  So check for
   # this.
   if AC_TRY_COMMAND([$gcc_cv_as --gstabs -o conftest.o conftest.s 2>&1 | grep -i warning > /dev/null])
   then :
   else gcc_cv_as_gstabs_flag=yes
   fi],
  [AC_DEFINE(HAVE_AS_GSTABS_DEBUG_FLAG, 1,
[Define if your assembler supports the --gstabs option.])])

 gcc_GAS_CHECK_FEATURE([--debug-prefix-map option],
  gcc_cv_as_debug_prefix_map_flag,
  [2,18,0], [--debug-prefix-map /a=/b], [$insn],,
  [AC_DEFINE(HAVE_AS_DEBUG_PREFIX_MAP, 1,
[Define if your assembler supports the --debug-prefix-map option.])])
fi

gcc_GAS_CHECK_FEATURE([.lcomm with alignment], gcc_cv_as_lcomm_with_alignment,
 ,,
[.lcomm bar,4,16],,
[AC_DEFINE(HAVE_GAS_LCOMM_WITH_ALIGNMENT, 1,
  [Define if your assembler supports .lcomm with an alignment field.])])

AC_ARG_ENABLE(gnu-unique-object,
 [AS_HELP_STRING([--enable-gnu-unique-object],
   [enable the use of the @gnu_unique_object ELF extension on glibc systems])],
 [case $enable_gnu_unique_object in
    yes | no) ;;
    *) AC_MSG_ERROR(['$enable_gnu_unique_object' is an invalid value for --enable-gnu-unique-object.
Valid choices are 'yes' and 'no'.]) ;;
  esac],
 [gcc_GAS_CHECK_FEATURE([gnu_unique_object], gcc_cv_as_gnu_unique_object,
   [elf,2,19,52],,
   [.type foo, '$target_type_format_char'gnu_unique_object],,
# We need to unquote above to to use the definition from config.gcc.
# Also check for ld.so support, i.e. glibc 2.11 or higher.
   [[if test x$host = x$build -a x$host = x$target &&
       ldd --version 2>/dev/null &&
       glibcver=`ldd --version 2>/dev/null | sed 's/.* //;q'`; then
      glibcmajor=`expr "$glibcver" : "\([0-9]*\)"`
      glibcminor=`expr "$glibcver" : "[2-9]*\.\([0-9]*\)"`
      glibcnum=`expr $glibcmajor \* 1000 + $glibcminor`
      if test "$glibcnum" -ge 2011 ; then
        enable_gnu_unique_object=yes
      fi
    fi]])])
if test x$enable_gnu_unique_object = xyes; then
  AC_DEFINE(HAVE_GAS_GNU_UNIQUE_OBJECT, 1,
   [Define if your assembler supports @gnu_unique_object.])
fi

AC_CACHE_CHECK([assembler for tolerance to line number 0],
 [gcc_cv_as_line_zero],
 [gcc_cv_as_line_zero=no
  if test $in_tree_gas = yes; then
    gcc_GAS_VERSION_GTE_IFELSE(2, 16, 91, [gcc_cv_as_line_zero=yes])
  elif test "x$gcc_cv_as" != x; then
    { echo '# 1 "test.s" 1'; echo '# 0 "" 2'; } > conftest.s
    if AC_TRY_COMMAND([$gcc_cv_as -o conftest.o conftest.s >&AS_MESSAGE_LOG_FD 2>conftest.out]) &&
       test "x`cat conftest.out`" = x
    then
      gcc_cv_as_line_zero=yes
    else
      echo "configure: failed program was" >&AS_MESSAGE_LOG_FD
      cat conftest.s >&AS_MESSAGE_LOG_FD
      echo "configure: error output was" >&AS_MESSAGE_LOG_FD
      cat conftest.out >&AS_MESSAGE_LOG_FD
    fi
    rm -f conftest.o conftest.s conftest.out
  fi])
if test "x$gcc_cv_as_line_zero" = xyes; then
  AC_DEFINE([HAVE_AS_LINE_ZERO], 1,
[Define if the assembler won't complain about a line such as # 0 "" 2.])
fi

AC_MSG_CHECKING(linker PT_GNU_EH_FRAME support)
gcc_cv_ld_eh_frame_hdr=no
if test $in_tree_ld = yes ; then
  if test "$gcc_cv_gld_major_version" -eq 2 -a "$gcc_cv_gld_minor_version" -ge 12 -o "$gcc_cv_gld_major_version" -gt 2 \
     && test $in_tree_ld_is_elf = yes; then
    gcc_cv_ld_eh_frame_hdr=yes
  fi
elif test x$gcc_cv_ld != x; then
  if echo "$ld_ver" | grep GNU > /dev/null; then
    # Check if linker supports --eh-frame-hdr option
    if $gcc_cv_ld --help 2>/dev/null | grep eh-frame-hdr > /dev/null; then
      gcc_cv_ld_eh_frame_hdr=yes
    fi
  else
    case "$target" in
      *-*-solaris2*)
        # Sun ld has various bugs in .eh_frame_hdr support before version 1.2251.
        if test "$ld_vers_major" -gt 1 || test "$ld_vers_minor" -ge 2251; then
          gcc_cv_ld_eh_frame_hdr=yes
        fi
        ;;
    esac
  fi
fi
GCC_TARGET_TEMPLATE([HAVE_LD_EH_FRAME_HDR])
if test x"$gcc_cv_ld_eh_frame_hdr" = xyes; then
	AC_DEFINE(HAVE_LD_EH_FRAME_HDR, 1,
[Define if your linker supports .eh_frame_hdr.])
fi
AC_MSG_RESULT($gcc_cv_ld_eh_frame_hdr)

AC_MSG_CHECKING(linker position independent executable support)
gcc_cv_ld_pie=no
if test $in_tree_ld = yes ; then
  if test "$gcc_cv_gld_major_version" -eq 2 -a "$gcc_cv_gld_minor_version" -ge 15 -o "$gcc_cv_gld_major_version" -gt 2 \
     && test $in_tree_ld_is_elf = yes; then
    gcc_cv_ld_pie=yes
  fi
elif test x$gcc_cv_ld != x; then
	# Check if linker supports -pie option
	if $gcc_cv_ld --help 2>/dev/null | grep -- -pie > /dev/null; then
		gcc_cv_ld_pie=yes
	fi
fi
if test x"$gcc_cv_ld_pie" = xyes; then
	AC_DEFINE(HAVE_LD_PIE, 1,
[Define if your linker supports -pie option.])
fi
AC_MSG_RESULT($gcc_cv_ld_pie)

AC_MSG_CHECKING(linker EH-compatible garbage collection of sections)
gcc_cv_ld_eh_gc_sections=no
if test $in_tree_ld = yes ; then
  if test "$gcc_cv_gld_major_version" -eq 2 -a "$gcc_cv_gld_minor_version" -ge 17 -o "$gcc_cv_gld_major_version" -gt 2 \
     && test $in_tree_ld_is_elf = yes; then
    gcc_cv_ld_eh_gc_sections=yes
  fi
elif test x$gcc_cv_as != x -a x$gcc_cv_ld != x -a x$gcc_cv_objdump != x ; then
  cat > conftest.s <<EOF
	.section	.text
.globl _start
        .type _start, @function
_start:
	.long foo
	.size _start, .-_start
	.section	.text.foo,"ax",@progbits
	.type foo, @function
foo:
	.long 0
	.size foo, .-foo
	.section	.gcc_except_table.foo,"a",@progbits
.L0:
	.long 0
	.section	.eh_frame,"a",@progbits
	.long .L0
EOF
  if $gcc_cv_as -o conftest.o conftest.s > /dev/null 2>&1; then
    if $gcc_cv_ld -o conftest conftest.o --entry=_start --gc-sections 2>&1 \
	 | grep "gc-sections option ignored" > /dev/null; then
      gcc_cv_ld_eh_gc_sections=no
    elif $gcc_cv_objdump -h conftest 2> /dev/null \
         | grep gcc_except_table > /dev/null; then
      gcc_cv_ld_eh_gc_sections=yes
      # If no COMDAT groups, the compiler will emit .gnu.linkonce.t. sections.
      if test x$gcc_cv_as_comdat_group != xyes; then
	gcc_cv_ld_eh_gc_sections=no
	cat > conftest.s <<EOF
	.section	.text
.globl _start
        .type _start, @function
_start:
	.long foo
	.size _start, .-_start
	.section	.gnu.linkonce.t.foo,"ax",@progbits
	.type foo, @function
foo:
	.long 0
	.size foo, .-foo
	.section	.gcc_except_table.foo,"a",@progbits
.L0:
	.long 0
	.section	.eh_frame,"a",@progbits
	.long .L0
EOF
	if $gcc_cv_as -o conftest.o conftest.s > /dev/null 2>&1; then
	  if $gcc_cv_ld -o conftest conftest.o --entry=_start --gc-sections 2>&1 \
	       | grep "gc-sections option ignored" > /dev/null; then
	    gcc_cv_ld_eh_gc_sections=no
	  elif $gcc_cv_objdump -h conftest 2> /dev/null \
	       | grep gcc_except_table > /dev/null; then
	    gcc_cv_ld_eh_gc_sections=yes
	  fi
	fi
      fi
    fi
  fi
  rm -f conftest.s conftest.o conftest
fi
case "$target" in
  hppa*-*-linux*)
    # ??? This apparently exposes a binutils bug with PC-relative relocations.
    gcc_cv_ld_eh_gc_sections=no
    ;;
esac
if test x$gcc_cv_ld_eh_gc_sections = xyes; then
	AC_DEFINE(HAVE_LD_EH_GC_SECTIONS, 1,
  [Define if your linker supports garbage collection of
   sections in presence of EH frames.])
fi
AC_MSG_RESULT($gcc_cv_ld_eh_gc_sections)

AC_MSG_CHECKING(linker EH garbage collection of sections bug)
gcc_cv_ld_eh_gc_sections_bug=no
if test $in_tree_ld = yes ; then
  if test "$gcc_cv_gld_major_version" -eq 2 -a "$gcc_cv_gld_minor_version" -lt 19 -o "$gcc_cv_gld_major_version" -lt 2 \
     && test $in_tree_ld_is_elf = yes; then
    gcc_cv_ld_eh_gc_sections_bug=yes
  fi
elif test x$gcc_cv_as != x -a x$gcc_cv_ld != x -a x$gcc_cv_objdump != x -a x$gcc_cv_as_comdat_group = xyes; then
  gcc_cv_ld_eh_gc_sections_bug=yes
  cat > conftest.s <<EOF
	.section	.text
.globl _start
	.type _start, @function
_start:
	.long foo
	.size _start, .-_start
	.section	.text.startup.foo,"ax",@progbits
	.type foo, @function
foo:
	.long 0
	.size foo, .-foo
	.section	.gcc_except_table.foo,"a",@progbits
.L0:
	.long 0
	.section	.eh_frame,"a",@progbits
	.long .L0
EOF
  if $gcc_cv_as -o conftest.o conftest.s > /dev/null 2>&1; then
    if $gcc_cv_ld -o conftest conftest.o --entry=_start --gc-sections 2>&1 \
	 | grep "gc-sections option ignored" > /dev/null; then
      :
    elif $gcc_cv_objdump -h conftest 2> /dev/null \
	 | grep gcc_except_table > /dev/null; then
      gcc_cv_ld_eh_gc_sections_bug=no
    fi
  fi
  rm -f conftest.s conftest.o conftest
fi
if test x$gcc_cv_ld_eh_gc_sections_bug = xyes; then
	AC_DEFINE(HAVE_LD_EH_GC_SECTIONS_BUG, 1,
  [Define if your linker has buggy garbage collection of
   sections support when .text.startup.foo like sections are used.])
fi
AC_MSG_RESULT($gcc_cv_ld_eh_gc_sections_bug)

# --------
# UNSORTED
# --------

AC_CACHE_CHECK(linker --as-needed support,
gcc_cv_ld_as_needed,
[gcc_cv_ld_as_needed=no
if test $in_tree_ld = yes ; then
  if test "$gcc_cv_gld_major_version" -eq 2 -a "$gcc_cv_gld_minor_version" -ge 16 -o "$gcc_cv_gld_major_version" -gt 2 \
     && test $in_tree_ld_is_elf = yes; then
    gcc_cv_ld_as_needed=yes
  fi
elif test x$gcc_cv_ld != x; then
	# Check if linker supports --as-needed and --no-as-needed options
	if $gcc_cv_ld --help 2>/dev/null | grep as-needed > /dev/null; then
		gcc_cv_ld_as_needed=yes
	fi
fi
])
if test x"$gcc_cv_ld_as_needed" = xyes; then
	AC_DEFINE(HAVE_LD_AS_NEEDED, 1,
[Define if your linker supports --as-needed and --no-as-needed options.])
fi

case "$target:$tm_file" in
  powerpc64-*-freebsd* | powerpc64*-*-linux* | powerpc*-*-linux*rs6000/biarch64.h*)
  case "$target" in
     *-*-linux*)
     emul_name="-melf64ppc"
      ;;
     *-*-freebsd*)
     emul_name="-melf64ppc_fbsd"
      ;;
  esac
    AC_CACHE_CHECK(linker support for omitting dot symbols,
    gcc_cv_ld_no_dot_syms,
    [gcc_cv_ld_no_dot_syms=no
    if test x"$ld_is_gold" = xyes; then
      gcc_cv_ld_no_dot_syms=yes
    elif test $in_tree_ld = yes ; then
      if test "$gcc_cv_gld_major_version" -eq 2 -a "$gcc_cv_gld_minor_version" -ge 16 -o "$gcc_cv_gld_major_version" -gt 2; then
        gcc_cv_ld_no_dot_syms=yes
      fi
    elif test x$gcc_cv_as != x -a x$gcc_cv_ld != x ; then
      cat > conftest1.s <<EOF
	.text
	bl .foo
EOF
      cat > conftest2.s <<EOF
	.section ".opd","aw"
	.align 3
	.globl foo
	.type foo,@function
foo:
	.quad .LEfoo,.TOC.@tocbase,0
	.text
.LEfoo:
	blr
	.size foo,.-.LEfoo
EOF
      if $gcc_cv_as -a64 -o conftest1.o conftest1.s > /dev/null 2>&1 \
         && $gcc_cv_as -a64 -o conftest2.o conftest2.s > /dev/null 2>&1 \
         && $gcc_cv_ld $emul_name -o conftest conftest1.o conftest2.o > /dev/null 2>&1; then
        gcc_cv_ld_no_dot_syms=yes
      fi
      rm -f conftest conftest1.o conftest2.o conftest1.s conftest2.s
    fi
    ])
    if test x"$gcc_cv_ld_no_dot_syms" = xyes; then
      AC_DEFINE(HAVE_LD_NO_DOT_SYMS, 1,
    [Define if your PowerPC64 linker only needs function descriptor syms.])
    fi

    AC_CACHE_CHECK(linker large toc support,
    gcc_cv_ld_large_toc,
    [gcc_cv_ld_large_toc=no
    if test x"$ld_is_gold" = xyes; then
      gcc_cv_ld_large_toc=yes
    elif test $in_tree_ld = yes ; then
      if test "$gcc_cv_gld_major_version" -eq 2 -a "$gcc_cv_gld_minor_version" -ge 21 -o "$gcc_cv_gld_major_version" -gt 2; then
        gcc_cv_ld_large_toc=yes
      fi
    elif test x$gcc_cv_as != x -a x$gcc_cv_ld != x ; then
      cat > conftest.s <<EOF
	.section ".tbss","awT",@nobits
	.align 3
ie0:	.space 8
	.global _start
	.text
_start:
	addis 9,13,ie0@got@tprel@ha
	ld 9,ie0@got@tprel@l(9)
EOF
      if $gcc_cv_as -a64 -o conftest.o conftest.s > /dev/null 2>&1 \
         && $gcc_cv_ld $emul_name --no-toc-sort -o conftest conftest.o > /dev/null 2>&1; then
        gcc_cv_ld_large_toc=yes
      fi
      rm -f conftest conftest.o conftest.s
    fi
    ])
    if test x"$gcc_cv_ld_large_toc" = xyes; then
      AC_DEFINE(HAVE_LD_LARGE_TOC, 1,
    [Define if your PowerPC64 linker supports a large TOC.])
    fi
    ;;
esac

case "$target" in
  *-*-aix*)
    AC_CACHE_CHECK(linker large toc support,
    gcc_cv_ld_large_toc,
    [gcc_cv_ld_large_toc=no
    if test x$gcc_cv_as != x ; then
      cat > conftest.s <<EOF
	.toc
LC..1:
	.tc a[[TC]],a[[RW]]
	.extern a[[RW]]
	.csect .text[[PR]]
.largetoctest:
	addis 9,LC..1@u(2)
	ld 3,LC..1@l(9)
EOF
      if $gcc_cv_as -a64 -o conftest.o conftest.s > /dev/null 2>&1; then
        gcc_cv_ld_large_toc=yes
      fi
      rm -f conftest conftest.o conftest.s
    fi
    ])
    if test x"$gcc_cv_ld_large_toc" = xyes; then
      AC_DEFINE(HAVE_LD_LARGE_TOC, 1,
    [Define if your AIX linker supports a large TOC.])
    fi
    ;;
esac

AC_CACHE_CHECK(linker --build-id support,
  gcc_cv_ld_buildid,
  [gcc_cv_ld_buildid=no
  if test $in_tree_ld = yes ; then
    if test "$gcc_cv_gld_major_version" -eq 2 -a \
       "$gcc_cv_gld_minor_version" -ge 18 -o \
       "$gcc_cv_gld_major_version" -gt 2 \
       && test $in_tree_ld_is_elf = yes; then
      gcc_cv_ld_buildid=yes
    fi
  elif test x$gcc_cv_ld != x; then
    if $gcc_cv_ld --help 2>/dev/null | grep build-id > /dev/null; then
      gcc_cv_ld_buildid=yes
    fi
  fi])
if test x"$gcc_cv_ld_buildid" = xyes; then
  AC_DEFINE(HAVE_LD_BUILDID, 1,
  [Define if your linker supports --build-id.])
fi

AC_ARG_ENABLE(linker-build-id,
[AS_HELP_STRING([--enable-linker-build-id],
                [compiler will always pass --build-id to linker])],
[],
enable_linker_build_id=no)

if test x"$enable_linker_build_id" = xyes; then
  if test x"$gcc_cv_ld_buildid" = xyes; then
    AC_DEFINE(ENABLE_LD_BUILDID, 1,
    [Define if gcc should always pass --build-id to linker.])
  else
    AC_MSG_WARN(--build-id is not supported by your linker; --enable-linker-build-id ignored)
  fi
fi

# In binutils 2.21, GNU ld gained support for new emulations fully
# supporting the Solaris 2 ABI.  Detect their presence in the linker used.
AC_CACHE_CHECK(linker *_sol2 emulation support,
  gcc_cv_ld_sol2_emulation,
  [gcc_cv_ld_sol2_emulation=no
  if test $in_tree_ld = yes ; then
    if test "$gcc_cv_gld_major_version" -eq 2 -a \
       "$gcc_cv_gld_minor_version" -ge 21 -o \
       "$gcc_cv_gld_major_version" -gt 2 \
       && test $in_tree_ld_is_elf = yes; then
      gcc_cv_ld_sol2_emulation=yes
    fi
  elif test x$gcc_cv_ld != x; then
    if $gcc_cv_ld -V 2>/dev/null | sed -e '1,/Supported emulations/d;q' | \
       grep _sol2 > /dev/null; then
      gcc_cv_ld_sol2_emulation=yes
    fi
  fi])
if test x"$gcc_cv_ld_sol2_emulation" = xyes; then
  AC_DEFINE(HAVE_LD_SOL2_EMULATION, 1,
  [Define if your linker supports the *_sol2 emulations.])
fi

AC_CACHE_CHECK(linker --sysroot support,
  gcc_cv_ld_sysroot,
  [gcc_cv_ld_sysroot=no
  if test $in_tree_ld = yes ; then
      if test "$gcc_cv_gld_major_version" -eq 2 -a "$gcc_cv_gld_minor_version" -ge 16 -o "$gcc_cv_gld_major_version" -gt 2 ; then
        gcc_cv_ld_sysroot=yes
      fi
  elif test x$gcc_cv_ld != x; then 
    if $gcc_cv_ld --help 2>/dev/null | grep sysroot > /dev/null; then
      gcc_cv_ld_sysroot=yes
    fi
  fi])
if test x"$gcc_cv_ld_sysroot" = xyes; then
  AC_DEFINE(HAVE_LD_SYSROOT, 1,
  [Define if your linker supports --sysroot.])
fi	  

if test x$with_sysroot = x && test x$host = x$target \
   && test "$prefix" != "/usr" && test "x$prefix" != "x$local_prefix" \
   && test "$prefix" != "NONE"; then
  AC_DEFINE_UNQUOTED(PREFIX_INCLUDE_DIR, "$prefix/include",
[Define to PREFIX/include if cpp should also search that directory.])
fi

if test x$host != x$target || test "x$TARGET_SYSTEM_ROOT" != x; then
  if test "x$with_headers" != x; then
    target_header_dir=$with_headers
  elif test "x$with_sysroot" = x; then
    target_header_dir="${test_exec_prefix}/${target_noncanonical}/sys-include"
  elif test "x$with_build_sysroot" != "x"; then
    target_header_dir="${with_build_sysroot}${native_system_header_dir}"
  elif test "x$with_sysroot" = xyes; then
    target_header_dir="${test_exec_prefix}/${target_noncanonical}/sys-root${native_system_header_dir}"
  else
    target_header_dir="${with_sysroot}${native_system_header_dir}"
  fi
else
  target_header_dir=${native_system_header_dir}
fi

# Test for stack protector support in target C library.
AC_CACHE_CHECK(__stack_chk_fail in target C library,
      gcc_cv_libc_provides_ssp,
      [gcc_cv_libc_provides_ssp=no
    case "$target" in
       *-*-linux* | *-*-kfreebsd*-gnu | *-*-knetbsd*-gnu)
      [# glibc 2.4 and later provides __stack_chk_fail and
      # either __stack_chk_guard, or TLS access to stack guard canary.
      if test -f $target_header_dir/features.h \
	 && $EGREP '^[ 	]*#[ 	]*define[ 	]+__GNU_LIBRARY__[ 	]+([1-9][0-9]|[6-9])' \
	    $target_header_dir/features.h > /dev/null; then
	if $EGREP '^[ 	]*#[ 	]*define[ 	]+__GLIBC__[ 	]+([1-9][0-9]|[3-9])' \
	   $target_header_dir/features.h > /dev/null; then
	  gcc_cv_libc_provides_ssp=yes
	elif $EGREP '^[ 	]*#[ 	]*define[ 	]+__GLIBC__[ 	]+2' \
	     $target_header_dir/features.h > /dev/null \
	     && $EGREP '^[ 	]*#[ 	]*define[ 	]+__GLIBC_MINOR__[ 	]+([1-9][0-9]|[4-9])' \
	     $target_header_dir/features.h > /dev/null; then
	  gcc_cv_libc_provides_ssp=yes
	elif $EGREP '^[ 	]*#[ 	]*define[ 	]+__UCLIBC__[ 	]+1' \
	     $target_header_dir/features.h > /dev/null && \
	     test -f $target_header_dir/bits/uClibc_config.h && \
	     $EGREP '^[ 	]*#[ 	]*define[ 	]+__UCLIBC_HAS_SSP__[ 	]+1' \
	     $target_header_dir/bits/uClibc_config.h > /dev/null; then
	  gcc_cv_libc_provides_ssp=yes
	fi
      # all versions of Bionic support stack protector
      elif test -f $target_header_dir/sys/cdefs.h \
        && $EGREP '^[  ]*#[    ]*define[       ]+__BIONIC__[   ]+1' \
           $target_header_dir/sys/cdefs.h > /dev/null; then
         gcc_cv_libc_provides_ssp=yes
      fi]
	;;
       *-*-gnu*)
	 # Avoid complicated tests (see
	 # <http://gcc.gnu.org/ml/gcc/2008-10/msg00130.html>) and for now
	 # simply assert that glibc does provide this, which is true for all
	 # realistically usable GNU/Hurd configurations.
	 gcc_cv_libc_provides_ssp=yes;;
       *-*-darwin* | *-*-freebsd*)
	 AC_CHECK_FUNC(__stack_chk_fail,[gcc_cv_libc_provides_ssp=yes],
           [echo "no __stack_chk_fail on this target"])
        ;;
  *) gcc_cv_libc_provides_ssp=no ;;
    esac])

if test x$gcc_cv_libc_provides_ssp = xyes; then
  AC_DEFINE(TARGET_LIBC_PROVIDES_SSP, 1,
	    [Define if your target C library provides stack protector support])
fi

# Test for <sys/sdt.h> on the target.
GCC_TARGET_TEMPLATE([HAVE_SYS_SDT_H])
AC_MSG_CHECKING(sys/sdt.h in the target C library)
have_sys_sdt_h=no
if test -f $target_header_dir/sys/sdt.h; then
  have_sys_sdt_h=yes
  AC_DEFINE(HAVE_SYS_SDT_H, 1,
            [Define if your target C library provides sys/sdt.h])
fi
AC_MSG_RESULT($have_sys_sdt_h)

# Check if TFmode long double should be used by default or not.
# Some glibc targets used DFmode long double, but with glibc 2.4
# and later they can use TFmode.
case "$target" in
  powerpc*-*-linux* | \
  sparc*-*-linux* | \
  s390*-*-linux* | \
  alpha*-*-linux*)
    AC_ARG_WITH(long-double-128,
      [AS_HELP_STRING([--with-long-double-128],
		      [use 128-bit long double by default])],
      gcc_cv_target_ldbl128="$with_long_double_128",
      [[gcc_cv_target_ldbl128=no
      grep '^[ 	]*#[ 	]*define[ 	][ 	]*__LONG_DOUBLE_MATH_OPTIONAL' \
        $target_header_dir/bits/wordsize.h > /dev/null 2>&1 \
      && gcc_cv_target_ldbl128=yes
      ]])
    ;;
esac
if test x$gcc_cv_target_ldbl128 = xyes; then
  AC_DEFINE(TARGET_DEFAULT_LONG_DOUBLE_128, 1,
	    [Define if TFmode long double should be the default])
fi

AC_MSG_CHECKING(dl_iterate_phdr in target C library)
gcc_cv_target_dl_iterate_phdr=unknown
case "$target" in
  # Restrict to Solaris 11+.  While most of the Solaris 11 linker changes
  # were backported to Solaris 10 Update 10, dl_iterate_phdr only lives in
  # libdl there, both complicating its use and breaking compatibility
  # between Solaris 10 updates.
  *-*-solaris2.1[[1-9]]*)
    # <link.h> needs both a dl_iterate_phdr declaration and support for
    # compilation with largefile support.
    if grep dl_iterate_phdr $target_header_dir/link.h > /dev/null 2>&1 \
      && grep 'large file capable' $target_header_dir/link.h > /dev/null 2>&1; then
      gcc_cv_target_dl_iterate_phdr=yes
    else
      gcc_cv_target_dl_iterate_phdr=no
    fi
    ;;
esac
GCC_TARGET_TEMPLATE([TARGET_DL_ITERATE_PHDR])
if test x$gcc_cv_target_dl_iterate_phdr = xyes; then
   AC_DEFINE(TARGET_DL_ITERATE_PHDR, 1,
[Define if your target C library provides the `dl_iterate_phdr' function.])
fi
AC_MSG_RESULT($gcc_cv_target_dl_iterate_phdr)

# We no longer support different GC mechanisms.  Emit an error if
# the user configures with --with-gc.
AC_ARG_WITH(gc,
[AS_HELP_STRING([--with-gc={page,zone}],
		[this option is not supported anymore.  It used to choose
		 the garbage collection mechanism to use with the compiler])],
[AC_MSG_ERROR([Configure option --with-gc is only supported up to GCC 4.7.x])],
[])

# Libraries to use on the host.  This will normally be set by the top
# level Makefile.  Here we simply capture the value for our Makefile.
if test -z "${HOST_LIBS+set}"; then
  HOST_LIBS=
fi
AC_SUBST(HOST_LIBS)

# Use the system's zlib library.
zlibdir=-L../zlib
zlibinc="-I\$(srcdir)/../zlib"
AC_ARG_WITH(system-zlib,
[AS_HELP_STRING([--with-system-zlib], [use installed libz])],
zlibdir=
zlibinc=
)
AC_SUBST(zlibdir)
AC_SUBST(zlibinc)

dnl Very limited version of automake's enable-maintainer-mode

AC_MSG_CHECKING([whether to enable maintainer-specific portions of Makefiles])
  dnl maintainer-mode is disabled by default
  AC_ARG_ENABLE(maintainer-mode,
[AS_HELP_STRING([--enable-maintainer-mode],
                [enable make rules and dependencies not useful
                 (and sometimes confusing) to the casual installer])],
      maintainer_mode=$enableval,
      maintainer_mode=no)

AC_MSG_RESULT($maintainer_mode)

if test "$maintainer_mode" = "yes"; then
  MAINT=''
else
  MAINT='#'
fi
AC_SUBST(MAINT)dnl

# --------------
# Language hooks
# --------------

# Make empty files to contain the specs and options for each language.
# Then add #include lines to for a compiler that has specs and/or options.

subdirs=
lang_opt_files=
lang_specs_files=
lang_tree_files=
# These (without "all_") are set in each config-lang.in.
# `language' must be a single word so is spelled singularly.
all_languages=
all_compilers=
all_outputs='Makefile'
# List of language makefile fragments.
all_lang_makefrags=
# Additional files for gengtype
all_gtfiles="$target_gtfiles"

# These are the languages that are set in --enable-languages,
# and are available in the GCC tree.
all_selected_languages=

# Add the language fragments.
# Languages are added via two mechanisms.  Some information must be
# recorded in makefile variables, these are defined in config-lang.in.
# We accumulate them and plug them into the main Makefile.
# The other mechanism is a set of hooks for each of the main targets
# like `clean', `install', etc.

language_hooks="Make-hooks"

for lang in ${srcdir}/*/config-lang.in
do
changequote(,)dnl
	test "$lang" = "${srcdir}/*/config-lang.in" && continue

        lang_alias=`sed -n -e 's,^language=['"'"'"'"]\(.*\)["'"'"'"'].*$,\1,p' -e 's,^language=\([^   ]*\).*$,\1,p' $lang`
        if test "x$lang_alias" = x
        then
              echo "$lang doesn't set \$language." 1>&2
              exit 1
        fi
        subdir="`echo $lang | sed -e 's,^.*/\([^/]*\)/config-lang.in$,\1,'`"
        subdirs="$subdirs $subdir"

	# $gcc_subdir is where the gcc integration files are to be found
	# for a language, both for internal compiler purposes (compiler
	# sources implementing front-end to GCC tree converters), and for
	# build infrastructure purposes (Make-lang.in, etc.)
	#
	# This will be <subdir> (relative to $srcdir) if a line like 
	# gcc_subdir="<subdir>" or gcc_subdir=<subdir>
	# is found in <langdir>/config-lang.in, and will remain <langdir>
	# otherwise.
	#
	# Except for the language alias (fetched above), the regular
	# "config-lang.in" contents are always retrieved from $gcc_subdir,
	# so a <langdir>/config-lang.in setting gcc_subdir typically sets
	# only this and the language alias.

        gcc_subdir=`sed -n -e 's,^gcc_subdir=['"'"'"'"]\(.*\)["'"'"'"'].*$,\1,p' -e 's,^gcc_subdir=\([^   ]*\).*$,\1,p' $lang`
        if [ "$gcc_subdir" = "" ]; then
           gcc_subdir="$subdir"
        fi

        case ",$enable_languages," in
        *,$lang_alias,*)
            all_selected_languages="$all_selected_languages $lang_alias"
            if test -f $srcdir/$gcc_subdir/lang-specs.h; then
                lang_specs_files="$lang_specs_files $srcdir/$gcc_subdir/lang-specs.h"
	    fi
	    ;;
        esac
changequote([,])dnl

	language=
	boot_language=
	compilers=
	outputs=
	gtfiles=
	subdir_requires=
	. ${srcdir}/$gcc_subdir/config-lang.in
	if test "x$language" = x
	then
		echo "${srcdir}/$gcc_subdir/config-lang.in doesn't set \$language." 1>&2
		exit 1
	fi

	ok=:
        case ",$enable_languages," in
        	*,$lang_alias,*) ;;
		*)
			for i in $subdir_requires; do
				test -f "${srcdir}/$i/config-lang.in" && continue
				ok=false
				break
			done
		;;
	esac
	$ok || continue

	all_lang_makefrags="$all_lang_makefrags \$(srcdir)/$gcc_subdir/Make-lang.in"
	if test -f $srcdir/$gcc_subdir/lang.opt; then
	    lang_opt_files="$lang_opt_files $srcdir/$gcc_subdir/lang.opt"
	    all_opt_files="$all_opt_files $srcdir/$gcc_subdir/lang.opt"
	fi
	if test -f $srcdir/$gcc_subdir/$subdir-tree.def; then
	    lang_tree_files="$lang_tree_files $srcdir/$gcc_subdir/$subdir-tree.def"
	fi
	all_languages="$all_languages $language"
	all_compilers="$all_compilers $compilers"
	all_outputs="$all_outputs $outputs"
	all_gtfiles="$all_gtfiles [[$subdir]] $gtfiles"
        case ",$enable_languages," in
        	*,lto,*)
		    AC_DEFINE(ENABLE_LTO, 1, [Define to enable LTO support.])
		    enable_lto=yes
		    AC_SUBST(enable_lto)
		    ;;
		*) ;;
	esac
done

check_languages=
for language in $all_selected_languages
do
	check_languages="$check_languages check-$language"
done

# We link each language in with a set of hooks, reached indirectly via
# lang.${target}.  Only do so for selected languages.

rm -f Make-hooks
touch Make-hooks
target_list="all.cross start.encap rest.encap tags \
	install-common install-man install-info install-pdf install-html dvi \
	pdf html uninstall info man srcextra srcman srcinfo \
	mostlyclean clean distclean maintainer-clean install-plugin"

for t in $target_list
do
	x=
	for lang in $all_selected_languages
	do
		x="$x $lang.$t"
	done
	echo "lang.$t: $x" >> Make-hooks
done

# --------
# Option include files
# --------

${AWK} -f $srcdir/opt-include.awk $all_opt_files > option-includes.mk
option_includes="option-includes.mk"
AC_SUBST_FILE(option_includes)

# --------
# UNSORTED
# --------

# Create .gdbinit.

echo "dir ." > .gdbinit
echo "dir ${srcdir}" >> .gdbinit
if test x$gdb_needs_out_file_path = xyes
then
	echo "dir ${srcdir}/config/"`dirname ${out_file}` >> .gdbinit
fi
if test "x$subdirs" != x; then
	for s in $subdirs
	do
		echo "dir ${srcdir}/$s" >> .gdbinit
	done
fi
echo "source ${srcdir}/gdbinit.in" >> .gdbinit

gcc_tooldir='$(libsubdir)/$(libsubdir_to_prefix)$(target_noncanonical)'
AC_SUBST(gcc_tooldir)
AC_SUBST(dollar)

# Find a directory in which to install a shared libgcc.

AC_ARG_ENABLE(version-specific-runtime-libs,
[AS_HELP_STRING([--enable-version-specific-runtime-libs],
                [specify that runtime libraries should be
                 installed in a compiler-specific directory])])

# Substitute configuration variables
AC_SUBST(subdirs)
AC_SUBST(srcdir)
AC_SUBST(all_compilers)
AC_SUBST(all_gtfiles)
AC_SUBST(all_lang_makefrags)
AC_SUBST(all_languages)
AC_SUBST(all_selected_languages)
AC_SUBST(build_exeext)
AC_SUBST(build_install_headers_dir)
AC_SUBST(build_xm_file_list)
AC_SUBST(build_xm_include_list)
AC_SUBST(build_xm_defines)
AC_SUBST(build_file_translate)
AC_SUBST(check_languages)
AC_SUBST(cpp_install_dir)
AC_SUBST(xmake_file)
AC_SUBST(tmake_file)
AC_SUBST(TM_ENDIAN_CONFIG)
AC_SUBST(TM_MULTILIB_CONFIG)
AC_SUBST(TM_MULTILIB_EXCEPTIONS_CONFIG)
AC_SUBST(extra_gcc_objs)
AC_SUBST(user_headers_inc_next_pre)
AC_SUBST(user_headers_inc_next_post)
AC_SUBST(extra_headers_list)
AC_SUBST(extra_objs)
AC_SUBST(extra_programs)
AC_SUBST(float_h_file)
AC_SUBST(gcc_config_arguments)
AC_SUBST(gcc_gxx_include_dir)
AC_SUBST(gcc_gxx_include_dir_add_sysroot)
AC_SUBST(host_exeext)
AC_SUBST(host_xm_file_list)
AC_SUBST(host_xm_include_list)
AC_SUBST(host_xm_defines)
AC_SUBST(out_host_hook_obj)
AC_SUBST(install)
AC_SUBST(lang_opt_files)
AC_SUBST(lang_specs_files)
AC_SUBST(lang_tree_files)
AC_SUBST(local_prefix)
AC_SUBST(md_file)
AC_SUBST(objc_boehm_gc)
AC_SUBST(out_file)
AC_SUBST(out_object_file)
AC_SUBST(common_out_file)
AC_SUBST(common_out_object_file)
AC_SUBST(tm_file_list)
AC_SUBST(tm_include_list)
AC_SUBST(tm_defines)
AC_SUBST(tm_p_file_list)
AC_SUBST(tm_p_include_list)
AC_SUBST(xm_file_list)
AC_SUBST(xm_include_list)
AC_SUBST(xm_defines)
AC_SUBST(use_gcc_stdint)
AC_SUBST(c_target_objs)
AC_SUBST(cxx_target_objs)
AC_SUBST(fortran_target_objs)
AC_SUBST(target_cpu_default)

AC_SUBST_FILE(language_hooks)

# Echo link setup.
if test x${build} = x${host} ; then
  if test x${host} = x${target} ; then
    echo "Links are now set up to build a native compiler for ${target}." 1>&2
  else
    echo "Links are now set up to build a cross-compiler" 1>&2
    echo " from ${host} to ${target}." 1>&2
  fi
else
  if test x${host} = x${target} ; then
    echo "Links are now set up to build (on ${build}) a native compiler" 1>&2
    echo " for ${target}." 1>&2
  else
    echo "Links are now set up to build (on ${build}) a cross-compiler" 1>&2
    echo " from ${host} to ${target}." 1>&2
  fi
fi

AC_ARG_VAR(GMPLIBS,[How to link GMP])
AC_ARG_VAR(GMPINC,[How to find GMP include files])

AC_ARG_VAR(ISLLIBS,[How to link ISL])
AC_ARG_VAR(ISLINC,[How to find ISL include files])

AC_ARG_VAR(CLOOGLIBS,[How to link CLOOG])
AC_ARG_VAR(CLOOGINC,[How to find CLOOG include files])
if test "x${CLOOGLIBS}" != "x" ; then 
   AC_DEFINE(HAVE_cloog, 1, [Define if cloog is in use.])
fi

# Check for plugin support
AC_ARG_ENABLE(plugin,
[AS_HELP_STRING([--enable-plugin], [enable plugin support])],
enable_plugin=$enableval,
enable_plugin=yes; default_plugin=yes)

pluginlibs=

case "${host}" in
  *-*-darwin*)
    if test x$build = x$host; then
      export_sym_check="nm${exeext} -g"
    elif test x$host = x$target; then
      export_sym_check="$gcc_cv_nm -g"
    else
      export_sym_check=
    fi
  ;;
  *)
    if test x$build = x$host; then
      export_sym_check="objdump${exeext} -T"
    elif test x$host = x$target; then
      export_sym_check="$gcc_cv_objdump -T"
    else
      export_sym_check=
    fi
  ;;
esac

if test x"$enable_plugin" = x"yes"; then

  AC_MSG_CHECKING([for exported symbols])
  if test "x$export_sym_check" != x; then
    echo "int main() {return 0;} int foobar() {return 0;}" > conftest.c
    ${CC} ${CFLAGS} ${LDFLAGS} conftest.c -o conftest > /dev/null 2>&1
    if $export_sym_check conftest | grep foobar > /dev/null; then
      : # No need to use a flag
      AC_MSG_RESULT([yes])
    else
      AC_MSG_RESULT([yes])
      AC_MSG_CHECKING([for -rdynamic])
      ${CC} ${CFLAGS} ${LDFLAGS} -rdynamic conftest.c -o conftest > /dev/null 2>&1
      if $export_sym_check conftest | grep foobar > /dev/null; then
        plugin_rdynamic=yes
        pluginlibs="-rdynamic"
      else
        plugin_rdynamic=no
        enable_plugin=no
      fi
      AC_MSG_RESULT([$plugin_rdynamic])
    fi
  else
    AC_MSG_RESULT([unable to check])
  fi

  # Check -ldl
  saved_LIBS="$LIBS"
  AC_SEARCH_LIBS([dlopen], [dl])
  if test x"$ac_cv_search_dlopen" = x"-ldl"; then
    pluginlibs="$pluginlibs -ldl"
  fi
  LIBS="$saved_LIBS"

  # Check that we can build shared objects with -fPIC -shared
  saved_LDFLAGS="$LDFLAGS"
  saved_CFLAGS="$CFLAGS"
  case "${host}" in
    *-*-darwin*)
      CFLAGS=`echo $CFLAGS | sed s/-mdynamic-no-pic//g`
      CFLAGS="$CFLAGS -fPIC"
      LDFLAGS="$LDFLAGS -shared -undefined dynamic_lookup"
    ;;
    *)
      CFLAGS="$CFLAGS -fPIC"
      LDFLAGS="$LDFLAGS -fPIC -shared"
    ;;
  esac
  AC_MSG_CHECKING([for -fPIC -shared])
  AC_TRY_LINK(
    [extern int X;],[return X == 0;],
    [AC_MSG_RESULT([yes]); have_pic_shared=yes],
    [AC_MSG_RESULT([no]); have_pic_shared=no])
  if test x"$have_pic_shared" != x"yes" -o x"$ac_cv_search_dlopen" = x"no"; then
    pluginlibs=
    enable_plugin=no
  fi
  LDFLAGS="$saved_LDFLAGS"
  CFLAGS="$saved_CFLAGS"

  # If plugin support had been requested but not available, fail.
  if test x"$enable_plugin" = x"no" ; then
    if test x"$default_plugin" != x"yes"; then
      AC_MSG_ERROR([
Building GCC with plugin support requires a host that supports
-fPIC, -shared, -ldl and -rdynamic.])
    fi
  fi
fi

AC_SUBST(pluginlibs)
AC_SUBST(enable_plugin)
if test x"$enable_plugin" = x"yes"; then
  AC_DEFINE(ENABLE_PLUGIN, 1, [Define to enable plugin support.])
fi


AC_ARG_ENABLE(libquadmath-support,
[AS_HELP_STRING([--disable-libquadmath-support],
  [disable libquadmath support for Fortran])],
ENABLE_LIBQUADMATH_SUPPORT=$enableval,
ENABLE_LIBQUADMATH_SUPPORT=yes)
if test "${ENABLE_LIBQUADMATH_SUPPORT}" != "no" ; then
  AC_DEFINE(ENABLE_LIBQUADMATH_SUPPORT, 1,
            [Define to 1 to enable libquadmath support])
fi


# Specify what hash style to use by default.
AC_ARG_WITH([linker-hash-style],
[AC_HELP_STRING([--with-linker-hash-style={sysv,gnu,both}],
                [specify the linker hash style])],
[case x"$withval" in
   xsysv)
     LINKER_HASH_STYLE=sysv
     ;;
   xgnu)
     LINKER_HASH_STYLE=gnu
     ;;
   xboth)
     LINKER_HASH_STYLE=both
     ;;
   *)
     AC_MSG_ERROR([$withval is an invalid option to --with-linker-hash-style])
     ;;
 esac],
[LINKER_HASH_STYLE=''])
if test x"${LINKER_HASH_STYLE}" != x; then
  AC_DEFINE_UNQUOTED(LINKER_HASH_STYLE, "$LINKER_HASH_STYLE",
                                         [The linker hash style])
fi

# Configure the subdirectories
# AC_CONFIG_SUBDIRS($subdirs)

# Create the Makefile
# and configure language subdirectories
AC_CONFIG_FILES($all_outputs)

AC_CONFIG_COMMANDS([default],
[
case ${CONFIG_HEADERS} in
  *auto-host.h:config.in*)
  echo > cstamp-h ;;
esac
# Make sure all the subdirs exist.
for d in $subdirs doc build common c-family
do
    test -d $d || mkdir $d
done
], 
[subdirs='$subdirs'])
AC_OUTPUT
<|MERGE_RESOLUTION|>--- conflicted
+++ resolved
@@ -3026,7 +3026,6 @@
 	tls_first_minor=20
 	tls_as_opt='--fatal-warnings'
 	;;
-<<<<<<< HEAD
   or1k*-*-*)
     conftest_s='
 	.section ".tdata","awT",%progbits
@@ -3040,7 +3039,7 @@
 	tls_first_major=2
 	tls_first_minor=23
 	tls_as_opt='--fatal-warnings'
-=======
+	;;
   powerpc-ibm-aix*)
     conftest_s='
 	.extern __get_tpointer
@@ -3058,7 +3057,6 @@
 	.space 4'
 	tls_first_major=0
 	tls_first_minor=0
->>>>>>> caa62b46
 	;;
   powerpc-*-*)
     conftest_s='
