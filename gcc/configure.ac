--- conflicted
+++ resolved
@@ -3028,7 +3028,6 @@
 	tls_first_minor=20
 	tls_as_opt='--fatal-warnings'
 	;;
-<<<<<<< HEAD
   or1k*-*-*)
     conftest_s='
 	.section ".tdata","awT",%progbits
@@ -3043,10 +3042,7 @@
 	tls_first_minor=23
 	tls_as_opt='--fatal-warnings'
 	;;
-  powerpc-*-*)
-=======
   powerpc-ibm-aix*)
->>>>>>> 84a4a7d4
     conftest_s='
 	.extern __get_tpointer
 	.toc
