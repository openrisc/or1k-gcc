--- conflicted
+++ resolved
@@ -2328,14 +2328,10 @@
   for (bsi = gsi_start_bb (bb); !gsi_end_p (bsi); gsi_next (&bsi))
     {
       gimple stmt = gsi_stmt (bsi);
-<<<<<<< HEAD
-      if (gimple_call_builtin_p (stmt, BUILT_IN_EXPECT))
-=======
       if (gimple_call_builtin_p (stmt, BUILT_IN_EXPECT)
 	  || (is_gimple_call (stmt)
 	      && gimple_call_internal_p (stmt)
 	      && gimple_call_internal_fn (stmt) == IFN_BUILTIN_EXPECT))
->>>>>>> a7aa3838
         {
           tree var = gimple_call_lhs (stmt);
           tree arg = gimple_call_arg (stmt, 0);
