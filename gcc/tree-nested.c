/* Nested function decomposition for GIMPLE.
   Copyright (C) 2004-2015 Free Software Foundation, Inc.

   This file is part of GCC.

   GCC is free software; you can redistribute it and/or modify
   it under the terms of the GNU General Public License as published by
   the Free Software Foundation; either version 3, or (at your option)
   any later version.

   GCC is distributed in the hope that it will be useful,
   but WITHOUT ANY WARRANTY; without even the implied warranty of
   MERCHANTABILITY or FITNESS FOR A PARTICULAR PURPOSE.  See the
   GNU General Public License for more details.

   You should have received a copy of the GNU General Public License
   along with GCC; see the file COPYING3.  If not see
   <http://www.gnu.org/licenses/>.  */

#include "config.h"
#include "system.h"
#include "coretypes.h"
#include "tm.h"
#include "hash-set.h"
#include "machmode.h"
#include "vec.h"
#include "double-int.h"
#include "input.h"
#include "alias.h"
#include "symtab.h"
#include "wide-int.h"
#include "inchash.h"
#include "tree.h"
#include "fold-const.h"
#include "stringpool.h"
#include "stor-layout.h"
#include "tm_p.h"
#include "hard-reg-set.h"
#include "function.h"
#include "tree-dump.h"
#include "tree-inline.h"
#include "predict.h"
#include "basic-block.h"
#include "tree-ssa-alias.h"
#include "internal-fn.h"
#include "gimple-expr.h"
#include "is-a.h"
#include "gimple.h"
#include "gimplify.h"
#include "gimple-iterator.h"
#include "gimple-walk.h"
#include "tree-iterator.h"
#include "bitmap.h"
#include "hash-map.h"
#include "plugin-api.h"
#include "ipa-ref.h"
#include "cgraph.h"
#include "tree-cfg.h"
#include "hashtab.h"
#include "rtl.h"
#include "flags.h"
#include "statistics.h"
#include "real.h"
#include "fixed-value.h"
#include "insn-config.h"
#include "expmed.h"
#include "dojump.h"
#include "explow.h"
#include "calls.h"
#include "emit-rtl.h"
#include "varasm.h"
#include "stmt.h"
#include "expr.h"	/* FIXME: For STACK_SAVEAREA_MODE and SAVE_NONLOCAL.  */
#include "langhooks.h"
#include "gimple-low.h"
#include "gomp-constants.h"


/* The object of this pass is to lower the representation of a set of nested
   functions in order to expose all of the gory details of the various
   nonlocal references.  We want to do this sooner rather than later, in
   order to give us more freedom in emitting all of the functions in question.

   Back in olden times, when gcc was young, we developed an insanely
   complicated scheme whereby variables which were referenced nonlocally
   were forced to live in the stack of the declaring function, and then
   the nested functions magically discovered where these variables were
   placed.  In order for this scheme to function properly, it required
   that the outer function be partially expanded, then we switch to
   compiling the inner function, and once done with those we switch back
   to compiling the outer function.  Such delicate ordering requirements
   makes it difficult to do whole translation unit optimizations
   involving such functions.

   The implementation here is much more direct.  Everything that can be
   referenced by an inner function is a member of an explicitly created
   structure herein called the "nonlocal frame struct".  The incoming
   static chain for a nested function is a pointer to this struct in
   the parent.  In this way, we settle on known offsets from a known
   base, and so are decoupled from the logic that places objects in the
   function's stack frame.  More importantly, we don't have to wait for
   that to happen -- since the compilation of the inner function is no
   longer tied to a real stack frame, the nonlocal frame struct can be
   allocated anywhere.  Which means that the outer function is now
   inlinable.

   Theory of operation here is very simple.  Iterate over all the
   statements in all the functions (depth first) several times,
   allocating structures and fields on demand.  In general we want to
   examine inner functions first, so that we can avoid making changes
   to outer functions which are unnecessary.

   The order of the passes matters a bit, in that later passes will be
   skipped if it is discovered that the functions don't actually interact
   at all.  That is, they're nested in the lexical sense but could have
   been written as independent functions without change.  */


struct nesting_info
{
  struct nesting_info *outer;
  struct nesting_info *inner;
  struct nesting_info *next;

  hash_map<tree, tree> *field_map;
  hash_map<tree, tree> *var_map;
  hash_set<tree *> *mem_refs;
  bitmap suppress_expansion;

  tree context;
  tree new_local_var_chain;
  tree debug_var_chain;
  tree frame_type;
  tree frame_decl;
  tree chain_field;
  tree chain_decl;
  tree nl_goto_field;

  bool any_parm_remapped;
  bool any_tramp_created;
  char static_chain_added;
};


/* Iterate over the nesting tree, starting with ROOT, depth first.  */

static inline struct nesting_info *
iter_nestinfo_start (struct nesting_info *root)
{
  while (root->inner)
    root = root->inner;
  return root;
}

static inline struct nesting_info *
iter_nestinfo_next (struct nesting_info *node)
{
  if (node->next)
    return iter_nestinfo_start (node->next);
  return node->outer;
}

#define FOR_EACH_NEST_INFO(I, ROOT) \
  for ((I) = iter_nestinfo_start (ROOT); (I); (I) = iter_nestinfo_next (I))

/* Obstack used for the bitmaps in the struct above.  */
static struct bitmap_obstack nesting_info_bitmap_obstack;


/* We're working in so many different function contexts simultaneously,
   that create_tmp_var is dangerous.  Prevent mishap.  */
#define create_tmp_var cant_use_create_tmp_var_here_dummy

/* Like create_tmp_var, except record the variable for registration at
   the given nesting level.  */

static tree
create_tmp_var_for (struct nesting_info *info, tree type, const char *prefix)
{
  tree tmp_var;

  /* If the type is of variable size or a type which must be created by the
     frontend, something is wrong.  Note that we explicitly allow
     incomplete types here, since we create them ourselves here.  */
  gcc_assert (!TREE_ADDRESSABLE (type));
  gcc_assert (!TYPE_SIZE_UNIT (type)
	      || TREE_CODE (TYPE_SIZE_UNIT (type)) == INTEGER_CST);

  tmp_var = create_tmp_var_raw (type, prefix);
  DECL_CONTEXT (tmp_var) = info->context;
  DECL_CHAIN (tmp_var) = info->new_local_var_chain;
  DECL_SEEN_IN_BIND_EXPR_P (tmp_var) = 1;
  if (TREE_CODE (type) == COMPLEX_TYPE
      || TREE_CODE (type) == VECTOR_TYPE)
    DECL_GIMPLE_REG_P (tmp_var) = 1;

  info->new_local_var_chain = tmp_var;

  return tmp_var;
}

/* Take the address of EXP to be used within function CONTEXT.
   Mark it for addressability as necessary.  */

tree
build_addr (tree exp, tree context)
{
  tree base = exp;
  tree save_context;
  tree retval;

  while (handled_component_p (base))
    base = TREE_OPERAND (base, 0);

  if (DECL_P (base))
    TREE_ADDRESSABLE (base) = 1;

  /* Building the ADDR_EXPR will compute a set of properties for
     that ADDR_EXPR.  Those properties are unfortunately context
     specific, i.e., they are dependent on CURRENT_FUNCTION_DECL.

     Temporarily set CURRENT_FUNCTION_DECL to the desired context,
     build the ADDR_EXPR, then restore CURRENT_FUNCTION_DECL.  That
     way the properties are for the ADDR_EXPR are computed properly.  */
  save_context = current_function_decl;
  current_function_decl = context;
  retval = build_fold_addr_expr (exp);
  current_function_decl = save_context;
  return retval;
}

/* Insert FIELD into TYPE, sorted by alignment requirements.  */

void
insert_field_into_struct (tree type, tree field)
{
  tree *p;

  DECL_CONTEXT (field) = type;

  for (p = &TYPE_FIELDS (type); *p ; p = &DECL_CHAIN (*p))
    if (DECL_ALIGN (field) >= DECL_ALIGN (*p))
      break;

  DECL_CHAIN (field) = *p;
  *p = field;

  /* Set correct alignment for frame struct type.  */
  if (TYPE_ALIGN (type) < DECL_ALIGN (field))
    TYPE_ALIGN (type) = DECL_ALIGN (field);
}

/* Build or return the RECORD_TYPE that describes the frame state that is
   shared between INFO->CONTEXT and its nested functions.  This record will
   not be complete until finalize_nesting_tree; up until that point we'll
   be adding fields as necessary.

   We also build the DECL that represents this frame in the function.  */

static tree
get_frame_type (struct nesting_info *info)
{
  tree type = info->frame_type;
  if (!type)
    {
      char *name;

      type = make_node (RECORD_TYPE);

      name = concat ("FRAME.",
		     IDENTIFIER_POINTER (DECL_NAME (info->context)),
		     NULL);
      TYPE_NAME (type) = get_identifier (name);
      free (name);

      info->frame_type = type;
      info->frame_decl = create_tmp_var_for (info, type, "FRAME");
      DECL_NONLOCAL_FRAME (info->frame_decl) = 1;

      /* ??? Always make it addressable for now, since it is meant to
	 be pointed to by the static chain pointer.  This pessimizes
	 when it turns out that no static chains are needed because
	 the nested functions referencing non-local variables are not
	 reachable, but the true pessimization is to create the non-
	 local frame structure in the first place.  */
      TREE_ADDRESSABLE (info->frame_decl) = 1;
    }
  return type;
}

/* Return true if DECL should be referenced by pointer in the non-local
   frame structure.  */

static bool
use_pointer_in_frame (tree decl)
{
  if (TREE_CODE (decl) == PARM_DECL)
    {
      /* It's illegal to copy TREE_ADDRESSABLE, impossible to copy variable
         sized decls, and inefficient to copy large aggregates.  Don't bother
         moving anything but scalar variables.  */
      return AGGREGATE_TYPE_P (TREE_TYPE (decl));
    }
  else
    {
      /* Variable sized types make things "interesting" in the frame.  */
      return DECL_SIZE (decl) == NULL || !TREE_CONSTANT (DECL_SIZE (decl));
    }
}

/* Given DECL, a non-locally accessed variable, find or create a field
   in the non-local frame structure for the given nesting context.  */

static tree
lookup_field_for_decl (struct nesting_info *info, tree decl,
		       enum insert_option insert)
{
  if (insert == NO_INSERT)
    {
      tree *slot = info->field_map->get (decl);
      return slot ? *slot : NULL_TREE;
    }

  tree *slot = &info->field_map->get_or_insert (decl);
  if (!*slot)
    {
      tree field = make_node (FIELD_DECL);
      DECL_NAME (field) = DECL_NAME (decl);

      if (use_pointer_in_frame (decl))
	{
	  TREE_TYPE (field) = build_pointer_type (TREE_TYPE (decl));
	  DECL_ALIGN (field) = TYPE_ALIGN (TREE_TYPE (field));
	  DECL_NONADDRESSABLE_P (field) = 1;
	}
      else
	{
          TREE_TYPE (field) = TREE_TYPE (decl);
          DECL_SOURCE_LOCATION (field) = DECL_SOURCE_LOCATION (decl);
          DECL_ALIGN (field) = DECL_ALIGN (decl);
          DECL_USER_ALIGN (field) = DECL_USER_ALIGN (decl);
          TREE_ADDRESSABLE (field) = TREE_ADDRESSABLE (decl);
          DECL_NONADDRESSABLE_P (field) = !TREE_ADDRESSABLE (decl);
          TREE_THIS_VOLATILE (field) = TREE_THIS_VOLATILE (decl);
	}

      insert_field_into_struct (get_frame_type (info), field);
      *slot = field;

      if (TREE_CODE (decl) == PARM_DECL)
	info->any_parm_remapped = true;
    }

  return *slot;
}

/* Build or return the variable that holds the static chain within
   INFO->CONTEXT.  This variable may only be used within INFO->CONTEXT.  */

static tree
get_chain_decl (struct nesting_info *info)
{
  tree decl = info->chain_decl;

  if (!decl)
    {
      tree type;

      type = get_frame_type (info->outer);
      type = build_pointer_type (type);

      /* Note that this variable is *not* entered into any BIND_EXPR;
	 the construction of this variable is handled specially in
	 expand_function_start and initialize_inlined_parameters.
	 Note also that it's represented as a parameter.  This is more
	 close to the truth, since the initial value does come from
	 the caller.  */
      decl = build_decl (DECL_SOURCE_LOCATION (info->context),
			 PARM_DECL, create_tmp_var_name ("CHAIN"), type);
      DECL_ARTIFICIAL (decl) = 1;
      DECL_IGNORED_P (decl) = 1;
      TREE_USED (decl) = 1;
      DECL_CONTEXT (decl) = info->context;
      DECL_ARG_TYPE (decl) = type;

      /* Tell tree-inline.c that we never write to this variable, so
	 it can copy-prop the replacement value immediately.  */
      TREE_READONLY (decl) = 1;

      info->chain_decl = decl;

      if (dump_file
          && (dump_flags & TDF_DETAILS)
	  && !DECL_STATIC_CHAIN (info->context))
	fprintf (dump_file, "Setting static-chain for %s\n",
		 lang_hooks.decl_printable_name (info->context, 2));

      DECL_STATIC_CHAIN (info->context) = 1;
    }
  return decl;
}

/* Build or return the field within the non-local frame state that holds
   the static chain for INFO->CONTEXT.  This is the way to walk back up
   multiple nesting levels.  */

static tree
get_chain_field (struct nesting_info *info)
{
  tree field = info->chain_field;

  if (!field)
    {
      tree type = build_pointer_type (get_frame_type (info->outer));

      field = make_node (FIELD_DECL);
      DECL_NAME (field) = get_identifier ("__chain");
      TREE_TYPE (field) = type;
      DECL_ALIGN (field) = TYPE_ALIGN (type);
      DECL_NONADDRESSABLE_P (field) = 1;

      insert_field_into_struct (get_frame_type (info), field);

      info->chain_field = field;

      if (dump_file
          && (dump_flags & TDF_DETAILS)
	  && !DECL_STATIC_CHAIN (info->context))
	fprintf (dump_file, "Setting static-chain for %s\n",
		 lang_hooks.decl_printable_name (info->context, 2));

      DECL_STATIC_CHAIN (info->context) = 1;
    }
  return field;
}

/* Initialize a new temporary with the GIMPLE_CALL STMT.  */

static tree
init_tmp_var_with_call (struct nesting_info *info, gimple_stmt_iterator *gsi,
		        gcall *call)
{
  tree t;

  t = create_tmp_var_for (info, gimple_call_return_type (call), NULL);
  gimple_call_set_lhs (call, t);
  if (! gsi_end_p (*gsi))
    gimple_set_location (call, gimple_location (gsi_stmt (*gsi)));
  gsi_insert_before (gsi, call, GSI_SAME_STMT);

  return t;
}


/* Copy EXP into a temporary.  Allocate the temporary in the context of
   INFO and insert the initialization statement before GSI.  */

static tree
init_tmp_var (struct nesting_info *info, tree exp, gimple_stmt_iterator *gsi)
{
  tree t;
  gimple stmt;

  t = create_tmp_var_for (info, TREE_TYPE (exp), NULL);
  stmt = gimple_build_assign (t, exp);
  if (! gsi_end_p (*gsi))
    gimple_set_location (stmt, gimple_location (gsi_stmt (*gsi)));
  gsi_insert_before_without_update (gsi, stmt, GSI_SAME_STMT);

  return t;
}


/* Similarly, but only do so to force EXP to satisfy is_gimple_val.  */

static tree
gsi_gimplify_val (struct nesting_info *info, tree exp,
		  gimple_stmt_iterator *gsi)
{
  if (is_gimple_val (exp))
    return exp;
  else
    return init_tmp_var (info, exp, gsi);
}

/* Similarly, but copy from the temporary and insert the statement
   after the iterator.  */

static tree
save_tmp_var (struct nesting_info *info, tree exp, gimple_stmt_iterator *gsi)
{
  tree t;
  gimple stmt;

  t = create_tmp_var_for (info, TREE_TYPE (exp), NULL);
  stmt = gimple_build_assign (exp, t);
  if (! gsi_end_p (*gsi))
    gimple_set_location (stmt, gimple_location (gsi_stmt (*gsi)));
  gsi_insert_after_without_update (gsi, stmt, GSI_SAME_STMT);

  return t;
}

/* Build or return the type used to represent a nested function trampoline.  */

static GTY(()) tree trampoline_type;

static tree
get_trampoline_type (struct nesting_info *info)
{
  unsigned align, size;
  tree t;

  if (trampoline_type)
    return trampoline_type;

  align = TRAMPOLINE_ALIGNMENT;
  size = TRAMPOLINE_SIZE;

  /* If we won't be able to guarantee alignment simply via TYPE_ALIGN,
     then allocate extra space so that we can do dynamic alignment.  */
  if (align > STACK_BOUNDARY)
    {
      size += ((align/BITS_PER_UNIT) - 1) & -(STACK_BOUNDARY/BITS_PER_UNIT);
      align = STACK_BOUNDARY;
    }

  t = build_index_type (size_int (size - 1));
  t = build_array_type (char_type_node, t);
  t = build_decl (DECL_SOURCE_LOCATION (info->context),
		  FIELD_DECL, get_identifier ("__data"), t);
  DECL_ALIGN (t) = align;
  DECL_USER_ALIGN (t) = 1;

  trampoline_type = make_node (RECORD_TYPE);
  TYPE_NAME (trampoline_type) = get_identifier ("__builtin_trampoline");
  TYPE_FIELDS (trampoline_type) = t;
  layout_type (trampoline_type);
  DECL_CONTEXT (t) = trampoline_type;

  return trampoline_type;
}

/* Given DECL, a nested function, find or create a field in the non-local
   frame structure for a trampoline for this function.  */

static tree
lookup_tramp_for_decl (struct nesting_info *info, tree decl,
		       enum insert_option insert)
{
  if (insert == NO_INSERT)
    {
      tree *slot = info->var_map->get (decl);
      return slot ? *slot : NULL_TREE;
    }

  tree *slot = &info->var_map->get_or_insert (decl);
  if (!*slot)
    {
      tree field = make_node (FIELD_DECL);
      DECL_NAME (field) = DECL_NAME (decl);
      TREE_TYPE (field) = get_trampoline_type (info);
      TREE_ADDRESSABLE (field) = 1;

      insert_field_into_struct (get_frame_type (info), field);
      *slot = field;

      info->any_tramp_created = true;
    }

  return *slot;
}

/* Build or return the field within the non-local frame state that holds
   the non-local goto "jmp_buf".  The buffer itself is maintained by the
   rtl middle-end as dynamic stack space is allocated.  */

static tree
get_nl_goto_field (struct nesting_info *info)
{
  tree field = info->nl_goto_field;
  if (!field)
    {
      unsigned size;
      tree type;

      /* For __builtin_nonlocal_goto, we need N words.  The first is the
	 frame pointer, the rest is for the target's stack pointer save
	 area.  The number of words is controlled by STACK_SAVEAREA_MODE;
	 not the best interface, but it'll do for now.  */
      if (Pmode == ptr_mode)
	type = ptr_type_node;
      else
	type = lang_hooks.types.type_for_mode (Pmode, 1);

      size = GET_MODE_SIZE (STACK_SAVEAREA_MODE (SAVE_NONLOCAL));
      size = size / GET_MODE_SIZE (Pmode);
      size = size + 1;

      type = build_array_type
	(type, build_index_type (size_int (size)));

      field = make_node (FIELD_DECL);
      DECL_NAME (field) = get_identifier ("__nl_goto_buf");
      TREE_TYPE (field) = type;
      DECL_ALIGN (field) = TYPE_ALIGN (type);
      TREE_ADDRESSABLE (field) = 1;

      insert_field_into_struct (get_frame_type (info), field);

      info->nl_goto_field = field;
    }

  return field;
}

/* Invoke CALLBACK on all statements of GIMPLE sequence *PSEQ.  */

static void
walk_body (walk_stmt_fn callback_stmt, walk_tree_fn callback_op,
	   struct nesting_info *info, gimple_seq *pseq)
{
  struct walk_stmt_info wi;

  memset (&wi, 0, sizeof (wi));
  wi.info = info;
  wi.val_only = true;
  walk_gimple_seq_mod (pseq, callback_stmt, callback_op, &wi);
}


/* Invoke CALLBACK_STMT/CALLBACK_OP on all statements of INFO->CONTEXT.  */

static inline void
walk_function (walk_stmt_fn callback_stmt, walk_tree_fn callback_op,
	       struct nesting_info *info)
{
  gimple_seq body = gimple_body (info->context);
  walk_body (callback_stmt, callback_op, info, &body);
  gimple_set_body (info->context, body);
}

/* Invoke CALLBACK on a GIMPLE_OMP_FOR's init, cond, incr and pre-body.  */

static void
walk_gimple_omp_for (gomp_for *for_stmt,
    		     walk_stmt_fn callback_stmt, walk_tree_fn callback_op,
    		     struct nesting_info *info)
{
  struct walk_stmt_info wi;
  gimple_seq seq;
  tree t;
  size_t i;

  walk_body (callback_stmt, callback_op, info, gimple_omp_for_pre_body_ptr (for_stmt));

  seq = NULL;
  memset (&wi, 0, sizeof (wi));
  wi.info = info;
  wi.gsi = gsi_last (seq);

  for (i = 0; i < gimple_omp_for_collapse (for_stmt); i++)
    {
      wi.val_only = false;
      walk_tree (gimple_omp_for_index_ptr (for_stmt, i), callback_op,
		 &wi, NULL);
      wi.val_only = true;
      wi.is_lhs = false;
      walk_tree (gimple_omp_for_initial_ptr (for_stmt, i), callback_op,
		 &wi, NULL);

      wi.val_only = true;
      wi.is_lhs = false;
      walk_tree (gimple_omp_for_final_ptr (for_stmt, i), callback_op,
		 &wi, NULL);

      t = gimple_omp_for_incr (for_stmt, i);
      gcc_assert (BINARY_CLASS_P (t));
      wi.val_only = false;
      walk_tree (&TREE_OPERAND (t, 0), callback_op, &wi, NULL);
      wi.val_only = true;
      wi.is_lhs = false;
      walk_tree (&TREE_OPERAND (t, 1), callback_op, &wi, NULL);
    }

  seq = gsi_seq (wi.gsi);
  if (!gimple_seq_empty_p (seq))
    {
      gimple_seq pre_body = gimple_omp_for_pre_body (for_stmt);
      annotate_all_with_location (seq, gimple_location (for_stmt));
      gimple_seq_add_seq (&pre_body, seq);
      gimple_omp_for_set_pre_body (for_stmt, pre_body);
    }
}

/* Similarly for ROOT and all functions nested underneath, depth first.  */

static void
walk_all_functions (walk_stmt_fn callback_stmt, walk_tree_fn callback_op,
		    struct nesting_info *root)
{
  struct nesting_info *n;
  FOR_EACH_NEST_INFO (n, root)
    walk_function (callback_stmt, callback_op, n);
}


/* We have to check for a fairly pathological case.  The operands of function
   nested function are to be interpreted in the context of the enclosing
   function.  So if any are variably-sized, they will get remapped when the
   enclosing function is inlined.  But that remapping would also have to be
   done in the types of the PARM_DECLs of the nested function, meaning the
   argument types of that function will disagree with the arguments in the
   calls to that function.  So we'd either have to make a copy of the nested
   function corresponding to each time the enclosing function was inlined or
   add a VIEW_CONVERT_EXPR to each such operand for each call to the nested
   function.  The former is not practical.  The latter would still require
   detecting this case to know when to add the conversions.  So, for now at
   least, we don't inline such an enclosing function.

   We have to do that check recursively, so here return indicating whether
   FNDECL has such a nested function.  ORIG_FN is the function we were
   trying to inline to use for checking whether any argument is variably
   modified by anything in it.

   It would be better to do this in tree-inline.c so that we could give
   the appropriate warning for why a function can't be inlined, but that's
   too late since the nesting structure has already been flattened and
   adding a flag just to record this fact seems a waste of a flag.  */

static bool
check_for_nested_with_variably_modified (tree fndecl, tree orig_fndecl)
{
  struct cgraph_node *cgn = cgraph_node::get (fndecl);
  tree arg;

  for (cgn = cgn->nested; cgn ; cgn = cgn->next_nested)
    {
      for (arg = DECL_ARGUMENTS (cgn->decl); arg; arg = DECL_CHAIN (arg))
	if (variably_modified_type_p (TREE_TYPE (arg), orig_fndecl))
	  return true;

      if (check_for_nested_with_variably_modified (cgn->decl,
						   orig_fndecl))
	return true;
    }

  return false;
}

/* Construct our local datastructure describing the function nesting
   tree rooted by CGN.  */

static struct nesting_info *
create_nesting_tree (struct cgraph_node *cgn)
{
  struct nesting_info *info = XCNEW (struct nesting_info);
  info->field_map = new hash_map<tree, tree>;
  info->var_map = new hash_map<tree, tree>;
  info->mem_refs = new hash_set<tree *>;
  info->suppress_expansion = BITMAP_ALLOC (&nesting_info_bitmap_obstack);
  info->context = cgn->decl;

  for (cgn = cgn->nested; cgn ; cgn = cgn->next_nested)
    {
      struct nesting_info *sub = create_nesting_tree (cgn);
      sub->outer = info;
      sub->next = info->inner;
      info->inner = sub;
    }

  /* See discussion at check_for_nested_with_variably_modified for a
     discussion of why this has to be here.  */
  if (check_for_nested_with_variably_modified (info->context, info->context))
    DECL_UNINLINABLE (info->context) = true;

  return info;
}

/* Return an expression computing the static chain for TARGET_CONTEXT
   from INFO->CONTEXT.  Insert any necessary computations before TSI.  */

static tree
get_static_chain (struct nesting_info *info, tree target_context,
		  gimple_stmt_iterator *gsi)
{
  struct nesting_info *i;
  tree x;

  if (info->context == target_context)
    {
      x = build_addr (info->frame_decl, target_context);
      info->static_chain_added |= 1;
    }
  else
    {
      x = get_chain_decl (info);
      info->static_chain_added |= 2;

      for (i = info->outer; i->context != target_context; i = i->outer)
	{
	  tree field = get_chain_field (i);

	  x = build_simple_mem_ref (x);
	  x = build3 (COMPONENT_REF, TREE_TYPE (field), x, field, NULL_TREE);
	  x = init_tmp_var (info, x, gsi);
	}
    }

  return x;
}


/* Return an expression referencing FIELD from TARGET_CONTEXT's non-local
   frame as seen from INFO->CONTEXT.  Insert any necessary computations
   before GSI.  */

static tree
get_frame_field (struct nesting_info *info, tree target_context,
		 tree field, gimple_stmt_iterator *gsi)
{
  struct nesting_info *i;
  tree x;

  if (info->context == target_context)
    {
      /* Make sure frame_decl gets created.  */
      (void) get_frame_type (info);
      x = info->frame_decl;
      info->static_chain_added |= 1;
    }
  else
    {
      x = get_chain_decl (info);
      info->static_chain_added |= 2;

      for (i = info->outer; i->context != target_context; i = i->outer)
	{
	  tree field = get_chain_field (i);

	  x = build_simple_mem_ref (x);
	  x = build3 (COMPONENT_REF, TREE_TYPE (field), x, field, NULL_TREE);
	  x = init_tmp_var (info, x, gsi);
	}

      x = build_simple_mem_ref (x);
    }

  x = build3 (COMPONENT_REF, TREE_TYPE (field), x, field, NULL_TREE);
  return x;
}

static void note_nonlocal_vla_type (struct nesting_info *info, tree type);

/* A subroutine of convert_nonlocal_reference_op.  Create a local variable
   in the nested function with DECL_VALUE_EXPR set to reference the true
   variable in the parent function.  This is used both for debug info
   and in OMP lowering.  */

static tree
get_nonlocal_debug_decl (struct nesting_info *info, tree decl)
{
  tree target_context;
  struct nesting_info *i;
  tree x, field, new_decl;

  tree *slot = &info->var_map->get_or_insert (decl);

  if (*slot)
    return *slot;

  target_context = decl_function_context (decl);

  /* A copy of the code in get_frame_field, but without the temporaries.  */
  if (info->context == target_context)
    {
      /* Make sure frame_decl gets created.  */
      (void) get_frame_type (info);
      x = info->frame_decl;
      i = info;
      info->static_chain_added |= 1;
    }
  else
    {
      x = get_chain_decl (info);
      info->static_chain_added |= 2;
      for (i = info->outer; i->context != target_context; i = i->outer)
	{
	  field = get_chain_field (i);
	  x = build_simple_mem_ref (x);
	  x = build3 (COMPONENT_REF, TREE_TYPE (field), x, field, NULL_TREE);
	}
      x = build_simple_mem_ref (x);
    }

  field = lookup_field_for_decl (i, decl, INSERT);
  x = build3 (COMPONENT_REF, TREE_TYPE (field), x, field, NULL_TREE);
  if (use_pointer_in_frame (decl))
    x = build_simple_mem_ref (x);

  /* ??? We should be remapping types as well, surely.  */
  new_decl = build_decl (DECL_SOURCE_LOCATION (decl),
			 VAR_DECL, DECL_NAME (decl), TREE_TYPE (decl));
  DECL_CONTEXT (new_decl) = info->context;
  DECL_ARTIFICIAL (new_decl) = DECL_ARTIFICIAL (decl);
  DECL_IGNORED_P (new_decl) = DECL_IGNORED_P (decl);
  TREE_THIS_VOLATILE (new_decl) = TREE_THIS_VOLATILE (decl);
  TREE_SIDE_EFFECTS (new_decl) = TREE_SIDE_EFFECTS (decl);
  TREE_READONLY (new_decl) = TREE_READONLY (decl);
  TREE_ADDRESSABLE (new_decl) = TREE_ADDRESSABLE (decl);
  DECL_SEEN_IN_BIND_EXPR_P (new_decl) = 1;
  if ((TREE_CODE (decl) == PARM_DECL
       || TREE_CODE (decl) == RESULT_DECL
       || TREE_CODE (decl) == VAR_DECL)
      && DECL_BY_REFERENCE (decl))
    DECL_BY_REFERENCE (new_decl) = 1;

  SET_DECL_VALUE_EXPR (new_decl, x);
  DECL_HAS_VALUE_EXPR_P (new_decl) = 1;

  *slot = new_decl;
  DECL_CHAIN (new_decl) = info->debug_var_chain;
  info->debug_var_chain = new_decl;

  if (!optimize
      && info->context != target_context
      && variably_modified_type_p (TREE_TYPE (decl), NULL))
    note_nonlocal_vla_type (info, TREE_TYPE (decl));

  return new_decl;
}


/* Callback for walk_gimple_stmt, rewrite all references to VAR
   and PARM_DECLs that belong to outer functions.

   The rewrite will involve some number of structure accesses back up
   the static chain.  E.g. for a variable FOO up one nesting level it'll
   be CHAIN->FOO.  For two levels it'll be CHAIN->__chain->FOO.  Further
   indirections apply to decls for which use_pointer_in_frame is true.  */

static tree
convert_nonlocal_reference_op (tree *tp, int *walk_subtrees, void *data)
{
  struct walk_stmt_info *wi = (struct walk_stmt_info *) data;
  struct nesting_info *const info = (struct nesting_info *) wi->info;
  tree t = *tp;

  *walk_subtrees = 0;
  switch (TREE_CODE (t))
    {
    case VAR_DECL:
      /* Non-automatic variables are never processed.  */
      if (TREE_STATIC (t) || DECL_EXTERNAL (t))
	break;
      /* FALLTHRU */

    case PARM_DECL:
      if (decl_function_context (t) != info->context)
	{
	  tree x;
	  wi->changed = true;

	  x = get_nonlocal_debug_decl (info, t);
	  if (!bitmap_bit_p (info->suppress_expansion, DECL_UID (t)))
	    {
	      tree target_context = decl_function_context (t);
	      struct nesting_info *i;
	      for (i = info->outer; i->context != target_context; i = i->outer)
		continue;
	      x = lookup_field_for_decl (i, t, INSERT);
	      x = get_frame_field (info, target_context, x, &wi->gsi);
	      if (use_pointer_in_frame (t))
		{
		  x = init_tmp_var (info, x, &wi->gsi);
		  x = build_simple_mem_ref (x);
		}
	    }

	  if (wi->val_only)
	    {
	      if (wi->is_lhs)
		x = save_tmp_var (info, x, &wi->gsi);
	      else
		x = init_tmp_var (info, x, &wi->gsi);
	    }

	  *tp = x;
	}
      break;

    case LABEL_DECL:
      /* We're taking the address of a label from a parent function, but
	 this is not itself a non-local goto.  Mark the label such that it
	 will not be deleted, much as we would with a label address in
	 static storage.  */
      if (decl_function_context (t) != info->context)
        FORCED_LABEL (t) = 1;
      break;

    case ADDR_EXPR:
      {
	bool save_val_only = wi->val_only;

	wi->val_only = false;
	wi->is_lhs = false;
	wi->changed = false;
	walk_tree (&TREE_OPERAND (t, 0), convert_nonlocal_reference_op, wi, 0);
	wi->val_only = true;

	if (wi->changed)
	  {
	    tree save_context;

	    /* If we changed anything, we might no longer be directly
	       referencing a decl.  */
	    save_context = current_function_decl;
	    current_function_decl = info->context;
	    recompute_tree_invariant_for_addr_expr (t);
	    current_function_decl = save_context;

	    /* If the callback converted the address argument in a context
	       where we only accept variables (and min_invariant, presumably),
	       then compute the address into a temporary.  */
	    if (save_val_only)
	      *tp = gsi_gimplify_val ((struct nesting_info *) wi->info,
				      t, &wi->gsi);
	  }
      }
      break;

    case REALPART_EXPR:
    case IMAGPART_EXPR:
    case COMPONENT_REF:
    case ARRAY_REF:
    case ARRAY_RANGE_REF:
    case BIT_FIELD_REF:
      /* Go down this entire nest and just look at the final prefix and
	 anything that describes the references.  Otherwise, we lose track
	 of whether a NOP_EXPR or VIEW_CONVERT_EXPR needs a simple value.  */
      wi->val_only = true;
      wi->is_lhs = false;
      for (; handled_component_p (t); tp = &TREE_OPERAND (t, 0), t = *tp)
	{
	  if (TREE_CODE (t) == COMPONENT_REF)
	    walk_tree (&TREE_OPERAND (t, 2), convert_nonlocal_reference_op, wi,
		       NULL);
	  else if (TREE_CODE (t) == ARRAY_REF
		   || TREE_CODE (t) == ARRAY_RANGE_REF)
	    {
	      walk_tree (&TREE_OPERAND (t, 1), convert_nonlocal_reference_op,
			 wi, NULL);
	      walk_tree (&TREE_OPERAND (t, 2), convert_nonlocal_reference_op,
			 wi, NULL);
	      walk_tree (&TREE_OPERAND (t, 3), convert_nonlocal_reference_op,
			 wi, NULL);
	    }
	}
      wi->val_only = false;
      walk_tree (tp, convert_nonlocal_reference_op, wi, NULL);
      break;

    case VIEW_CONVERT_EXPR:
      /* Just request to look at the subtrees, leaving val_only and lhs
	 untouched.  This might actually be for !val_only + lhs, in which
	 case we don't want to force a replacement by a temporary.  */
      *walk_subtrees = 1;
      break;

    default:
      if (!IS_TYPE_OR_DECL_P (t))
	{
	  *walk_subtrees = 1;
          wi->val_only = true;
	  wi->is_lhs = false;
	}
      break;
    }

  return NULL_TREE;
}

static tree convert_nonlocal_reference_stmt (gimple_stmt_iterator *, bool *,
					     struct walk_stmt_info *);

/* Helper for convert_nonlocal_references, rewrite all references to VAR
   and PARM_DECLs that belong to outer functions.  */

static bool
convert_nonlocal_omp_clauses (tree *pclauses, struct walk_stmt_info *wi)
{
  struct nesting_info *const info = (struct nesting_info *) wi->info;
  bool need_chain = false, need_stmts = false;
  tree clause, decl;
  int dummy;
  bitmap new_suppress;

  new_suppress = BITMAP_GGC_ALLOC ();
  bitmap_copy (new_suppress, info->suppress_expansion);

  for (clause = *pclauses; clause ; clause = OMP_CLAUSE_CHAIN (clause))
    {
      switch (OMP_CLAUSE_CODE (clause))
	{
	case OMP_CLAUSE_REDUCTION:
	  if (OMP_CLAUSE_REDUCTION_PLACEHOLDER (clause))
	    need_stmts = true;
	  goto do_decl_clause;

	case OMP_CLAUSE_LASTPRIVATE:
	  if (OMP_CLAUSE_LASTPRIVATE_GIMPLE_SEQ (clause))
	    need_stmts = true;
	  goto do_decl_clause;

	case OMP_CLAUSE_LINEAR:
	  if (OMP_CLAUSE_LINEAR_GIMPLE_SEQ (clause))
	    need_stmts = true;
	  wi->val_only = true;
	  wi->is_lhs = false;
	  convert_nonlocal_reference_op (&OMP_CLAUSE_LINEAR_STEP (clause),
					 &dummy, wi);
	  goto do_decl_clause;

	case OMP_CLAUSE_PRIVATE:
	case OMP_CLAUSE_FIRSTPRIVATE:
	case OMP_CLAUSE_COPYPRIVATE:
	case OMP_CLAUSE_SHARED:
	do_decl_clause:
	  decl = OMP_CLAUSE_DECL (clause);
	  if (TREE_CODE (decl) == VAR_DECL
	      && (TREE_STATIC (decl) || DECL_EXTERNAL (decl)))
	    break;
	  if (decl_function_context (decl) != info->context)
	    {
	      bitmap_set_bit (new_suppress, DECL_UID (decl));
	      OMP_CLAUSE_DECL (clause) = get_nonlocal_debug_decl (info, decl);
	      if (OMP_CLAUSE_CODE (clause) != OMP_CLAUSE_PRIVATE)
		need_chain = true;
	    }
	  break;

	case OMP_CLAUSE_SCHEDULE:
	  if (OMP_CLAUSE_SCHEDULE_CHUNK_EXPR (clause) == NULL)
	    break;
	  /* FALLTHRU */
	case OMP_CLAUSE_FINAL:
	case OMP_CLAUSE_IF:
	case OMP_CLAUSE_NUM_THREADS:
	case OMP_CLAUSE_DEPEND:
	case OMP_CLAUSE_DEVICE:
	case OMP_CLAUSE_NUM_TEAMS:
	case OMP_CLAUSE_THREAD_LIMIT:
	case OMP_CLAUSE_SAFELEN:
<<<<<<< HEAD
=======
	case OMP_CLAUSE__CILK_FOR_COUNT_:
>>>>>>> 7b26e389
	  wi->val_only = true;
	  wi->is_lhs = false;
	  convert_nonlocal_reference_op (&OMP_CLAUSE_OPERAND (clause, 0),
					 &dummy, wi);
	  break;

	case OMP_CLAUSE_DIST_SCHEDULE:
	  if (OMP_CLAUSE_DIST_SCHEDULE_CHUNK_EXPR (clause) != NULL)
	    {
	      wi->val_only = true;
	      wi->is_lhs = false;
	      convert_nonlocal_reference_op (&OMP_CLAUSE_OPERAND (clause, 0),
					     &dummy, wi);
	    }
	  break;

	case OMP_CLAUSE_MAP:
	case OMP_CLAUSE_TO:
	case OMP_CLAUSE_FROM:
	  if (OMP_CLAUSE_SIZE (clause))
	    {
	      wi->val_only = true;
	      wi->is_lhs = false;
	      convert_nonlocal_reference_op (&OMP_CLAUSE_SIZE (clause),
					     &dummy, wi);
	    }
	  if (DECL_P (OMP_CLAUSE_DECL (clause)))
	    goto do_decl_clause;
	  wi->val_only = true;
	  wi->is_lhs = false;
	  walk_tree (&OMP_CLAUSE_DECL (clause), convert_nonlocal_reference_op,
		     wi, NULL);
	  break;

	case OMP_CLAUSE_ALIGNED:
	  if (OMP_CLAUSE_ALIGNED_ALIGNMENT (clause))
	    {
	      wi->val_only = true;
	      wi->is_lhs = false;
	      convert_nonlocal_reference_op
		(&OMP_CLAUSE_ALIGNED_ALIGNMENT (clause), &dummy, wi);
	    }
	  /* Like do_decl_clause, but don't add any suppression.  */
	  decl = OMP_CLAUSE_DECL (clause);
	  if (TREE_CODE (decl) == VAR_DECL
	      && (TREE_STATIC (decl) || DECL_EXTERNAL (decl)))
	    break;
	  if (decl_function_context (decl) != info->context)
	    {
	      OMP_CLAUSE_DECL (clause) = get_nonlocal_debug_decl (info, decl);
	      if (OMP_CLAUSE_CODE (clause) != OMP_CLAUSE_PRIVATE)
		need_chain = true;
	    }
	  break;

	case OMP_CLAUSE_NOWAIT:
	case OMP_CLAUSE_ORDERED:
	case OMP_CLAUSE_DEFAULT:
	case OMP_CLAUSE_COPYIN:
	case OMP_CLAUSE_COLLAPSE:
	case OMP_CLAUSE_UNTIED:
	case OMP_CLAUSE_MERGEABLE:
	case OMP_CLAUSE_PROC_BIND:
	  break;

	default:
	  gcc_unreachable ();
	}
    }

  info->suppress_expansion = new_suppress;

  if (need_stmts)
    for (clause = *pclauses; clause ; clause = OMP_CLAUSE_CHAIN (clause))
      switch (OMP_CLAUSE_CODE (clause))
	{
	case OMP_CLAUSE_REDUCTION:
	  if (OMP_CLAUSE_REDUCTION_PLACEHOLDER (clause))
	    {
	      tree old_context
		= DECL_CONTEXT (OMP_CLAUSE_REDUCTION_PLACEHOLDER (clause));
	      DECL_CONTEXT (OMP_CLAUSE_REDUCTION_PLACEHOLDER (clause))
		= info->context;
	      walk_body (convert_nonlocal_reference_stmt,
			 convert_nonlocal_reference_op, info,
			 &OMP_CLAUSE_REDUCTION_GIMPLE_INIT (clause));
	      walk_body (convert_nonlocal_reference_stmt,
			 convert_nonlocal_reference_op, info,
			 &OMP_CLAUSE_REDUCTION_GIMPLE_MERGE (clause));
	      DECL_CONTEXT (OMP_CLAUSE_REDUCTION_PLACEHOLDER (clause))
		= old_context;
	    }
	  break;

	case OMP_CLAUSE_LASTPRIVATE:
	  walk_body (convert_nonlocal_reference_stmt,
		     convert_nonlocal_reference_op, info,
		     &OMP_CLAUSE_LASTPRIVATE_GIMPLE_SEQ (clause));
	  break;

	case OMP_CLAUSE_LINEAR:
	  walk_body (convert_nonlocal_reference_stmt,
		     convert_nonlocal_reference_op, info,
		     &OMP_CLAUSE_LINEAR_GIMPLE_SEQ (clause));
	  break;

	default:
	  break;
	}

  return need_chain;
}

/* Create nonlocal debug decls for nonlocal VLA array bounds.  */

static void
note_nonlocal_vla_type (struct nesting_info *info, tree type)
{
  while (POINTER_TYPE_P (type) && !TYPE_NAME (type))
    type = TREE_TYPE (type);

  if (TYPE_NAME (type)
      && TREE_CODE (TYPE_NAME (type)) == TYPE_DECL
      && DECL_ORIGINAL_TYPE (TYPE_NAME (type)))
    type = DECL_ORIGINAL_TYPE (TYPE_NAME (type));

  while (POINTER_TYPE_P (type)
	 || TREE_CODE (type) == VECTOR_TYPE
	 || TREE_CODE (type) == FUNCTION_TYPE
	 || TREE_CODE (type) == METHOD_TYPE)
    type = TREE_TYPE (type);

  if (TREE_CODE (type) == ARRAY_TYPE)
    {
      tree domain, t;

      note_nonlocal_vla_type (info, TREE_TYPE (type));
      domain = TYPE_DOMAIN (type);
      if (domain)
	{
	  t = TYPE_MIN_VALUE (domain);
	  if (t && (TREE_CODE (t) == VAR_DECL || TREE_CODE (t) == PARM_DECL)
	      && decl_function_context (t) != info->context)
	    get_nonlocal_debug_decl (info, t);
	  t = TYPE_MAX_VALUE (domain);
	  if (t && (TREE_CODE (t) == VAR_DECL || TREE_CODE (t) == PARM_DECL)
	      && decl_function_context (t) != info->context)
	    get_nonlocal_debug_decl (info, t);
	}
    }
}

/* Create nonlocal debug decls for nonlocal VLA array bounds for VLAs
   in BLOCK.  */

static void
note_nonlocal_block_vlas (struct nesting_info *info, tree block)
{
  tree var;

  for (var = BLOCK_VARS (block); var; var = DECL_CHAIN (var))
    if (TREE_CODE (var) == VAR_DECL
	&& variably_modified_type_p (TREE_TYPE (var), NULL)
	&& DECL_HAS_VALUE_EXPR_P (var)
	&& decl_function_context (var) != info->context)
      note_nonlocal_vla_type (info, TREE_TYPE (var));
}

/* Callback for walk_gimple_stmt.  Rewrite all references to VAR and
   PARM_DECLs that belong to outer functions.  This handles statements
   that are not handled via the standard recursion done in
   walk_gimple_stmt.  STMT is the statement to examine, DATA is as in
   convert_nonlocal_reference_op.  Set *HANDLED_OPS_P to true if all the
   operands of STMT have been handled by this function.  */

static tree
convert_nonlocal_reference_stmt (gimple_stmt_iterator *gsi, bool *handled_ops_p,
				 struct walk_stmt_info *wi)
{
  struct nesting_info *info = (struct nesting_info *) wi->info;
  tree save_local_var_chain;
  bitmap save_suppress;
  gimple stmt = gsi_stmt (*gsi);

  switch (gimple_code (stmt))
    {
    case GIMPLE_GOTO:
      /* Don't walk non-local gotos for now.  */
      if (TREE_CODE (gimple_goto_dest (stmt)) != LABEL_DECL)
	{
	  wi->val_only = true;
	  wi->is_lhs = false;
	  *handled_ops_p = true;
	  return NULL_TREE;
	}
      break;

    case GIMPLE_OMP_PARALLEL:
    case GIMPLE_OMP_TASK:
      save_suppress = info->suppress_expansion;
      if (convert_nonlocal_omp_clauses (gimple_omp_taskreg_clauses_ptr (stmt),
	                                wi))
	{
	  tree c, decl;
	  decl = get_chain_decl (info);
	  c = build_omp_clause (gimple_location (stmt),
				OMP_CLAUSE_FIRSTPRIVATE);
	  OMP_CLAUSE_DECL (c) = decl;
	  OMP_CLAUSE_CHAIN (c) = gimple_omp_taskreg_clauses (stmt);
	  gimple_omp_taskreg_set_clauses (stmt, c);
	}

      save_local_var_chain = info->new_local_var_chain;
      info->new_local_var_chain = NULL;

      walk_body (convert_nonlocal_reference_stmt, convert_nonlocal_reference_op,
	         info, gimple_omp_body_ptr (stmt));

      if (info->new_local_var_chain)
	declare_vars (info->new_local_var_chain,
	              gimple_seq_first_stmt (gimple_omp_body (stmt)),
		      false);
      info->new_local_var_chain = save_local_var_chain;
      info->suppress_expansion = save_suppress;
      break;

    case GIMPLE_OMP_FOR:
      save_suppress = info->suppress_expansion;
      convert_nonlocal_omp_clauses (gimple_omp_for_clauses_ptr (stmt), wi);
      walk_gimple_omp_for (as_a <gomp_for *> (stmt),
			   convert_nonlocal_reference_stmt,
	  		   convert_nonlocal_reference_op, info);
      walk_body (convert_nonlocal_reference_stmt,
	  	 convert_nonlocal_reference_op, info, gimple_omp_body_ptr (stmt));
      info->suppress_expansion = save_suppress;
      break;

    case GIMPLE_OMP_SECTIONS:
      save_suppress = info->suppress_expansion;
      convert_nonlocal_omp_clauses (gimple_omp_sections_clauses_ptr (stmt), wi);
      walk_body (convert_nonlocal_reference_stmt, convert_nonlocal_reference_op,
	         info, gimple_omp_body_ptr (stmt));
      info->suppress_expansion = save_suppress;
      break;

    case GIMPLE_OMP_SINGLE:
      save_suppress = info->suppress_expansion;
      convert_nonlocal_omp_clauses (gimple_omp_single_clauses_ptr (stmt), wi);
      walk_body (convert_nonlocal_reference_stmt, convert_nonlocal_reference_op,
	         info, gimple_omp_body_ptr (stmt));
      info->suppress_expansion = save_suppress;
      break;

    case GIMPLE_OMP_TARGET:
<<<<<<< HEAD
      if (gimple_omp_target_kind (stmt) != GF_OMP_TARGET_KIND_REGION)
=======
      if (!is_gimple_omp_offloaded (stmt))
>>>>>>> 7b26e389
	{
	  save_suppress = info->suppress_expansion;
	  convert_nonlocal_omp_clauses (gimple_omp_target_clauses_ptr (stmt),
					wi);
	  info->suppress_expansion = save_suppress;
	  walk_body (convert_nonlocal_reference_stmt,
		     convert_nonlocal_reference_op, info,
		     gimple_omp_body_ptr (stmt));
	  break;
	}
      save_suppress = info->suppress_expansion;
      if (convert_nonlocal_omp_clauses (gimple_omp_target_clauses_ptr (stmt),
					wi))
	{
	  tree c, decl;
	  decl = get_chain_decl (info);
	  c = build_omp_clause (gimple_location (stmt), OMP_CLAUSE_MAP);
	  OMP_CLAUSE_DECL (c) = decl;
<<<<<<< HEAD
	  OMP_CLAUSE_MAP_KIND (c) = OMP_CLAUSE_MAP_TO;
	  OMP_CLAUSE_SIZE (c) = DECL_SIZE_UNIT (decl);
	  OMP_CLAUSE_CHAIN (c) = gimple_omp_target_clauses (stmt);
	  gimple_omp_target_set_clauses (stmt, c);
=======
	  OMP_CLAUSE_SET_MAP_KIND (c, GOMP_MAP_TO);
	  OMP_CLAUSE_SIZE (c) = DECL_SIZE_UNIT (decl);
	  OMP_CLAUSE_CHAIN (c) = gimple_omp_target_clauses (stmt);
	  gimple_omp_target_set_clauses (as_a <gomp_target *> (stmt), c);
>>>>>>> 7b26e389
	}

      save_local_var_chain = info->new_local_var_chain;
      info->new_local_var_chain = NULL;

      walk_body (convert_nonlocal_reference_stmt, convert_nonlocal_reference_op,
		 info, gimple_omp_body_ptr (stmt));

      if (info->new_local_var_chain)
	declare_vars (info->new_local_var_chain,
		      gimple_seq_first_stmt (gimple_omp_body (stmt)),
		      false);
      info->new_local_var_chain = save_local_var_chain;
      info->suppress_expansion = save_suppress;
      break;

    case GIMPLE_OMP_TEAMS:
      save_suppress = info->suppress_expansion;
      convert_nonlocal_omp_clauses (gimple_omp_teams_clauses_ptr (stmt), wi);
      walk_body (convert_nonlocal_reference_stmt, convert_nonlocal_reference_op,
		 info, gimple_omp_body_ptr (stmt));
      info->suppress_expansion = save_suppress;
      break;

    case GIMPLE_OMP_SECTION:
    case GIMPLE_OMP_MASTER:
    case GIMPLE_OMP_TASKGROUP:
    case GIMPLE_OMP_ORDERED:
      walk_body (convert_nonlocal_reference_stmt, convert_nonlocal_reference_op,
	         info, gimple_omp_body_ptr (stmt));
      break;

    case GIMPLE_BIND:
      {
      gbind *bind_stmt = as_a <gbind *> (stmt);
      if (!optimize && gimple_bind_block (bind_stmt))
	note_nonlocal_block_vlas (info, gimple_bind_block (bind_stmt));

      for (tree var = gimple_bind_vars (bind_stmt); var; var = DECL_CHAIN (var))
	if (TREE_CODE (var) == NAMELIST_DECL)
	  {
	    /* Adjust decls mentioned in NAMELIST_DECL.  */
	    tree decls = NAMELIST_DECL_ASSOCIATED_DECL (var);
	    tree decl;
	    unsigned int i;

	    FOR_EACH_CONSTRUCTOR_VALUE (CONSTRUCTOR_ELTS (decls), i, decl)
	      {
		if (TREE_CODE (decl) == VAR_DECL
		    && (TREE_STATIC (decl) || DECL_EXTERNAL (decl)))
		  continue;
		if (decl_function_context (decl) != info->context)
		  CONSTRUCTOR_ELT (decls, i)->value
		    = get_nonlocal_debug_decl (info, decl);
	      }
	  }

      *handled_ops_p = false;
      return NULL_TREE;
      }
    case GIMPLE_COND:
      wi->val_only = true;
      wi->is_lhs = false;
      *handled_ops_p = false;
      return NULL_TREE;

    default:
      /* For every other statement that we are not interested in
	 handling here, let the walker traverse the operands.  */
      *handled_ops_p = false;
      return NULL_TREE;
    }

  /* We have handled all of STMT operands, no need to traverse the operands.  */
  *handled_ops_p = true;
  return NULL_TREE;
}


/* A subroutine of convert_local_reference.  Create a local variable
   in the parent function with DECL_VALUE_EXPR set to reference the
   field in FRAME.  This is used both for debug info and in OMP
   lowering.  */

static tree
get_local_debug_decl (struct nesting_info *info, tree decl, tree field)
{
  tree x, new_decl;

  tree *slot = &info->var_map->get_or_insert (decl);
  if (*slot)
    return *slot;

  /* Make sure frame_decl gets created.  */
  (void) get_frame_type (info);
  x = info->frame_decl;
  x = build3 (COMPONENT_REF, TREE_TYPE (field), x, field, NULL_TREE);

  new_decl = build_decl (DECL_SOURCE_LOCATION (decl),
			 VAR_DECL, DECL_NAME (decl), TREE_TYPE (decl));
  DECL_CONTEXT (new_decl) = info->context;
  DECL_ARTIFICIAL (new_decl) = DECL_ARTIFICIAL (decl);
  DECL_IGNORED_P (new_decl) = DECL_IGNORED_P (decl);
  TREE_THIS_VOLATILE (new_decl) = TREE_THIS_VOLATILE (decl);
  TREE_SIDE_EFFECTS (new_decl) = TREE_SIDE_EFFECTS (decl);
  TREE_READONLY (new_decl) = TREE_READONLY (decl);
  TREE_ADDRESSABLE (new_decl) = TREE_ADDRESSABLE (decl);
  DECL_SEEN_IN_BIND_EXPR_P (new_decl) = 1;
  if ((TREE_CODE (decl) == PARM_DECL
       || TREE_CODE (decl) == RESULT_DECL
       || TREE_CODE (decl) == VAR_DECL)
      && DECL_BY_REFERENCE (decl))
    DECL_BY_REFERENCE (new_decl) = 1;

  SET_DECL_VALUE_EXPR (new_decl, x);
  DECL_HAS_VALUE_EXPR_P (new_decl) = 1;
  *slot = new_decl;

  DECL_CHAIN (new_decl) = info->debug_var_chain;
  info->debug_var_chain = new_decl;

  /* Do not emit debug info twice.  */
  DECL_IGNORED_P (decl) = 1;

  return new_decl;
}


/* Called via walk_function+walk_gimple_stmt, rewrite all references to VAR
   and PARM_DECLs that were referenced by inner nested functions.
   The rewrite will be a structure reference to the local frame variable.  */

static bool convert_local_omp_clauses (tree *, struct walk_stmt_info *);

static tree
convert_local_reference_op (tree *tp, int *walk_subtrees, void *data)
{
  struct walk_stmt_info *wi = (struct walk_stmt_info *) data;
  struct nesting_info *const info = (struct nesting_info *) wi->info;
  tree t = *tp, field, x;
  bool save_val_only;

  *walk_subtrees = 0;
  switch (TREE_CODE (t))
    {
    case VAR_DECL:
      /* Non-automatic variables are never processed.  */
      if (TREE_STATIC (t) || DECL_EXTERNAL (t))
	break;
      /* FALLTHRU */

    case PARM_DECL:
      if (decl_function_context (t) == info->context)
	{
	  /* If we copied a pointer to the frame, then the original decl
	     is used unchanged in the parent function.  */
	  if (use_pointer_in_frame (t))
	    break;

	  /* No need to transform anything if no child references the
	     variable.  */
	  field = lookup_field_for_decl (info, t, NO_INSERT);
	  if (!field)
	    break;
	  wi->changed = true;

	  x = get_local_debug_decl (info, t, field);
	  if (!bitmap_bit_p (info->suppress_expansion, DECL_UID (t)))
	    x = get_frame_field (info, info->context, field, &wi->gsi);

	  if (wi->val_only)
	    {
	      if (wi->is_lhs)
		x = save_tmp_var (info, x, &wi->gsi);
	      else
		x = init_tmp_var (info, x, &wi->gsi);
	    }

	  *tp = x;
	}
      break;

    case ADDR_EXPR:
      save_val_only = wi->val_only;
      wi->val_only = false;
      wi->is_lhs = false;
      wi->changed = false;
      walk_tree (&TREE_OPERAND (t, 0), convert_local_reference_op, wi, NULL);
      wi->val_only = save_val_only;

      /* If we converted anything ... */
      if (wi->changed)
	{
	  tree save_context;

	  /* Then the frame decl is now addressable.  */
	  TREE_ADDRESSABLE (info->frame_decl) = 1;

	  save_context = current_function_decl;
	  current_function_decl = info->context;
	  recompute_tree_invariant_for_addr_expr (t);
	  current_function_decl = save_context;

	  /* If we are in a context where we only accept values, then
	     compute the address into a temporary.  */
	  if (save_val_only)
	    *tp = gsi_gimplify_val ((struct nesting_info *) wi->info,
				    t, &wi->gsi);
	}
      break;

    case REALPART_EXPR:
    case IMAGPART_EXPR:
    case COMPONENT_REF:
    case ARRAY_REF:
    case ARRAY_RANGE_REF:
    case BIT_FIELD_REF:
      /* Go down this entire nest and just look at the final prefix and
	 anything that describes the references.  Otherwise, we lose track
	 of whether a NOP_EXPR or VIEW_CONVERT_EXPR needs a simple value.  */
      save_val_only = wi->val_only;
      wi->val_only = true;
      wi->is_lhs = false;
      for (; handled_component_p (t); tp = &TREE_OPERAND (t, 0), t = *tp)
	{
	  if (TREE_CODE (t) == COMPONENT_REF)
	    walk_tree (&TREE_OPERAND (t, 2), convert_local_reference_op, wi,
		       NULL);
	  else if (TREE_CODE (t) == ARRAY_REF
		   || TREE_CODE (t) == ARRAY_RANGE_REF)
	    {
	      walk_tree (&TREE_OPERAND (t, 1), convert_local_reference_op, wi,
			 NULL);
	      walk_tree (&TREE_OPERAND (t, 2), convert_local_reference_op, wi,
			 NULL);
	      walk_tree (&TREE_OPERAND (t, 3), convert_local_reference_op, wi,
			 NULL);
	    }
	}
      wi->val_only = false;
      walk_tree (tp, convert_local_reference_op, wi, NULL);
      wi->val_only = save_val_only;
      break;

    case MEM_REF:
      save_val_only = wi->val_only;
      wi->val_only = true;
      wi->is_lhs = false;
      walk_tree (&TREE_OPERAND (t, 0), convert_local_reference_op,
		 wi, NULL);
      /* We need to re-fold the MEM_REF as component references as
	 part of a ADDR_EXPR address are not allowed.  But we cannot
	 fold here, as the chain record type is not yet finalized.  */
      if (TREE_CODE (TREE_OPERAND (t, 0)) == ADDR_EXPR
	  && !DECL_P (TREE_OPERAND (TREE_OPERAND (t, 0), 0)))
	info->mem_refs->add (tp);
      wi->val_only = save_val_only;
      break;

    case VIEW_CONVERT_EXPR:
      /* Just request to look at the subtrees, leaving val_only and lhs
	 untouched.  This might actually be for !val_only + lhs, in which
	 case we don't want to force a replacement by a temporary.  */
      *walk_subtrees = 1;
      break;

    default:
      if (!IS_TYPE_OR_DECL_P (t))
	{
	  *walk_subtrees = 1;
	  wi->val_only = true;
	  wi->is_lhs = false;
	}
      break;
    }

  return NULL_TREE;
}

static tree convert_local_reference_stmt (gimple_stmt_iterator *, bool *,
					  struct walk_stmt_info *);

/* Helper for convert_local_reference.  Convert all the references in
   the chain of clauses at *PCLAUSES.  WI is as in convert_local_reference.  */

static bool
convert_local_omp_clauses (tree *pclauses, struct walk_stmt_info *wi)
{
  struct nesting_info *const info = (struct nesting_info *) wi->info;
  bool need_frame = false, need_stmts = false;
  tree clause, decl;
  int dummy;
  bitmap new_suppress;

  new_suppress = BITMAP_GGC_ALLOC ();
  bitmap_copy (new_suppress, info->suppress_expansion);

  for (clause = *pclauses; clause ; clause = OMP_CLAUSE_CHAIN (clause))
    {
      switch (OMP_CLAUSE_CODE (clause))
	{
	case OMP_CLAUSE_REDUCTION:
	  if (OMP_CLAUSE_REDUCTION_PLACEHOLDER (clause))
	    need_stmts = true;
	  goto do_decl_clause;

	case OMP_CLAUSE_LASTPRIVATE:
	  if (OMP_CLAUSE_LASTPRIVATE_GIMPLE_SEQ (clause))
	    need_stmts = true;
	  goto do_decl_clause;

	case OMP_CLAUSE_LINEAR:
	  if (OMP_CLAUSE_LINEAR_GIMPLE_SEQ (clause))
	    need_stmts = true;
	  wi->val_only = true;
	  wi->is_lhs = false;
	  convert_local_reference_op (&OMP_CLAUSE_LINEAR_STEP (clause), &dummy,
				      wi);
	  goto do_decl_clause;

	case OMP_CLAUSE_PRIVATE:
	case OMP_CLAUSE_FIRSTPRIVATE:
	case OMP_CLAUSE_COPYPRIVATE:
	case OMP_CLAUSE_SHARED:
	do_decl_clause:
	  decl = OMP_CLAUSE_DECL (clause);
	  if (TREE_CODE (decl) == VAR_DECL
	      && (TREE_STATIC (decl) || DECL_EXTERNAL (decl)))
	    break;
	  if (decl_function_context (decl) == info->context
	      && !use_pointer_in_frame (decl))
	    {
	      tree field = lookup_field_for_decl (info, decl, NO_INSERT);
	      if (field)
		{
		  bitmap_set_bit (new_suppress, DECL_UID (decl));
		  OMP_CLAUSE_DECL (clause)
		    = get_local_debug_decl (info, decl, field);
		  need_frame = true;
		}
	    }
	  break;

	case OMP_CLAUSE_SCHEDULE:
	  if (OMP_CLAUSE_SCHEDULE_CHUNK_EXPR (clause) == NULL)
	    break;
	  /* FALLTHRU */
	case OMP_CLAUSE_FINAL:
	case OMP_CLAUSE_IF:
	case OMP_CLAUSE_NUM_THREADS:
	case OMP_CLAUSE_DEPEND:
	case OMP_CLAUSE_DEVICE:
	case OMP_CLAUSE_NUM_TEAMS:
	case OMP_CLAUSE_THREAD_LIMIT:
	case OMP_CLAUSE_SAFELEN:
<<<<<<< HEAD
=======
	case OMP_CLAUSE__CILK_FOR_COUNT_:
>>>>>>> 7b26e389
	  wi->val_only = true;
	  wi->is_lhs = false;
	  convert_local_reference_op (&OMP_CLAUSE_OPERAND (clause, 0), &dummy,
				      wi);
	  break;

	case OMP_CLAUSE_DIST_SCHEDULE:
	  if (OMP_CLAUSE_DIST_SCHEDULE_CHUNK_EXPR (clause) != NULL)
	    {
	      wi->val_only = true;
	      wi->is_lhs = false;
	      convert_local_reference_op (&OMP_CLAUSE_OPERAND (clause, 0),
					  &dummy, wi);
	    }
	  break;

	case OMP_CLAUSE_MAP:
	case OMP_CLAUSE_TO:
	case OMP_CLAUSE_FROM:
	  if (OMP_CLAUSE_SIZE (clause))
	    {
	      wi->val_only = true;
	      wi->is_lhs = false;
	      convert_local_reference_op (&OMP_CLAUSE_SIZE (clause),
					  &dummy, wi);
	    }
	  if (DECL_P (OMP_CLAUSE_DECL (clause)))
	    goto do_decl_clause;
	  wi->val_only = true;
	  wi->is_lhs = false;
	  walk_tree (&OMP_CLAUSE_DECL (clause), convert_local_reference_op,
		     wi, NULL);
	  break;

	case OMP_CLAUSE_ALIGNED:
	  if (OMP_CLAUSE_ALIGNED_ALIGNMENT (clause))
	    {
	      wi->val_only = true;
	      wi->is_lhs = false;
	      convert_local_reference_op
		(&OMP_CLAUSE_ALIGNED_ALIGNMENT (clause), &dummy, wi);
	    }
	  /* Like do_decl_clause, but don't add any suppression.  */
	  decl = OMP_CLAUSE_DECL (clause);
	  if (TREE_CODE (decl) == VAR_DECL
	      && (TREE_STATIC (decl) || DECL_EXTERNAL (decl)))
	    break;
	  if (decl_function_context (decl) == info->context
	      && !use_pointer_in_frame (decl))
	    {
	      tree field = lookup_field_for_decl (info, decl, NO_INSERT);
	      if (field)
		{
		  OMP_CLAUSE_DECL (clause)
		    = get_local_debug_decl (info, decl, field);
		  need_frame = true;
		}
	    }
	  break;

	case OMP_CLAUSE_NOWAIT:
	case OMP_CLAUSE_ORDERED:
	case OMP_CLAUSE_DEFAULT:
	case OMP_CLAUSE_COPYIN:
	case OMP_CLAUSE_COLLAPSE:
	case OMP_CLAUSE_UNTIED:
	case OMP_CLAUSE_MERGEABLE:
	case OMP_CLAUSE_PROC_BIND:
	  break;

	default:
	  gcc_unreachable ();
	}
    }

  info->suppress_expansion = new_suppress;

  if (need_stmts)
    for (clause = *pclauses; clause ; clause = OMP_CLAUSE_CHAIN (clause))
      switch (OMP_CLAUSE_CODE (clause))
	{
	case OMP_CLAUSE_REDUCTION:
	  if (OMP_CLAUSE_REDUCTION_PLACEHOLDER (clause))
	    {
	      tree old_context
		= DECL_CONTEXT (OMP_CLAUSE_REDUCTION_PLACEHOLDER (clause));
	      DECL_CONTEXT (OMP_CLAUSE_REDUCTION_PLACEHOLDER (clause))
		= info->context;
	      walk_body (convert_local_reference_stmt,
			 convert_local_reference_op, info,
			 &OMP_CLAUSE_REDUCTION_GIMPLE_INIT (clause));
	      walk_body (convert_local_reference_stmt,
			 convert_local_reference_op, info,
			 &OMP_CLAUSE_REDUCTION_GIMPLE_MERGE (clause));
	      DECL_CONTEXT (OMP_CLAUSE_REDUCTION_PLACEHOLDER (clause))
		= old_context;
	    }
	  break;

	case OMP_CLAUSE_LASTPRIVATE:
	  walk_body (convert_local_reference_stmt,
		     convert_local_reference_op, info,
		     &OMP_CLAUSE_LASTPRIVATE_GIMPLE_SEQ (clause));
	  break;

	case OMP_CLAUSE_LINEAR:
	  walk_body (convert_local_reference_stmt,
		     convert_local_reference_op, info,
		     &OMP_CLAUSE_LINEAR_GIMPLE_SEQ (clause));
	  break;

	default:
	  break;
	}

  return need_frame;
}


/* Called via walk_function+walk_gimple_stmt, rewrite all references to VAR
   and PARM_DECLs that were referenced by inner nested functions.
   The rewrite will be a structure reference to the local frame variable.  */

static tree
convert_local_reference_stmt (gimple_stmt_iterator *gsi, bool *handled_ops_p,
			      struct walk_stmt_info *wi)
{
  struct nesting_info *info = (struct nesting_info *) wi->info;
  tree save_local_var_chain;
  bitmap save_suppress;
  gimple stmt = gsi_stmt (*gsi);

  switch (gimple_code (stmt))
    {
    case GIMPLE_OMP_PARALLEL:
    case GIMPLE_OMP_TASK:
      save_suppress = info->suppress_expansion;
      if (convert_local_omp_clauses (gimple_omp_taskreg_clauses_ptr (stmt),
	                             wi))
	{
	  tree c;
	  (void) get_frame_type (info);
	  c = build_omp_clause (gimple_location (stmt),
				OMP_CLAUSE_SHARED);
	  OMP_CLAUSE_DECL (c) = info->frame_decl;
	  OMP_CLAUSE_CHAIN (c) = gimple_omp_taskreg_clauses (stmt);
	  gimple_omp_taskreg_set_clauses (stmt, c);
	}

      save_local_var_chain = info->new_local_var_chain;
      info->new_local_var_chain = NULL;

      walk_body (convert_local_reference_stmt, convert_local_reference_op, info,
	         gimple_omp_body_ptr (stmt));

      if (info->new_local_var_chain)
	declare_vars (info->new_local_var_chain,
		      gimple_seq_first_stmt (gimple_omp_body (stmt)), false);
      info->new_local_var_chain = save_local_var_chain;
      info->suppress_expansion = save_suppress;
      break;

    case GIMPLE_OMP_FOR:
      save_suppress = info->suppress_expansion;
      convert_local_omp_clauses (gimple_omp_for_clauses_ptr (stmt), wi);
      walk_gimple_omp_for (as_a <gomp_for *> (stmt),
			   convert_local_reference_stmt,
			   convert_local_reference_op, info);
      walk_body (convert_local_reference_stmt, convert_local_reference_op,
		 info, gimple_omp_body_ptr (stmt));
      info->suppress_expansion = save_suppress;
      break;

    case GIMPLE_OMP_SECTIONS:
      save_suppress = info->suppress_expansion;
      convert_local_omp_clauses (gimple_omp_sections_clauses_ptr (stmt), wi);
      walk_body (convert_local_reference_stmt, convert_local_reference_op,
		 info, gimple_omp_body_ptr (stmt));
      info->suppress_expansion = save_suppress;
      break;

    case GIMPLE_OMP_SINGLE:
      save_suppress = info->suppress_expansion;
      convert_local_omp_clauses (gimple_omp_single_clauses_ptr (stmt), wi);
      walk_body (convert_local_reference_stmt, convert_local_reference_op,
		 info, gimple_omp_body_ptr (stmt));
      info->suppress_expansion = save_suppress;
      break;

    case GIMPLE_OMP_TARGET:
<<<<<<< HEAD
      if (gimple_omp_target_kind (stmt) != GF_OMP_TARGET_KIND_REGION)
=======
      if (!is_gimple_omp_offloaded (stmt))
>>>>>>> 7b26e389
	{
	  save_suppress = info->suppress_expansion;
	  convert_local_omp_clauses (gimple_omp_target_clauses_ptr (stmt), wi);
	  info->suppress_expansion = save_suppress;
	  walk_body (convert_local_reference_stmt, convert_local_reference_op,
		     info, gimple_omp_body_ptr (stmt));
	  break;
	}
      save_suppress = info->suppress_expansion;
      if (convert_local_omp_clauses (gimple_omp_target_clauses_ptr (stmt), wi))
	{
	  tree c;
	  (void) get_frame_type (info);
	  c = build_omp_clause (gimple_location (stmt), OMP_CLAUSE_MAP);
	  OMP_CLAUSE_DECL (c) = info->frame_decl;
<<<<<<< HEAD
	  OMP_CLAUSE_MAP_KIND (c) = OMP_CLAUSE_MAP_TOFROM;
	  OMP_CLAUSE_SIZE (c) = DECL_SIZE_UNIT (info->frame_decl);
	  OMP_CLAUSE_CHAIN (c) = gimple_omp_target_clauses (stmt);
	  gimple_omp_target_set_clauses (stmt, c);
=======
	  OMP_CLAUSE_SET_MAP_KIND (c, GOMP_MAP_TOFROM);
	  OMP_CLAUSE_SIZE (c) = DECL_SIZE_UNIT (info->frame_decl);
	  OMP_CLAUSE_CHAIN (c) = gimple_omp_target_clauses (stmt);
	  gimple_omp_target_set_clauses (as_a <gomp_target *> (stmt), c);
>>>>>>> 7b26e389
	}

      save_local_var_chain = info->new_local_var_chain;
      info->new_local_var_chain = NULL;

      walk_body (convert_local_reference_stmt, convert_local_reference_op, info,
		 gimple_omp_body_ptr (stmt));

      if (info->new_local_var_chain)
	declare_vars (info->new_local_var_chain,
		      gimple_seq_first_stmt (gimple_omp_body (stmt)), false);
      info->new_local_var_chain = save_local_var_chain;
      info->suppress_expansion = save_suppress;
      break;

    case GIMPLE_OMP_TEAMS:
      save_suppress = info->suppress_expansion;
      convert_local_omp_clauses (gimple_omp_teams_clauses_ptr (stmt), wi);
      walk_body (convert_local_reference_stmt, convert_local_reference_op,
		 info, gimple_omp_body_ptr (stmt));
      info->suppress_expansion = save_suppress;
      break;

    case GIMPLE_OMP_SECTION:
    case GIMPLE_OMP_MASTER:
    case GIMPLE_OMP_TASKGROUP:
    case GIMPLE_OMP_ORDERED:
      walk_body (convert_local_reference_stmt, convert_local_reference_op,
		 info, gimple_omp_body_ptr (stmt));
      break;

    case GIMPLE_COND:
      wi->val_only = true;
      wi->is_lhs = false;
      *handled_ops_p = false;
      return NULL_TREE;

    case GIMPLE_ASSIGN:
      if (gimple_clobber_p (stmt))
	{
	  tree lhs = gimple_assign_lhs (stmt);
	  if (!use_pointer_in_frame (lhs)
	      && lookup_field_for_decl (info, lhs, NO_INSERT))
	    {
	      gsi_replace (gsi, gimple_build_nop (), true);
	      break;
	    }
	}
      *handled_ops_p = false;
      return NULL_TREE;

    case GIMPLE_BIND:
      for (tree var = gimple_bind_vars (as_a <gbind *> (stmt));
	   var;
	   var = DECL_CHAIN (var))
	if (TREE_CODE (var) == NAMELIST_DECL)
	  {
	    /* Adjust decls mentioned in NAMELIST_DECL.  */
	    tree decls = NAMELIST_DECL_ASSOCIATED_DECL (var);
	    tree decl;
	    unsigned int i;

	    FOR_EACH_CONSTRUCTOR_VALUE (CONSTRUCTOR_ELTS (decls), i, decl)
	      {
		if (TREE_CODE (decl) == VAR_DECL
		    && (TREE_STATIC (decl) || DECL_EXTERNAL (decl)))
		  continue;
		if (decl_function_context (decl) == info->context
		    && !use_pointer_in_frame (decl))
		  {
		    tree field = lookup_field_for_decl (info, decl, NO_INSERT);
		    if (field)
		      {
			CONSTRUCTOR_ELT (decls, i)->value
			  = get_local_debug_decl (info, decl, field);
		      }
		  }
	      }
	  }

      *handled_ops_p = false;
      return NULL_TREE;

    default:
      /* For every other statement that we are not interested in
	 handling here, let the walker traverse the operands.  */
      *handled_ops_p = false;
      return NULL_TREE;
    }

  /* Indicate that we have handled all the operands ourselves.  */
  *handled_ops_p = true;
  return NULL_TREE;
}


/* Called via walk_function+walk_gimple_stmt, rewrite all GIMPLE_GOTOs
   that reference labels from outer functions.  The rewrite will be a
   call to __builtin_nonlocal_goto.  */

static tree
convert_nl_goto_reference (gimple_stmt_iterator *gsi, bool *handled_ops_p,
			   struct walk_stmt_info *wi)
{
  struct nesting_info *const info = (struct nesting_info *) wi->info, *i;
  tree label, new_label, target_context, x, field;
  gcall *call;
  gimple stmt = gsi_stmt (*gsi);

  if (gimple_code (stmt) != GIMPLE_GOTO)
    {
      *handled_ops_p = false;
      return NULL_TREE;
    }

  label = gimple_goto_dest (stmt);
  if (TREE_CODE (label) != LABEL_DECL)
    {
      *handled_ops_p = false;
      return NULL_TREE;
    }

  target_context = decl_function_context (label);
  if (target_context == info->context)
    {
      *handled_ops_p = false;
      return NULL_TREE;
    }

  for (i = info->outer; target_context != i->context; i = i->outer)
    continue;

  /* The original user label may also be use for a normal goto, therefore
     we must create a new label that will actually receive the abnormal
     control transfer.  This new label will be marked LABEL_NONLOCAL; this
     mark will trigger proper behavior in the cfg, as well as cause the
     (hairy target-specific) non-local goto receiver code to be generated
     when we expand rtl.  Enter this association into var_map so that we
     can insert the new label into the IL during a second pass.  */
  tree *slot = &i->var_map->get_or_insert (label);
  if (*slot == NULL)
    {
      new_label = create_artificial_label (UNKNOWN_LOCATION);
      DECL_NONLOCAL (new_label) = 1;
      *slot = new_label;
    }
  else
    new_label = *slot;

  /* Build: __builtin_nl_goto(new_label, &chain->nl_goto_field).  */
  field = get_nl_goto_field (i);
  x = get_frame_field (info, target_context, field, gsi);
  x = build_addr (x, target_context);
  x = gsi_gimplify_val (info, x, gsi);
  call = gimple_build_call (builtin_decl_implicit (BUILT_IN_NONLOCAL_GOTO),
			    2, build_addr (new_label, target_context), x);
  gsi_replace (gsi, call, false);

  /* We have handled all of STMT's operands, no need to keep going.  */
  *handled_ops_p = true;
  return NULL_TREE;
}


/* Called via walk_function+walk_tree, rewrite all GIMPLE_LABELs whose labels
   are referenced via nonlocal goto from a nested function.  The rewrite
   will involve installing a newly generated DECL_NONLOCAL label, and
   (potentially) a branch around the rtl gunk that is assumed to be
   attached to such a label.  */

static tree
convert_nl_goto_receiver (gimple_stmt_iterator *gsi, bool *handled_ops_p,
			  struct walk_stmt_info *wi)
{
  struct nesting_info *const info = (struct nesting_info *) wi->info;
  tree label, new_label;
  gimple_stmt_iterator tmp_gsi;
  glabel *stmt = dyn_cast <glabel *> (gsi_stmt (*gsi));

  if (!stmt)
    {
      *handled_ops_p = false;
      return NULL_TREE;
    }

  label = gimple_label_label (stmt);

  tree *slot = info->var_map->get (label);
  if (!slot)
    {
      *handled_ops_p = false;
      return NULL_TREE;
    }

  /* If there's any possibility that the previous statement falls through,
     then we must branch around the new non-local label.  */
  tmp_gsi = wi->gsi;
  gsi_prev (&tmp_gsi);
  if (gsi_end_p (tmp_gsi) || gimple_stmt_may_fallthru (gsi_stmt (tmp_gsi)))
    {
      gimple stmt = gimple_build_goto (label);
      gsi_insert_before (gsi, stmt, GSI_SAME_STMT);
    }

  new_label = (tree) *slot;
  stmt = gimple_build_label (new_label);
  gsi_insert_before (gsi, stmt, GSI_SAME_STMT);

  *handled_ops_p = true;
  return NULL_TREE;
}


/* Called via walk_function+walk_stmt, rewrite all references to addresses
   of nested functions that require the use of trampolines.  The rewrite
   will involve a reference a trampoline generated for the occasion.  */

static tree
convert_tramp_reference_op (tree *tp, int *walk_subtrees, void *data)
{
  struct walk_stmt_info *wi = (struct walk_stmt_info *) data;
  struct nesting_info *const info = (struct nesting_info *) wi->info, *i;
  tree t = *tp, decl, target_context, x, builtin;
  gcall *call;

  *walk_subtrees = 0;
  switch (TREE_CODE (t))
    {
    case ADDR_EXPR:
      /* Build
	   T.1 = &CHAIN->tramp;
	   T.2 = __builtin_adjust_trampoline (T.1);
	   T.3 = (func_type)T.2;
      */

      decl = TREE_OPERAND (t, 0);
      if (TREE_CODE (decl) != FUNCTION_DECL)
	break;

      /* Only need to process nested functions.  */
      target_context = decl_function_context (decl);
      if (!target_context)
	break;

      /* If the nested function doesn't use a static chain, then
	 it doesn't need a trampoline.  */
      if (!DECL_STATIC_CHAIN (decl))
	break;

      /* If we don't want a trampoline, then don't build one.  */
      if (TREE_NO_TRAMPOLINE (t))
	break;

      /* Lookup the immediate parent of the callee, as that's where
	 we need to insert the trampoline.  */
      for (i = info; i->context != target_context; i = i->outer)
	continue;
      x = lookup_tramp_for_decl (i, decl, INSERT);

      /* Compute the address of the field holding the trampoline.  */
      x = get_frame_field (info, target_context, x, &wi->gsi);
      x = build_addr (x, target_context);
      x = gsi_gimplify_val (info, x, &wi->gsi);

      /* Do machine-specific ugliness.  Normally this will involve
	 computing extra alignment, but it can really be anything.  */
      builtin = builtin_decl_implicit (BUILT_IN_ADJUST_TRAMPOLINE);
      call = gimple_build_call (builtin, 1, x);
      x = init_tmp_var_with_call (info, &wi->gsi, call);

      /* Cast back to the proper function type.  */
      x = build1 (NOP_EXPR, TREE_TYPE (t), x);
      x = init_tmp_var (info, x, &wi->gsi);

      *tp = x;
      break;

    default:
      if (!IS_TYPE_OR_DECL_P (t))
	*walk_subtrees = 1;
      break;
    }

  return NULL_TREE;
}


/* Called via walk_function+walk_gimple_stmt, rewrite all references
   to addresses of nested functions that require the use of
   trampolines.  The rewrite will involve a reference a trampoline
   generated for the occasion.  */

static tree
convert_tramp_reference_stmt (gimple_stmt_iterator *gsi, bool *handled_ops_p,
			      struct walk_stmt_info *wi)
{
  struct nesting_info *info = (struct nesting_info *) wi->info;
  gimple stmt = gsi_stmt (*gsi);

  switch (gimple_code (stmt))
    {
    case GIMPLE_CALL:
      {
	/* Only walk call arguments, lest we generate trampolines for
	   direct calls.  */
	unsigned long i, nargs = gimple_call_num_args (stmt);
	for (i = 0; i < nargs; i++)
	  walk_tree (gimple_call_arg_ptr (stmt, i), convert_tramp_reference_op,
		     wi, NULL);
	break;
      }

    case GIMPLE_OMP_TARGET:
<<<<<<< HEAD
      if (gimple_omp_target_kind (stmt) != GF_OMP_TARGET_KIND_REGION)
=======
      if (!is_gimple_omp_offloaded (stmt))
>>>>>>> 7b26e389
	{
	  *handled_ops_p = false;
	  return NULL_TREE;
	}
      /* FALLTHRU */
    case GIMPLE_OMP_PARALLEL:
    case GIMPLE_OMP_TASK:
      {
	tree save_local_var_chain = info->new_local_var_chain;
        walk_gimple_op (stmt, convert_tramp_reference_op, wi);
	info->new_local_var_chain = NULL;
	char save_static_chain_added = info->static_chain_added;
	info->static_chain_added = 0;
        walk_body (convert_tramp_reference_stmt, convert_tramp_reference_op,
		   info, gimple_omp_body_ptr (stmt));
	if (info->new_local_var_chain)
	  declare_vars (info->new_local_var_chain,
			gimple_seq_first_stmt (gimple_omp_body (stmt)),
			false);
	for (int i = 0; i < 2; i++)
	  {
	    tree c, decl;
	    if ((info->static_chain_added & (1 << i)) == 0)
	      continue;
	    decl = i ? get_chain_decl (info) : info->frame_decl;
	    /* Don't add CHAIN.* or FRAME.* twice.  */
	    for (c = gimple_omp_taskreg_clauses (stmt);
		 c;
		 c = OMP_CLAUSE_CHAIN (c))
	      if ((OMP_CLAUSE_CODE (c) == OMP_CLAUSE_FIRSTPRIVATE
		   || OMP_CLAUSE_CODE (c) == OMP_CLAUSE_SHARED)
		  && OMP_CLAUSE_DECL (c) == decl)
		break;
	      if (c == NULL && gimple_code (stmt) != GIMPLE_OMP_TARGET)
		{
		  c = build_omp_clause (gimple_location (stmt),
					i ? OMP_CLAUSE_FIRSTPRIVATE
					  : OMP_CLAUSE_SHARED);
		  OMP_CLAUSE_DECL (c) = decl;
		  OMP_CLAUSE_CHAIN (c) = gimple_omp_taskreg_clauses (stmt);
		  gimple_omp_taskreg_set_clauses (stmt, c);
		}
	      else if (c == NULL)
		{
		  c = build_omp_clause (gimple_location (stmt),
					OMP_CLAUSE_MAP);
		  OMP_CLAUSE_DECL (c) = decl;
		  OMP_CLAUSE_SET_MAP_KIND (c,
					   i ? GOMP_MAP_TO : GOMP_MAP_TOFROM);
		  OMP_CLAUSE_SIZE (c) = DECL_SIZE_UNIT (decl);
		  OMP_CLAUSE_CHAIN (c) = gimple_omp_target_clauses (stmt);
		  gimple_omp_target_set_clauses (as_a <gomp_target *> (stmt),
						 c);
		}
	  }
	info->new_local_var_chain = save_local_var_chain;
	info->static_chain_added |= save_static_chain_added;
      }
      break;

    default:
      *handled_ops_p = false;
      return NULL_TREE;
    }

  *handled_ops_p = true;
  return NULL_TREE;
}



/* Called via walk_function+walk_gimple_stmt, rewrite all GIMPLE_CALLs
   that reference nested functions to make sure that the static chain
   is set up properly for the call.  */

static tree
convert_gimple_call (gimple_stmt_iterator *gsi, bool *handled_ops_p,
                     struct walk_stmt_info *wi)
{
  struct nesting_info *const info = (struct nesting_info *) wi->info;
  tree decl, target_context;
  char save_static_chain_added;
  int i;
  gimple stmt = gsi_stmt (*gsi);

  switch (gimple_code (stmt))
    {
    case GIMPLE_CALL:
      if (gimple_call_chain (stmt))
	break;
      decl = gimple_call_fndecl (stmt);
      if (!decl)
	break;
      target_context = decl_function_context (decl);
      if (target_context && DECL_STATIC_CHAIN (decl))
	{
	  gimple_call_set_chain (as_a <gcall *> (stmt),
				 get_static_chain (info, target_context,
						   &wi->gsi));
	  info->static_chain_added |= (1 << (info->context != target_context));
	}
      break;

    case GIMPLE_OMP_PARALLEL:
    case GIMPLE_OMP_TASK:
      save_static_chain_added = info->static_chain_added;
      info->static_chain_added = 0;
      walk_body (convert_gimple_call, NULL, info, gimple_omp_body_ptr (stmt));
      for (i = 0; i < 2; i++)
	{
	  tree c, decl;
	  if ((info->static_chain_added & (1 << i)) == 0)
	    continue;
	  decl = i ? get_chain_decl (info) : info->frame_decl;
	  /* Don't add CHAIN.* or FRAME.* twice.  */
	  for (c = gimple_omp_taskreg_clauses (stmt);
	       c;
	       c = OMP_CLAUSE_CHAIN (c))
	    if ((OMP_CLAUSE_CODE (c) == OMP_CLAUSE_FIRSTPRIVATE
		 || OMP_CLAUSE_CODE (c) == OMP_CLAUSE_SHARED)
		&& OMP_CLAUSE_DECL (c) == decl)
	      break;
	  if (c == NULL)
	    {
	      c = build_omp_clause (gimple_location (stmt),
				    i ? OMP_CLAUSE_FIRSTPRIVATE
				    : OMP_CLAUSE_SHARED);
	      OMP_CLAUSE_DECL (c) = decl;
	      OMP_CLAUSE_CHAIN (c) = gimple_omp_taskreg_clauses (stmt);
	      gimple_omp_taskreg_set_clauses (stmt, c);
	    }
	}
      info->static_chain_added |= save_static_chain_added;
      break;

    case GIMPLE_OMP_TARGET:
<<<<<<< HEAD
      if (gimple_omp_target_kind (stmt) != GF_OMP_TARGET_KIND_REGION)
=======
      if (!is_gimple_omp_offloaded (stmt))
>>>>>>> 7b26e389
	{
	  walk_body (convert_gimple_call, NULL, info, gimple_omp_body_ptr (stmt));
	  break;
	}
      save_static_chain_added = info->static_chain_added;
      info->static_chain_added = 0;
      walk_body (convert_gimple_call, NULL, info, gimple_omp_body_ptr (stmt));
      for (i = 0; i < 2; i++)
	{
	  tree c, decl;
	  if ((info->static_chain_added & (1 << i)) == 0)
	    continue;
	  decl = i ? get_chain_decl (info) : info->frame_decl;
	  /* Don't add CHAIN.* or FRAME.* twice.  */
	  for (c = gimple_omp_target_clauses (stmt);
	       c;
	       c = OMP_CLAUSE_CHAIN (c))
	    if (OMP_CLAUSE_CODE (c) == OMP_CLAUSE_MAP
		&& OMP_CLAUSE_DECL (c) == decl)
	      break;
	  if (c == NULL)
	    {
	      c = build_omp_clause (gimple_location (stmt), OMP_CLAUSE_MAP);
	      OMP_CLAUSE_DECL (c) = decl;
<<<<<<< HEAD
	      OMP_CLAUSE_MAP_KIND (c)
		= i ? OMP_CLAUSE_MAP_TO : OMP_CLAUSE_MAP_TOFROM;
	      OMP_CLAUSE_SIZE (c) = DECL_SIZE_UNIT (decl);
	      OMP_CLAUSE_CHAIN (c) = gimple_omp_target_clauses (stmt);
	      gimple_omp_target_set_clauses (stmt, c);
=======
	      OMP_CLAUSE_SET_MAP_KIND (c, i ? GOMP_MAP_TO : GOMP_MAP_TOFROM);
	      OMP_CLAUSE_SIZE (c) = DECL_SIZE_UNIT (decl);
	      OMP_CLAUSE_CHAIN (c) = gimple_omp_target_clauses (stmt);
	      gimple_omp_target_set_clauses (as_a <gomp_target *> (stmt),
					     c);
>>>>>>> 7b26e389
	    }
	}
      info->static_chain_added |= save_static_chain_added;
      break;

    case GIMPLE_OMP_FOR:
      walk_body (convert_gimple_call, NULL, info,
	  	 gimple_omp_for_pre_body_ptr (stmt));
      /* FALLTHRU */
    case GIMPLE_OMP_SECTIONS:
    case GIMPLE_OMP_SECTION:
    case GIMPLE_OMP_SINGLE:
    case GIMPLE_OMP_TEAMS:
    case GIMPLE_OMP_MASTER:
    case GIMPLE_OMP_TASKGROUP:
    case GIMPLE_OMP_ORDERED:
    case GIMPLE_OMP_CRITICAL:
      walk_body (convert_gimple_call, NULL, info, gimple_omp_body_ptr (stmt));
      break;

    default:
      /* Keep looking for other operands.  */
      *handled_ops_p = false;
      return NULL_TREE;
    }

  *handled_ops_p = true;
  return NULL_TREE;
}

/* Walk the nesting tree starting with ROOT.  Convert all trampolines and
   call expressions.  At the same time, determine if a nested function
   actually uses its static chain; if not, remember that.  */

static void
convert_all_function_calls (struct nesting_info *root)
{
  unsigned int chain_count = 0, old_chain_count, iter_count;
  struct nesting_info *n;

  /* First, optimistically clear static_chain for all decls that haven't
     used the static chain already for variable access.  But always create
     it if not optimizing.  This makes it possible to reconstruct the static
     nesting tree at run time and thus to resolve up-level references from
     within the debugger.  */
  FOR_EACH_NEST_INFO (n, root)
    {
      tree decl = n->context;
      if (!optimize)
	{
	  if (n->inner)
	    (void) get_frame_type (n);
	  if (n->outer)
	    (void) get_chain_decl (n);
	}
      else if (!n->outer || (!n->chain_decl && !n->chain_field))
	{
	  DECL_STATIC_CHAIN (decl) = 0;
	  if (dump_file && (dump_flags & TDF_DETAILS))
	    fprintf (dump_file, "Guessing no static-chain for %s\n",
		     lang_hooks.decl_printable_name (decl, 2));
	}
      else
	DECL_STATIC_CHAIN (decl) = 1;
      chain_count += DECL_STATIC_CHAIN (decl);
    }

  /* Walk the functions and perform transformations.  Note that these
     transformations can induce new uses of the static chain, which in turn
     require re-examining all users of the decl.  */
  /* ??? It would make sense to try to use the call graph to speed this up,
     but the call graph hasn't really been built yet.  Even if it did, we
     would still need to iterate in this loop since address-of references
     wouldn't show up in the callgraph anyway.  */
  iter_count = 0;
  do
    {
      old_chain_count = chain_count;
      chain_count = 0;
      iter_count++;

      if (dump_file && (dump_flags & TDF_DETAILS))
	fputc ('\n', dump_file);

      FOR_EACH_NEST_INFO (n, root)
	{
	  tree decl = n->context;
	  walk_function (convert_tramp_reference_stmt,
			 convert_tramp_reference_op, n);
	  walk_function (convert_gimple_call, NULL, n);
	  chain_count += DECL_STATIC_CHAIN (decl);
	}
    }
  while (chain_count != old_chain_count);

  if (dump_file && (dump_flags & TDF_DETAILS))
    fprintf (dump_file, "convert_all_function_calls iterations: %u\n\n",
	     iter_count);
}

struct nesting_copy_body_data
{
  copy_body_data cb;
  struct nesting_info *root;
};

/* A helper subroutine for debug_var_chain type remapping.  */

static tree
nesting_copy_decl (tree decl, copy_body_data *id)
{
  struct nesting_copy_body_data *nid = (struct nesting_copy_body_data *) id;
  tree *slot = nid->root->var_map->get (decl);

  if (slot)
    return (tree) *slot;

  if (TREE_CODE (decl) == TYPE_DECL && DECL_ORIGINAL_TYPE (decl))
    {
      tree new_decl = copy_decl_no_change (decl, id);
      DECL_ORIGINAL_TYPE (new_decl)
	= remap_type (DECL_ORIGINAL_TYPE (decl), id);
      return new_decl;
    }

  if (TREE_CODE (decl) == VAR_DECL
      || TREE_CODE (decl) == PARM_DECL
      || TREE_CODE (decl) == RESULT_DECL)
    return decl;

  return copy_decl_no_change (decl, id);
}

/* A helper function for remap_vla_decls.  See if *TP contains
   some remapped variables.  */

static tree
contains_remapped_vars (tree *tp, int *walk_subtrees, void *data)
{
  struct nesting_info *root = (struct nesting_info *) data;
  tree t = *tp;

  if (DECL_P (t))
    {
      *walk_subtrees = 0;
      tree *slot = root->var_map->get (t);

      if (slot)
	return *slot;
    }
  return NULL;
}

/* Remap VLA decls in BLOCK and subblocks if remapped variables are
   involved.  */

static void
remap_vla_decls (tree block, struct nesting_info *root)
{
  tree var, subblock, val, type;
  struct nesting_copy_body_data id;

  for (subblock = BLOCK_SUBBLOCKS (block);
       subblock;
       subblock = BLOCK_CHAIN (subblock))
    remap_vla_decls (subblock, root);

  for (var = BLOCK_VARS (block); var; var = DECL_CHAIN (var))
    if (TREE_CODE (var) == VAR_DECL && DECL_HAS_VALUE_EXPR_P (var))
      {
	val = DECL_VALUE_EXPR (var);
	type = TREE_TYPE (var);

	if (!(TREE_CODE (val) == INDIRECT_REF
	      && TREE_CODE (TREE_OPERAND (val, 0)) == VAR_DECL
	      && variably_modified_type_p (type, NULL)))
	  continue;

	if (root->var_map->get (TREE_OPERAND (val, 0))
	    || walk_tree (&type, contains_remapped_vars, root, NULL))
	  break;
      }

  if (var == NULL_TREE)
    return;

  memset (&id, 0, sizeof (id));
  id.cb.copy_decl = nesting_copy_decl;
  id.cb.decl_map = new hash_map<tree, tree>;
  id.root = root;

  for (; var; var = DECL_CHAIN (var))
    if (TREE_CODE (var) == VAR_DECL && DECL_HAS_VALUE_EXPR_P (var))
      {
	struct nesting_info *i;
	tree newt, context;

	val = DECL_VALUE_EXPR (var);
	type = TREE_TYPE (var);

	if (!(TREE_CODE (val) == INDIRECT_REF
	      && TREE_CODE (TREE_OPERAND (val, 0)) == VAR_DECL
	      && variably_modified_type_p (type, NULL)))
	  continue;

	tree *slot = root->var_map->get (TREE_OPERAND (val, 0));
	if (!slot && !walk_tree (&type, contains_remapped_vars, root, NULL))
	  continue;

	context = decl_function_context (var);
	for (i = root; i; i = i->outer)
	  if (i->context == context)
	    break;

	if (i == NULL)
	  continue;

	/* Fully expand value expressions.  This avoids having debug variables
	   only referenced from them and that can be swept during GC.  */
        if (slot)
	  {
	    tree t = (tree) *slot;
	    gcc_assert (DECL_P (t) && DECL_HAS_VALUE_EXPR_P (t));
	    val = build1 (INDIRECT_REF, TREE_TYPE (val), DECL_VALUE_EXPR (t));
	  }

	id.cb.src_fn = i->context;
	id.cb.dst_fn = i->context;
	id.cb.src_cfun = DECL_STRUCT_FUNCTION (root->context);

	TREE_TYPE (var) = newt = remap_type (type, &id.cb);
	while (POINTER_TYPE_P (newt) && !TYPE_NAME (newt))
	  {
	    newt = TREE_TYPE (newt);
	    type = TREE_TYPE (type);
	  }
	if (TYPE_NAME (newt)
	    && TREE_CODE (TYPE_NAME (newt)) == TYPE_DECL
	    && DECL_ORIGINAL_TYPE (TYPE_NAME (newt))
	    && newt != type
	    && TYPE_NAME (newt) == TYPE_NAME (type))
	  TYPE_NAME (newt) = remap_decl (TYPE_NAME (newt), &id.cb);

	walk_tree (&val, copy_tree_body_r, &id.cb, NULL);
	if (val != DECL_VALUE_EXPR (var))
	  SET_DECL_VALUE_EXPR (var, val);
      }

  delete id.cb.decl_map;
}

/* Fold the MEM_REF *E.  */
bool
fold_mem_refs (tree *const &e, void *data ATTRIBUTE_UNUSED)
{
  tree *ref_p = CONST_CAST2 (tree *, const tree *, (const tree *)e);
  *ref_p = fold (*ref_p);
  return true;
}

/* Do "everything else" to clean up or complete state collected by the
   various walking passes -- lay out the types and decls, generate code
   to initialize the frame decl, store critical expressions in the
   struct function for rtl to find.  */

static void
finalize_nesting_tree_1 (struct nesting_info *root)
{
  gimple_seq stmt_list;
  gimple stmt;
  tree context = root->context;
  struct function *sf;

  stmt_list = NULL;

  /* If we created a non-local frame type or decl, we need to lay them
     out at this time.  */
  if (root->frame_type)
    {
      /* In some cases the frame type will trigger the -Wpadded warning.
	 This is not helpful; suppress it. */
      int save_warn_padded = warn_padded;
      tree *adjust;

      warn_padded = 0;
      layout_type (root->frame_type);
      warn_padded = save_warn_padded;
      layout_decl (root->frame_decl, 0);

      /* Remove root->frame_decl from root->new_local_var_chain, so
	 that we can declare it also in the lexical blocks, which
	 helps ensure virtual regs that end up appearing in its RTL
	 expression get substituted in instantiate_virtual_regs().  */
      for (adjust = &root->new_local_var_chain;
	   *adjust != root->frame_decl;
	   adjust = &DECL_CHAIN (*adjust))
	gcc_assert (DECL_CHAIN (*adjust));
      *adjust = DECL_CHAIN (*adjust);

      DECL_CHAIN (root->frame_decl) = NULL_TREE;
      declare_vars (root->frame_decl,
		    gimple_seq_first_stmt (gimple_body (context)), true);
    }

  /* If any parameters were referenced non-locally, then we need to
     insert a copy.  Likewise, if any variables were referenced by
     pointer, we need to initialize the address.  */
  if (root->any_parm_remapped)
    {
      tree p;
      for (p = DECL_ARGUMENTS (context); p ; p = DECL_CHAIN (p))
	{
	  tree field, x, y;

	  field = lookup_field_for_decl (root, p, NO_INSERT);
	  if (!field)
	    continue;

	  if (use_pointer_in_frame (p))
	    x = build_addr (p, context);
	  else
	    x = p;

	  /* If the assignment is from a non-register the stmt is
	     not valid gimple.  Make it so by using a temporary instead.  */
	  if (!is_gimple_reg (x)
	      && is_gimple_reg_type (TREE_TYPE (x)))
	    {
	      gimple_stmt_iterator gsi = gsi_last (stmt_list);
	      x = init_tmp_var (root, x, &gsi);
	    }

	  y = build3 (COMPONENT_REF, TREE_TYPE (field),
		      root->frame_decl, field, NULL_TREE);
	  stmt = gimple_build_assign (y, x);
	  gimple_seq_add_stmt (&stmt_list, stmt);
	}
    }

  /* If a chain_field was created, then it needs to be initialized
     from chain_decl.  */
  if (root->chain_field)
    {
      tree x = build3 (COMPONENT_REF, TREE_TYPE (root->chain_field),
		       root->frame_decl, root->chain_field, NULL_TREE);
      stmt = gimple_build_assign (x, get_chain_decl (root));
      gimple_seq_add_stmt (&stmt_list, stmt);
    }

  /* If trampolines were created, then we need to initialize them.  */
  if (root->any_tramp_created)
    {
      struct nesting_info *i;
      for (i = root->inner; i ; i = i->next)
	{
	  tree arg1, arg2, arg3, x, field;

	  field = lookup_tramp_for_decl (root, i->context, NO_INSERT);
	  if (!field)
	    continue;

	  gcc_assert (DECL_STATIC_CHAIN (i->context));
	  arg3 = build_addr (root->frame_decl, context);

	  arg2 = build_addr (i->context, context);

	  x = build3 (COMPONENT_REF, TREE_TYPE (field),
		      root->frame_decl, field, NULL_TREE);
	  arg1 = build_addr (x, context);

	  x = builtin_decl_implicit (BUILT_IN_INIT_TRAMPOLINE);
	  stmt = gimple_build_call (x, 3, arg1, arg2, arg3);
	  gimple_seq_add_stmt (&stmt_list, stmt);
	}
    }

  /* If we created initialization statements, insert them.  */
  if (stmt_list)
    {
      gbind *bind;
      annotate_all_with_location (stmt_list, DECL_SOURCE_LOCATION (context));
      bind = gimple_seq_first_stmt_as_a_bind (gimple_body (context));
      gimple_seq_add_seq (&stmt_list, gimple_bind_body (bind));
      gimple_bind_set_body (bind, stmt_list);
    }

  /* If a chain_decl was created, then it needs to be registered with
     struct function so that it gets initialized from the static chain
     register at the beginning of the function.  */
  sf = DECL_STRUCT_FUNCTION (root->context);
  sf->static_chain_decl = root->chain_decl;

  /* Similarly for the non-local goto save area.  */
  if (root->nl_goto_field)
    {
      sf->nonlocal_goto_save_area
	= get_frame_field (root, context, root->nl_goto_field, NULL);
      sf->has_nonlocal_label = 1;
    }

  /* Make sure all new local variables get inserted into the
     proper BIND_EXPR.  */
  if (root->new_local_var_chain)
    declare_vars (root->new_local_var_chain,
		  gimple_seq_first_stmt (gimple_body (root->context)),
		  false);

  if (root->debug_var_chain)
    {
      tree debug_var;
      gbind *scope;

      remap_vla_decls (DECL_INITIAL (root->context), root);

      for (debug_var = root->debug_var_chain; debug_var;
	   debug_var = DECL_CHAIN (debug_var))
	if (variably_modified_type_p (TREE_TYPE (debug_var), NULL))
	  break;

      /* If there are any debug decls with variable length types,
	 remap those types using other debug_var_chain variables.  */
      if (debug_var)
	{
	  struct nesting_copy_body_data id;

	  memset (&id, 0, sizeof (id));
	  id.cb.copy_decl = nesting_copy_decl;
	  id.cb.decl_map = new hash_map<tree, tree>;
	  id.root = root;

	  for (; debug_var; debug_var = DECL_CHAIN (debug_var))
	    if (variably_modified_type_p (TREE_TYPE (debug_var), NULL))
	      {
		tree type = TREE_TYPE (debug_var);
		tree newt, t = type;
		struct nesting_info *i;

		for (i = root; i; i = i->outer)
		  if (variably_modified_type_p (type, i->context))
		    break;

		if (i == NULL)
		  continue;

		id.cb.src_fn = i->context;
		id.cb.dst_fn = i->context;
		id.cb.src_cfun = DECL_STRUCT_FUNCTION (root->context);

		TREE_TYPE (debug_var) = newt = remap_type (type, &id.cb);
		while (POINTER_TYPE_P (newt) && !TYPE_NAME (newt))
		  {
		    newt = TREE_TYPE (newt);
		    t = TREE_TYPE (t);
		  }
		if (TYPE_NAME (newt)
		    && TREE_CODE (TYPE_NAME (newt)) == TYPE_DECL
		    && DECL_ORIGINAL_TYPE (TYPE_NAME (newt))
		    && newt != t
		    && TYPE_NAME (newt) == TYPE_NAME (t))
		  TYPE_NAME (newt) = remap_decl (TYPE_NAME (newt), &id.cb);
	      }

	  delete id.cb.decl_map;
	}

      scope = gimple_seq_first_stmt_as_a_bind (gimple_body (root->context));
      if (gimple_bind_block (scope))
	declare_vars (root->debug_var_chain, scope, true);
      else
	BLOCK_VARS (DECL_INITIAL (root->context))
	  = chainon (BLOCK_VARS (DECL_INITIAL (root->context)),
		     root->debug_var_chain);
    }

  /* Fold the rewritten MEM_REF trees.  */
  root->mem_refs->traverse<void *, fold_mem_refs> (NULL);

  /* Dump the translated tree function.  */
  if (dump_file)
    {
      fputs ("\n\n", dump_file);
      dump_function_to_file (root->context, dump_file, dump_flags);
    }
}

static void
finalize_nesting_tree (struct nesting_info *root)
{
  struct nesting_info *n;
  FOR_EACH_NEST_INFO (n, root)
    finalize_nesting_tree_1 (n);
}

/* Unnest the nodes and pass them to cgraph.  */

static void
unnest_nesting_tree_1 (struct nesting_info *root)
{
  struct cgraph_node *node = cgraph_node::get (root->context);

  /* For nested functions update the cgraph to reflect unnesting.
     We also delay finalizing of these functions up to this point.  */
  if (node->origin)
    {
       node->unnest ();
       cgraph_node::finalize_function (root->context, true);
    }
}

static void
unnest_nesting_tree (struct nesting_info *root)
{
  struct nesting_info *n;
  FOR_EACH_NEST_INFO (n, root)
    unnest_nesting_tree_1 (n);
}

/* Free the data structures allocated during this pass.  */

static void
free_nesting_tree (struct nesting_info *root)
{
  struct nesting_info *node, *next;

  node = iter_nestinfo_start (root);
  do
    {
      next = iter_nestinfo_next (node);
      delete node->var_map;
      delete node->field_map;
      delete node->mem_refs;
      free (node);
      node = next;
    }
  while (node);
}

/* Gimplify a function and all its nested functions.  */
static void
gimplify_all_functions (struct cgraph_node *root)
{
  struct cgraph_node *iter;
  if (!gimple_body (root->decl))
    gimplify_function_tree (root->decl);
  for (iter = root->nested; iter; iter = iter->next_nested)
    gimplify_all_functions (iter);
}

/* Main entry point for this pass.  Process FNDECL and all of its nested
   subroutines and turn them into something less tightly bound.  */

void
lower_nested_functions (tree fndecl)
{
  struct cgraph_node *cgn;
  struct nesting_info *root;

  /* If there are no nested functions, there's nothing to do.  */
  cgn = cgraph_node::get (fndecl);
  if (!cgn->nested)
    return;

  gimplify_all_functions (cgn);

  dump_file = dump_begin (TDI_nested, &dump_flags);
  if (dump_file)
    fprintf (dump_file, "\n;; Function %s\n\n",
	     lang_hooks.decl_printable_name (fndecl, 2));

  bitmap_obstack_initialize (&nesting_info_bitmap_obstack);
  root = create_nesting_tree (cgn);

  walk_all_functions (convert_nonlocal_reference_stmt,
                      convert_nonlocal_reference_op,
		      root);
  walk_all_functions (convert_local_reference_stmt,
                      convert_local_reference_op,
		      root);
  walk_all_functions (convert_nl_goto_reference, NULL, root);
  walk_all_functions (convert_nl_goto_receiver, NULL, root);

  convert_all_function_calls (root);
  finalize_nesting_tree (root);
  unnest_nesting_tree (root);

  free_nesting_tree (root);
  bitmap_obstack_release (&nesting_info_bitmap_obstack);

  if (dump_file)
    {
      dump_end (TDI_nested, dump_file);
      dump_file = NULL;
    }
}

#include "gt-tree-nested.h"<|MERGE_RESOLUTION|>--- conflicted
+++ resolved
@@ -1151,10 +1151,7 @@
 	case OMP_CLAUSE_NUM_TEAMS:
 	case OMP_CLAUSE_THREAD_LIMIT:
 	case OMP_CLAUSE_SAFELEN:
-<<<<<<< HEAD
-=======
 	case OMP_CLAUSE__CILK_FOR_COUNT_:
->>>>>>> 7b26e389
 	  wi->val_only = true;
 	  wi->is_lhs = false;
 	  convert_nonlocal_reference_op (&OMP_CLAUSE_OPERAND (clause, 0),
@@ -1409,11 +1406,7 @@
       break;
 
     case GIMPLE_OMP_TARGET:
-<<<<<<< HEAD
-      if (gimple_omp_target_kind (stmt) != GF_OMP_TARGET_KIND_REGION)
-=======
       if (!is_gimple_omp_offloaded (stmt))
->>>>>>> 7b26e389
 	{
 	  save_suppress = info->suppress_expansion;
 	  convert_nonlocal_omp_clauses (gimple_omp_target_clauses_ptr (stmt),
@@ -1432,17 +1425,10 @@
 	  decl = get_chain_decl (info);
 	  c = build_omp_clause (gimple_location (stmt), OMP_CLAUSE_MAP);
 	  OMP_CLAUSE_DECL (c) = decl;
-<<<<<<< HEAD
-	  OMP_CLAUSE_MAP_KIND (c) = OMP_CLAUSE_MAP_TO;
-	  OMP_CLAUSE_SIZE (c) = DECL_SIZE_UNIT (decl);
-	  OMP_CLAUSE_CHAIN (c) = gimple_omp_target_clauses (stmt);
-	  gimple_omp_target_set_clauses (stmt, c);
-=======
 	  OMP_CLAUSE_SET_MAP_KIND (c, GOMP_MAP_TO);
 	  OMP_CLAUSE_SIZE (c) = DECL_SIZE_UNIT (decl);
 	  OMP_CLAUSE_CHAIN (c) = gimple_omp_target_clauses (stmt);
 	  gimple_omp_target_set_clauses (as_a <gomp_target *> (stmt), c);
->>>>>>> 7b26e389
 	}
 
       save_local_var_chain = info->new_local_var_chain;
@@ -1798,10 +1784,7 @@
 	case OMP_CLAUSE_NUM_TEAMS:
 	case OMP_CLAUSE_THREAD_LIMIT:
 	case OMP_CLAUSE_SAFELEN:
-<<<<<<< HEAD
-=======
 	case OMP_CLAUSE__CILK_FOR_COUNT_:
->>>>>>> 7b26e389
 	  wi->val_only = true;
 	  wi->is_lhs = false;
 	  convert_local_reference_op (&OMP_CLAUSE_OPERAND (clause, 0), &dummy,
@@ -1992,11 +1975,7 @@
       break;
 
     case GIMPLE_OMP_TARGET:
-<<<<<<< HEAD
-      if (gimple_omp_target_kind (stmt) != GF_OMP_TARGET_KIND_REGION)
-=======
       if (!is_gimple_omp_offloaded (stmt))
->>>>>>> 7b26e389
 	{
 	  save_suppress = info->suppress_expansion;
 	  convert_local_omp_clauses (gimple_omp_target_clauses_ptr (stmt), wi);
@@ -2012,17 +1991,10 @@
 	  (void) get_frame_type (info);
 	  c = build_omp_clause (gimple_location (stmt), OMP_CLAUSE_MAP);
 	  OMP_CLAUSE_DECL (c) = info->frame_decl;
-<<<<<<< HEAD
-	  OMP_CLAUSE_MAP_KIND (c) = OMP_CLAUSE_MAP_TOFROM;
-	  OMP_CLAUSE_SIZE (c) = DECL_SIZE_UNIT (info->frame_decl);
-	  OMP_CLAUSE_CHAIN (c) = gimple_omp_target_clauses (stmt);
-	  gimple_omp_target_set_clauses (stmt, c);
-=======
 	  OMP_CLAUSE_SET_MAP_KIND (c, GOMP_MAP_TOFROM);
 	  OMP_CLAUSE_SIZE (c) = DECL_SIZE_UNIT (info->frame_decl);
 	  OMP_CLAUSE_CHAIN (c) = gimple_omp_target_clauses (stmt);
 	  gimple_omp_target_set_clauses (as_a <gomp_target *> (stmt), c);
->>>>>>> 7b26e389
 	}
 
       save_local_var_chain = info->new_local_var_chain;
@@ -2336,11 +2308,7 @@
       }
 
     case GIMPLE_OMP_TARGET:
-<<<<<<< HEAD
-      if (gimple_omp_target_kind (stmt) != GF_OMP_TARGET_KIND_REGION)
-=======
       if (!is_gimple_omp_offloaded (stmt))
->>>>>>> 7b26e389
 	{
 	  *handled_ops_p = false;
 	  return NULL_TREE;
@@ -2477,11 +2445,7 @@
       break;
 
     case GIMPLE_OMP_TARGET:
-<<<<<<< HEAD
-      if (gimple_omp_target_kind (stmt) != GF_OMP_TARGET_KIND_REGION)
-=======
       if (!is_gimple_omp_offloaded (stmt))
->>>>>>> 7b26e389
 	{
 	  walk_body (convert_gimple_call, NULL, info, gimple_omp_body_ptr (stmt));
 	  break;
@@ -2506,19 +2470,11 @@
 	    {
 	      c = build_omp_clause (gimple_location (stmt), OMP_CLAUSE_MAP);
 	      OMP_CLAUSE_DECL (c) = decl;
-<<<<<<< HEAD
-	      OMP_CLAUSE_MAP_KIND (c)
-		= i ? OMP_CLAUSE_MAP_TO : OMP_CLAUSE_MAP_TOFROM;
-	      OMP_CLAUSE_SIZE (c) = DECL_SIZE_UNIT (decl);
-	      OMP_CLAUSE_CHAIN (c) = gimple_omp_target_clauses (stmt);
-	      gimple_omp_target_set_clauses (stmt, c);
-=======
 	      OMP_CLAUSE_SET_MAP_KIND (c, i ? GOMP_MAP_TO : GOMP_MAP_TOFROM);
 	      OMP_CLAUSE_SIZE (c) = DECL_SIZE_UNIT (decl);
 	      OMP_CLAUSE_CHAIN (c) = gimple_omp_target_clauses (stmt);
 	      gimple_omp_target_set_clauses (as_a <gomp_target *> (stmt),
 					     c);
->>>>>>> 7b26e389
 	    }
 	}
       info->static_chain_added |= save_static_chain_added;
