--- conflicted
+++ resolved
@@ -1,13 +1,3 @@
-<<<<<<< HEAD
-2014-10-30  Release Manager
-
-	* GCC 4.9.2 released.
-
-2014-08-15  Bin Cheng  <bin.cheng@arm.com>
-
-	Backport from mainline
-	2014-08-08  Bin Cheng  <bin.cheng@arm.com>
-=======
 2015-07-16  Release Manager
 
 	* GCC 5.2.0 released.
@@ -246,25 +236,10 @@
 	* lto.c (lto_read_decls): Adjust for lto_input_block changes.
 
 2014-08-08  Bin Cheng  <bin.cheng@arm.com>
->>>>>>> 7b26e389
 
 	PR lto/62032
 	* lto-lang.c (lto_init): Switch mis-matched arguments.
 
-<<<<<<< HEAD
-2014-07-16  Release Manager
-
-	* GCC 4.9.1 released.
-
-2014-04-22  Jan Hubicka  <hubicka@ucw.cz>
-
-	PR lto/61012
-	* lto-symtab.c (lto_symtab_merge_decls_1):
-
-2014-04-22  Release Manager
-
-	* GCC 4.9.0 released.
-=======
 2014-08-07  Trevor Saunders  <tsaunders@mozilla.com>
 
 	* lto-partition.c, lto.c: Use hash_map instead of pointer_map.
@@ -489,7 +464,6 @@
 
 	* lto.c: Include ipa-inline.h
 	(do_whole_program_analysis): Free inline summary after partitioning.
->>>>>>> 7b26e389
 
 2014-03-19  Richard Biener  <rguenther@suse.de>
 
