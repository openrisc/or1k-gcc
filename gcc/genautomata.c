/* Pipeline hazard description translator.
   Copyright (C) 2000-2014 Free Software Foundation, Inc.

   Written by Vladimir Makarov <vmakarov@redhat.com>

This file is part of GCC.

GCC is free software; you can redistribute it and/or modify it
under the terms of the GNU General Public License as published by the
Free Software Foundation; either version 3, or (at your option) any
later version.

GCC is distributed in the hope that it will be useful, but WITHOUT
ANY WARRANTY; without even the implied warranty of MERCHANTABILITY or
FITNESS FOR A PARTICULAR PURPOSE.  See the GNU General Public License
for more details.

You should have received a copy of the GNU General Public License
along with GCC; see the file COPYING3.  If not see
<http://www.gnu.org/licenses/>.  */

/* References:

   1. The finite state automaton based pipeline hazard recognizer and
      instruction scheduler in GCC.  V. Makarov.  Proceedings of GCC
      summit, 2003.

   2. Detecting pipeline structural hazards quickly. T. Proebsting,
      C. Fraser. Proceedings of ACM SIGPLAN-SIGACT Symposium on
      Principles of Programming Languages, pages 280--286, 1994.

      This article is a good start point to understand usage of finite
      state automata for pipeline hazard recognizers.  But I'd
      recommend the 1st and 3rd article for more deep understanding.

   3. Efficient Instruction Scheduling Using Finite State Automata:
      V. Bala and N. Rubin, Proceedings of MICRO-28.  This is the best
      article about usage of finite state automata for pipeline hazard
      recognizers.

   The current implementation is described in the 1st article and it
   is different from the 3rd article in the following:

   1. New operator `|' (alternative) is permitted in functional unit
      reservation which can be treated deterministically and
      non-deterministically.

   2. Possibility of usage of nondeterministic automata too.

   3. Possibility to query functional unit reservations for given
      automaton state.

   4. Several constructions to describe impossible reservations
      (`exclusion_set', `presence_set', `final_presence_set',
      `absence_set', and `final_absence_set').

   5. No reverse automata are generated.  Trace instruction scheduling
      requires this.  It can be easily added in the future if we
      really need this.

   6. Union of automaton states are not generated yet.  It is planned
      to be implemented.  Such feature is needed to make more accurate
      interlock insn scheduling to get state describing functional
      unit reservation in a joint CFG point.  */

/* This file code processes constructions of machine description file
   which describes automaton used for recognition of processor pipeline
   hazards by insn scheduler and can be used for other tasks (such as
   VLIW insn packing.

   The translator functions `gen_cpu_unit', `gen_query_cpu_unit',
   `gen_bypass', `gen_excl_set', `gen_presence_set',
   `gen_final_presence_set', `gen_absence_set',
   `gen_final_absence_set', `gen_automaton', `gen_automata_option',
   `gen_reserv', `gen_insn_reserv' are called from file
   `genattrtab.c'.  They transform RTL constructions describing
   automata in .md file into internal representation convenient for
   further processing.

   The translator major function `expand_automata' processes the
   description internal representation into finite state automaton.
   It can be divided on:

     o checking correctness of the automaton pipeline description
       (major function is `check_all_description').

     o generating automaton (automata) from the description (major
       function is `make_automaton').

     o optional transformation of nondeterministic finite state
       automata into deterministic ones if the alternative operator
       `|' is treated nondeterministically in the description (major
       function is NDFA_to_DFA).

     o optional minimization of the finite state automata by merging
       equivalent automaton states (major function is `minimize_DFA').

     o forming tables (some as comb vectors) and attributes
       representing the automata (functions output_..._table).

   Function `write_automata' outputs the created finite state
   automaton as different tables and functions which works with the
   automata to inquire automaton state and to change its state.  These
   function are used by gcc instruction scheduler and may be some
   other gcc code.  */

#include "bconfig.h"
#include "system.h"
#include "coretypes.h"
#include "tm.h"
#include "rtl.h"
#include "obstack.h"
#include "errors.h"
#include "gensupport.h"

#include <math.h>
#include "hashtab.h"
#include "vec.h"
#include "fnmatch.h"

#ifndef CHAR_BIT
#define CHAR_BIT 8
#endif

/* Positions in machine description file.  Now they are not used.  But
   they could be used in the future for better diagnostic messages.  */
typedef int pos_t;

/* The following is element of vector of current (and planned in the
   future) functional unit reservations.  */
typedef unsigned HOST_WIDE_INT set_el_t;

/* Reservations of function units are represented by value of the following
   type.  */
typedef set_el_t *reserv_sets_t;
typedef const set_el_t *const_reserv_sets_t;

/* The following structure describes a ticker.  */
struct ticker
{
  /* The following member value is time of the ticker creation with
     taking into account time when the ticker is off.  Active time of
     the ticker is current time minus the value.  */
  int modified_creation_time;
  /* The following member value is time (incremented by one) when the
     ticker was off.  Zero value means that now the ticker is on.  */
  int incremented_off_time;
};

/* The ticker is represented by the following type.  */
typedef struct ticker ticker_t;

/* The following type describes elements of output vectors.  */
typedef HOST_WIDE_INT vect_el_t;

/* Forward declaration of structures of internal representation of
   pipeline description based on NDFA.  */

struct unit_decl;
struct bypass_decl;
struct result_decl;
struct automaton_decl;
struct unit_pattern_rel_decl;
struct reserv_decl;
struct insn_reserv_decl;
struct decl;
struct unit_regexp;
struct result_regexp;
struct reserv_regexp;
struct nothing_regexp;
struct sequence_regexp;
struct repeat_regexp;
struct allof_regexp;
struct oneof_regexp;
struct regexp;
struct description;
struct unit_set_el;
struct pattern_set_el;
struct pattern_reserv;
struct state;
struct alt_state;
struct arc;
struct ainsn;
struct automaton;
struct state_ainsn_table;

/* The following typedefs are for brevity.  */
typedef struct unit_decl *unit_decl_t;
typedef const struct unit_decl *const_unit_decl_t;
typedef struct decl *decl_t;
typedef const struct decl *const_decl_t;
typedef struct regexp *regexp_t;
typedef struct unit_set_el *unit_set_el_t;
typedef struct pattern_set_el *pattern_set_el_t;
typedef struct pattern_reserv *pattern_reserv_t;
typedef struct alt_state *alt_state_t;
typedef struct state *state_t;
typedef const struct state *const_state_t;
typedef struct arc *arc_t;
typedef struct ainsn *ainsn_t;
typedef struct automaton *automaton_t;
typedef struct automata_list_el *automata_list_el_t;
typedef const struct automata_list_el *const_automata_list_el_t;
typedef struct state_ainsn_table *state_ainsn_table_t;

/* Undefined position.  */
static pos_t no_pos = 0;

/* All IR is stored in the following obstack.  */
static struct obstack irp;


/* Declare vector types for various data structures: */


typedef vec<vect_el_t> vla_hwint_t;

/* Forward declarations of functions used before their definitions, only.  */
static regexp_t gen_regexp_sequence    (const char *);
static void reserv_sets_or             (reserv_sets_t, reserv_sets_t,
				        reserv_sets_t);
static reserv_sets_t get_excl_set      (reserv_sets_t);
static int check_presence_pattern_sets (reserv_sets_t,
					reserv_sets_t, int);
static int check_absence_pattern_sets  (reserv_sets_t, reserv_sets_t,
					int);
static arc_t first_out_arc             (const_state_t);
static arc_t next_out_arc              (arc_t);



/* Options with the following names can be set up in automata_option
   construction.  Because the strings occur more one time we use the
   macros.  */

#define NO_MINIMIZATION_OPTION "-no-minimization"
#define TIME_OPTION "-time"
#define STATS_OPTION "-stats"
#define V_OPTION "-v"
#define W_OPTION "-w"
#define NDFA_OPTION "-ndfa"
#define COLLAPSE_OPTION "-collapse-ndfa"
#define NO_COMB_OPTION "-no-comb-vect"
#define PROGRESS_OPTION "-progress"

/* The following flags are set up by function `initiate_automaton_gen'.  */

/* Make automata with nondeterministic reservation by insns (`-ndfa').  */
static int ndfa_flag;

/* When making an NDFA, produce additional transitions that collapse
   NDFA state into a deterministic one suitable for querying CPU units.
   Provide avance-state transitions only for deterministic states.  */
static int collapse_flag;

/* Do not make minimization of DFA (`-no-minimization').  */
static int no_minimization_flag;

/* Do not try to generate a comb vector (`-no-comb-vect').  */
static int no_comb_flag;

/* Value of this variable is number of automata being generated.  The
   actual number of automata may be less this value if there is not
   sufficient number of units.  This value is defined by argument of
   option `-split' or by constructions automaton if the value is zero
   (it is default value of the argument).  */
static int split_argument;

/* Flag of output time statistics (`-time').  */
static int time_flag;

/* Flag of automata statistics (`-stats').  */
static int stats_flag;

/* Flag of creation of description file which contains description of
   result automaton and statistics information (`-v').  */
static int v_flag;

/* Flag of output of a progress bar showing how many states were
   generated so far for automaton being processed (`-progress').  */
static int progress_flag;

/* Flag of generating warning instead of error for non-critical errors
   (`-w').  */
static int w_flag;


/* Output file for pipeline hazard recognizer (PHR) being generated.
   The value is NULL if the file is not defined.  */
static FILE *output_file;

/* Description file of PHR.  The value is NULL if the file is not
   created.  */
static FILE *output_description_file;

/* PHR description file name.  */
static char *output_description_file_name;

/* Value of the following variable is node representing description
   being processed.  This is start point of IR.  */
static struct description *description;



/* This page contains description of IR structure (nodes).  */

enum decl_mode
{
  dm_unit,
  dm_bypass,
  dm_automaton,
  dm_excl,
  dm_presence,
  dm_absence,
  dm_reserv,
  dm_insn_reserv
};

/* This describes define_cpu_unit and define_query_cpu_unit (see file
   rtl.def).  */
struct unit_decl
{
  const char *name;
  /* NULL if the automaton name is absent.  */
  const char *automaton_name;
  /* If the following value is not zero, the cpu unit reservation is
     described in define_query_cpu_unit.  */
  char query_p;

  /* The following fields are defined by checker.  */

  /* The following field value is nonzero if the unit is used in an
     regexp.  */
  char unit_is_used;

  /* The following field value is order number (0, 1, ...) of given
     unit.  */
  int unit_num;
  /* The following field value is corresponding declaration of
     automaton which was given in description.  If the field value is
     NULL then automaton in the unit declaration was absent.  */
  struct automaton_decl *automaton_decl;
  /* The following field value is maximal cycle number (1, ...) on
     which given unit occurs in insns.  Zero value means that given
     unit is not used in insns.  */
  int max_occ_cycle_num;
  /* The following field value is minimal cycle number (0, ...) on
     which given unit occurs in insns.  -1 value means that given
     unit is not used in insns.  */
  int min_occ_cycle_num;
  /* The following list contains units which conflict with given
     unit.  */
  unit_set_el_t excl_list;
  /* The following list contains patterns which are required to
     reservation of given unit.  */
  pattern_set_el_t presence_list;
  pattern_set_el_t final_presence_list;
  /* The following list contains patterns which should be not present
     in reservation for given unit.  */
  pattern_set_el_t absence_list;
  pattern_set_el_t final_absence_list;
  /* The following is used only when `query_p' has nonzero value.
     This is query number for the unit.  */
  int query_num;
  /* The following is the last cycle on which the unit was checked for
     correct distributions of units to automata in a regexp.  */
  int last_distribution_check_cycle;

  /* The following fields are defined by automaton generator.  */

  /* The following field value is number of the automaton to which
     given unit belongs.  */
  int corresponding_automaton_num;
  /* If the following value is not zero, the cpu unit is present in a
     `exclusion_set' or in right part of a `presence_set',
     `final_presence_set', `absence_set', and
     `final_absence_set'define_query_cpu_unit.  */
  char in_set_p;
};

/* This describes define_bypass (see file rtl.def).  */
struct bypass_decl
{
  int latency;
  const char *out_pattern;
  const char *in_pattern;
  const char *bypass_guard_name;

  /* The following fields are defined by checker.  */

  /* output and input insns of given bypass.  */
  struct insn_reserv_decl *out_insn_reserv;
  struct insn_reserv_decl *in_insn_reserv;
  /* The next bypass for given output insn.  */
  struct bypass_decl *next;
};

/* This describes define_automaton (see file rtl.def).  */
struct automaton_decl
{
  const char *name;

  /* The following fields are defined by automaton generator.  */

  /* The following field value is nonzero if the automaton is used in
     an regexp definition.  */
  char automaton_is_used;

  /* The following fields are defined by checker.  */

  /* The following field value is the corresponding automaton.  This
     field is not NULL only if the automaton is present in unit
     declarations and the automatic partition on automata is not
     used.  */
  automaton_t corresponding_automaton;
};

/* This describes exclusion relations: exclusion_set (see file
   rtl.def).  */
struct excl_rel_decl
{
  int all_names_num;
  int first_list_length;
  char *names [1];
};

/* This describes unit relations: [final_]presence_set or
   [final_]absence_set (see file rtl.def).  */
struct unit_pattern_rel_decl
{
  int final_p;
  int names_num;
  int patterns_num;
  char **names;
  char ***patterns;
};

/* This describes define_reservation (see file rtl.def).  */
struct reserv_decl
{
  const char *name;
  regexp_t regexp;

  /* The following fields are defined by checker.  */

  /* The following field value is nonzero if the unit is used in an
     regexp.  */
  char reserv_is_used;
  /* The following field is used to check up cycle in expression
     definition.  */
  int loop_pass_num;
};

/* This describes define_insn_reservation (see file rtl.def).  */
struct insn_reserv_decl
{
  rtx condexp;
  int default_latency;
  regexp_t regexp;
  const char *name;

  /* The following fields are defined by checker.  */

  /* The following field value is order number (0, 1, ...) of given
     insn.  */
  int insn_num;
  /* The following field value is list of bypasses in which given insn
     is output insn.  Bypasses with the same input insn stay one after
     another in the list in the same order as their occurrences in the
     description but the bypass without a guard stays always the last
     in a row of bypasses with the same input insn.  */
  struct bypass_decl *bypass_list;

  /* The following fields are defined by automaton generator.  */

  /* The following field is the insn regexp transformed that
     the regexp has not optional regexp, repetition regexp, and an
     reservation name (i.e. reservation identifiers are changed by the
     corresponding regexp) and all alternations are the top level
     of the regexp.  The value can be NULL only if it is special
     insn `cycle advancing'.  */
  regexp_t transformed_regexp;
  /* The following field value is list of arcs marked given
     insn.  The field is used in transformation NDFA -> DFA.  */
  arc_t arcs_marked_by_insn;
  /* The two following fields are used during minimization of a finite state
     automaton.  */
  /* The field value is number of equivalence class of state into
     which arc marked by given insn enters from a state (fixed during
     an automaton minimization).  */
  int equiv_class_num;
  /* The following member value is the list to automata which can be
     changed by the insn issue.  */
  automata_list_el_t important_automata_list;
  /* The following member is used to process insn once for output.  */
  int processed_p;
};

/* This contains a declaration mentioned above.  */
struct decl
{
  /* What node in the union? */
  enum decl_mode mode;
  pos_t pos;
  union
  {
    struct unit_decl unit;
    struct bypass_decl bypass;
    struct automaton_decl automaton;
    struct excl_rel_decl excl;
    struct unit_pattern_rel_decl presence;
    struct unit_pattern_rel_decl absence;
    struct reserv_decl reserv;
    struct insn_reserv_decl insn_reserv;
  } decl;
};

/* The following structures represent parsed reservation strings.  */
enum regexp_mode
{
  rm_unit,
  rm_reserv,
  rm_nothing,
  rm_sequence,
  rm_repeat,
  rm_allof,
  rm_oneof
};

/* Cpu unit in reservation.  */
struct unit_regexp
{
  const char *name;
  unit_decl_t unit_decl;
};

/* Define_reservation in a reservation.  */
struct reserv_regexp
{
  const char *name;
  struct reserv_decl *reserv_decl;
};

/* Absence of reservation (represented by string `nothing').  */
struct nothing_regexp
{
  /* This used to be empty but ISO C doesn't allow that.  */
  char unused;
};

/* Representation of reservations separated by ',' (see file
   rtl.def).  */
struct sequence_regexp
{
  int regexps_num;
  regexp_t regexps [1];
};

/* Representation of construction `repeat' (see file rtl.def).  */
struct repeat_regexp
{
  int repeat_num;
  regexp_t regexp;
};

/* Representation of reservations separated by '+' (see file
   rtl.def).  */
struct allof_regexp
{
  int regexps_num;
  regexp_t regexps [1];
};

/* Representation of reservations separated by '|' (see file
   rtl.def).  */
struct oneof_regexp
{
  int regexps_num;
  regexp_t regexps [1];
};

/* Representation of a reservation string.  */
struct regexp
{
  /* What node in the union? */
  enum regexp_mode mode;
  pos_t pos;
  union
  {
    struct unit_regexp unit;
    struct reserv_regexp reserv;
    struct nothing_regexp nothing;
    struct sequence_regexp sequence;
    struct repeat_regexp repeat;
    struct allof_regexp allof;
    struct oneof_regexp oneof;
  } regexp;
};

/* Represents description of pipeline hazard description based on
   NDFA.  */
struct description
{
  int decls_num, normal_decls_num;

  /* The following fields are defined by checker.  */

  /* The following fields values are correspondingly number of all
     units, query units, and insns in the description.  */
  int units_num;
  int query_units_num;
  int insns_num;
  /* The following field value is max length (in cycles) of
     reservations of insns.  The field value is defined only for
     correct programs.  */
  int max_insn_reserv_cycles;

  /* The following fields are defined by automaton generator.  */

  /* The following field value is the first automaton.  */
  automaton_t first_automaton;

  /* The following field is created by pipeline hazard parser and
     contains all declarations.  We allocate additional entries for
     two special insns which are added by the automaton generator.  */
  decl_t decls [1];
};


/* The following nodes are created in automaton checker.  */

/* The following nodes represent exclusion set for cpu units.  Each
   element is accessed through only one excl_list.  */
struct unit_set_el
{
  unit_decl_t unit_decl;
  unit_set_el_t next_unit_set_el;
};

/* The following nodes represent presence or absence pattern for cpu
   units.  Each element is accessed through only one presence_list or
   absence_list.  */
struct pattern_set_el
{
  /* The number of units in unit_decls.  */
  int units_num;
  /* The units forming the pattern.  */
  struct unit_decl **unit_decls;
  pattern_set_el_t next_pattern_set_el;
};


/* The following nodes are created in automaton generator.  */


/* The following nodes represent presence or absence pattern for cpu
   units.  Each element is accessed through only one element of
   unit_presence_set_table or unit_absence_set_table.  */
struct pattern_reserv
{
  reserv_sets_t reserv;
  pattern_reserv_t next_pattern_reserv;
};

/* The following node type describes state automaton.  The state may
   be deterministic or non-deterministic.  Non-deterministic state has
   several component states which represent alternative cpu units
   reservations.  The state also is used for describing a
   deterministic reservation of automaton insn.  */
struct state
{
  /* The following member value is nonzero if there is a transition by
     cycle advancing.  */
  int new_cycle_p;
  /* The following field is list of processor unit reservations on
     each cycle.  */
  reserv_sets_t reservs;
  /* The following field is unique number of given state between other
     states.  */
  int unique_num;
  /* The following field value is automaton to which given state
     belongs.  */
  automaton_t automaton;
  /* The following field value is the first arc output from given
     state.  */
  arc_t first_out_arc;
  unsigned int num_out_arcs;
  /* The following field is used to form NDFA.  */
  char it_was_placed_in_stack_for_NDFA_forming;
  /* The following field is used to form DFA.  */
  char it_was_placed_in_stack_for_DFA_forming;
  /* The following field is used to transform NDFA to DFA and DFA
     minimization.  The field value is not NULL if the state is a
     compound state.  In this case the value of field `unit_sets_list'
     is NULL.  All states in the list are in the hash table.  The list
     is formed through field `next_sorted_alt_state'.  We should
     support only one level of nesting state.  */
  alt_state_t component_states;
  /* The following field is used for passing graph of states.  */
  int pass_num;
  /* The list of states belonging to one equivalence class is formed
     with the aid of the following field.  */
  state_t next_equiv_class_state;
  /* The two following fields are used during minimization of a finite
     state automaton.  */
  int equiv_class_num_1, equiv_class_num_2;
  /* The following field is used during minimization of a finite state
     automaton.  The field value is state corresponding to equivalence
     class to which given state belongs.  */
  state_t equiv_class_state;
  unsigned int *presence_signature;
  /* The following field value is the order number of given state.
     The states in final DFA is enumerated with the aid of the
     following field.  */
  int order_state_num;
  /* This member is used for passing states for searching minimal
     delay time.  */
  int state_pass_num;
  /* The following member is used to evaluate min issue delay of insn
     for a state.  */
  int min_insn_issue_delay;
};

/* Automaton arc.  */
struct arc
{
  /* The following field refers for the state into which given arc
     enters.  */
  state_t to_state;
  /* The following field describes that the insn issue (with cycle
     advancing for special insn `cycle advancing' and without cycle
     advancing for others) makes transition from given state to
     another given state.  */
  ainsn_t insn;
  /* The following field value is the next arc output from the same
     state.  */
  arc_t next_out_arc;
  /* List of arcs marked given insn is formed with the following
     field.  The field is used in transformation NDFA -> DFA.  */
  arc_t next_arc_marked_by_insn;
};

/* The following node type describes a deterministic alternative in
   non-deterministic state which characterizes cpu unit reservations
   of automaton insn or which is part of NDFA.  */
struct alt_state
{
  /* The following field is a deterministic state which characterizes
     unit reservations of the instruction.  */
  state_t state;
  /* The following field refers to the next state which characterizes
     unit reservations of the instruction.  */
  alt_state_t next_alt_state;
  /* The following field refers to the next state in sorted list.  */
  alt_state_t next_sorted_alt_state;
};

/* The following node type describes insn of automaton.  They are
   labels of FA arcs.  */
struct ainsn
{
  /* The following field value is the corresponding insn declaration
     of description.  */
  struct insn_reserv_decl *insn_reserv_decl;
  /* The following field value is the next insn declaration for an
     automaton.  */
  ainsn_t next_ainsn;
  /* The following field is states which characterize automaton unit
     reservations of the instruction.  The value can be NULL only if it
     is special insn `cycle advancing'.  */
  alt_state_t alt_states;
  /* The following field is sorted list of states which characterize
     automaton unit reservations of the instruction.  The value can be
     NULL only if it is special insn `cycle advancing'.  */
  alt_state_t sorted_alt_states;
  /* The following field refers the next automaton insn with
     the same reservations.  */
  ainsn_t next_same_reservs_insn;
  /* The following field is flag of the first automaton insn with the
     same reservations in the declaration list.  Only arcs marked such
     insn is present in the automaton.  This significantly decreases
     memory requirements especially when several automata are
     formed.  */
  char first_insn_with_same_reservs;
  /* The following member has nonzero value if there is arc from state of
     the automaton marked by the ainsn.  */
  char arc_exists_p;
  /* Cyclic list of insns of an equivalence class is formed with the
     aid of the following field.  */
  ainsn_t next_equiv_class_insn;
  /* The following field value is nonzero if the insn declaration is
     the first insn declaration with given equivalence number.  */
  char first_ainsn_with_given_equivalence_num;
  /* The following field is number of class of equivalence of insns.
     It is necessary because many insns may be equivalent with the
     point of view of pipeline hazards.  */
  int insn_equiv_class_num;
  /* The following member value is TRUE if there is an arc in the
     automaton marked by the insn into another state.  In other
     words, the insn can change the state of the automaton.  */
  int important_p;
};

/* The following describes an automaton for PHR.  */
struct automaton
{
  /* The following field value is the list of insn declarations for
     given automaton.  */
  ainsn_t ainsn_list;
  /* Pointers to the ainsns corresponding to the special reservations.  */
  ainsn_t advance_ainsn, collapse_ainsn;

  /* The following field value is the corresponding automaton
     declaration.  This field is not NULL only if the automatic
     partition on automata is not used.  */
  struct automaton_decl *corresponding_automaton_decl;
  /* The following field value is the next automaton.  */
  automaton_t next_automaton;
  /* The following field is start state of FA.  There are not unit
     reservations in the state.  */
  state_t start_state;
  /* The following field value is number of equivalence classes of
     insns (see field `insn_equiv_class_num' in
     `insn_reserv_decl').  */
  int insn_equiv_classes_num;
  /* The following field value is number of states of final DFA.  */
  int achieved_states_num;
  /* The following field value is the order number (0, 1, ...) of
     given automaton.  */
  int automaton_order_num;
  /* The following fields contain statistics information about
     building automaton.  */
  int NDFA_states_num, DFA_states_num;
  /* The following field value is defined only if minimization of DFA
     is used.  */
  int minimal_DFA_states_num;
  int NDFA_arcs_num, DFA_arcs_num;
  /* The following field value is defined only if minimization of DFA
     is used.  */
  int minimal_DFA_arcs_num;
  /* The following member refers for two table state x ainsn -> int.
     ??? Above sentence is incomprehensible.  */
  state_ainsn_table_t trans_table;
  /* The following member value is maximal value of min issue delay
     for insns of the automaton.  */
  int max_min_delay;
  /* Usually min issue delay is small and we can place several (2, 4,
     8) elements in one vector element.  So the compression factor can
     be 1 (no compression), 2, 4, 8.  */
  int min_issue_delay_table_compression_factor;
  /* Total number of locked states in this automaton.  */
  int locked_states;
};

/* The following is the element of the list of automata.  */
struct automata_list_el
{
  /* The automaton itself.  */
  automaton_t automaton;
  /* The next automata set element.  */
  automata_list_el_t next_automata_list_el;
};

/* The following structure describes a table state X ainsn -> int(>= 0).  */
struct state_ainsn_table
{
  /* Automaton to which given table belongs.  */
  automaton_t automaton;
  /* The following tree vectors for comb vector implementation of the
     table.  */
  vla_hwint_t comb_vect;
  vla_hwint_t check_vect;
  vla_hwint_t base_vect;
  /* This is simple implementation of the table.  */
  vla_hwint_t full_vect;
  /* Minimal and maximal values of the previous vectors.  */
  int min_comb_vect_el_value, max_comb_vect_el_value;
  int min_base_vect_el_value, max_base_vect_el_value;
};

/* Macros to access members of unions.  Use only them for access to
   union members of declarations and regexps.  */

#if defined ENABLE_CHECKING && (GCC_VERSION >= 2007)

#define DECL_UNIT(d) __extension__					\
(({ __typeof (d) const _decl = (d);					\
     if (_decl->mode != dm_unit)					\
       decl_mode_check_failed (_decl->mode, "dm_unit",			\
			       __FILE__, __LINE__, __FUNCTION__);	\
     &(_decl)->decl.unit; }))

#define DECL_BYPASS(d) __extension__					\
(({ __typeof (d) const _decl = (d);					\
     if (_decl->mode != dm_bypass)					\
       decl_mode_check_failed (_decl->mode, "dm_bypass",		\
			       __FILE__, __LINE__, __FUNCTION__);	\
     &(_decl)->decl.bypass; }))

#define DECL_AUTOMATON(d) __extension__					\
(({ __typeof (d) const _decl = (d);					\
     if (_decl->mode != dm_automaton)					\
       decl_mode_check_failed (_decl->mode, "dm_automaton",		\
			       __FILE__, __LINE__, __FUNCTION__);	\
     &(_decl)->decl.automaton; }))

#define DECL_EXCL(d) __extension__					\
(({ __typeof (d) const _decl = (d);					\
     if (_decl->mode != dm_excl)					\
       decl_mode_check_failed (_decl->mode, "dm_excl",			\
			       __FILE__, __LINE__, __FUNCTION__);	\
     &(_decl)->decl.excl; }))

#define DECL_PRESENCE(d) __extension__					\
(({ __typeof (d) const _decl = (d);					\
     if (_decl->mode != dm_presence)					\
       decl_mode_check_failed (_decl->mode, "dm_presence",		\
			       __FILE__, __LINE__, __FUNCTION__);	\
     &(_decl)->decl.presence; }))

#define DECL_ABSENCE(d) __extension__					\
(({ __typeof (d) const _decl = (d);					\
     if (_decl->mode != dm_absence)					\
       decl_mode_check_failed (_decl->mode, "dm_absence",		\
			       __FILE__, __LINE__, __FUNCTION__);	\
     &(_decl)->decl.absence; }))

#define DECL_RESERV(d) __extension__					\
(({ __typeof (d) const _decl = (d);					\
     if (_decl->mode != dm_reserv)					\
       decl_mode_check_failed (_decl->mode, "dm_reserv",		\
			       __FILE__, __LINE__, __FUNCTION__);	\
     &(_decl)->decl.reserv; }))

#define DECL_INSN_RESERV(d) __extension__				\
(({ __typeof (d) const _decl = (d);					\
     if (_decl->mode != dm_insn_reserv)					\
       decl_mode_check_failed (_decl->mode, "dm_insn_reserv",		\
			       __FILE__, __LINE__, __FUNCTION__);	\
     &(_decl)->decl.insn_reserv; }))

static const char *decl_name (enum decl_mode);
static void decl_mode_check_failed (enum decl_mode, const char *,
				    const char *, int, const char *)
     ATTRIBUTE_NORETURN;

/* Return string representation of declaration mode MODE.  */
static const char *
decl_name (enum decl_mode mode)
{
  static char str [100];

  if (mode == dm_unit)
    return "dm_unit";
  else if (mode == dm_bypass)
    return "dm_bypass";
  else if (mode == dm_automaton)
    return "dm_automaton";
  else if (mode == dm_excl)
    return "dm_excl";
  else if (mode == dm_presence)
    return "dm_presence";
  else if (mode == dm_absence)
    return "dm_absence";
  else if (mode == dm_reserv)
    return "dm_reserv";
  else if (mode == dm_insn_reserv)
    return "dm_insn_reserv";
  else
    sprintf (str, "unknown (%d)", (int) mode);
  return str;
}

/* The function prints message about unexpected declaration and finish
   the program.  */
static void
decl_mode_check_failed (enum decl_mode mode, const char *expected_mode_str,
			const char *file, int line, const char *func)
{
  fprintf
    (stderr,
     "\n%s: %d: error in %s: DECL check: expected decl %s, have %s\n",
     file, line, func, expected_mode_str, decl_name (mode));
  exit (1);
}


#define REGEXP_UNIT(r) __extension__					\
(({ struct regexp *const _regexp = (r);					\
     if (_regexp->mode != rm_unit)					\
       regexp_mode_check_failed (_regexp->mode, "rm_unit",		\
			       __FILE__, __LINE__, __FUNCTION__);	\
     &(_regexp)->regexp.unit; }))

#define REGEXP_RESERV(r) __extension__					\
(({ struct regexp *const _regexp = (r);					\
     if (_regexp->mode != rm_reserv)					\
       regexp_mode_check_failed (_regexp->mode, "rm_reserv",		\
			       __FILE__, __LINE__, __FUNCTION__);	\
     &(_regexp)->regexp.reserv; }))

#define REGEXP_SEQUENCE(r) __extension__				\
(({ struct regexp *const _regexp = (r);					\
     if (_regexp->mode != rm_sequence)					\
       regexp_mode_check_failed (_regexp->mode, "rm_sequence",		\
			       __FILE__, __LINE__, __FUNCTION__);	\
     &(_regexp)->regexp.sequence; }))

#define REGEXP_REPEAT(r) __extension__					\
(({ struct regexp *const _regexp = (r);					\
     if (_regexp->mode != rm_repeat)					\
       regexp_mode_check_failed (_regexp->mode, "rm_repeat",		\
			       __FILE__, __LINE__, __FUNCTION__);	\
     &(_regexp)->regexp.repeat; }))

#define REGEXP_ALLOF(r) __extension__					\
(({ struct regexp *const _regexp = (r);					\
     if (_regexp->mode != rm_allof)					\
       regexp_mode_check_failed (_regexp->mode, "rm_allof",		\
			       __FILE__, __LINE__, __FUNCTION__);	\
     &(_regexp)->regexp.allof; }))

#define REGEXP_ONEOF(r) __extension__					\
(({ struct regexp *const _regexp = (r);					\
     if (_regexp->mode != rm_oneof)					\
       regexp_mode_check_failed (_regexp->mode, "rm_oneof",		\
			       __FILE__, __LINE__, __FUNCTION__);	\
     &(_regexp)->regexp.oneof; }))

static const char *regexp_name (enum regexp_mode);
static void regexp_mode_check_failed (enum regexp_mode, const char *,
				      const char *, int,
				      const char *) ATTRIBUTE_NORETURN;


/* Return string representation of regexp mode MODE.  */
static const char *
regexp_name (enum regexp_mode mode)
{
  switch (mode)
    {
    case rm_unit:
      return "rm_unit";
    case rm_reserv:
      return "rm_reserv";
    case rm_nothing:
      return "rm_nothing";
    case rm_sequence:
      return "rm_sequence";
    case rm_repeat:
      return "rm_repeat";
    case rm_allof:
      return "rm_allof";
    case rm_oneof:
      return "rm_oneof";
    default:
      gcc_unreachable ();
    }
}

/* The function prints message about unexpected regexp and finish the
   program.  */
static void
regexp_mode_check_failed (enum regexp_mode mode,
			  const char *expected_mode_str,
			  const char *file, int line, const char *func)
{
  fprintf
    (stderr,
     "\n%s: %d: error in %s: REGEXP check: expected decl %s, have %s\n",
     file, line, func, expected_mode_str, regexp_name (mode));
  exit (1);
}

#else /* #if defined ENABLE_RTL_CHECKING && (GCC_VERSION >= 2007) */

#define DECL_UNIT(d) (&(d)->decl.unit)
#define DECL_BYPASS(d) (&(d)->decl.bypass)
#define DECL_AUTOMATON(d) (&(d)->decl.automaton)
#define DECL_EXCL(d) (&(d)->decl.excl)
#define DECL_PRESENCE(d) (&(d)->decl.presence)
#define DECL_ABSENCE(d) (&(d)->decl.absence)
#define DECL_RESERV(d) (&(d)->decl.reserv)
#define DECL_INSN_RESERV(d) (&(d)->decl.insn_reserv)

#define REGEXP_UNIT(r) (&(r)->regexp.unit)
#define REGEXP_RESERV(r) (&(r)->regexp.reserv)
#define REGEXP_SEQUENCE(r) (&(r)->regexp.sequence)
#define REGEXP_REPEAT(r) (&(r)->regexp.repeat)
#define REGEXP_ALLOF(r) (&(r)->regexp.allof)
#define REGEXP_ONEOF(r) (&(r)->regexp.oneof)

#endif /* #if defined ENABLE_RTL_CHECKING && (GCC_VERSION >= 2007) */

#define XCREATENODE(T) ((T *) create_node (sizeof (T)))
#define XCREATENODEVEC(T, N) ((T *) create_node (sizeof (T) * (N)))
#define XCREATENODEVAR(T, S) ((T *) create_node ((S)))

#define XCOPYNODE(T, P) ((T *) copy_node ((P), sizeof (T)))
#define XCOPYNODEVEC(T, P, N) ((T *) copy_node ((P), sizeof (T) * (N)))
#define XCOPYNODEVAR(T, P, S) ((T *) copy_node ((P), (S)))

/* Create IR structure (node).  */
static void *
create_node (size_t size)
{
  void *result;

  obstack_blank (&irp, size);
  result = obstack_base (&irp);
  obstack_finish (&irp);
  /* Default values of members are NULL and zero.  */
  memset (result, 0, size);
  return result;
}

/* Copy IR structure (node).  */
static void *
copy_node (const void *from, size_t size)
{
  void *const result = create_node (size);
  memcpy (result, from, size);
  return result;
}

/* The function checks that NAME does not contain quotes (`"').  */
static const char *
check_name (const char * name, pos_t pos ATTRIBUTE_UNUSED)
{
  const char *str;

  for (str = name; *str != '\0'; str++)
    if (*str == '\"')
      error ("Name `%s' contains quotes", name);
  return name;
}

/* Pointers to all declarations during IR generation are stored in the
   following.  */
static vec<decl_t> decls;

/* Given a pointer to a (char *) and a separator, return an alloc'ed
   string containing the next separated element, taking parentheses
   into account if PAR_FLAG has nonzero value.  Advance the pointer to
   after the string scanned, or the end-of-string.  Return NULL if at
   end of string.  */
static char *
next_sep_el (const char **pstr, int sep, int par_flag)
{
  char *out_str;
  const char *p;
  int pars_num;
  int n_spaces;

  /* Remove leading whitespaces.  */
  while (ISSPACE ((int) **pstr))
    (*pstr)++;

  if (**pstr == '\0')
    return NULL;

  n_spaces = 0;
  for (pars_num = 0, p = *pstr; *p != '\0'; p++)
    {
      if (par_flag && *p == '(')
	pars_num++;
      else if (par_flag && *p == ')')
	pars_num--;
      else if (pars_num == 0 && *p == sep)
	break;
      if (pars_num == 0 && ISSPACE ((int) *p))
	n_spaces++;
      else
	{
	  for (; n_spaces != 0; n_spaces--)
	    obstack_1grow (&irp, p [-n_spaces]);
	  obstack_1grow (&irp, *p);
	}
    }
  obstack_1grow (&irp, '\0');
  out_str = obstack_base (&irp);
  obstack_finish (&irp);

  *pstr = p;
  if (**pstr == sep)
    (*pstr)++;

  return out_str;
}

/* Given a string and a separator, return the number of separated
   elements in it, taking parentheses into account if PAR_FLAG has
   nonzero value.  Return 0 for the null string, -1 if parentheses is
   not balanced.  */
static int
n_sep_els (const char *s, int sep, int par_flag)
{
  int n;
  int pars_num;

  if (*s == '\0')
    return 0;

  for (pars_num = 0, n = 1; *s; s++)
    if (par_flag && *s == '(')
      pars_num++;
    else if (par_flag && *s == ')')
      pars_num--;
    else if (pars_num == 0 && *s == sep)
      n++;

  return (pars_num != 0 ? -1 : n);
}

/* Given a string and a separator, return vector of strings which are
   elements in the string and number of elements through els_num.
   Take parentheses into account if PAREN_P has nonzero value.  The
   function also inserts the end marker NULL at the end of vector.
   Return 0 for the null string, -1 if parentheses are not balanced.  */
static char **
get_str_vect (const char *str, int *els_num, int sep, int paren_p)
{
  int i;
  char **vect;
  const char **pstr;
  char *trail;

  *els_num = n_sep_els (str, sep, paren_p);
  if (*els_num <= 0)
    return NULL;
  obstack_blank (&irp, sizeof (char *) * (*els_num + 1));
  vect = (char **) obstack_base (&irp);
  obstack_finish (&irp);
  pstr = &str;
  for (i = 0; i < *els_num; i++)
    vect [i] = next_sep_el (pstr, sep, paren_p);
  trail = next_sep_el (pstr, sep, paren_p);
  gcc_assert (!trail);
  vect [i] = NULL;
  return vect;
}

/* Process a DEFINE_CPU_UNIT.

   This gives information about a unit contained in CPU.  We fill a
   struct unit_decl with information used later by `expand_automata'.  */
static void
gen_cpu_unit (rtx def)
{
  decl_t decl;
  char **str_cpu_units;
  int vect_length;
  int i;

  str_cpu_units = get_str_vect (XSTR (def, 0), &vect_length, ',', FALSE);
  if (str_cpu_units == NULL)
    fatal ("invalid string `%s' in define_cpu_unit", XSTR (def, 0));
  for (i = 0; i < vect_length; i++)
    {
      decl = XCREATENODE (struct decl);
      decl->mode = dm_unit;
      decl->pos = 0;
      DECL_UNIT (decl)->name = check_name (str_cpu_units [i], decl->pos);
      DECL_UNIT (decl)->automaton_name = XSTR (def, 1);
      DECL_UNIT (decl)->query_p = 0;
      DECL_UNIT (decl)->min_occ_cycle_num = -1;
      DECL_UNIT (decl)->in_set_p = 0;
      decls.safe_push (decl);
    }
}

/* Process a DEFINE_QUERY_CPU_UNIT.

   This gives information about a unit contained in CPU.  We fill a
   struct unit_decl with information used later by `expand_automata'.  */
static void
gen_query_cpu_unit (rtx def)
{
  decl_t decl;
  char **str_cpu_units;
  int vect_length;
  int i;

  str_cpu_units = get_str_vect (XSTR (def, 0), &vect_length, ',',
				FALSE);
  if (str_cpu_units == NULL)
    fatal ("invalid string `%s' in define_query_cpu_unit", XSTR (def, 0));
  for (i = 0; i < vect_length; i++)
    {
      decl = XCREATENODE (struct decl);
      decl->mode = dm_unit;
      decl->pos = 0;
      DECL_UNIT (decl)->name = check_name (str_cpu_units [i], decl->pos);
      DECL_UNIT (decl)->automaton_name = XSTR (def, 1);
      DECL_UNIT (decl)->query_p = 1;
      decls.safe_push (decl);
    }
}

/* Process a DEFINE_BYPASS.

   This gives information about a unit contained in the CPU.  We fill
   in a struct bypass_decl with information used later by
   `expand_automata'.  */
static void
gen_bypass (rtx def)
{
  decl_t decl;
  char **out_patterns;
  int out_length;
  char **in_patterns;
  int in_length;
  int i, j;

  out_patterns = get_str_vect (XSTR (def, 1), &out_length, ',', FALSE);
  if (out_patterns == NULL)
    fatal ("invalid string `%s' in define_bypass", XSTR (def, 1));
  in_patterns = get_str_vect (XSTR (def, 2), &in_length, ',', FALSE);
  if (in_patterns == NULL)
    fatal ("invalid string `%s' in define_bypass", XSTR (def, 2));
  for (i = 0; i < out_length; i++)
    for (j = 0; j < in_length; j++)
      {
	decl = XCREATENODE (struct decl);
	decl->mode = dm_bypass;
	decl->pos = 0;
	DECL_BYPASS (decl)->latency = XINT (def, 0);
	DECL_BYPASS (decl)->out_pattern = out_patterns[i];
	DECL_BYPASS (decl)->in_pattern = in_patterns[j];
	DECL_BYPASS (decl)->bypass_guard_name = XSTR (def, 3);
	decls.safe_push (decl);
      }
}

/* Process an EXCLUSION_SET.

   This gives information about a cpu unit conflicts.  We fill a
   struct excl_rel_decl (excl) with information used later by
   `expand_automata'.  */
static void
gen_excl_set (rtx def)
{
  decl_t decl;
  char **first_str_cpu_units;
  char **second_str_cpu_units;
  int first_vect_length;
  int length;
  int i;

  first_str_cpu_units
    = get_str_vect (XSTR (def, 0), &first_vect_length, ',', FALSE);
  if (first_str_cpu_units == NULL)
    fatal ("invalid first string `%s' in exclusion_set", XSTR (def, 0));
  second_str_cpu_units = get_str_vect (XSTR (def, 1), &length, ',',
				       FALSE);
  if (second_str_cpu_units == NULL)
    fatal ("invalid second string `%s' in exclusion_set", XSTR (def, 1));
  length += first_vect_length;
  decl = XCREATENODEVAR (struct decl, sizeof (struct decl) + (length - 1) * sizeof (char *));
  decl->mode = dm_excl;
  decl->pos = 0;
  DECL_EXCL (decl)->all_names_num = length;
  DECL_EXCL (decl)->first_list_length = first_vect_length;
  for (i = 0; i < length; i++)
    if (i < first_vect_length)
      DECL_EXCL (decl)->names [i] = first_str_cpu_units [i];
    else
      DECL_EXCL (decl)->names [i]
	= second_str_cpu_units [i - first_vect_length];
  decls.safe_push (decl);
}

/* Process a PRESENCE_SET, a FINAL_PRESENCE_SET, an ABSENCE_SET,
   FINAL_ABSENCE_SET (it is depended on PRESENCE_P and FINAL_P).

   This gives information about a cpu unit reservation requirements.
   We fill a struct unit_pattern_rel_decl with information used later
   by `expand_automata'.  */
static void
gen_presence_absence_set (rtx def, int presence_p, int final_p)
{
  decl_t decl;
  char **str_cpu_units;
  char **str_pattern_lists;
  char ***str_patterns;
  int cpu_units_length;
  int length;
  int patterns_length;
  int i;

  str_cpu_units = get_str_vect (XSTR (def, 0), &cpu_units_length, ',',
				FALSE);
  if (str_cpu_units == NULL)
    fatal ((presence_p
	    ? (final_p
	       ? "invalid first string `%s' in final_presence_set"
	       : "invalid first string `%s' in presence_set")
	    : (final_p
	       ? "invalid first string `%s' in final_absence_set"
	       : "invalid first string `%s' in absence_set")),
	   XSTR (def, 0));
  str_pattern_lists = get_str_vect (XSTR (def, 1),
				    &patterns_length, ',', FALSE);
  if (str_pattern_lists == NULL)
    fatal ((presence_p
	    ? (final_p
	       ? "invalid second string `%s' in final_presence_set"
	       : "invalid second string `%s' in presence_set")
	    : (final_p
	       ? "invalid second string `%s' in final_absence_set"
	       : "invalid second string `%s' in absence_set")), XSTR (def, 1));
  str_patterns = XOBNEWVEC (&irp, char **, patterns_length);
  for (i = 0; i < patterns_length; i++)
    {
      str_patterns [i] = get_str_vect (str_pattern_lists [i],
				       &length, ' ', FALSE);
      gcc_assert (str_patterns [i]);
    }
  decl = XCREATENODE (struct decl);
  decl->pos = 0;
  if (presence_p)
    {
      decl->mode = dm_presence;
      DECL_PRESENCE (decl)->names_num = cpu_units_length;
      DECL_PRESENCE (decl)->names = str_cpu_units;
      DECL_PRESENCE (decl)->patterns = str_patterns;
      DECL_PRESENCE (decl)->patterns_num = patterns_length;
      DECL_PRESENCE (decl)->final_p = final_p;
    }
  else
    {
      decl->mode = dm_absence;
      DECL_ABSENCE (decl)->names_num = cpu_units_length;
      DECL_ABSENCE (decl)->names = str_cpu_units;
      DECL_ABSENCE (decl)->patterns = str_patterns;
      DECL_ABSENCE (decl)->patterns_num = patterns_length;
      DECL_ABSENCE (decl)->final_p = final_p;
    }
  decls.safe_push (decl);
}

/* Process a PRESENCE_SET.

    This gives information about a cpu unit reservation requirements.
   We fill a struct unit_pattern_rel_decl (presence) with information
   used later by `expand_automata'.  */
static void
gen_presence_set (rtx def)
{
  gen_presence_absence_set (def, TRUE, FALSE);
}

/* Process a FINAL_PRESENCE_SET.

   This gives information about a cpu unit reservation requirements.
   We fill a struct unit_pattern_rel_decl (presence) with information
   used later by `expand_automata'.  */
static void
gen_final_presence_set (rtx def)
{
  gen_presence_absence_set (def, TRUE, TRUE);
}

/* Process an ABSENCE_SET.

   This gives information about a cpu unit reservation requirements.
   We fill a struct unit_pattern_rel_decl (absence) with information
   used later by `expand_automata'.  */
static void
gen_absence_set (rtx def)
{
  gen_presence_absence_set (def, FALSE, FALSE);
}

/* Process a FINAL_ABSENCE_SET.

   This gives information about a cpu unit reservation requirements.
   We fill a struct unit_pattern_rel_decl (absence) with information
   used later by `expand_automata'.  */
static void
gen_final_absence_set (rtx def)
{
  gen_presence_absence_set (def, FALSE, TRUE);
}

/* Process a DEFINE_AUTOMATON.

   This gives information about a finite state automaton used for
   recognizing pipeline hazards.  We fill a struct automaton_decl
   with information used later by `expand_automata'.  */
static void
gen_automaton (rtx def)
{
  decl_t decl;
  char **str_automata;
  int vect_length;
  int i;

  str_automata = get_str_vect (XSTR (def, 0), &vect_length, ',', FALSE);
  if (str_automata == NULL)
    fatal ("invalid string `%s' in define_automaton", XSTR (def, 0));
  for (i = 0; i < vect_length; i++)
    {
      decl = XCREATENODE (struct decl);
      decl->mode = dm_automaton;
      decl->pos = 0;
      DECL_AUTOMATON (decl)->name = check_name (str_automata [i], decl->pos);
      decls.safe_push (decl);
    }
}

/* Process an AUTOMATA_OPTION.

   This gives information how to generate finite state automaton used
   for recognizing pipeline hazards.  */
static void
gen_automata_option (rtx def)
{
  if (strcmp (XSTR (def, 0), NO_MINIMIZATION_OPTION + 1) == 0)
    no_minimization_flag = 1;
  else if (strcmp (XSTR (def, 0), TIME_OPTION + 1) == 0)
    time_flag = 1;
  else if (strcmp (XSTR (def, 0), STATS_OPTION + 1) == 0)
    stats_flag = 1;
  else if (strcmp (XSTR (def, 0), V_OPTION + 1) == 0)
    v_flag = 1;
  else if (strcmp (XSTR (def, 0), W_OPTION + 1) == 0)
    w_flag = 1;
  else if (strcmp (XSTR (def, 0), NDFA_OPTION + 1) == 0)
    ndfa_flag = 1;
  else if (strcmp (XSTR (def, 0), COLLAPSE_OPTION + 1) == 0)
    collapse_flag = 1;
  else if (strcmp (XSTR (def, 0), NO_COMB_OPTION + 1) == 0)
    no_comb_flag = 1;
  else if (strcmp (XSTR (def, 0), PROGRESS_OPTION + 1) == 0)
    progress_flag = 1;
  else
    fatal ("invalid option `%s' in automata_option", XSTR (def, 0));
}

/* Name in reservation to denote absence reservation.  */
#define NOTHING_NAME "nothing"

/* The following string contains original reservation string being
   parsed.  */
static const char *reserv_str;

/* Parse an element in STR.  */
static regexp_t
gen_regexp_el (const char *str)
{
  regexp_t regexp;
  char *dstr;
  int len;

  if (*str == '(')
    {
      len = strlen (str);
      if (str [len - 1] != ')')
	fatal ("garbage after ) in reservation `%s'", reserv_str);
      dstr = XALLOCAVAR (char, len - 1);
      memcpy (dstr, str + 1, len - 2);
      dstr [len-2] = '\0';
      regexp = gen_regexp_sequence (dstr);
    }
  else if (strcmp (str, NOTHING_NAME) == 0)
    {
      regexp = XCREATENODE (struct regexp);
      regexp->mode = rm_nothing;
    }
  else
    {
      regexp = XCREATENODE (struct regexp);
      regexp->mode = rm_unit;
      REGEXP_UNIT (regexp)->name = str;
    }
  return regexp;
}

/* Parse construction `repeat' in STR.  */
static regexp_t
gen_regexp_repeat (const char *str)
{
  regexp_t regexp;
  regexp_t repeat;
  char **repeat_vect;
  int els_num;
  int i;

  repeat_vect = get_str_vect (str, &els_num, '*', TRUE);
  if (repeat_vect == NULL)
    fatal ("invalid `%s' in reservation `%s'", str, reserv_str);
  if (els_num > 1)
    {
      regexp = gen_regexp_el (repeat_vect [0]);
      for (i = 1; i < els_num; i++)
	{
	  repeat = XCREATENODE (struct regexp);
	  repeat->mode = rm_repeat;
	  REGEXP_REPEAT (repeat)->regexp = regexp;
	  REGEXP_REPEAT (repeat)->repeat_num = atoi (repeat_vect [i]);
          if (REGEXP_REPEAT (repeat)->repeat_num <= 1)
            fatal ("repetition `%s' <= 1 in reservation `%s'",
                   str, reserv_str);
          regexp = repeat;
	}
      return regexp;
    }
  else
    return gen_regexp_el (repeat_vect[0]);
}

/* Parse reservation STR which possibly contains separator '+'.  */
static regexp_t
gen_regexp_allof (const char *str)
{
  regexp_t allof;
  char **allof_vect;
  int els_num;
  int i;

  allof_vect = get_str_vect (str, &els_num, '+', TRUE);
  if (allof_vect == NULL)
    fatal ("invalid `%s' in reservation `%s'", str, reserv_str);
  if (els_num > 1)
    {
      allof = XCREATENODEVAR (struct regexp, sizeof (struct regexp)
			      + sizeof (regexp_t) * (els_num - 1));
      allof->mode = rm_allof;
      REGEXP_ALLOF (allof)->regexps_num = els_num;
      for (i = 0; i < els_num; i++)
	REGEXP_ALLOF (allof)->regexps [i] = gen_regexp_repeat (allof_vect [i]);
      return allof;
    }
  else
    return gen_regexp_repeat (allof_vect[0]);
}

/* Parse reservation STR which possibly contains separator '|'.  */
static regexp_t
gen_regexp_oneof (const char *str)
{
  regexp_t oneof;
  char **oneof_vect;
  int els_num;
  int i;

  oneof_vect = get_str_vect (str, &els_num, '|', TRUE);
  if (oneof_vect == NULL)
    fatal ("invalid `%s' in reservation `%s'", str, reserv_str);
  if (els_num > 1)
    {
      oneof = XCREATENODEVAR (struct regexp, sizeof (struct regexp)
			      + sizeof (regexp_t) * (els_num - 1));
      oneof->mode = rm_oneof;
      REGEXP_ONEOF (oneof)->regexps_num = els_num;
      for (i = 0; i < els_num; i++)
	REGEXP_ONEOF (oneof)->regexps [i] = gen_regexp_allof (oneof_vect [i]);
      return oneof;
    }
  else
    return gen_regexp_allof (oneof_vect[0]);
}

/* Parse reservation STR which possibly contains separator ','.  */
static regexp_t
gen_regexp_sequence (const char *str)
{
  regexp_t sequence;
  char **sequence_vect;
  int els_num;
  int i;

  sequence_vect = get_str_vect (str, &els_num, ',', TRUE);
  if (els_num == -1)
    fatal ("unbalanced parentheses in reservation `%s'", str);
  if (sequence_vect == NULL)
    fatal ("invalid reservation `%s'", str);
  if (els_num > 1)
    {
      sequence = XCREATENODEVAR (struct regexp, sizeof (struct regexp)
				 + sizeof (regexp_t) * (els_num - 1));
      sequence->mode = rm_sequence;
      REGEXP_SEQUENCE (sequence)->regexps_num = els_num;
      for (i = 0; i < els_num; i++)
	REGEXP_SEQUENCE (sequence)->regexps [i]
          = gen_regexp_oneof (sequence_vect [i]);
      return sequence;
    }
  else
    return gen_regexp_oneof (sequence_vect[0]);
}

/* Parse construction reservation STR.  */
static regexp_t
gen_regexp (const char *str)
{
  reserv_str = str;
  return gen_regexp_sequence (str);
}

/* Process a DEFINE_RESERVATION.

   This gives information about a reservation of cpu units.  We fill
   in a struct reserv_decl with information used later by
   `expand_automata'.  */
static void
gen_reserv (rtx def)
{
  decl_t decl;

  decl = XCREATENODE (struct decl);
  decl->mode = dm_reserv;
  decl->pos = 0;
  DECL_RESERV (decl)->name = check_name (XSTR (def, 0), decl->pos);
  DECL_RESERV (decl)->regexp = gen_regexp (XSTR (def, 1));
  decls.safe_push (decl);
}

/* Process a DEFINE_INSN_RESERVATION.

   This gives information about the reservation of cpu units by an
   insn.  We fill a struct insn_reserv_decl with information used
   later by `expand_automata'.  */
static void
gen_insn_reserv (rtx def)
{
  decl_t decl;

  decl = XCREATENODE (struct decl);
  decl->mode = dm_insn_reserv;
  decl->pos = 0;
  DECL_INSN_RESERV (decl)->name
    = check_name (XSTR (def, 0), decl->pos);
  DECL_INSN_RESERV (decl)->default_latency = XINT (def, 1);
  DECL_INSN_RESERV (decl)->condexp = XEXP (def, 2);
  DECL_INSN_RESERV (decl)->regexp = gen_regexp (XSTR (def, 3));
  decls.safe_push (decl);
}



/* The function evaluates hash value (0..UINT_MAX) of string.  */
static unsigned
string_hash (const char *string)
{
  unsigned result, i;

  for (result = i = 0;*string++ != '\0'; i++)
    result += ((unsigned char) *string << (i % CHAR_BIT));
  return result;
}



/* This page contains abstract data `table of automaton declarations'.
   Elements of the table is nodes representing automaton declarations.
   Key of the table elements is name of given automaton.  Remember
   that automaton names have own space.  */

/* The function evaluates hash value of an automaton declaration.  The
   function is used by abstract data `hashtab'.  The function returns
   hash value (0..UINT_MAX) of given automaton declaration.  */
static hashval_t
automaton_decl_hash (const void *automaton_decl)
{
  const_decl_t const decl = (const_decl_t) automaton_decl;

  gcc_assert (decl->mode != dm_automaton
	      || DECL_AUTOMATON (decl)->name);
  return string_hash (DECL_AUTOMATON (decl)->name);
}

/* The function tests automaton declarations on equality of their
   keys.  The function is used by abstract data `hashtab'.  The
   function returns 1 if the declarations have the same key, 0
   otherwise.  */
static int
automaton_decl_eq_p (const void* automaton_decl_1,
		     const void* automaton_decl_2)
{
  const_decl_t const decl1 = (const_decl_t) automaton_decl_1;
  const_decl_t const decl2 = (const_decl_t) automaton_decl_2;

  gcc_assert (decl1->mode == dm_automaton
	      && DECL_AUTOMATON (decl1)->name
	      && decl2->mode == dm_automaton
	      && DECL_AUTOMATON (decl2)->name);
  return strcmp (DECL_AUTOMATON (decl1)->name,
		 DECL_AUTOMATON (decl2)->name) == 0;
}

/* The automaton declaration table itself is represented by the
   following variable.  */
static htab_t automaton_decl_table;

/* The function inserts automaton declaration into the table.  The
   function does nothing if an automaton declaration with the same key
   exists already in the table.  The function returns automaton
   declaration node in the table with the same key as given automaton
   declaration node.  */
static decl_t
insert_automaton_decl (decl_t automaton_decl)
{
  void **entry_ptr;

  entry_ptr = htab_find_slot (automaton_decl_table, automaton_decl, INSERT);
  if (*entry_ptr == NULL)
    *entry_ptr = (void *) automaton_decl;
  return (decl_t) *entry_ptr;
}

/* The following variable value is node representing automaton
   declaration.  The node used for searching automaton declaration
   with given name.  */
static struct decl work_automaton_decl;

/* The function searches for automaton declaration in the table with
   the same key as node representing name of the automaton
   declaration.  The function returns node found in the table, NULL if
   such node does not exist in the table.  */
static decl_t
find_automaton_decl (const char *name)
{
  void *entry;

  work_automaton_decl.mode = dm_automaton;
  DECL_AUTOMATON (&work_automaton_decl)->name = name;
  entry = htab_find (automaton_decl_table, &work_automaton_decl);
  return (decl_t) entry;
}

/* The function creates empty automaton declaration table and node
   representing automaton declaration and used for searching automaton
   declaration with given name.  The function must be called only once
   before any work with the automaton declaration table.  */
static void
initiate_automaton_decl_table (void)
{
  work_automaton_decl.mode = dm_automaton;
  automaton_decl_table = htab_create (10, automaton_decl_hash,
				      automaton_decl_eq_p, (htab_del) 0);
}

/* The function deletes the automaton declaration table.  Only call of
   function `initiate_automaton_decl_table' is possible immediately
   after this function call.  */
static void
finish_automaton_decl_table (void)
{
  htab_delete (automaton_decl_table);
}



/* This page contains abstract data `table of insn declarations'.
   Elements of the table is nodes representing insn declarations.  Key
   of the table elements is name of given insn (in corresponding
   define_insn_reservation).  Remember that insn names have own
   space.  */

/* The function evaluates hash value of an insn declaration.  The
   function is used by abstract data `hashtab'.  The function returns
   hash value (0..UINT_MAX) of given insn declaration.  */
static hashval_t
insn_decl_hash (const void *insn_decl)
{
  const_decl_t const decl = (const_decl_t) insn_decl;

  gcc_assert (decl->mode == dm_insn_reserv
	      && DECL_INSN_RESERV (decl)->name);
  return string_hash (DECL_INSN_RESERV (decl)->name);
}

/* The function tests insn declarations on equality of their keys.
   The function is used by abstract data `hashtab'.  The function
   returns 1 if declarations have the same key, 0 otherwise.  */
static int
insn_decl_eq_p (const void *insn_decl_1, const void *insn_decl_2)
{
  const_decl_t const decl1 = (const_decl_t) insn_decl_1;
  const_decl_t const decl2 = (const_decl_t) insn_decl_2;

  gcc_assert (decl1->mode == dm_insn_reserv
	      && DECL_INSN_RESERV (decl1)->name
	      && decl2->mode == dm_insn_reserv
	      && DECL_INSN_RESERV (decl2)->name);
  return strcmp (DECL_INSN_RESERV (decl1)->name,
                 DECL_INSN_RESERV (decl2)->name) == 0;
}

/* The insn declaration table itself is represented by the following
   variable.  The table does not contain insn reservation
   declarations.  */
static htab_t insn_decl_table;

/* The function inserts insn declaration into the table.  The function
   does nothing if an insn declaration with the same key exists
   already in the table.  The function returns insn declaration node
   in the table with the same key as given insn declaration node.  */
static decl_t
insert_insn_decl (decl_t insn_decl)
{
  void **entry_ptr;

  entry_ptr = htab_find_slot (insn_decl_table, insn_decl, INSERT);
  if (*entry_ptr == NULL)
    *entry_ptr = (void *) insn_decl;
  return (decl_t) *entry_ptr;
}

/* The following variable value is node representing insn reservation
   declaration.  The node used for searching insn reservation
   declaration with given name.  */
static struct decl work_insn_decl;

/* The function searches for insn reservation declaration in the table
   with the same key as node representing name of the insn reservation
   declaration.  The function returns node found in the table, NULL if
   such node does not exist in the table.  */
static decl_t
find_insn_decl (const char *name)
{
  void *entry;

  work_insn_decl.mode = dm_insn_reserv;
  DECL_INSN_RESERV (&work_insn_decl)->name = name;
  entry = htab_find (insn_decl_table, &work_insn_decl);
  return (decl_t) entry;
}

/* The function creates empty insn declaration table and node
   representing insn declaration and used for searching insn
   declaration with given name.  The function must be called only once
   before any work with the insn declaration table.  */
static void
initiate_insn_decl_table (void)
{
  work_insn_decl.mode = dm_insn_reserv;
  insn_decl_table = htab_create (10, insn_decl_hash, insn_decl_eq_p,
				 (htab_del) 0);
}

/* The function deletes the insn declaration table.  Only call of
   function `initiate_insn_decl_table' is possible immediately after
   this function call.  */
static void
finish_insn_decl_table (void)
{
  htab_delete (insn_decl_table);
}



/* This page contains abstract data `table of declarations'.  Elements
   of the table is nodes representing declarations (of units and
   reservations).  Key of the table elements is names of given
   declarations.  */

/* The function evaluates hash value of a declaration.  The function
   is used by abstract data `hashtab'.  The function returns hash
   value (0..UINT_MAX) of given declaration.  */
static hashval_t
decl_hash (const void *decl)
{
  const_decl_t const d = (const_decl_t) decl;

  gcc_assert ((d->mode == dm_unit && DECL_UNIT (d)->name)
	      || (d->mode == dm_reserv && DECL_RESERV (d)->name));
  return string_hash (d->mode == dm_unit
		      ? DECL_UNIT (d)->name : DECL_RESERV (d)->name);
}

/* The function tests declarations on equality of their keys.  The
   function is used by abstract data 'hashtab'.  The function
   returns 1 if the declarations have the same key, 0 otherwise.  */
static int
decl_eq_p (const void *decl_1, const void *decl_2)
{
  const_decl_t const d1 = (const_decl_t) decl_1;
  const_decl_t const d2 = (const_decl_t) decl_2;

  gcc_assert ((d1->mode == dm_unit && DECL_UNIT (d1)->name)
	      || (d1->mode == dm_reserv && DECL_RESERV (d1)->name));
  gcc_assert ((d2->mode == dm_unit && DECL_UNIT (d2)->name)
	      || (d2->mode == dm_reserv && DECL_RESERV (d2)->name));
  return strcmp ((d1->mode == dm_unit
                  ? DECL_UNIT (d1)->name : DECL_RESERV (d1)->name),
                 (d2->mode == dm_unit
                  ? DECL_UNIT (d2)->name : DECL_RESERV (d2)->name)) == 0;
}

/* The declaration table itself is represented by the following
   variable.  */
static htab_t decl_table;

/* The function inserts declaration into the table.  The function does
   nothing if a declaration with the same key exists already in the
   table.  The function returns declaration node in the table with the
   same key as given declaration node.  */

static decl_t
insert_decl (decl_t decl)
{
  void **entry_ptr;

  entry_ptr = htab_find_slot (decl_table, decl, INSERT);
  if (*entry_ptr == NULL)
    *entry_ptr = (void *) decl;
  return (decl_t) *entry_ptr;
}

/* The following variable value is node representing declaration.  The
   node used for searching declaration with given name.  */
static struct decl work_decl;

/* The function searches for declaration in the table with the same
   key as node representing name of the declaration.  The function
   returns node found in the table, NULL if such node does not exist
   in the table.  */
static decl_t
find_decl (const char *name)
{
  void *entry;

  work_decl.mode = dm_unit;
  DECL_UNIT (&work_decl)->name = name;
  entry = htab_find (decl_table, &work_decl);
  return (decl_t) entry;
}

/* The function creates empty declaration table and node representing
   declaration and used for searching declaration with given name.
   The function must be called only once before any work with the
   declaration table.  */
static void
initiate_decl_table (void)
{
  work_decl.mode = dm_unit;
  decl_table = htab_create (10, decl_hash, decl_eq_p, (htab_del) 0);
}

/* The function deletes the declaration table.  Only call of function
   `initiate_declaration_table' is possible immediately after this
   function call.  */
static void
finish_decl_table (void)
{
  htab_delete (decl_table);
}



/* This page contains checker of pipeline hazard description.  */

/* Checking NAMES in an exclusion clause vector and returning formed
   unit_set_el_list.  */
static unit_set_el_t
process_excls (char **names, int num, pos_t excl_pos ATTRIBUTE_UNUSED)
{
  unit_set_el_t el_list;
  unit_set_el_t last_el;
  unit_set_el_t new_el;
  decl_t decl_in_table;
  int i;

  el_list = NULL;
  last_el = NULL;
  for (i = 0; i < num; i++)
    {
      decl_in_table = find_decl (names [i]);
      if (decl_in_table == NULL)
	error ("unit `%s' in exclusion is not declared", names [i]);
      else if (decl_in_table->mode != dm_unit)
	error ("`%s' in exclusion is not unit", names [i]);
      else
	{
	  new_el = XCREATENODE (struct unit_set_el);
	  new_el->unit_decl = DECL_UNIT (decl_in_table);
	  new_el->next_unit_set_el = NULL;
	  if (last_el == NULL)
	    el_list = last_el = new_el;
	  else
	    {
	      last_el->next_unit_set_el = new_el;
	      last_el = last_el->next_unit_set_el;
	    }
	}
    }
  return el_list;
}

/* The function adds each element from SOURCE_LIST to the exclusion
   list of the each element from DEST_LIST.  Checking situation "unit
   excludes itself".  */
static void
add_excls (unit_set_el_t dest_list, unit_set_el_t source_list,
	   pos_t excl_pos ATTRIBUTE_UNUSED)
{
  unit_set_el_t dst;
  unit_set_el_t src;
  unit_set_el_t curr_el;
  unit_set_el_t prev_el;
  unit_set_el_t copy;

  for (dst = dest_list; dst != NULL; dst = dst->next_unit_set_el)
    for (src = source_list; src != NULL; src = src->next_unit_set_el)
      {
	if (dst->unit_decl == src->unit_decl)
	  {
	    error ("unit `%s' excludes itself", src->unit_decl->name);
	    continue;
	  }
	if (dst->unit_decl->automaton_name != NULL
	    && src->unit_decl->automaton_name != NULL
	    && strcmp (dst->unit_decl->automaton_name,
		       src->unit_decl->automaton_name) != 0)
	  {
	    error ("units `%s' and `%s' in exclusion set belong to different automata",
		   src->unit_decl->name, dst->unit_decl->name);
	    continue;
	  }
	for (curr_el = dst->unit_decl->excl_list, prev_el = NULL;
	     curr_el != NULL;
	     prev_el = curr_el, curr_el = curr_el->next_unit_set_el)
	  if (curr_el->unit_decl == src->unit_decl)
	    break;
	if (curr_el == NULL)
	  {
	    /* Element not found - insert.  */
	    copy = XCOPYNODE (struct unit_set_el, src);
	    copy->next_unit_set_el = NULL;
	    if (prev_el == NULL)
	      dst->unit_decl->excl_list = copy;
	    else
	      prev_el->next_unit_set_el = copy;
	}
    }
}

/* Checking NAMES in presence/absence clause and returning the
   formed unit_set_el_list.  The function is called only after
   processing all exclusion sets.  */
static unit_set_el_t
process_presence_absence_names (char **names, int num,
				pos_t req_pos ATTRIBUTE_UNUSED,
				int presence_p, int final_p)
{
  unit_set_el_t el_list;
  unit_set_el_t last_el;
  unit_set_el_t new_el;
  decl_t decl_in_table;
  int i;

  el_list = NULL;
  last_el = NULL;
  for (i = 0; i < num; i++)
    {
      decl_in_table = find_decl (names [i]);
      if (decl_in_table == NULL)
	error ((presence_p
		? (final_p
		   ? "unit `%s' in final presence set is not declared"
		   : "unit `%s' in presence set is not declared")
		: (final_p
		   ? "unit `%s' in final absence set is not declared"
		   : "unit `%s' in absence set is not declared")), names [i]);
      else if (decl_in_table->mode != dm_unit)
	error ((presence_p
		? (final_p
		   ? "`%s' in final presence set is not unit"
		   : "`%s' in presence set is not unit")
		: (final_p
		   ? "`%s' in final absence set is not unit"
		   : "`%s' in absence set is not unit")), names [i]);
      else
	{
	  new_el = XCREATENODE (struct unit_set_el);
	  new_el->unit_decl = DECL_UNIT (decl_in_table);
	  new_el->next_unit_set_el = NULL;
	  if (last_el == NULL)
	    el_list = last_el = new_el;
	  else
	    {
	      last_el->next_unit_set_el = new_el;
	      last_el = last_el->next_unit_set_el;
	    }
	}
    }
  return el_list;
}

/* Checking NAMES in patterns of a presence/absence clause and
   returning the formed pattern_set_el_list.  The function is called
   only after processing all exclusion sets.  */
static pattern_set_el_t
process_presence_absence_patterns (char ***patterns, int num,
				   pos_t req_pos ATTRIBUTE_UNUSED,
				   int presence_p, int final_p)
{
  pattern_set_el_t el_list;
  pattern_set_el_t last_el;
  pattern_set_el_t new_el;
  decl_t decl_in_table;
  int i, j;

  el_list = NULL;
  last_el = NULL;
  for (i = 0; i < num; i++)
    {
      for (j = 0; patterns [i] [j] != NULL; j++)
	;
      new_el = XCREATENODEVAR (struct pattern_set_el,
			       sizeof (struct pattern_set_el)
			       + sizeof (struct unit_decl *) * j);
      new_el->unit_decls
	= (struct unit_decl **) ((char *) new_el
				 + sizeof (struct pattern_set_el));
      new_el->next_pattern_set_el = NULL;
      if (last_el == NULL)
	el_list = last_el = new_el;
      else
	{
	  last_el->next_pattern_set_el = new_el;
	  last_el = last_el->next_pattern_set_el;
	}
      new_el->units_num = 0;
      for (j = 0; patterns [i] [j] != NULL; j++)
	{
	  decl_in_table = find_decl (patterns [i] [j]);
	  if (decl_in_table == NULL)
	    error ((presence_p
		    ? (final_p
		       ? "unit `%s' in final presence set is not declared"
		       : "unit `%s' in presence set is not declared")
		    : (final_p
		       ? "unit `%s' in final absence set is not declared"
		       : "unit `%s' in absence set is not declared")),
		   patterns [i] [j]);
	  else if (decl_in_table->mode != dm_unit)
	    error ((presence_p
		    ? (final_p
		       ? "`%s' in final presence set is not unit"
		       : "`%s' in presence set is not unit")
		    : (final_p
		       ? "`%s' in final absence set is not unit"
		       : "`%s' in absence set is not unit")),
		   patterns [i] [j]);
	  else
	    {
	      new_el->unit_decls [new_el->units_num]
		= DECL_UNIT (decl_in_table);
	      new_el->units_num++;
	    }
	}
    }
  return el_list;
}

/* The function adds each element from PATTERN_LIST to presence (if
   PRESENCE_P) or absence list of the each element from DEST_LIST.
   Checking situations "unit requires own absence", and "unit excludes
   and requires presence of ...", "unit requires absence and presence
   of ...", "units in (final) presence set belong to different
   automata", and "units in (final) absence set belong to different
   automata".  Remember that we process absence sets only after all
   presence sets.  */
static void
add_presence_absence (unit_set_el_t dest_list,
		      pattern_set_el_t pattern_list,
		      pos_t req_pos ATTRIBUTE_UNUSED,
		      int presence_p, int final_p)
{
  unit_set_el_t dst;
  pattern_set_el_t pat;
  struct unit_decl *unit;
  unit_set_el_t curr_excl_el;
  pattern_set_el_t curr_pat_el;
  pattern_set_el_t prev_el;
  pattern_set_el_t copy;
  int i;
  int no_error_flag;

  for (dst = dest_list; dst != NULL; dst = dst->next_unit_set_el)
    for (pat = pattern_list; pat != NULL; pat = pat->next_pattern_set_el)
      {
	for (i = 0; i < pat->units_num; i++)
	  {
	    unit = pat->unit_decls [i];
	    if (dst->unit_decl == unit && pat->units_num == 1 && !presence_p)
	      {
		error ("unit `%s' requires own absence", unit->name);
		continue;
	      }
	    if (dst->unit_decl->automaton_name != NULL
		&& unit->automaton_name != NULL
		&& strcmp (dst->unit_decl->automaton_name,
			   unit->automaton_name) != 0)
	      {
		error ((presence_p
			? (final_p
			   ? "units `%s' and `%s' in final presence set belong to different automata"
			   : "units `%s' and `%s' in presence set belong to different automata")
			: (final_p
			   ? "units `%s' and `%s' in final absence set belong to different automata"
			   : "units `%s' and `%s' in absence set belong to different automata")),
		       unit->name, dst->unit_decl->name);
		continue;
	      }
	    no_error_flag = 1;
	    if (presence_p)
	      for (curr_excl_el = dst->unit_decl->excl_list;
		   curr_excl_el != NULL;
		   curr_excl_el = curr_excl_el->next_unit_set_el)
		{
		  if (unit == curr_excl_el->unit_decl && pat->units_num == 1)
		    {
		      if (!w_flag)
			{
			  error ("unit `%s' excludes and requires presence of `%s'",
				 dst->unit_decl->name, unit->name);
			  no_error_flag = 0;
			}
		      else
			warning ("unit `%s' excludes and requires presence of `%s'",
			   dst->unit_decl->name, unit->name);
		    }
		}
	    else if (pat->units_num == 1)
	      for (curr_pat_el = dst->unit_decl->presence_list;
		   curr_pat_el != NULL;
		   curr_pat_el = curr_pat_el->next_pattern_set_el)
		if (curr_pat_el->units_num == 1
		    && unit == curr_pat_el->unit_decls [0])
		  {
		    if (!w_flag)
		      {
			error ("unit `%s' requires absence and presence of `%s'",
			       dst->unit_decl->name, unit->name);
			no_error_flag = 0;
		      }
		    else
		      warning ("unit `%s' requires absence and presence of `%s'",
			       dst->unit_decl->name, unit->name);
		  }
	    if (no_error_flag)
	      {
		for (prev_el = (presence_p
				? (final_p
				   ? dst->unit_decl->final_presence_list
				   : dst->unit_decl->presence_list)
				: (final_p
				   ? dst->unit_decl->final_absence_list
				   : dst->unit_decl->absence_list));
		     prev_el != NULL && prev_el->next_pattern_set_el != NULL;
		     prev_el = prev_el->next_pattern_set_el)
		  ;
		copy = XCOPYNODE (struct pattern_set_el, pat);
		copy->next_pattern_set_el = NULL;
		if (prev_el == NULL)
		  {
		    if (presence_p)
		      {
			if (final_p)
			  dst->unit_decl->final_presence_list = copy;
			else
			  dst->unit_decl->presence_list = copy;
		      }
		    else if (final_p)
		      dst->unit_decl->final_absence_list = copy;
		    else
		      dst->unit_decl->absence_list = copy;
		  }
		else
		  prev_el->next_pattern_set_el = copy;
	      }
	  }
      }
}


/* The function inserts BYPASS in the list of bypasses of the
   corresponding output insn.  The order of bypasses in the list is
   described in a comment for member `bypass_list' (see above).  If
   there is already the same bypass in the list the function reports
   this and does nothing.  */
static void
insert_bypass (struct bypass_decl *bypass)
{
  struct bypass_decl *curr, *last;
  struct insn_reserv_decl *out_insn_reserv = bypass->out_insn_reserv;
  struct insn_reserv_decl *in_insn_reserv = bypass->in_insn_reserv;

  for (curr = out_insn_reserv->bypass_list, last = NULL;
       curr != NULL;
       last = curr, curr = curr->next)
    if (curr->in_insn_reserv == in_insn_reserv)
      {
	if ((bypass->bypass_guard_name != NULL
	     && curr->bypass_guard_name != NULL
	     && ! strcmp (bypass->bypass_guard_name, curr->bypass_guard_name))
	    || bypass->bypass_guard_name == curr->bypass_guard_name)
	  {
	    if (bypass->bypass_guard_name == NULL)
	      {
		if (!w_flag)
		  error ("the same bypass `%s - %s' is already defined",
			 bypass->out_pattern, bypass->in_pattern);
		else
		  warning ("the same bypass `%s - %s' is already defined",
			   bypass->out_pattern, bypass->in_pattern);
	      }
	    else if (!w_flag)
	      error ("the same bypass `%s - %s' (guard %s) is already defined",
		     bypass->out_pattern, bypass->in_pattern,
		     bypass->bypass_guard_name);
	    else
	      warning
		("the same bypass `%s - %s' (guard %s) is already defined",
		 bypass->out_pattern, bypass->in_pattern,
		 bypass->bypass_guard_name);
	    return;
	  }
	if (curr->bypass_guard_name == NULL)
	  break;
	if (curr->next == NULL || curr->next->in_insn_reserv != in_insn_reserv)
	  {
	    last = curr;
	    break;
	  }

      }
  if (last == NULL)
    {
      bypass->next = out_insn_reserv->bypass_list;
      out_insn_reserv->bypass_list = bypass;
    }
  else
    {
      bypass->next = last->next;
      last->next = bypass;
    }
}

/* BYPASS is a define_bypass decl that includes glob pattern PATTERN.
   Call FN (BYPASS, INSN, DATA) for each matching instruction INSN.  */

static void
for_each_matching_insn (decl_t bypass, const char *pattern,
			void (*fn) (decl_t, decl_t, void *), void *data)
{
  decl_t insn_reserv;
  bool matched_p;
  int i;

  matched_p = false;
  if (strpbrk (pattern, "*?["))
    for (i = 0; i < description->decls_num; i++)
      {
	insn_reserv = description->decls[i];
	if (insn_reserv->mode == dm_insn_reserv
	    && fnmatch (pattern, DECL_INSN_RESERV (insn_reserv)->name, 0) == 0)
	  {
	    fn (bypass, insn_reserv, data);
	    matched_p = true;
	  }
      }
  else
    {
      insn_reserv = find_insn_decl (pattern);
      if (insn_reserv)
	{
	  fn (bypass, insn_reserv, data);
	  matched_p = true;
	}
    }
  if (!matched_p)
    error ("there is no insn reservation that matches `%s'", pattern);
}

/* A subroutine of process_bypass that is called for each pair
   of matching instructions.  OUT_INSN_RESERV is the output
   instruction and DATA is the input instruction.  */

static void
process_bypass_2 (decl_t model, decl_t out_insn_reserv, void *data)
{
  struct bypass_decl *bypass;
  decl_t in_insn_reserv;

  in_insn_reserv = (decl_t) data;
  if (strcmp (DECL_INSN_RESERV (in_insn_reserv)->name,
	      DECL_BYPASS (model)->in_pattern) == 0
      && strcmp (DECL_INSN_RESERV (out_insn_reserv)->name,
		 DECL_BYPASS (model)->out_pattern) == 0)
    bypass = DECL_BYPASS (model);
  else
    {
      bypass = XCNEW (struct bypass_decl);
      bypass->latency = DECL_BYPASS (model)->latency;
      bypass->out_pattern = DECL_INSN_RESERV (out_insn_reserv)->name;
      bypass->in_pattern = DECL_INSN_RESERV (in_insn_reserv)->name;
      bypass->bypass_guard_name = DECL_BYPASS (model)->bypass_guard_name;
    }
  bypass->out_insn_reserv = DECL_INSN_RESERV (out_insn_reserv);
  bypass->in_insn_reserv = DECL_INSN_RESERV (in_insn_reserv);
  insert_bypass (bypass);
}

/* A subroutine of process_bypass that is called for each input
   instruction IN_INSN_RESERV.  */

static void
process_bypass_1 (decl_t bypass, decl_t in_insn_reserv,
		  void *data ATTRIBUTE_UNUSED)
{
  for_each_matching_insn (bypass, DECL_BYPASS (bypass)->out_pattern,
			  process_bypass_2, in_insn_reserv);
}

/* Process define_bypass decl BYPASS, inserting a bypass for each specific
   pair of insn reservations.  */

static void
process_bypass (decl_t bypass)
{
  for_each_matching_insn (bypass, DECL_BYPASS (bypass)->in_pattern,
			  process_bypass_1, NULL);
}

/* The function processes pipeline description declarations, checks
   their correctness, and forms exclusion/presence/absence sets.  */
static void
process_decls (void)
{
  decl_t decl;
  decl_t automaton_decl;
  decl_t decl_in_table;
  int automaton_presence;
  int i;

  /* Checking repeated automata declarations.  */
  automaton_presence = 0;
  for (i = 0; i < description->decls_num; i++)
    {
      decl = description->decls [i];
      if (decl->mode == dm_automaton)
	{
	  automaton_presence = 1;
	  decl_in_table = insert_automaton_decl (decl);
	  if (decl_in_table != decl)
	    {
	      if (!w_flag)
		error ("repeated declaration of automaton `%s'",
		       DECL_AUTOMATON (decl)->name);
	      else
		warning ("repeated declaration of automaton `%s'",
			 DECL_AUTOMATON (decl)->name);
	    }
	}
    }
  /* Checking undeclared automata, repeated declarations (except for
     automata) and correctness of their attributes (insn latency times
     etc.).  */
  for (i = 0; i < description->decls_num; i++)
    {
      decl = description->decls [i];
      if (decl->mode == dm_insn_reserv)
	{
	  if (DECL_INSN_RESERV (decl)->default_latency < 0)
	    error ("define_insn_reservation `%s' has negative latency time",
		   DECL_INSN_RESERV (decl)->name);
	  DECL_INSN_RESERV (decl)->insn_num = description->insns_num;
	  description->insns_num++;
	  decl_in_table = insert_insn_decl (decl);
	  if (decl_in_table != decl)
	    error ("`%s' is already used as insn reservation name",
		   DECL_INSN_RESERV (decl)->name);
	}
      else if (decl->mode == dm_bypass)
	{
	  if (DECL_BYPASS (decl)->latency < 0)
	    error ("define_bypass `%s - %s' has negative latency time",
		   DECL_BYPASS (decl)->out_pattern,
		   DECL_BYPASS (decl)->in_pattern);
	}
      else if (decl->mode == dm_unit || decl->mode == dm_reserv)
	{
	  if (decl->mode == dm_unit)
	    {
	      DECL_UNIT (decl)->automaton_decl = NULL;
	      if (DECL_UNIT (decl)->automaton_name != NULL)
		{
		  automaton_decl
                    = find_automaton_decl (DECL_UNIT (decl)->automaton_name);
		  if (automaton_decl == NULL)
		    error ("automaton `%s' is not declared",
			   DECL_UNIT (decl)->automaton_name);
		  else
		    {
		      DECL_AUTOMATON (automaton_decl)->automaton_is_used = 1;
		      DECL_UNIT (decl)->automaton_decl
			= DECL_AUTOMATON (automaton_decl);
		    }
		}
	      else if (automaton_presence)
		error ("define_unit `%s' without automaton when one defined",
		       DECL_UNIT (decl)->name);
	      DECL_UNIT (decl)->unit_num = description->units_num;
	      description->units_num++;
	      if (strcmp (DECL_UNIT (decl)->name, NOTHING_NAME) == 0)
		{
		  error ("`%s' is declared as cpu unit", NOTHING_NAME);
		  continue;
		}
	      decl_in_table = find_decl (DECL_UNIT (decl)->name);
	    }
	  else
	    {
	      if (strcmp (DECL_RESERV (decl)->name, NOTHING_NAME) == 0)
		{
		  error ("`%s' is declared as cpu reservation", NOTHING_NAME);
		  continue;
		}
	      decl_in_table = find_decl (DECL_RESERV (decl)->name);
	    }
	  if (decl_in_table == NULL)
	    decl_in_table = insert_decl (decl);
	  else
	    {
	      if (decl->mode == dm_unit)
		error ("repeated declaration of unit `%s'",
		       DECL_UNIT (decl)->name);
	      else
		error ("repeated declaration of reservation `%s'",
		       DECL_RESERV (decl)->name);
	    }
	}
    }
  /* Check bypasses and form list of bypasses for each (output)
     insn.  */
  for (i = 0; i < description->decls_num; i++)
    {
      decl = description->decls [i];
      if (decl->mode == dm_bypass)
	process_bypass (decl);
    }

  /* Check exclusion set declarations and form exclusion sets.  */
  for (i = 0; i < description->decls_num; i++)
    {
      decl = description->decls [i];
      if (decl->mode == dm_excl)
	{
	  unit_set_el_t unit_set_el_list;
	  unit_set_el_t unit_set_el_list_2;

	  unit_set_el_list
            = process_excls (DECL_EXCL (decl)->names,
			     DECL_EXCL (decl)->first_list_length, decl->pos);
	  unit_set_el_list_2
	    = process_excls (&DECL_EXCL (decl)->names
			     [DECL_EXCL (decl)->first_list_length],
                             DECL_EXCL (decl)->all_names_num
                             - DECL_EXCL (decl)->first_list_length,
                             decl->pos);
	  add_excls (unit_set_el_list, unit_set_el_list_2, decl->pos);
	  add_excls (unit_set_el_list_2, unit_set_el_list, decl->pos);
	}
    }

  /* Check presence set declarations and form presence sets.  */
  for (i = 0; i < description->decls_num; i++)
    {
      decl = description->decls [i];
      if (decl->mode == dm_presence)
	{
	  unit_set_el_t unit_set_el_list;
	  pattern_set_el_t pattern_set_el_list;

	  unit_set_el_list
            = process_presence_absence_names
	      (DECL_PRESENCE (decl)->names, DECL_PRESENCE (decl)->names_num,
	       decl->pos, TRUE, DECL_PRESENCE (decl)->final_p);
	  pattern_set_el_list
	    = process_presence_absence_patterns
	      (DECL_PRESENCE (decl)->patterns,
	       DECL_PRESENCE (decl)->patterns_num,
	       decl->pos, TRUE, DECL_PRESENCE (decl)->final_p);
	  add_presence_absence (unit_set_el_list, pattern_set_el_list,
				decl->pos, TRUE,
				DECL_PRESENCE (decl)->final_p);
	}
    }

  /* Check absence set declarations and form absence sets.  */
  for (i = 0; i < description->decls_num; i++)
    {
      decl = description->decls [i];
      if (decl->mode == dm_absence)
	{
	  unit_set_el_t unit_set_el_list;
	  pattern_set_el_t pattern_set_el_list;

	  unit_set_el_list
            = process_presence_absence_names
	      (DECL_ABSENCE (decl)->names, DECL_ABSENCE (decl)->names_num,
	       decl->pos, FALSE, DECL_ABSENCE (decl)->final_p);
	  pattern_set_el_list
	    = process_presence_absence_patterns
	      (DECL_ABSENCE (decl)->patterns,
	       DECL_ABSENCE (decl)->patterns_num,
	       decl->pos, FALSE, DECL_ABSENCE (decl)->final_p);
	  add_presence_absence (unit_set_el_list, pattern_set_el_list,
				decl->pos, FALSE,
				DECL_ABSENCE (decl)->final_p);
	}
    }
}

/* The following function checks that declared automaton is used.  If
   the automaton is not used, the function fixes error/warning.  The
   following function must be called only after `process_decls'.  */
static void
check_automaton_usage (void)
{
  decl_t decl;
  int i;

  for (i = 0; i < description->decls_num; i++)
    {
      decl = description->decls [i];
      if (decl->mode == dm_automaton
	  && !DECL_AUTOMATON (decl)->automaton_is_used)
	{
	  if (!w_flag)
	    error ("automaton `%s' is not used", DECL_AUTOMATON (decl)->name);
	  else
	    warning ("automaton `%s' is not used",
		     DECL_AUTOMATON (decl)->name);
	}
    }
}

/* The following recursive function processes all regexp in order to
   fix usage of units or reservations and to fix errors of undeclared
   name.  The function may change unit_regexp onto reserv_regexp.
   Remember that reserv_regexp does not exist before the function
   call.  */
static regexp_t
process_regexp (regexp_t regexp)
{
  decl_t decl_in_table;
  regexp_t new_regexp;
  int i;

  switch (regexp->mode)
    {
    case rm_unit:
      decl_in_table = find_decl (REGEXP_UNIT (regexp)->name);
      if (decl_in_table == NULL)
        error ("undeclared unit or reservation `%s'",
	       REGEXP_UNIT (regexp)->name);
      else
	switch (decl_in_table->mode)
	  {
	  case dm_unit:
	    DECL_UNIT (decl_in_table)->unit_is_used = 1;
	    REGEXP_UNIT (regexp)->unit_decl = DECL_UNIT (decl_in_table);
	    break;

	  case dm_reserv:
	    DECL_RESERV (decl_in_table)->reserv_is_used = 1;
	    new_regexp = XCREATENODE (struct regexp);
	    new_regexp->mode = rm_reserv;
	    new_regexp->pos = regexp->pos;
	    REGEXP_RESERV (new_regexp)->name = REGEXP_UNIT (regexp)->name;
	    REGEXP_RESERV (new_regexp)->reserv_decl
	      = DECL_RESERV (decl_in_table);
	    regexp = new_regexp;
	    break;

	  default:
	    gcc_unreachable ();
	}
      break;
    case rm_sequence:
      for (i = 0; i <REGEXP_SEQUENCE (regexp)->regexps_num; i++)
	REGEXP_SEQUENCE (regexp)->regexps [i]
	  = process_regexp (REGEXP_SEQUENCE (regexp)->regexps [i]);
      break;
    case rm_allof:
      for (i = 0; i < REGEXP_ALLOF (regexp)->regexps_num; i++)
	REGEXP_ALLOF (regexp)->regexps [i]
	  = process_regexp (REGEXP_ALLOF (regexp)->regexps [i]);
      break;
    case rm_oneof:
      for (i = 0; i < REGEXP_ONEOF (regexp)->regexps_num; i++)
	REGEXP_ONEOF (regexp)->regexps [i]
	  = process_regexp (REGEXP_ONEOF (regexp)->regexps [i]);
      break;
    case rm_repeat:
      REGEXP_REPEAT (regexp)->regexp
	= process_regexp (REGEXP_REPEAT (regexp)->regexp);
      break;
    case rm_nothing:
      break;
    default:
      gcc_unreachable ();
    }
  return regexp;
}

/* The following function processes regexp of define_reservation and
   define_insn_reservation with the aid of function
   `process_regexp'.  */
static void
process_regexp_decls (void)
{
  decl_t decl;
  int i;

  for (i = 0; i < description->decls_num; i++)
    {
      decl = description->decls [i];
      if (decl->mode == dm_reserv)
	DECL_RESERV (decl)->regexp
	  = process_regexp (DECL_RESERV (decl)->regexp);
      else if (decl->mode == dm_insn_reserv)
	DECL_INSN_RESERV (decl)->regexp
	  = process_regexp (DECL_INSN_RESERV (decl)->regexp);
    }
}

/* The following function checks that declared unit is used.  If the
   unit is not used, the function fixes errors/warnings.  The
   following function must be called only after `process_decls',
   `process_regexp_decls'.  */
static void
check_usage (void)
{
  decl_t decl;
  int i;

  for (i = 0; i < description->decls_num; i++)
    {
      decl = description->decls [i];
      if (decl->mode == dm_unit && !DECL_UNIT (decl)->unit_is_used)
	{
	  if (!w_flag)
	    error ("unit `%s' is not used", DECL_UNIT (decl)->name);
	  else
	    warning ("unit `%s' is not used", DECL_UNIT (decl)->name);
	}
      else if (decl->mode == dm_reserv && !DECL_RESERV (decl)->reserv_is_used)
	{
	  if (!w_flag)
	    error ("reservation `%s' is not used", DECL_RESERV (decl)->name);
	  else
	    warning ("reservation `%s' is not used", DECL_RESERV (decl)->name);
	}
    }
}

/* The following variable value is number of reservation being
   processed on loop recognition.  */
static int curr_loop_pass_num;

/* The following recursive function returns nonzero value if REGEXP
   contains given decl or reservations in given regexp refers for
   given decl.  */
static int
loop_in_regexp (regexp_t regexp, decl_t start_decl)
{
  int i;

  if (regexp == NULL)
    return 0;
  switch (regexp->mode)
    {
      case rm_unit:
	return 0;

    case rm_reserv:
      if (start_decl->mode == dm_reserv
          && REGEXP_RESERV (regexp)->reserv_decl == DECL_RESERV (start_decl))
        return 1;
      else if (REGEXP_RESERV (regexp)->reserv_decl->loop_pass_num
	       == curr_loop_pass_num)
        /* declaration has been processed.  */
        return 0;
      else
        {
	  REGEXP_RESERV (regexp)->reserv_decl->loop_pass_num
            = curr_loop_pass_num;
          return loop_in_regexp (REGEXP_RESERV (regexp)->reserv_decl->regexp,
                                 start_decl);
        }

    case rm_sequence:
      for (i = 0; i <REGEXP_SEQUENCE (regexp)->regexps_num; i++)
	if (loop_in_regexp (REGEXP_SEQUENCE (regexp)->regexps [i], start_decl))
	  return 1;
      return 0;

    case rm_allof:
      for (i = 0; i < REGEXP_ALLOF (regexp)->regexps_num; i++)
	if (loop_in_regexp (REGEXP_ALLOF (regexp)->regexps [i], start_decl))
	  return 1;
      return 0;

    case rm_oneof:
      for (i = 0; i < REGEXP_ONEOF (regexp)->regexps_num; i++)
	if (loop_in_regexp (REGEXP_ONEOF (regexp)->regexps [i], start_decl))
	  return 1;
      return 0;

    case rm_repeat:
      return loop_in_regexp (REGEXP_REPEAT (regexp)->regexp, start_decl);

    case rm_nothing:
      return 0;

    default:
      gcc_unreachable ();
    }
}

/* The following function fixes errors "cycle in definition ...".  The
   function uses function `loop_in_regexp' for that.  */
static void
check_loops_in_regexps (void)
{
  decl_t decl;
  int i;

  for (i = 0; i < description->decls_num; i++)
    {
      decl = description->decls [i];
      if (decl->mode == dm_reserv)
	DECL_RESERV (decl)->loop_pass_num = 0;
    }
  for (i = 0; i < description->decls_num; i++)
    {
      decl = description->decls [i];
      curr_loop_pass_num = i;

      if (decl->mode == dm_reserv)
	  {
	    DECL_RESERV (decl)->loop_pass_num = curr_loop_pass_num;
	    if (loop_in_regexp (DECL_RESERV (decl)->regexp, decl))
	      {
		gcc_assert (DECL_RESERV (decl)->regexp);
		error ("cycle in definition of reservation `%s'",
		       DECL_RESERV (decl)->name);
	      }
	  }
    }
}

/* The function recursively processes IR of reservation and defines
   max and min cycle for reservation of unit.  */
static void
process_regexp_cycles (regexp_t regexp, int max_start_cycle,
		       int min_start_cycle, int *max_finish_cycle,
		       int *min_finish_cycle)
{
  int i;

  switch (regexp->mode)
    {
    case rm_unit:
      if (REGEXP_UNIT (regexp)->unit_decl->max_occ_cycle_num < max_start_cycle)
	REGEXP_UNIT (regexp)->unit_decl->max_occ_cycle_num = max_start_cycle;
      if (REGEXP_UNIT (regexp)->unit_decl->min_occ_cycle_num > min_start_cycle
	  || REGEXP_UNIT (regexp)->unit_decl->min_occ_cycle_num == -1)
	REGEXP_UNIT (regexp)->unit_decl->min_occ_cycle_num = min_start_cycle;
      *max_finish_cycle = max_start_cycle;
      *min_finish_cycle = min_start_cycle;
      break;

    case rm_reserv:
      process_regexp_cycles (REGEXP_RESERV (regexp)->reserv_decl->regexp,
			     max_start_cycle, min_start_cycle,
			     max_finish_cycle, min_finish_cycle);
      break;

    case rm_repeat:
      for (i = 0; i < REGEXP_REPEAT (regexp)->repeat_num; i++)
	{
	  process_regexp_cycles (REGEXP_REPEAT (regexp)->regexp,
				 max_start_cycle, min_start_cycle,
				 max_finish_cycle, min_finish_cycle);
	  max_start_cycle = *max_finish_cycle + 1;
	  min_start_cycle = *min_finish_cycle + 1;
	}
      break;

    case rm_sequence:
      for (i = 0; i <REGEXP_SEQUENCE (regexp)->regexps_num; i++)
	{
	  process_regexp_cycles (REGEXP_SEQUENCE (regexp)->regexps [i],
				 max_start_cycle, min_start_cycle,
				 max_finish_cycle, min_finish_cycle);
	  max_start_cycle = *max_finish_cycle + 1;
	  min_start_cycle = *min_finish_cycle + 1;
	}
      break;

    case rm_allof:
      {
	int max_cycle = 0;
	int min_cycle = 0;

	for (i = 0; i < REGEXP_ALLOF (regexp)->regexps_num; i++)
	  {
	    process_regexp_cycles (REGEXP_ALLOF (regexp)->regexps [i],
				   max_start_cycle, min_start_cycle,
				   max_finish_cycle, min_finish_cycle);
	    if (max_cycle < *max_finish_cycle)
	      max_cycle = *max_finish_cycle;
	    if (i == 0 || min_cycle > *min_finish_cycle)
	      min_cycle = *min_finish_cycle;
	  }
	*max_finish_cycle = max_cycle;
	*min_finish_cycle = min_cycle;
      }
      break;

    case rm_oneof:
      {
	int max_cycle = 0;
	int min_cycle = 0;

	for (i = 0; i < REGEXP_ONEOF (regexp)->regexps_num; i++)
	  {
	    process_regexp_cycles (REGEXP_ONEOF (regexp)->regexps [i],
				   max_start_cycle, min_start_cycle,
				   max_finish_cycle, min_finish_cycle);
	    if (max_cycle < *max_finish_cycle)
	      max_cycle = *max_finish_cycle;
	    if (i == 0 || min_cycle > *min_finish_cycle)
	      min_cycle = *min_finish_cycle;
	  }
	*max_finish_cycle = max_cycle;
	*min_finish_cycle = min_cycle;
      }
      break;

    case rm_nothing:
      *max_finish_cycle = max_start_cycle;
      *min_finish_cycle = min_start_cycle;
      break;

    default:
      gcc_unreachable ();
    }
}

/* The following function is called only for correct program.  The
   function defines max reservation of insns in cycles.  */
static void
evaluate_max_reserv_cycles (void)
{
  int max_insn_cycles_num;
  int min_insn_cycles_num;
  decl_t decl;
  int i;

  description->max_insn_reserv_cycles = 0;
  for (i = 0; i < description->decls_num; i++)
    {
      decl = description->decls [i];
      if (decl->mode == dm_insn_reserv)
      {
        process_regexp_cycles (DECL_INSN_RESERV (decl)->regexp, 0, 0,
			       &max_insn_cycles_num, &min_insn_cycles_num);
        if (description->max_insn_reserv_cycles < max_insn_cycles_num)
	  description->max_insn_reserv_cycles = max_insn_cycles_num;
      }
    }
  description->max_insn_reserv_cycles++;
}

/* The following function calls functions for checking all
   description.  */
static void
check_all_description (void)
{
  process_decls ();
  check_automaton_usage ();
  process_regexp_decls ();
  check_usage ();
  check_loops_in_regexps ();
  if (!have_error)
    evaluate_max_reserv_cycles ();
}



/* The page contains abstract data `ticker'.  This data is used to
   report time of different phases of building automata.  It is
   possibly to write a description for which automata will be built
   during several minutes even on fast machine.  */

/* The following function creates ticker and makes it active.  */
static ticker_t
create_ticker (void)
{
  ticker_t ticker;

  ticker.modified_creation_time = get_run_time ();
  ticker.incremented_off_time = 0;
  return ticker;
}

/* The following function switches off given ticker.  */
static void
ticker_off (ticker_t *ticker)
{
  if (ticker->incremented_off_time == 0)
    ticker->incremented_off_time = get_run_time () + 1;
}

/* The following function switches on given ticker.  */
static void
ticker_on (ticker_t *ticker)
{
  if (ticker->incremented_off_time != 0)
    {
      ticker->modified_creation_time
        += get_run_time () - ticker->incremented_off_time + 1;
      ticker->incremented_off_time = 0;
    }
}

/* The following function returns current time in milliseconds since
   the moment when given ticker was created.  */
static int
active_time (ticker_t ticker)
{
  if (ticker.incremented_off_time != 0)
    return ticker.incremented_off_time - 1 - ticker.modified_creation_time;
  else
    return get_run_time () - ticker.modified_creation_time;
}

/* The following function returns string representation of active time
   of given ticker.  The result is string representation of seconds
   with accuracy of 1/100 second.  Only result of the last call of the
   function exists.  Therefore the following code is not correct

      printf ("parser time: %s\ngeneration time: %s\n",
              active_time_string (parser_ticker),
              active_time_string (generation_ticker));

   Correct code has to be the following

      printf ("parser time: %s\n", active_time_string (parser_ticker));
      printf ("generation time: %s\n",
              active_time_string (generation_ticker));

*/
static void
print_active_time (FILE *f, ticker_t ticker)
{
  int msecs;

  msecs = active_time (ticker);
  fprintf (f, "%d.%06d", msecs / 1000000, msecs % 1000000);
}



/* The following variable value is number of automaton which are
   really being created.  This value is defined on the base of
   argument of option `-split'.  If the variable has zero value the
   number of automata is defined by the constructions `%automaton'.
   This case occurs when option `-split' is absent or has zero
   argument.  If constructions `define_automaton' is absent only one
   automaton is created.  */
static int automata_num;

/* The following variable values are times of
       o transformation of regular expressions
       o building NDFA (DFA if !ndfa_flag)
       o NDFA -> DFA   (simply the same automaton if !ndfa_flag)
       o DFA minimization
       o building insn equivalence classes
       o all previous ones
       o code output */
static ticker_t transform_time;
static ticker_t NDFA_time;
static ticker_t NDFA_to_DFA_time;
static ticker_t minimize_time;
static ticker_t equiv_time;
static ticker_t automaton_generation_time;
static ticker_t output_time;

/* The following variable values are times of
       all checking
       all generation
       all pipeline hazard translator work */
static ticker_t check_time;
static ticker_t generation_time;
static ticker_t all_time;



/* Pseudo insn decl which denotes advancing cycle.  */
static decl_t advance_cycle_insn_decl;
/* Pseudo insn decl which denotes collapsing the NDFA state.  */
static decl_t collapse_ndfa_insn_decl;

/* Create and record a decl for the special advance-cycle transition.  */
static void
add_advance_cycle_insn_decl (void)
{
  advance_cycle_insn_decl = XCREATENODE (struct decl);
  advance_cycle_insn_decl->mode = dm_insn_reserv;
  advance_cycle_insn_decl->pos = no_pos;
  DECL_INSN_RESERV (advance_cycle_insn_decl)->regexp = NULL;
  DECL_INSN_RESERV (advance_cycle_insn_decl)->name = "$advance_cycle";
  DECL_INSN_RESERV (advance_cycle_insn_decl)->insn_num
    = description->insns_num;
  description->decls [description->decls_num] = advance_cycle_insn_decl;
  description->decls_num++;
  description->insns_num++;
}

/* Create and record a decl for the special collapse-NDFA transition.  */
static void
add_collapse_ndfa_insn_decl (void)
{
  collapse_ndfa_insn_decl = XCREATENODE (struct decl);
  collapse_ndfa_insn_decl->mode = dm_insn_reserv;
  collapse_ndfa_insn_decl->pos = no_pos;
  DECL_INSN_RESERV (collapse_ndfa_insn_decl)->regexp = NULL;
  DECL_INSN_RESERV (collapse_ndfa_insn_decl)->name = "$collapse_ndfa";
  DECL_INSN_RESERV (collapse_ndfa_insn_decl)->insn_num
    = description->insns_num;
  description->decls [description->decls_num] = collapse_ndfa_insn_decl;
  description->decls_num++;
  description->insns_num++;
}

/* True if DECL is either of the two special decls we created.  */
static bool
special_decl_p (struct insn_reserv_decl *decl)
{
  return (decl == DECL_INSN_RESERV (advance_cycle_insn_decl)
	  || (collapse_flag
	      && decl == DECL_INSN_RESERV (collapse_ndfa_insn_decl)));
}


/* Abstract data `alternative states' which represents
   nondeterministic nature of the description (see comments for
   structures alt_state and state).  */

/* List of free states.  */
static alt_state_t first_free_alt_state;

#ifndef NDEBUG
/* The following variables is maximal number of allocated nodes
   alt_state.  */
static int allocated_alt_states_num = 0;
#endif

/* The following function returns free node alt_state.  It may be new
   allocated node or node freed earlier.  */
static alt_state_t
get_free_alt_state (void)
{
  alt_state_t result;

  if (first_free_alt_state != NULL)
    {
      result = first_free_alt_state;
      first_free_alt_state = first_free_alt_state->next_alt_state;
    }
  else
    {
#ifndef NDEBUG
      allocated_alt_states_num++;
#endif
      result = XCREATENODE (struct alt_state);
    }
  result->state = NULL;
  result->next_alt_state = NULL;
  result->next_sorted_alt_state = NULL;
  return result;
}

/* The function frees node ALT_STATE.  */
static void
free_alt_state (alt_state_t alt_state)
{
  if (alt_state == NULL)
    return;
  alt_state->next_alt_state = first_free_alt_state;
  first_free_alt_state = alt_state;
}

/* The function frees list started with node ALT_STATE_LIST.  */
static void
free_alt_states (alt_state_t alt_states_list)
{
  alt_state_t curr_alt_state;
  alt_state_t next_alt_state;

  for (curr_alt_state = alt_states_list;
       curr_alt_state != NULL;
       curr_alt_state = next_alt_state)
    {
      next_alt_state = curr_alt_state->next_alt_state;
      free_alt_state (curr_alt_state);
    }
}

/* The function compares unique numbers of alt states.  */
static int
alt_state_cmp (const void *alt_state_ptr_1, const void *alt_state_ptr_2)
{
  if ((*(const alt_state_t *) alt_state_ptr_1)->state->unique_num
      == (*(const alt_state_t *) alt_state_ptr_2)->state->unique_num)
    return 0;
  else if ((*(const alt_state_t *) alt_state_ptr_1)->state->unique_num
	   < (*(const alt_state_t *) alt_state_ptr_2)->state->unique_num)
    return -1;
  else
    return 1;
}

/* The function sorts ALT_STATES_LIST and removes duplicated alt
   states from the list.  The comparison key is alt state unique
   number.  */

static alt_state_t
uniq_sort_alt_states (alt_state_t alt_states_list)
{
  alt_state_t curr_alt_state;
  size_t i;
  size_t prev_unique_state_ind;
  alt_state_t result;

  if (alt_states_list == 0)
    return 0;
  if (alt_states_list->next_alt_state == 0)
    return alt_states_list;

  auto_vec<alt_state_t, 150> alt_states;
  for (curr_alt_state = alt_states_list;
       curr_alt_state != NULL;
       curr_alt_state = curr_alt_state->next_alt_state)
    alt_states.safe_push (curr_alt_state);

  alt_states.qsort (alt_state_cmp);

  prev_unique_state_ind = 0;
  for (i = 1; i < alt_states.length (); i++)
    if (alt_states[prev_unique_state_ind]->state != alt_states[i]->state)
      {
	prev_unique_state_ind++;
	alt_states[prev_unique_state_ind] = alt_states[i];
      }
  alt_states.truncate (prev_unique_state_ind + 1);

  for (i = 1; i < alt_states.length (); i++)
    alt_states[i-1]->next_sorted_alt_state
      = alt_states[i];
  alt_states.last ()->next_sorted_alt_state = 0;

  result = alt_states[0];

  return result;
}

/* The function checks equality of alt state lists.  Remember that the
   lists must be already sorted by the previous function.  */
static int
alt_states_eq (alt_state_t alt_states_1, alt_state_t alt_states_2)
{
  while (alt_states_1 != NULL && alt_states_2 != NULL
         && alt_state_cmp (&alt_states_1, &alt_states_2) == 0)
    {
      alt_states_1 = alt_states_1->next_sorted_alt_state;
      alt_states_2 = alt_states_2->next_sorted_alt_state;
    }
  return alt_states_1 == alt_states_2;
}

/* Initialization of the abstract data.  */
static void
initiate_alt_states (void)
{
  first_free_alt_state = NULL;
}

/* Finishing work with the abstract data.  */
static void
finish_alt_states (void)
{
}



/* The page contains macros for work with bits strings.  We could use
   standard gcc bitmap or sbitmap but it would result in difficulties
   of building canadian cross.  */

/* Set bit number bitno in the bit string.  The macro is not side
   effect proof.  */
#define bitmap_set_bit(bitstring, bitno)					  \
  ((bitstring)[(bitno) / (sizeof (*(bitstring)) * CHAR_BIT)] |=		  \
	(HOST_WIDE_INT)1 << (bitno) % (sizeof (*(bitstring)) * CHAR_BIT))

#define CLEAR_BIT(bitstring, bitno)					  \
  ((bitstring)[(bitno) / (sizeof (*(bitstring)) * CHAR_BIT)] &=		  \
	~((HOST_WIDE_INT)1 << (bitno) % (sizeof (*(bitstring)) * CHAR_BIT)))

/* Test if bit number bitno in the bitstring is set.  The macro is not
   side effect proof.  */
#define bitmap_bit_p(bitstring, bitno)					  \
  ((bitstring)[(bitno) / (sizeof (*(bitstring)) * CHAR_BIT)] >>		  \
	(bitno) % (sizeof (*(bitstring)) * CHAR_BIT) & 1)



/* This page contains abstract data `state'.  */

/* Maximal length of reservations in cycles (>= 1).  */
static int max_cycles_num;

/* Number of set elements (see type set_el_t) needed for
   representation of one cycle reservation.  It is depended on units
   number.  */
static int els_in_cycle_reserv;

/* Number of set elements (see type set_el_t) needed for
   representation of maximal length reservation.  Deterministic
   reservation is stored as set (bit string) of length equal to the
   variable value * number of bits in set_el_t.  */
static int els_in_reservs;

/* Array of pointers to unit declarations.  */
static unit_decl_t *units_array;

/* Temporary reservation of maximal length.  */
static reserv_sets_t temp_reserv;

/* The state table itself is represented by the following variable.  */
static htab_t state_table;

/* Linked list of free 'state' structures to be recycled.  The
   next_equiv_class_state pointer is borrowed for a free list.  */
static state_t first_free_state;

static int curr_unique_state_num;

#ifndef NDEBUG
/* The following variables is maximal number of allocated nodes
   `state'.  */
static int allocated_states_num = 0;
#endif

/* Allocate new reservation set.  */
static reserv_sets_t
alloc_empty_reserv_sets (void)
{
  reserv_sets_t result;

  obstack_blank (&irp, els_in_reservs * sizeof (set_el_t));
  result = (reserv_sets_t) obstack_base (&irp);
  obstack_finish (&irp);
  memset (result, 0, els_in_reservs * sizeof (set_el_t));
  return result;
}

/* Hash value of reservation set.  */
static unsigned
reserv_sets_hash_value (reserv_sets_t reservs)
{
  set_el_t hash_value;
  unsigned result;
  int reservs_num, i;
  set_el_t *reserv_ptr;

  hash_value = 0;
  reservs_num = els_in_reservs;
  reserv_ptr = reservs;
  i = 0;
  while (reservs_num != 0)
    {
      reservs_num--;
      hash_value += ((*reserv_ptr >> i)
<<<<<<< HEAD
		     | (*reserv_ptr << ((sizeof (set_el_t) * CHAR_BIT) & -i)));
=======
		     | (*reserv_ptr << (((sizeof (set_el_t) * CHAR_BIT) - 1) & -i)));
>>>>>>> a7aa3838
      i++;
      if (i == sizeof (set_el_t) * CHAR_BIT)
	i = 0;
      reserv_ptr++;
    }
  if (sizeof (set_el_t) <= sizeof (unsigned))
    return hash_value;
  result = 0;
  for (i = sizeof (set_el_t); i > 0; i -= sizeof (unsigned) - 1)
    {
      result += (unsigned) hash_value;
      hash_value >>= (sizeof (unsigned) - 1) * CHAR_BIT;
    }
  return result;
}

/* Comparison of given reservation sets.  */
static int
reserv_sets_cmp (const_reserv_sets_t reservs_1, const_reserv_sets_t reservs_2)
{
  int reservs_num;
  const set_el_t *reserv_ptr_1;
  const set_el_t *reserv_ptr_2;

  gcc_assert (reservs_1 && reservs_2);
  reservs_num = els_in_reservs;
  reserv_ptr_1 = reservs_1;
  reserv_ptr_2 = reservs_2;
  while (reservs_num != 0 && *reserv_ptr_1 == *reserv_ptr_2)
    {
      reservs_num--;
      reserv_ptr_1++;
      reserv_ptr_2++;
    }
  if (reservs_num == 0)
    return 0;
  else if (*reserv_ptr_1 < *reserv_ptr_2)
    return -1;
  else
    return 1;
}

/* The function checks equality of the reservation sets.  */
static int
reserv_sets_eq (const_reserv_sets_t reservs_1, const_reserv_sets_t reservs_2)
{
  return reserv_sets_cmp (reservs_1, reservs_2) == 0;
}

/* Set up in the reservation set that unit with UNIT_NUM is used on
   CYCLE_NUM.  */
static void
set_unit_reserv (reserv_sets_t reservs, int cycle_num, int unit_num)
{
  gcc_assert (cycle_num < max_cycles_num);
  bitmap_set_bit (reservs, cycle_num * els_in_cycle_reserv
           * sizeof (set_el_t) * CHAR_BIT + unit_num);
}

/* Set up in the reservation set RESERVS that unit with UNIT_NUM is
   used on CYCLE_NUM.  */
static int
test_unit_reserv (reserv_sets_t reservs, int cycle_num, int unit_num)
{
  gcc_assert (cycle_num < max_cycles_num);
  return bitmap_bit_p (reservs, cycle_num * els_in_cycle_reserv
		   * sizeof (set_el_t) * CHAR_BIT + unit_num);
}

/* The function checks that the reservation sets are intersected,
   i.e. there is a unit reservation on a cycle in both reservation
   sets.  */
static int
reserv_sets_are_intersected (reserv_sets_t operand_1,
			     reserv_sets_t operand_2)
{
  set_el_t *el_ptr_1;
  set_el_t *el_ptr_2;
  set_el_t *cycle_ptr_1;
  set_el_t *cycle_ptr_2;

  gcc_assert (operand_1 && operand_2);
  for (el_ptr_1 = operand_1, el_ptr_2 = operand_2;
       el_ptr_1 < operand_1 + els_in_reservs;
       el_ptr_1++, el_ptr_2++)
    if (*el_ptr_1 & *el_ptr_2)
      return 1;
  reserv_sets_or (temp_reserv, operand_1, operand_2);
  for (cycle_ptr_1 = operand_1, cycle_ptr_2 = operand_2;
       cycle_ptr_1 < operand_1 + els_in_reservs;
       cycle_ptr_1 += els_in_cycle_reserv, cycle_ptr_2 += els_in_cycle_reserv)
    {
      for (el_ptr_1 = cycle_ptr_1, el_ptr_2 = get_excl_set (cycle_ptr_2);
	   el_ptr_1 < cycle_ptr_1 + els_in_cycle_reserv;
	   el_ptr_1++, el_ptr_2++)
	if (*el_ptr_1 & *el_ptr_2)
	  return 1;
      if (!check_presence_pattern_sets (cycle_ptr_1, cycle_ptr_2, FALSE))
	return 1;
      if (!check_presence_pattern_sets (temp_reserv + (cycle_ptr_2
						       - operand_2),
					cycle_ptr_2, TRUE))
	return 1;
      if (!check_absence_pattern_sets (cycle_ptr_1, cycle_ptr_2, FALSE))
	return 1;
      if (!check_absence_pattern_sets (temp_reserv + (cycle_ptr_2 - operand_2),
				       cycle_ptr_2, TRUE))
	return 1;
    }
  return 0;
}

/* The function sets up RESULT bits by bits of OPERAND shifted on one
   cpu cycle.  The remaining bits of OPERAND (representing the last
   cycle unit reservations) are not changed.  */
static void
reserv_sets_shift (reserv_sets_t result, reserv_sets_t operand)
{
  int i;

  gcc_assert (result && operand && result != operand);
  for (i = els_in_cycle_reserv; i < els_in_reservs; i++)
    result [i - els_in_cycle_reserv] = operand [i];
}

/* OR of the reservation sets.  */
static void
reserv_sets_or (reserv_sets_t result, reserv_sets_t operand_1,
		reserv_sets_t operand_2)
{
  set_el_t *el_ptr_1;
  set_el_t *el_ptr_2;
  set_el_t *result_set_el_ptr;

  gcc_assert (result && operand_1 && operand_2);
  for (el_ptr_1 = operand_1, el_ptr_2 = operand_2, result_set_el_ptr = result;
       el_ptr_1 < operand_1 + els_in_reservs;
       el_ptr_1++, el_ptr_2++, result_set_el_ptr++)
    *result_set_el_ptr = *el_ptr_1 | *el_ptr_2;
}

/* AND of the reservation sets.  */
static void
reserv_sets_and (reserv_sets_t result, reserv_sets_t operand_1,
		reserv_sets_t operand_2)
{
  set_el_t *el_ptr_1;
  set_el_t *el_ptr_2;
  set_el_t *result_set_el_ptr;

  gcc_assert (result && operand_1 && operand_2);
  for (el_ptr_1 = operand_1, el_ptr_2 = operand_2, result_set_el_ptr = result;
       el_ptr_1 < operand_1 + els_in_reservs;
       el_ptr_1++, el_ptr_2++, result_set_el_ptr++)
    *result_set_el_ptr = *el_ptr_1 & *el_ptr_2;
}

/* The function outputs string representation of units reservation on
   cycle START_CYCLE in the reservation set.  The function uses repeat
   construction if REPETITION_NUM > 1.  */
static void
output_cycle_reservs (FILE *f, reserv_sets_t reservs, int start_cycle,
		      int repetition_num)
{
  int unit_num;
  int reserved_units_num;

  reserved_units_num = 0;
  for (unit_num = 0; unit_num < description->units_num; unit_num++)
    if (bitmap_bit_p (reservs, start_cycle * els_in_cycle_reserv
                  * sizeof (set_el_t) * CHAR_BIT + unit_num))
      reserved_units_num++;
  gcc_assert (repetition_num > 0);
  if (repetition_num != 1 && reserved_units_num > 1)
    fprintf (f, "(");
  reserved_units_num = 0;
  for (unit_num = 0;
       unit_num < description->units_num;
       unit_num++)
    if (bitmap_bit_p (reservs, start_cycle * els_in_cycle_reserv
		  * sizeof (set_el_t) * CHAR_BIT + unit_num))
      {
        if (reserved_units_num != 0)
          fprintf (f, "+");
        reserved_units_num++;
        fprintf (f, "%s", units_array [unit_num]->name);
      }
  if (reserved_units_num == 0)
    fprintf (f, NOTHING_NAME);
  gcc_assert (repetition_num > 0);
  if (repetition_num != 1 && reserved_units_num > 1)
    fprintf (f, ")");
  if (repetition_num != 1)
    fprintf (f, "*%d", repetition_num);
}

/* The function outputs string representation of units reservation in
   the reservation set.  */
static void
output_reserv_sets (FILE *f, reserv_sets_t reservs)
{
  int start_cycle = 0;
  int cycle;
  int repetition_num;

  repetition_num = 0;
  for (cycle = 0; cycle < max_cycles_num; cycle++)
    if (repetition_num == 0)
      {
        repetition_num++;
        start_cycle = cycle;
      }
    else if (memcmp
             ((char *) reservs + start_cycle * els_in_cycle_reserv
	      * sizeof (set_el_t),
              (char *) reservs + cycle * els_in_cycle_reserv
	      * sizeof (set_el_t),
	      els_in_cycle_reserv * sizeof (set_el_t)) == 0)
      repetition_num++;
    else
      {
        if (start_cycle != 0)
          fprintf (f, ", ");
        output_cycle_reservs (f, reservs, start_cycle, repetition_num);
        repetition_num = 1;
        start_cycle = cycle;
      }
  if (start_cycle < max_cycles_num)
    {
      if (start_cycle != 0)
        fprintf (f, ", ");
      output_cycle_reservs (f, reservs, start_cycle, repetition_num);
    }
}

/* The following function returns free node state for AUTOMATON.  It
   may be new allocated node or node freed earlier.  The function also
   allocates reservation set if WITH_RESERVS has nonzero value.  */
static state_t
get_free_state (int with_reservs, automaton_t automaton)
{
  state_t result;

  gcc_assert (max_cycles_num > 0 && automaton);
  if (first_free_state)
    {
      result = first_free_state;
      first_free_state = result->next_equiv_class_state;

      result->next_equiv_class_state = NULL;
      result->automaton = automaton;
      result->first_out_arc = NULL;
      result->it_was_placed_in_stack_for_NDFA_forming = 0;
      result->it_was_placed_in_stack_for_DFA_forming = 0;
      result->component_states = NULL;
    }
  else
    {
#ifndef NDEBUG
      allocated_states_num++;
#endif
      result = XCREATENODE (struct state);
      result->automaton = automaton;
      result->first_out_arc = NULL;
      result->unique_num = curr_unique_state_num;
      curr_unique_state_num++;
    }
  if (with_reservs)
    {
      if (result->reservs == NULL)
        result->reservs = alloc_empty_reserv_sets ();
      else
        memset (result->reservs, 0, els_in_reservs * sizeof (set_el_t));
    }
  return result;
}

/* The function frees node STATE.  */
static void
free_state (state_t state)
{
  free_alt_states (state->component_states);
  state->next_equiv_class_state = first_free_state;
  first_free_state = state;
}

/* Hash value of STATE.  If STATE represents deterministic state it is
   simply hash value of the corresponding reservation set.  Otherwise
   it is formed from hash values of the component deterministic
   states.  One more key is order number of state automaton.  */
static hashval_t
state_hash (const void *state)
{
  unsigned int hash_value;
  alt_state_t alt_state;

  if (((const_state_t) state)->component_states == NULL)
    hash_value = reserv_sets_hash_value (((const_state_t) state)->reservs);
  else
    {
      hash_value = 0;
      for (alt_state = ((const_state_t) state)->component_states;
           alt_state != NULL;
           alt_state = alt_state->next_sorted_alt_state)
        hash_value = (((hash_value >> (sizeof (unsigned) - 1) * CHAR_BIT)
                       | (hash_value << CHAR_BIT))
                      + alt_state->state->unique_num);
    }
  hash_value = (((hash_value >> (sizeof (unsigned) - 1) * CHAR_BIT)
                 | (hash_value << CHAR_BIT))
                + ((const_state_t) state)->automaton->automaton_order_num);
  return hash_value;
}

/* Return nonzero value if the states are the same.  */
static int
state_eq_p (const void *state_1, const void *state_2)
{
  alt_state_t alt_state_1;
  alt_state_t alt_state_2;

  if (((const_state_t) state_1)->automaton != ((const_state_t) state_2)->automaton)
    return 0;
  else if (((const_state_t) state_1)->component_states == NULL
           && ((const_state_t) state_2)->component_states == NULL)
    return reserv_sets_eq (((const_state_t) state_1)->reservs,
			   ((const_state_t) state_2)->reservs);
  else if (((const_state_t) state_1)->component_states != NULL
           && ((const_state_t) state_2)->component_states != NULL)
    {
      for (alt_state_1 = ((const_state_t) state_1)->component_states,
           alt_state_2 = ((const_state_t) state_2)->component_states;
           alt_state_1 != NULL && alt_state_2 != NULL;
           alt_state_1 = alt_state_1->next_sorted_alt_state,
	   alt_state_2 = alt_state_2->next_sorted_alt_state)
        /* All state in the list must be already in the hash table.
           Also the lists must be sorted.  */
        if (alt_state_1->state != alt_state_2->state)
          return 0;
      return alt_state_1 == alt_state_2;
    }
  else
    return 0;
}

/* Insert STATE into the state table.  */
static state_t
insert_state (state_t state)
{
  void **entry_ptr;

  entry_ptr = htab_find_slot (state_table, (void *) state, INSERT);
  if (*entry_ptr == NULL)
    *entry_ptr = (void *) state;
  return (state_t) *entry_ptr;
}

/* Add reservation of unit with UNIT_NUM on cycle CYCLE_NUM to
   deterministic STATE.  */
static void
set_state_reserv (state_t state, int cycle_num, int unit_num)
{
  set_unit_reserv (state->reservs, cycle_num, unit_num);
}

/* Return nonzero value if the deterministic states contains a
   reservation of the same cpu unit on the same cpu cycle.  */
static int
intersected_state_reservs_p (state_t state1, state_t state2)
{
  gcc_assert (state1->automaton == state2->automaton);
  return reserv_sets_are_intersected (state1->reservs, state2->reservs);
}

/* Return deterministic state (inserted into the table) which
   representing the automaton state which is union of reservations of
   the deterministic states masked by RESERVS.  */
static state_t
states_union (state_t state1, state_t state2, reserv_sets_t reservs)
{
  state_t result;
  state_t state_in_table;

  gcc_assert (state1->automaton == state2->automaton);
  result = get_free_state (1, state1->automaton);
  reserv_sets_or (result->reservs, state1->reservs, state2->reservs);
  reserv_sets_and (result->reservs, result->reservs, reservs);
  state_in_table = insert_state (result);
  if (result != state_in_table)
    {
      free_state (result);
      result = state_in_table;
    }
  return result;
}

/* Return deterministic state (inserted into the table) which
   represent the automaton state is obtained from deterministic STATE
   by advancing cpu cycle and masking by RESERVS.  */
static state_t
state_shift (state_t state, reserv_sets_t reservs)
{
  state_t result;
  state_t state_in_table;

  result = get_free_state (1, state->automaton);
  reserv_sets_shift (result->reservs, state->reservs);
  reserv_sets_and (result->reservs, result->reservs, reservs);
  state_in_table = insert_state (result);
  if (result != state_in_table)
    {
      free_state (result);
      result = state_in_table;
    }
  return result;
}

/* Initialization of the abstract data.  */
static void
initiate_states (void)
{
  decl_t decl;
  int i;

  if (description->units_num)
    units_array = XNEWVEC (unit_decl_t, description->units_num);
  else
    units_array = 0;

  for (i = 0; i < description->decls_num; i++)
    {
      decl = description->decls [i];
      if (decl->mode == dm_unit)
	units_array [DECL_UNIT (decl)->unit_num] = DECL_UNIT (decl);
    }
  max_cycles_num = description->max_insn_reserv_cycles;
  els_in_cycle_reserv
    = ((description->units_num + sizeof (set_el_t) * CHAR_BIT - 1)
       / (sizeof (set_el_t) * CHAR_BIT));
  els_in_reservs = els_in_cycle_reserv * max_cycles_num;
  curr_unique_state_num = 0;
  initiate_alt_states ();
  state_table = htab_create (1500, state_hash, state_eq_p, (htab_del) 0);
  temp_reserv = alloc_empty_reserv_sets ();
}

/* Finishing work with the abstract data.  */
static void
finish_states (void)
{
  free (units_array);
  units_array = 0;
  htab_delete (state_table);
  first_free_state = NULL;
  finish_alt_states ();
}



/* Abstract data `arcs'.  */

/* List of free arcs.  */
static arc_t first_free_arc;

#ifndef NDEBUG
/* The following variables is maximal number of allocated nodes
   `arc'.  */
static int allocated_arcs_num = 0;
#endif

/* The function frees node ARC.  */
static void
free_arc (arc_t arc)
{
  arc->next_out_arc = first_free_arc;
  first_free_arc = arc;
}

/* The function removes and frees ARC staring from FROM_STATE.  */
static void
remove_arc (state_t from_state, arc_t arc)
{
  arc_t prev_arc;
  arc_t curr_arc;

  gcc_assert (arc);
  for (prev_arc = NULL, curr_arc = from_state->first_out_arc;
       curr_arc != NULL;
       prev_arc = curr_arc, curr_arc = curr_arc->next_out_arc)
    if (curr_arc == arc)
      break;
  gcc_assert (curr_arc);
  if (prev_arc == NULL)
    from_state->first_out_arc = arc->next_out_arc;
  else
    prev_arc->next_out_arc = arc->next_out_arc;
  from_state->num_out_arcs--;
  free_arc (arc);
}

/* The functions returns arc with given characteristics (or NULL if
   the arc does not exist).  */
static arc_t
find_arc (state_t from_state, state_t to_state, ainsn_t insn)
{
  arc_t arc;

  for (arc = first_out_arc (from_state); arc != NULL; arc = next_out_arc (arc))
    if (arc->insn == insn
	&& (arc->to_state == to_state
	    || (collapse_flag
		/* Any arc is good enough for a collapse-ndfa transition.  */
		&& (insn->insn_reserv_decl
		    == DECL_INSN_RESERV (collapse_ndfa_insn_decl)))))
      return arc;
  return NULL;
}

/* The function adds arc from FROM_STATE to TO_STATE marked by AINSN,
   unless such an arc already exists.  */
static void
add_arc (state_t from_state, state_t to_state, ainsn_t ainsn)
{
  arc_t new_arc;

  new_arc = find_arc (from_state, to_state, ainsn);
  if (new_arc != NULL)
    return;
  if (first_free_arc == NULL)
    {
#ifndef NDEBUG
      allocated_arcs_num++;
#endif
      new_arc = XCREATENODE (struct arc);
      new_arc->to_state = NULL;
      new_arc->insn = NULL;
      new_arc->next_out_arc = NULL;
    }
  else
    {
      new_arc = first_free_arc;
      first_free_arc =  first_free_arc->next_out_arc;
    }
  new_arc->to_state = to_state;
  new_arc->insn = ainsn;
  ainsn->arc_exists_p = 1;
  new_arc->next_out_arc = from_state->first_out_arc;
  from_state->first_out_arc = new_arc;
  from_state->num_out_arcs++;
  new_arc->next_arc_marked_by_insn = NULL;
}

/* The function returns the first arc starting from STATE.  */
static arc_t
first_out_arc (const_state_t state)
{
  return state->first_out_arc;
}

/* The function returns next out arc after ARC.  */
static arc_t
next_out_arc (arc_t arc)
{
  return arc->next_out_arc;
}

/* Initialization of the abstract data.  */
static void
initiate_arcs (void)
{
  first_free_arc = NULL;
}

/* Finishing work with the abstract data.  */
static void
finish_arcs (void)
{
}



/* Abstract data `automata lists'.  */

/* List of free states.  */
static automata_list_el_t first_free_automata_list_el;

/* The list being formed.  */
static automata_list_el_t current_automata_list;

/* Hash table of automata lists.  */
static htab_t automata_list_table;

/* The following function returns free automata list el.  It may be
   new allocated node or node freed earlier.  */
static automata_list_el_t
get_free_automata_list_el (void)
{
  automata_list_el_t result;

  if (first_free_automata_list_el != NULL)
    {
      result = first_free_automata_list_el;
      first_free_automata_list_el
	= first_free_automata_list_el->next_automata_list_el;
    }
  else
    result = XCREATENODE (struct automata_list_el);
  result->automaton = NULL;
  result->next_automata_list_el = NULL;
  return result;
}

/* The function frees node AUTOMATA_LIST_EL.  */
static void
free_automata_list_el (automata_list_el_t automata_list_el)
{
  if (automata_list_el == NULL)
    return;
  automata_list_el->next_automata_list_el = first_free_automata_list_el;
  first_free_automata_list_el = automata_list_el;
}

/* The function frees list AUTOMATA_LIST.  */
static void
free_automata_list (automata_list_el_t automata_list)
{
  automata_list_el_t curr_automata_list_el;
  automata_list_el_t next_automata_list_el;

  for (curr_automata_list_el = automata_list;
       curr_automata_list_el != NULL;
       curr_automata_list_el = next_automata_list_el)
    {
      next_automata_list_el = curr_automata_list_el->next_automata_list_el;
      free_automata_list_el (curr_automata_list_el);
    }
}

/* Hash value of AUTOMATA_LIST.  */
static hashval_t
automata_list_hash (const void *automata_list)
{
  unsigned int hash_value;
  const_automata_list_el_t curr_automata_list_el;

  hash_value = 0;
  for (curr_automata_list_el = (const_automata_list_el_t) automata_list;
       curr_automata_list_el != NULL;
       curr_automata_list_el = curr_automata_list_el->next_automata_list_el)
    hash_value = (((hash_value >> (sizeof (unsigned) - 1) * CHAR_BIT)
		   | (hash_value << CHAR_BIT))
		  + curr_automata_list_el->automaton->automaton_order_num);
  return hash_value;
}

/* Return nonzero value if the automata_lists are the same.  */
static int
automata_list_eq_p (const void *automata_list_1, const void *automata_list_2)
{
  const_automata_list_el_t automata_list_el_1;
  const_automata_list_el_t automata_list_el_2;

  for (automata_list_el_1 = (const_automata_list_el_t) automata_list_1,
	 automata_list_el_2 = (const_automata_list_el_t) automata_list_2;
       automata_list_el_1 != NULL && automata_list_el_2 != NULL;
       automata_list_el_1 = automata_list_el_1->next_automata_list_el,
	 automata_list_el_2 = automata_list_el_2->next_automata_list_el)
    if (automata_list_el_1->automaton != automata_list_el_2->automaton)
      return 0;
  return automata_list_el_1 == automata_list_el_2;
}

/* Initialization of the abstract data.  */
static void
initiate_automata_lists (void)
{
  first_free_automata_list_el = NULL;
  automata_list_table = htab_create (1500, automata_list_hash,
				     automata_list_eq_p, (htab_del) 0);
}

/* The following function starts new automata list and makes it the
   current one.  */
static void
automata_list_start (void)
{
  current_automata_list = NULL;
}

/* The following function adds AUTOMATON to the current list.  */
static void
automata_list_add (automaton_t automaton)
{
  automata_list_el_t el;

  el = get_free_automata_list_el ();
  el->automaton = automaton;
  el->next_automata_list_el = current_automata_list;
  current_automata_list = el;
}

/* The following function finishes forming the current list, inserts
   it into the table and returns it.  */
static automata_list_el_t
automata_list_finish (void)
{
  void **entry_ptr;

  if (current_automata_list == NULL)
    return NULL;
  entry_ptr = htab_find_slot (automata_list_table,
			      (void *) current_automata_list, INSERT);
  if (*entry_ptr == NULL)
    *entry_ptr = (void *) current_automata_list;
  else
    free_automata_list (current_automata_list);
  current_automata_list = NULL;
  return (automata_list_el_t) *entry_ptr;
}

/* Finishing work with the abstract data.  */
static void
finish_automata_lists (void)
{
  htab_delete (automata_list_table);
}



/* The page contains abstract data for work with exclusion sets (see
   exclusion_set in file rtl.def).  */

/* The following variable refers to an exclusion set returned by
   get_excl_set.  This is bit string of length equal to cpu units
   number.  If exclusion set for given unit contains 1 for a unit,
   then simultaneous reservation of the units is prohibited.  */
static reserv_sets_t excl_set;

/* The array contains exclusion sets for each unit.  */
static reserv_sets_t *unit_excl_set_table;

/* The following function forms the array containing exclusion sets
   for each unit.  */
static void
initiate_excl_sets (void)
{
  decl_t decl;
  reserv_sets_t unit_excl_set;
  unit_set_el_t el;
  int i;

  obstack_blank (&irp, els_in_cycle_reserv * sizeof (set_el_t));
  excl_set = (reserv_sets_t) obstack_base (&irp);
  obstack_finish (&irp);
  obstack_blank (&irp, description->units_num * sizeof (reserv_sets_t));
  unit_excl_set_table = (reserv_sets_t *) obstack_base (&irp);
  obstack_finish (&irp);
  /* Evaluate unit exclusion sets.  */
  for (i = 0; i < description->decls_num; i++)
    {
      decl = description->decls [i];
      if (decl->mode == dm_unit)
	{
	  obstack_blank (&irp, els_in_cycle_reserv * sizeof (set_el_t));
	  unit_excl_set = (reserv_sets_t) obstack_base (&irp);
	  obstack_finish (&irp);
	  memset (unit_excl_set, 0, els_in_cycle_reserv * sizeof (set_el_t));
	  for (el = DECL_UNIT (decl)->excl_list;
	       el != NULL;
	       el = el->next_unit_set_el)
	    {
	      bitmap_set_bit (unit_excl_set, el->unit_decl->unit_num);
	      el->unit_decl->in_set_p = TRUE;
	    }
          unit_excl_set_table [DECL_UNIT (decl)->unit_num] = unit_excl_set;
        }
    }
}

/* The function sets up and return EXCL_SET which is union of
   exclusion sets for each unit in IN_SET.  */
static reserv_sets_t
get_excl_set (reserv_sets_t in_set)
{
  int el;
  unsigned int i;
  int start_unit_num;
  int unit_num;

  memset (excl_set, 0, els_in_cycle_reserv * sizeof (set_el_t));
  for (el = 0; el < els_in_cycle_reserv; el++)
    if (in_set[el])
      for (i = 0; i < CHAR_BIT * sizeof (set_el_t); i++)
	if ((in_set[el] >> i) & 1)
	  {
	    start_unit_num = el * CHAR_BIT * sizeof (set_el_t) + i;
	    if (start_unit_num >= description->units_num)
	      return excl_set;
	    for (unit_num = 0; unit_num < els_in_cycle_reserv; unit_num++)
	      {
		excl_set [unit_num]
		  |= unit_excl_set_table [start_unit_num] [unit_num];
	      }
	  }
  return excl_set;
}



/* The page contains abstract data for work with presence/absence
   pattern sets (see presence_set/absence_set in file rtl.def).  */

/* The following arrays contain correspondingly presence, final
   presence, absence, and final absence patterns for each unit.  */
static pattern_reserv_t *unit_presence_set_table;
static pattern_reserv_t *unit_final_presence_set_table;
static pattern_reserv_t *unit_absence_set_table;
static pattern_reserv_t *unit_final_absence_set_table;

/* The following function forms list of reservation sets for given
   PATTERN_LIST.  */
static pattern_reserv_t
form_reserv_sets_list (pattern_set_el_t pattern_list)
{
  pattern_set_el_t el;
  pattern_reserv_t first, curr, prev;
  int i;

  prev = first = NULL;
  for (el = pattern_list; el != NULL; el = el->next_pattern_set_el)
    {
      curr = XCREATENODE (struct pattern_reserv);
      curr->reserv = alloc_empty_reserv_sets ();
      curr->next_pattern_reserv = NULL;
      for (i = 0; i < el->units_num; i++)
	{
	  bitmap_set_bit (curr->reserv, el->unit_decls [i]->unit_num);
	  el->unit_decls [i]->in_set_p = TRUE;
	}
      if (prev != NULL)
	prev->next_pattern_reserv = curr;
      else
	first = curr;
      prev = curr;
    }
  return first;
}

 /* The following function forms the array containing presence and
   absence pattern sets for each unit.  */
static void
initiate_presence_absence_pattern_sets (void)
{
  decl_t decl;
  int i;

  obstack_blank (&irp, description->units_num * sizeof (pattern_reserv_t));
  unit_presence_set_table = (pattern_reserv_t *) obstack_base (&irp);
  obstack_finish (&irp);
  obstack_blank (&irp, description->units_num * sizeof (pattern_reserv_t));
  unit_final_presence_set_table = (pattern_reserv_t *) obstack_base (&irp);
  obstack_finish (&irp);
  obstack_blank (&irp, description->units_num * sizeof (pattern_reserv_t));
  unit_absence_set_table = (pattern_reserv_t *) obstack_base (&irp);
  obstack_finish (&irp);
  obstack_blank (&irp, description->units_num * sizeof (pattern_reserv_t));
  unit_final_absence_set_table = (pattern_reserv_t *) obstack_base (&irp);
  obstack_finish (&irp);
  /* Evaluate unit presence/absence sets.  */
  for (i = 0; i < description->decls_num; i++)
    {
      decl = description->decls [i];
      if (decl->mode == dm_unit)
	{
          unit_presence_set_table [DECL_UNIT (decl)->unit_num]
	    = form_reserv_sets_list (DECL_UNIT (decl)->presence_list);
          unit_final_presence_set_table [DECL_UNIT (decl)->unit_num]
	    = form_reserv_sets_list (DECL_UNIT (decl)->final_presence_list);
          unit_absence_set_table [DECL_UNIT (decl)->unit_num]
	    = form_reserv_sets_list (DECL_UNIT (decl)->absence_list);
          unit_final_absence_set_table [DECL_UNIT (decl)->unit_num]
	    = form_reserv_sets_list (DECL_UNIT (decl)->final_absence_list);
        }
    }
}

/* The function checks that CHECKED_SET satisfies all presence pattern
   sets for units in ORIGINAL_SET.  The function returns TRUE if it
   is ok.  */
static int
check_presence_pattern_sets (reserv_sets_t checked_set,
			     reserv_sets_t original_set,
			     int final_p)
{
  int el;
  unsigned int i;
  int start_unit_num;
  int unit_num;
  int presence_p;
  pattern_reserv_t pat_reserv;

  for (el = 0; el < els_in_cycle_reserv; el++)
    if (original_set[el])
      for (i = 0; i < CHAR_BIT * sizeof (set_el_t); i++)
	if ((original_set[el] >> i) & 1)
	  {
	    start_unit_num = el * CHAR_BIT * sizeof (set_el_t) + i;
	    if (start_unit_num >= description->units_num)
	      break;
	    if ((final_p
		 && unit_final_presence_set_table [start_unit_num] == NULL)
		|| (!final_p
		    && unit_presence_set_table [start_unit_num] == NULL))
	      continue;
	    presence_p = FALSE;
	    for (pat_reserv = (final_p
			       ? unit_final_presence_set_table [start_unit_num]
			       : unit_presence_set_table [start_unit_num]);
		 pat_reserv != NULL;
		 pat_reserv = pat_reserv->next_pattern_reserv)
	      {
		for (unit_num = 0; unit_num < els_in_cycle_reserv; unit_num++)
		  if ((checked_set [unit_num] & pat_reserv->reserv [unit_num])
		      != pat_reserv->reserv [unit_num])
		    break;
		presence_p = presence_p || unit_num >= els_in_cycle_reserv;
	      }
	    if (!presence_p)
	      return FALSE;
	  }
  return TRUE;
}

/* The function checks that CHECKED_SET satisfies all absence pattern
   sets for units in ORIGINAL_SET.  The function returns TRUE if it
   is ok.  */
static int
check_absence_pattern_sets (reserv_sets_t checked_set,
			    reserv_sets_t original_set,
			    int final_p)
{
  int el;
  unsigned int i;
  int start_unit_num;
  int unit_num;
  pattern_reserv_t pat_reserv;

  for (el = 0; el < els_in_cycle_reserv; el++)
    if (original_set[el])
      for (i = 0; i < CHAR_BIT * sizeof (set_el_t); i++)
	if ((original_set[el] >> i) & 1)
	  {
	    start_unit_num = el * CHAR_BIT * sizeof (set_el_t) + i;
	    if (start_unit_num >= description->units_num)
	      break;
	    for (pat_reserv = (final_p
			       ? unit_final_absence_set_table [start_unit_num]
			       : unit_absence_set_table [start_unit_num]);
		 pat_reserv != NULL;
		 pat_reserv = pat_reserv->next_pattern_reserv)
	      {
		for (unit_num = 0; unit_num < els_in_cycle_reserv; unit_num++)
		  if ((checked_set [unit_num] & pat_reserv->reserv [unit_num])
		      != pat_reserv->reserv [unit_num]
		      && pat_reserv->reserv [unit_num])
		    break;
		if (unit_num >= els_in_cycle_reserv)
		  return FALSE;
	      }
	  }
  return TRUE;
}



/* This page contains code for transformation of original reservations
   described in .md file.  The main goal of transformations is
   simplifying reservation and lifting up all `|' on the top of IR
   reservation representation.  */


/* The following function makes copy of IR representation of
   reservation.  The function also substitutes all reservations
   defined by define_reservation by corresponding value during making
   the copy.  */
static regexp_t
copy_insn_regexp (regexp_t regexp)
{
  regexp_t  result;
  int i;

  switch (regexp->mode)
    {
    case rm_reserv:
      result = copy_insn_regexp (REGEXP_RESERV (regexp)->reserv_decl->regexp);
      break;

    case rm_unit:
      result = XCOPYNODE (struct regexp, regexp);
      break;

    case rm_repeat:
      result = XCOPYNODE (struct regexp, regexp);
      REGEXP_REPEAT (result)->regexp
        = copy_insn_regexp (REGEXP_REPEAT (regexp)->regexp);
      break;

    case rm_sequence:
      result = XCOPYNODEVAR (struct regexp, regexp,
			     sizeof (struct regexp) + sizeof (regexp_t)
			     * (REGEXP_SEQUENCE (regexp)->regexps_num - 1));
      for (i = 0; i <REGEXP_SEQUENCE (regexp)->regexps_num; i++)
	REGEXP_SEQUENCE (result)->regexps [i]
	  = copy_insn_regexp (REGEXP_SEQUENCE (regexp)->regexps [i]);
      break;

    case rm_allof:
      result = XCOPYNODEVAR (struct regexp, regexp,
			     sizeof (struct regexp) + sizeof (regexp_t)
			     * (REGEXP_ALLOF (regexp)->regexps_num - 1));
      for (i = 0; i < REGEXP_ALLOF (regexp)->regexps_num; i++)
	REGEXP_ALLOF (result)->regexps [i]
	  = copy_insn_regexp (REGEXP_ALLOF (regexp)->regexps [i]);
      break;

    case rm_oneof:
      result = XCOPYNODEVAR (struct regexp, regexp,
			     sizeof (struct regexp) + sizeof (regexp_t)
			     * (REGEXP_ONEOF (regexp)->regexps_num - 1));
      for (i = 0; i < REGEXP_ONEOF (regexp)->regexps_num; i++)
	REGEXP_ONEOF (result)->regexps [i]
	  = copy_insn_regexp (REGEXP_ONEOF (regexp)->regexps [i]);
      break;

    case rm_nothing:
      result = XCOPYNODE (struct regexp, regexp);
      break;

    default:
      gcc_unreachable ();
    }
  return result;
}

/* The following variable is set up 1 if a transformation has been
   applied.  */
static int regexp_transformed_p;

/* The function makes transformation
   A*N -> A, A, ...  */
static regexp_t
transform_1 (regexp_t regexp)
{
  int i;
  int repeat_num;
  regexp_t operand;
  pos_t pos;

  if (regexp->mode == rm_repeat)
    {
      repeat_num = REGEXP_REPEAT (regexp)->repeat_num;
      gcc_assert (repeat_num > 1);
      operand = REGEXP_REPEAT (regexp)->regexp;
      pos = regexp->mode;
      regexp = XCREATENODEVAR (struct regexp, sizeof (struct regexp)
			       + sizeof (regexp_t) * (repeat_num - 1));
      regexp->mode = rm_sequence;
      regexp->pos = pos;
      REGEXP_SEQUENCE (regexp)->regexps_num = repeat_num;
      for (i = 0; i < repeat_num; i++)
	REGEXP_SEQUENCE (regexp)->regexps [i] = copy_insn_regexp (operand);
      regexp_transformed_p = 1;
    }
  return regexp;
}

/* The function makes transformations
   ...,(A,B,...),C,... -> ...,A,B,...,C,...
   ...+(A+B+...)+C+... -> ...+A+B+...+C+...
   ...|(A|B|...)|C|... -> ...|A|B|...|C|...  */
static regexp_t
transform_2 (regexp_t regexp)
{
  if (regexp->mode == rm_sequence)
    {
      regexp_t sequence = NULL;
      regexp_t result;
      int sequence_index = 0;
      int i, j;

      for (i = 0; i < REGEXP_SEQUENCE (regexp)->regexps_num; i++)
	if (REGEXP_SEQUENCE (regexp)->regexps [i]->mode == rm_sequence)
	  {
	    sequence_index = i;
	    sequence = REGEXP_SEQUENCE (regexp)->regexps [i];
	    break;
	  }
      if (i < REGEXP_SEQUENCE (regexp)->regexps_num)
	{
	  gcc_assert (REGEXP_SEQUENCE (sequence)->regexps_num > 1
		      && REGEXP_SEQUENCE (regexp)->regexps_num > 1);
	  result = XCREATENODEVAR (struct regexp, sizeof (struct regexp)
				   + sizeof (regexp_t)
				   * (REGEXP_SEQUENCE (regexp)->regexps_num
				      + REGEXP_SEQUENCE (sequence)->regexps_num
				      - 2));
	  result->mode = rm_sequence;
	  result->pos = regexp->pos;
	  REGEXP_SEQUENCE (result)->regexps_num
            = (REGEXP_SEQUENCE (regexp)->regexps_num
               + REGEXP_SEQUENCE (sequence)->regexps_num - 1);
	  for (i = 0; i < REGEXP_SEQUENCE (regexp)->regexps_num; i++)
            if (i < sequence_index)
              REGEXP_SEQUENCE (result)->regexps [i]
                = copy_insn_regexp (REGEXP_SEQUENCE (regexp)->regexps [i]);
            else if (i > sequence_index)
              REGEXP_SEQUENCE (result)->regexps
                [i + REGEXP_SEQUENCE (sequence)->regexps_num - 1]
                = copy_insn_regexp (REGEXP_SEQUENCE (regexp)->regexps [i]);
            else
              for (j = 0; j < REGEXP_SEQUENCE (sequence)->regexps_num; j++)
                REGEXP_SEQUENCE (result)->regexps [i + j]
                  = copy_insn_regexp (REGEXP_SEQUENCE (sequence)->regexps [j]);
	  regexp_transformed_p = 1;
	  regexp = result;
	}
    }
  else if (regexp->mode == rm_allof)
    {
      regexp_t allof = NULL;
      regexp_t result;
      int allof_index = 0;
      int i, j;

      for (i = 0; i < REGEXP_ALLOF (regexp)->regexps_num; i++)
	if (REGEXP_ALLOF (regexp)->regexps [i]->mode == rm_allof)
	  {
	    allof_index = i;
	    allof = REGEXP_ALLOF (regexp)->regexps [i];
	    break;
	  }
      if (i < REGEXP_ALLOF (regexp)->regexps_num)
	{
	  gcc_assert (REGEXP_ALLOF (allof)->regexps_num > 1
		      && REGEXP_ALLOF (regexp)->regexps_num > 1);
	  result = XCREATENODEVAR (struct regexp, sizeof (struct regexp)
				   + sizeof (regexp_t)
				   * (REGEXP_ALLOF (regexp)->regexps_num
				      + REGEXP_ALLOF (allof)->regexps_num - 2));
	  result->mode = rm_allof;
	  result->pos = regexp->pos;
	  REGEXP_ALLOF (result)->regexps_num
            = (REGEXP_ALLOF (regexp)->regexps_num
               + REGEXP_ALLOF (allof)->regexps_num - 1);
	  for (i = 0; i < REGEXP_ALLOF (regexp)->regexps_num; i++)
            if (i < allof_index)
              REGEXP_ALLOF (result)->regexps [i]
                = copy_insn_regexp (REGEXP_ALLOF (regexp)->regexps [i]);
            else if (i > allof_index)
              REGEXP_ALLOF (result)->regexps
                [i + REGEXP_ALLOF (allof)->regexps_num - 1]
                = copy_insn_regexp (REGEXP_ALLOF (regexp)->regexps [i]);
            else
              for (j = 0; j < REGEXP_ALLOF (allof)->regexps_num; j++)
                REGEXP_ALLOF (result)->regexps [i + j]
                  = copy_insn_regexp (REGEXP_ALLOF (allof)->regexps [j]);
	  regexp_transformed_p = 1;
	  regexp = result;
	}
    }
  else if (regexp->mode == rm_oneof)
    {
      regexp_t oneof = NULL;
      regexp_t result;
      int oneof_index = 0;
      int i, j;

      for (i = 0; i < REGEXP_ONEOF (regexp)->regexps_num; i++)
	if (REGEXP_ONEOF (regexp)->regexps [i]->mode == rm_oneof)
	  {
	    oneof_index = i;
	    oneof = REGEXP_ONEOF (regexp)->regexps [i];
	    break;
	  }
      if (i < REGEXP_ONEOF (regexp)->regexps_num)
	{
	  gcc_assert (REGEXP_ONEOF (oneof)->regexps_num > 1
		      && REGEXP_ONEOF (regexp)->regexps_num > 1);
	  result = XCREATENODEVAR (struct regexp, sizeof (struct regexp)
				   + sizeof (regexp_t)
				   * (REGEXP_ONEOF (regexp)->regexps_num
				      + REGEXP_ONEOF (oneof)->regexps_num - 2));
	  result->mode = rm_oneof;
	  result->pos = regexp->pos;
	  REGEXP_ONEOF (result)->regexps_num
	    = (REGEXP_ONEOF (regexp)->regexps_num
               + REGEXP_ONEOF (oneof)->regexps_num - 1);
	  for (i = 0; i < REGEXP_ONEOF (regexp)->regexps_num; i++)
            if (i < oneof_index)
              REGEXP_ONEOF (result)->regexps [i]
                = copy_insn_regexp (REGEXP_ONEOF (regexp)->regexps [i]);
            else if (i > oneof_index)
              REGEXP_ONEOF (result)->regexps
                [i + REGEXP_ONEOF (oneof)->regexps_num - 1]
                = copy_insn_regexp (REGEXP_ONEOF (regexp)->regexps [i]);
            else
              for (j = 0; j < REGEXP_ONEOF (oneof)->regexps_num; j++)
                REGEXP_ONEOF (result)->regexps [i + j]
                  = copy_insn_regexp (REGEXP_ONEOF (oneof)->regexps [j]);
	  regexp_transformed_p = 1;
	  regexp = result;
	}
    }
  return regexp;
}

/* The function makes transformations
   ...,A|B|...,C,... -> (...,A,C,...)|(...,B,C,...)|...
   ...+(A|B|...)+C+... -> (...+A+C+...)|(...+B+C+...)|...
   ...+(A,B,...)+C+... -> (...+A+C+...),B,...
   ...+(A,B,...)+(C,D,...) -> (A+C),(B+D),...  */
static regexp_t
transform_3 (regexp_t regexp)
{
  if (regexp->mode == rm_sequence)
    {
      regexp_t oneof = NULL;
      int oneof_index = 0;
      regexp_t result;
      regexp_t sequence;
      int i, j;

      for (i = 0; i <REGEXP_SEQUENCE (regexp)->regexps_num; i++)
	if (REGEXP_SEQUENCE (regexp)->regexps [i]->mode == rm_oneof)
	  {
	    oneof_index = i;
	    oneof = REGEXP_SEQUENCE (regexp)->regexps [i];
	    break;
	  }
      if (i < REGEXP_SEQUENCE (regexp)->regexps_num)
	{
	  gcc_assert (REGEXP_ONEOF (oneof)->regexps_num > 1
		      && REGEXP_SEQUENCE (regexp)->regexps_num > 1);
	  result = XCREATENODEVAR (struct regexp, sizeof (struct regexp)
				   + sizeof (regexp_t)
				   * (REGEXP_ONEOF (oneof)->regexps_num - 1));
	  result->mode = rm_oneof;
	  result->pos = regexp->pos;
	  REGEXP_ONEOF (result)->regexps_num
	    = REGEXP_ONEOF (oneof)->regexps_num;
	  for (i = 0; i < REGEXP_ONEOF (result)->regexps_num; i++)
	    {
	      sequence
                = XCREATENODEVAR (struct regexp, sizeof (struct regexp)
				  + sizeof (regexp_t)
				  * (REGEXP_SEQUENCE (regexp)->regexps_num - 1));
	      sequence->mode = rm_sequence;
	      sequence->pos = regexp->pos;
	      REGEXP_SEQUENCE (sequence)->regexps_num
                = REGEXP_SEQUENCE (regexp)->regexps_num;
              REGEXP_ONEOF (result)->regexps [i] = sequence;
	      for (j = 0; j < REGEXP_SEQUENCE (sequence)->regexps_num; j++)
		if (j != oneof_index)
		  REGEXP_SEQUENCE (sequence)->regexps [j]
		    = copy_insn_regexp (REGEXP_SEQUENCE (regexp)->regexps [j]);
		else
		  REGEXP_SEQUENCE (sequence)->regexps [j]
		    = copy_insn_regexp (REGEXP_ONEOF (oneof)->regexps [i]);
	    }
	  regexp_transformed_p = 1;
	  regexp = result;
	}
    }
  else if (regexp->mode == rm_allof)
    {
      regexp_t oneof = NULL;
      regexp_t seq;
      int oneof_index = 0;
      int max_seq_length, allof_length;
      regexp_t result;
      regexp_t allof = NULL;
      regexp_t allof_op = NULL;
      int i, j;

      for (i = 0; i < REGEXP_ALLOF (regexp)->regexps_num; i++)
	if (REGEXP_ALLOF (regexp)->regexps [i]->mode == rm_oneof)
	  {
	    oneof_index = i;
	    oneof = REGEXP_ALLOF (regexp)->regexps [i];
	    break;
	  }
      if (i < REGEXP_ALLOF (regexp)->regexps_num)
	{
	  gcc_assert (REGEXP_ONEOF (oneof)->regexps_num > 1
		      && REGEXP_ALLOF (regexp)->regexps_num > 1);
	  result = XCREATENODEVAR (struct regexp, sizeof (struct regexp)
				   + sizeof (regexp_t)
				   * (REGEXP_ONEOF (oneof)->regexps_num - 1));
	  result->mode = rm_oneof;
	  result->pos = regexp->pos;
	  REGEXP_ONEOF (result)->regexps_num
	    = REGEXP_ONEOF (oneof)->regexps_num;
	  for (i = 0; i < REGEXP_ONEOF (result)->regexps_num; i++)
	    {
	      allof
		= XCREATENODEVAR (struct regexp, sizeof (struct regexp)
				  + sizeof (regexp_t)
				  * (REGEXP_ALLOF (regexp)->regexps_num - 1));
	      allof->mode = rm_allof;
	      allof->pos = regexp->pos;
	      REGEXP_ALLOF (allof)->regexps_num
                = REGEXP_ALLOF (regexp)->regexps_num;
              REGEXP_ONEOF (result)->regexps [i] = allof;
	      for (j = 0; j < REGEXP_ALLOF (allof)->regexps_num; j++)
		if (j != oneof_index)
		  REGEXP_ALLOF (allof)->regexps [j]
		    = copy_insn_regexp (REGEXP_ALLOF (regexp)->regexps [j]);
		else
		  REGEXP_ALLOF (allof)->regexps [j]
		    = copy_insn_regexp (REGEXP_ONEOF (oneof)->regexps [i]);
	    }
	  regexp_transformed_p = 1;
	  regexp = result;
	}
      max_seq_length = 0;
      if (regexp->mode == rm_allof)
	for (i = 0; i < REGEXP_ALLOF (regexp)->regexps_num; i++)
	  {
	    switch (REGEXP_ALLOF (regexp)->regexps [i]->mode)
	      {
	      case rm_sequence:
		seq = REGEXP_ALLOF (regexp)->regexps [i];
		if (max_seq_length < REGEXP_SEQUENCE (seq)->regexps_num)
		  max_seq_length = REGEXP_SEQUENCE (seq)->regexps_num;
		break;

	      case rm_unit:
	      case rm_nothing:
		break;

	      default:
		max_seq_length = 0;
		goto break_for;
	      }
	  }
    break_for:
      if (max_seq_length != 0)
	{
	  gcc_assert (max_seq_length != 1
		      && REGEXP_ALLOF (regexp)->regexps_num > 1);
	  result = XCREATENODEVAR (struct regexp, sizeof (struct regexp)
				   + sizeof (regexp_t) * (max_seq_length - 1));
	  result->mode = rm_sequence;
	  result->pos = regexp->pos;
	  REGEXP_SEQUENCE (result)->regexps_num = max_seq_length;
	  for (i = 0; i < max_seq_length; i++)
	    {
	      allof_length = 0;
	      for (j = 0; j < REGEXP_ALLOF (regexp)->regexps_num; j++)
		switch (REGEXP_ALLOF (regexp)->regexps [j]->mode)
		  {
		  case rm_sequence:
		    if (i < (REGEXP_SEQUENCE (REGEXP_ALLOF (regexp)
					      ->regexps [j])->regexps_num))
		      {
			allof_op
			  = (REGEXP_SEQUENCE (REGEXP_ALLOF (regexp)
					      ->regexps [j])
			     ->regexps [i]);
			allof_length++;
		      }
		    break;
		  case rm_unit:
		  case rm_nothing:
		    if (i == 0)
		      {
			allof_op = REGEXP_ALLOF (regexp)->regexps [j];
			allof_length++;
		      }
		    break;
		  default:
		    break;
		  }

	      if (allof_length == 1)
		REGEXP_SEQUENCE (result)->regexps [i] = allof_op;
	      else
		{
		  allof = XCREATENODEVAR (struct regexp, sizeof (struct regexp)
					  + sizeof (regexp_t)
					  * (allof_length - 1));
		  allof->mode = rm_allof;
		  allof->pos = regexp->pos;
		  REGEXP_ALLOF (allof)->regexps_num = allof_length;
		  REGEXP_SEQUENCE (result)->regexps [i] = allof;
		  allof_length = 0;
		  for (j = 0; j < REGEXP_ALLOF (regexp)->regexps_num; j++)
		    if (REGEXP_ALLOF (regexp)->regexps [j]->mode == rm_sequence
			&& (i <
			    (REGEXP_SEQUENCE (REGEXP_ALLOF (regexp)
					      ->regexps [j])->regexps_num)))
		      {
			allof_op = (REGEXP_SEQUENCE (REGEXP_ALLOF (regexp)
						     ->regexps [j])
				    ->regexps [i]);
			REGEXP_ALLOF (allof)->regexps [allof_length]
			  = allof_op;
			allof_length++;
		      }
		    else if (i == 0
			     && (REGEXP_ALLOF (regexp)->regexps [j]->mode
				 == rm_unit
				 || (REGEXP_ALLOF (regexp)->regexps [j]->mode
				     == rm_nothing)))
		      {
			allof_op = REGEXP_ALLOF (regexp)->regexps [j];
			REGEXP_ALLOF (allof)->regexps [allof_length]
			  = allof_op;
			allof_length++;
		      }
		}
	    }
	  regexp_transformed_p = 1;
	  regexp = result;
	}
    }
  return regexp;
}

/* The function traverses IR of reservation and applies transformations
   implemented by FUNC.  */
static regexp_t
regexp_transform_func (regexp_t regexp, regexp_t (*func) (regexp_t regexp))
{
  int i;

  switch (regexp->mode)
    {
    case rm_sequence:
      for (i = 0; i < REGEXP_SEQUENCE (regexp)->regexps_num; i++)
	REGEXP_SEQUENCE (regexp)->regexps [i]
	  = regexp_transform_func (REGEXP_SEQUENCE (regexp)->regexps [i],
				   func);
      break;

    case rm_allof:
      for (i = 0; i < REGEXP_ALLOF (regexp)->regexps_num; i++)
	REGEXP_ALLOF (regexp)->regexps [i]
	  = regexp_transform_func (REGEXP_ALLOF (regexp)->regexps [i], func);
      break;

    case rm_oneof:
      for (i = 0; i < REGEXP_ONEOF (regexp)->regexps_num; i++)
	REGEXP_ONEOF (regexp)->regexps [i]
	  = regexp_transform_func (REGEXP_ONEOF (regexp)->regexps [i], func);
      break;

    case rm_repeat:
      REGEXP_REPEAT (regexp)->regexp
	= regexp_transform_func (REGEXP_REPEAT (regexp)->regexp, func);
      break;

    case rm_nothing:
    case rm_unit:
      break;

    default:
      gcc_unreachable ();
    }
  return (*func) (regexp);
}

/* The function applies all transformations for IR representation of
   reservation REGEXP.  */
static regexp_t
transform_regexp (regexp_t regexp)
{
  regexp = regexp_transform_func (regexp, transform_1);
  do
    {
      regexp_transformed_p = 0;
      regexp = regexp_transform_func (regexp, transform_2);
      regexp = regexp_transform_func (regexp, transform_3);
    }
  while (regexp_transformed_p);
  return regexp;
}

/* The function applies all transformations for reservations of all
   insn declarations.  */
static void
transform_insn_regexps (void)
{
  decl_t decl;
  int i;

  transform_time = create_ticker ();
  add_advance_cycle_insn_decl ();
  if (collapse_flag)
    add_collapse_ndfa_insn_decl ();
  if (progress_flag)
    fprintf (stderr, "Reservation transformation...");
  for (i = 0; i < description->normal_decls_num; i++)
    {
      decl = description->decls [i];
      if (decl->mode == dm_insn_reserv)
	DECL_INSN_RESERV (decl)->transformed_regexp
	  = transform_regexp (copy_insn_regexp
			      (DECL_INSN_RESERV (decl)->regexp));
    }
  if (progress_flag)
    fprintf (stderr, "done\n");
  ticker_off (&transform_time);
}



/* The following variable value is TRUE if the first annotated message
   about units to automata distribution has been output.  */
static int annotation_message_reported_p;

/* The vector contains all decls which are automata.  */
static vec<decl_t> automaton_decls;

/* The following structure describes usage of a unit in a reservation.  */
struct unit_usage
{
  unit_decl_t unit_decl;
  /* The following forms a list of units used on the same cycle in the
     same alternative.  The list is ordered by the correspdoning unit
     declarations and there is no unit declaration duplication in the
     list.  */
  struct unit_usage *next;
};
typedef struct unit_usage *unit_usage_t;


/* Obstack for unit_usage structures.  */
static struct obstack unit_usages;

/* VLA for representation of array of pointers to unit usage
   structures.  There is an element for each combination of
   (alternative number, cycle).  Unit usages on given cycle in
   alternative with given number are referred through element with
   index equals to the cycle * number of all alternatives in the
   regexp + the alternative number.  */
static vec<unit_usage_t> cycle_alt_unit_usages;

/* The following function creates the structure unit_usage for UNIT on
   CYCLE in REGEXP alternative with ALT_NUM.  The structure is made
   accessed through cycle_alt_unit_usages.  */
static void
store_alt_unit_usage (regexp_t regexp, regexp_t unit, int cycle,
		      int alt_num)
{
  size_t length;
  unit_decl_t unit_decl;
  unit_usage_t unit_usage_ptr, curr, prev;
  int index;

  gcc_assert (regexp && regexp->mode == rm_oneof
	      && alt_num < REGEXP_ONEOF (regexp)->regexps_num);
  unit_decl = REGEXP_UNIT (unit)->unit_decl;

  length = (cycle + 1) * REGEXP_ONEOF (regexp)->regexps_num;
  while (cycle_alt_unit_usages.length () < length)
    cycle_alt_unit_usages.safe_push (NULL);

  index = cycle * REGEXP_ONEOF (regexp)->regexps_num + alt_num;
  prev = NULL;
  for (curr = cycle_alt_unit_usages[index];
       curr != NULL;
       prev = curr, curr = curr->next)
    if (curr->unit_decl >= unit_decl)
      break;
  if (curr != NULL && curr->unit_decl == unit_decl)
    return;
  obstack_blank (&unit_usages, sizeof (struct unit_usage));
  unit_usage_ptr = (struct unit_usage *) obstack_base (&unit_usages);
  obstack_finish (&unit_usages);
  unit_usage_ptr->unit_decl = unit_decl;
  unit_decl->last_distribution_check_cycle = -1; /* undefined */
  unit_usage_ptr->next = curr;
  if (prev == NULL)
    cycle_alt_unit_usages[index] = unit_usage_ptr;
  else
    prev->next = unit_usage_ptr;
}

/* Return true if unit UNIT_DECL is present on the LIST.  */
static bool
unit_present_on_list_p (unit_usage_t list, unit_decl_t unit_decl)
{
  while (list != NULL)
    {
      if (list->unit_decl == unit_decl)
	return true;
      list = list->next;
    }
  return false;
}

/* The function returns true if reservations of alternatives ALT1 and
   ALT2 are equal after excluding reservations of units of
   EXCLUDED_AUTOMATON_DECL.  */
static bool
equal_alternatives_p (int alt1, int alt2, int n_alts,
		      struct automaton_decl *excluded_automaton_decl)
{
  int i;
  unit_usage_t list1, list2;

  for (i = 0;
       i < (int) cycle_alt_unit_usages.length ();
       i += n_alts)
    {
      for (list1 = cycle_alt_unit_usages[i + alt1],
	     list2 = cycle_alt_unit_usages[i + alt2];;
	   list1 = list1->next, list2 = list2->next)
	{
	  while (list1 != NULL
		 && list1->unit_decl->automaton_decl == excluded_automaton_decl)
	    list1 = list1->next;
	  while (list2 != NULL
		 && list2->unit_decl->automaton_decl == excluded_automaton_decl)
	    list2 = list2->next;
	  if (list1 == NULL || list2 == NULL)
	    {
	      if (list1 != list2)
		return false;
	      else
		break;
	    }
	  if (list1->unit_decl != list2->unit_decl)
	    return false;
	}
    }
  return true;
}


/* The function processes given REGEXP to find units with the wrong
   distribution.  */
static void
check_regexp_units_distribution (const char *insn_reserv_name,
				 regexp_t regexp)
{
  int i, j, k, cycle, start, n_alts, alt, alt2;
  bool annotation_reservation_message_reported_p;
  regexp_t seq, allof, unit;
  struct unit_usage *unit_usage_ptr;

  if (regexp == NULL || regexp->mode != rm_oneof)
    return;
  /* Store all unit usages in the regexp:  */
  obstack_init (&unit_usages);
  cycle_alt_unit_usages.create (10);

  for (i = REGEXP_ONEOF (regexp)->regexps_num - 1; i >= 0; i--)
    {
      seq = REGEXP_ONEOF (regexp)->regexps [i];
      switch (seq->mode)
	{
	case rm_sequence:
	  for (j = 0; j < REGEXP_SEQUENCE (seq)->regexps_num; j++)
	    {
	      allof = REGEXP_SEQUENCE (seq)->regexps [j];
	      switch (allof->mode)
		{
		case rm_allof:
		  for (k = 0; k < REGEXP_ALLOF (allof)->regexps_num; k++)
		    {
		      unit = REGEXP_ALLOF (allof)->regexps [k];
		      if (unit->mode == rm_unit)
			store_alt_unit_usage (regexp, unit, j, i);
		      else
			gcc_assert (unit->mode == rm_nothing);
		    }
		  break;

		case rm_unit:
		  store_alt_unit_usage (regexp, allof, j, i);
		  break;

		case rm_nothing:
		  break;

		default:
		  gcc_unreachable ();
		}
	    }
	  break;

	case rm_allof:
	  for (k = 0; k < REGEXP_ALLOF (seq)->regexps_num; k++)
	    {
	      unit = REGEXP_ALLOF (seq)->regexps [k];
	      switch (unit->mode)
		{
		case rm_unit:
		  store_alt_unit_usage (regexp, unit, 0, i);
		  break;

		case rm_nothing:
		  break;

		default:
		  gcc_unreachable ();
		}
	    }
	  break;

	case rm_unit:
	  store_alt_unit_usage (regexp, seq, 0, i);
	  break;

	case rm_nothing:
	  break;

	default:
	  gcc_unreachable ();
	}
    }
  /* Check distribution:  */
  for (i = 0; i < (int) cycle_alt_unit_usages.length (); i++)
    for (unit_usage_ptr = cycle_alt_unit_usages[i];
	 unit_usage_ptr != NULL;
	 unit_usage_ptr = unit_usage_ptr->next)
      unit_usage_ptr->unit_decl->last_distribution_check_cycle = -1;
  n_alts = REGEXP_ONEOF (regexp)->regexps_num;
  auto_vec<int> marked (n_alts);
  for (i = 0; i < n_alts; i++)
    marked.safe_push (0);
  annotation_reservation_message_reported_p = false;
  for (i = 0; i < (int) cycle_alt_unit_usages.length (); i++)
    {
      cycle = i / n_alts;
      start = cycle * n_alts;
      for (unit_usage_ptr = cycle_alt_unit_usages[i];
	   unit_usage_ptr != NULL;
	   unit_usage_ptr = unit_usage_ptr->next)
	{
	  if (unit_usage_ptr->unit_decl->last_distribution_check_cycle == cycle)
	    continue;
	  unit_usage_ptr->unit_decl->last_distribution_check_cycle = cycle;
	  for (alt = 0; alt < n_alts; alt++)
	    if (! unit_present_on_list_p (cycle_alt_unit_usages[start + alt],
					  unit_usage_ptr->unit_decl))
	      break;
	  if (alt >= n_alts)
	    continue;
	  memset (marked.address (), 0, n_alts * sizeof (int));
	  for (alt = 0; alt < n_alts; alt++)
	    {
	      if (! unit_present_on_list_p (cycle_alt_unit_usages[start + alt],
					    unit_usage_ptr->unit_decl))
		continue;
	      for (j = 0;
		   j < (int) cycle_alt_unit_usages.length ();
		   j++)
		{
		  alt2 = j % n_alts;
		  if (! unit_present_on_list_p
		        (cycle_alt_unit_usages[start + alt2],
			 unit_usage_ptr->unit_decl)
		      && equal_alternatives_p (alt, alt2, n_alts,
					       unit_usage_ptr
					       ->unit_decl->automaton_decl))
		    {
		      marked[alt] = 1;
		      marked[alt2] = 1;
		    }
		}
	    }
	  for (alt = 0; alt < n_alts && marked[alt]; alt++)
	    ;
	  if (alt < n_alts && 0)
	    {
	      if (! annotation_message_reported_p)
		{
		  fprintf (stderr, "\n");
		  error ("The following units do not satisfy units-automata distribution rule");
		  error ("(Unit presence on one alt and its absence on other alt\n");
		  error (" result in different other automata reservations)");
		  annotation_message_reported_p = TRUE;
		}
	      if (! annotation_reservation_message_reported_p)
		{
		  error ("Reserv %s:", insn_reserv_name);
		  annotation_reservation_message_reported_p = true;
		}
	      error ("  Unit %s, cycle %d, alt %d, another alt %d",
		     unit_usage_ptr->unit_decl->name, cycle, i % n_alts, alt);
	    }
	}
    }
  cycle_alt_unit_usages.release ();
  obstack_free (&unit_usages, NULL);
}

/* The function finds units which violates units to automata
   distribution rule.  If the units exist, report about them.  */
static void
check_unit_distributions_to_automata (void)
{
  decl_t decl;
  int i;

  if (progress_flag)
    fprintf (stderr, "Check unit distributions to automata...");
  automaton_decls.create (0);
  for (i = 0; i < description->decls_num; i++)
    {
      decl = description->decls [i];
      if (decl->mode == dm_automaton)
	automaton_decls.safe_push (decl);
    }
  if (automaton_decls.length () > 1)
    {
      annotation_message_reported_p = FALSE;
      for (i = 0; i < description->decls_num; i++)
	{
	  decl = description->decls [i];
	  if (decl->mode == dm_insn_reserv)
	    check_regexp_units_distribution
	      (DECL_INSN_RESERV (decl)->name,
	       DECL_INSN_RESERV (decl)->transformed_regexp);
	}
    }
  automaton_decls.release ();
  if (progress_flag)
    fprintf (stderr, "done\n");
}



/* The page contains code for building alt_states (see comments for
   IR) describing all possible insns reservations of an automaton.  */

/* Current state being formed for which the current alt_state
   refers.  */
static state_t state_being_formed;

/* Current alt_state being formed.  */
static alt_state_t alt_state_being_formed;

/* This recursive function processes `,' and units in reservation
   REGEXP for forming alt_states of AUTOMATON.  It is believed that
   CURR_CYCLE is start cycle of all reservation REGEXP.  */
static int
process_seq_for_forming_states (regexp_t regexp, automaton_t automaton,
				int curr_cycle)
{
  int i;

  if (regexp == NULL)
    return curr_cycle;

  switch (regexp->mode)
    {
    case rm_unit:
      if (REGEXP_UNIT (regexp)->unit_decl->corresponding_automaton_num
          == automaton->automaton_order_num)
        set_state_reserv (state_being_formed, curr_cycle,
                          REGEXP_UNIT (regexp)->unit_decl->unit_num);
      return curr_cycle;

    case rm_sequence:
      for (i = 0; i < REGEXP_SEQUENCE (regexp)->regexps_num; i++)
	curr_cycle
	  = process_seq_for_forming_states
	    (REGEXP_SEQUENCE (regexp)->regexps [i], automaton, curr_cycle) + 1;
      return curr_cycle;

    case rm_allof:
      {
	int finish_cycle = 0;
	int cycle;

	for (i = 0; i < REGEXP_ALLOF (regexp)->regexps_num; i++)
	  {
	    cycle = process_seq_for_forming_states (REGEXP_ALLOF (regexp)
						    ->regexps [i],
						    automaton, curr_cycle);
	    if (finish_cycle < cycle)
	      finish_cycle = cycle;
	  }
	return finish_cycle;
      }

    case rm_nothing:
      return curr_cycle;

    default:
      gcc_unreachable ();
    }
}

/* This recursive function finishes forming ALT_STATE of AUTOMATON and
   inserts alt_state into the table.  */
static void
finish_forming_alt_state (alt_state_t alt_state,
			  automaton_t automaton ATTRIBUTE_UNUSED)
{
  state_t state_in_table;
  state_t corresponding_state;

  corresponding_state = alt_state->state;
  state_in_table = insert_state (corresponding_state);
  if (state_in_table != corresponding_state)
    {
      free_state (corresponding_state);
      alt_state->state = state_in_table;
    }
}

/* The following variable value is current automaton insn for whose
   reservation the alt states are created.  */
static ainsn_t curr_ainsn;

/* This recursive function processes `|' in reservation REGEXP for
   forming alt_states of AUTOMATON.  List of the alt states should
   have the same order as in the description.  */
static void
process_alts_for_forming_states (regexp_t regexp, automaton_t automaton,
				 int inside_oneof_p)
{
  int i;

  if (regexp->mode != rm_oneof)
    {
      alt_state_being_formed = get_free_alt_state ();
      state_being_formed = get_free_state (1, automaton);
      alt_state_being_formed->state = state_being_formed;
      /* We inserts in reverse order but we process alternatives also
         in reverse order.  So we have the same order of alternative
         as in the description.  */
      alt_state_being_formed->next_alt_state = curr_ainsn->alt_states;
      curr_ainsn->alt_states = alt_state_being_formed;
      (void) process_seq_for_forming_states (regexp, automaton, 0);
      finish_forming_alt_state (alt_state_being_formed, automaton);
    }
  else
    {
      gcc_assert (!inside_oneof_p);
      /* We processes it in reverse order to get list with the same
	 order as in the description.  See also the previous
	 commentary.  */
      for (i = REGEXP_ONEOF (regexp)->regexps_num - 1; i >= 0; i--)
	process_alts_for_forming_states (REGEXP_ONEOF (regexp)->regexps [i],
					 automaton, 1);
    }
}

/* Create nodes alt_state for all AUTOMATON insns.  */
static void
create_alt_states (automaton_t automaton)
{
  struct insn_reserv_decl *reserv_decl;

  for (curr_ainsn = automaton->ainsn_list;
       curr_ainsn != NULL;
       curr_ainsn = curr_ainsn->next_ainsn)
    {
      reserv_decl = curr_ainsn->insn_reserv_decl;
      if (!special_decl_p (reserv_decl))
        {
          curr_ainsn->alt_states = NULL;
          process_alts_for_forming_states (reserv_decl->transformed_regexp,
					   automaton, 0);
          curr_ainsn->sorted_alt_states
	    = uniq_sort_alt_states (curr_ainsn->alt_states);
        }
    }
}



/* The page contains major code for building DFA(s) for fast pipeline
   hazards recognition.  */

/* The function forms list of ainsns of AUTOMATON with the same
   reservation.  */

static void
form_ainsn_with_same_reservs (automaton_t automaton)
{
  ainsn_t curr_ainsn;
  size_t i;
  auto_vec<ainsn_t, 150> last_insns;

  for (curr_ainsn = automaton->ainsn_list;
       curr_ainsn != NULL;
       curr_ainsn = curr_ainsn->next_ainsn)
    if (special_decl_p (curr_ainsn->insn_reserv_decl))
      {
        curr_ainsn->next_same_reservs_insn = NULL;
        curr_ainsn->first_insn_with_same_reservs = 1;
      }
    else
      {
        for (i = 0; i < last_insns.length (); i++)
          if (alt_states_eq
              (curr_ainsn->sorted_alt_states,
               last_insns[i]->sorted_alt_states))
            break;
        curr_ainsn->next_same_reservs_insn = NULL;
        if (i < last_insns.length ())
          {
            curr_ainsn->first_insn_with_same_reservs = 0;
	    last_insns[i]->next_same_reservs_insn = curr_ainsn;
            last_insns[i] = curr_ainsn;
          }
        else
          {
            last_insns.safe_push (curr_ainsn);
            curr_ainsn->first_insn_with_same_reservs = 1;
          }
      }
}

/* Forming unit reservations which can affect creating the automaton
   states achieved from a given state.  It permits to build smaller
   automata in many cases.  We would have the same automata after
   the minimization without such optimization, but the automaton
   right after the building could be huge.  So in other words, usage
   of reservs_matter means some minimization during building the
   automaton.  */
static reserv_sets_t
form_reservs_matter (automaton_t automaton)
{
  int cycle, unit;
  reserv_sets_t reservs_matter = alloc_empty_reserv_sets ();

  for (cycle = 0; cycle < max_cycles_num; cycle++)
    for (unit = 0; unit < description->units_num; unit++)
      if (units_array [unit]->automaton_decl
	  == automaton->corresponding_automaton_decl
	  && (cycle >= units_array [unit]->min_occ_cycle_num
	      /* We can not remove queried unit from reservations.  */
	      || units_array [unit]->query_p
	      /* We can not remove units which are used
		 `exclusion_set', `presence_set',
		 `final_presence_set', `absence_set', and
		 `final_absence_set'.  */
	      || units_array [unit]->in_set_p))
	set_unit_reserv (reservs_matter, cycle, unit);
  return reservs_matter;
}

/* The following function creates all states of nondeterministic AUTOMATON.  */
static void
make_automaton (automaton_t automaton)
{
  ainsn_t ainsn;
  struct insn_reserv_decl *insn_reserv_decl;
  alt_state_t alt_state;
  state_t state;
  state_t start_state;
  state_t state2;
  auto_vec<state_t, 150> state_stack;
  int states_n;
  reserv_sets_t reservs_matter = form_reservs_matter (automaton);

  /* Create the start state (empty state).  */
  start_state = insert_state (get_free_state (1, automaton));
  automaton->start_state = start_state;
  start_state->it_was_placed_in_stack_for_NDFA_forming = 1;
  state_stack.safe_push (start_state);
  states_n = 1;
  while (state_stack.length () != 0)
    {
      state = state_stack.pop ();
      for (ainsn = automaton->ainsn_list;
	   ainsn != NULL;
	   ainsn = ainsn->next_ainsn)
        if (ainsn->first_insn_with_same_reservs)
          {
            insn_reserv_decl = ainsn->insn_reserv_decl;
            if (!special_decl_p (insn_reserv_decl))
              {
		/* We process alt_states in the same order as they are
                   present in the description.  */
                for (alt_state = ainsn->alt_states;
                     alt_state != NULL;
                     alt_state = alt_state->next_alt_state)
                  {
                    state2 = alt_state->state;
                    if (!intersected_state_reservs_p (state, state2))
                      {
                        state2 = states_union (state, state2, reservs_matter);
                        if (!state2->it_was_placed_in_stack_for_NDFA_forming)
                          {
                            state2->it_was_placed_in_stack_for_NDFA_forming
			      = 1;
                            state_stack.safe_push (state2);
			    states_n++;
			    if (progress_flag && states_n % 100 == 0)
			      fprintf (stderr, ".");
                          }
			add_arc (state, state2, ainsn);
			if (!ndfa_flag)
			  break;
                      }
                  }
              }
          }
      /* Add transition to advance cycle.  */
      state2 = state_shift (state, reservs_matter);
      if (!state2->it_was_placed_in_stack_for_NDFA_forming)
        {
          state2->it_was_placed_in_stack_for_NDFA_forming = 1;
          state_stack.safe_push (state2);
	  states_n++;
	  if (progress_flag && states_n % 100 == 0)
	    fprintf (stderr, ".");
        }
      add_arc (state, state2, automaton->advance_ainsn);
    }
}

/* Form lists of all arcs of STATE marked by the same ainsn.  */
static void
form_arcs_marked_by_insn (state_t state)
{
  decl_t decl;
  arc_t arc;
  int i;

  for (i = 0; i < description->decls_num; i++)
    {
      decl = description->decls [i];
      if (decl->mode == dm_insn_reserv)
	DECL_INSN_RESERV (decl)->arcs_marked_by_insn = NULL;
    }
  for (arc = first_out_arc (state); arc != NULL; arc = next_out_arc (arc))
    {
      gcc_assert (arc->insn);
      arc->next_arc_marked_by_insn
	= arc->insn->insn_reserv_decl->arcs_marked_by_insn;
      arc->insn->insn_reserv_decl->arcs_marked_by_insn = arc;
    }
}

/* The function creates composed state (see comments for IR) from
   ORIGINAL_STATE and list of arcs ARCS_MARKED_BY_INSN marked by the
   same insn.  If the composed state is not in STATE_STACK yet, it is
   pushed into STATE_STACK.  */

static int
create_composed_state (state_t original_state, arc_t arcs_marked_by_insn,
		       vec<state_t> *state_stack)
{
  state_t state;
  alt_state_t alt_state, curr_alt_state;
  alt_state_t new_alt_state;
  arc_t curr_arc;
  arc_t next_arc;
  state_t state_in_table;
  state_t temp_state;
  alt_state_t canonical_alt_states_list;
  int alts_number;
  int new_state_p = 0;

  if (arcs_marked_by_insn == NULL)
    return new_state_p;
  if (arcs_marked_by_insn->next_arc_marked_by_insn == NULL)
    state = arcs_marked_by_insn->to_state;
  else
    {
      gcc_assert (ndfa_flag);
      /* Create composed state.  */
      state = get_free_state (0, arcs_marked_by_insn->to_state->automaton);
      curr_alt_state = NULL;
      for (curr_arc = arcs_marked_by_insn;
           curr_arc != NULL;
           curr_arc = curr_arc->next_arc_marked_by_insn)
	if (curr_arc->to_state->component_states == NULL)
	  {
	    new_alt_state = get_free_alt_state ();
	    new_alt_state->next_alt_state = curr_alt_state;
	    new_alt_state->state = curr_arc->to_state;
	    curr_alt_state = new_alt_state;
	  }
	else
	  for (alt_state = curr_arc->to_state->component_states;
	       alt_state != NULL;
	       alt_state = alt_state->next_sorted_alt_state)
	    {
	      new_alt_state = get_free_alt_state ();
	      new_alt_state->next_alt_state = curr_alt_state;
	      new_alt_state->state = alt_state->state;
	      gcc_assert (!alt_state->state->component_states);
	      curr_alt_state = new_alt_state;
	    }
      /* There are not identical sets in the alt state list.  */
      canonical_alt_states_list = uniq_sort_alt_states (curr_alt_state);
      if (canonical_alt_states_list->next_sorted_alt_state == NULL)
        {
          temp_state = state;
          state = canonical_alt_states_list->state;
          free_state (temp_state);
        }
      else
        {
          state->component_states = canonical_alt_states_list;
          state_in_table = insert_state (state);
          if (state_in_table != state)
            {
              gcc_assert
		(state_in_table->it_was_placed_in_stack_for_DFA_forming);
              free_state (state);
              state = state_in_table;
            }
          else
            {
              gcc_assert (!state->it_was_placed_in_stack_for_DFA_forming);
	      new_state_p = 1;
              for (curr_alt_state = state->component_states;
                   curr_alt_state != NULL;
                   curr_alt_state = curr_alt_state->next_sorted_alt_state)
                for (curr_arc = first_out_arc (curr_alt_state->state);
                     curr_arc != NULL;
                     curr_arc = next_out_arc (curr_arc))
		  if (!collapse_flag
		      /* When producing collapse-NDFA transitions, we
			 only add advance-cycle transitions to the
			 collapsed states.  */
		      || (curr_arc->insn->insn_reserv_decl
			  != DECL_INSN_RESERV (advance_cycle_insn_decl)))
		    add_arc (state, curr_arc->to_state, curr_arc->insn);
            }
          arcs_marked_by_insn->to_state = state;
          for (alts_number = 0,
	       curr_arc = arcs_marked_by_insn->next_arc_marked_by_insn;
               curr_arc != NULL;
               curr_arc = next_arc)
            {
              next_arc = curr_arc->next_arc_marked_by_insn;
              remove_arc (original_state, curr_arc);
	      alts_number++;
            }
        }
    }
  if (!state->it_was_placed_in_stack_for_DFA_forming)
    {
      state->it_was_placed_in_stack_for_DFA_forming = 1;
      state_stack->safe_push (state);
    }
  return new_state_p;
}

/* The function transforms nondeterministic AUTOMATON into
   deterministic.  */

static void
NDFA_to_DFA (automaton_t automaton)
{
  state_t start_state;
  state_t state;
  decl_t decl;
  auto_vec<state_t> state_stack;
  int i;
  int states_n;

  /* Create the start state (empty state).  */
  start_state = automaton->start_state;
  start_state->it_was_placed_in_stack_for_DFA_forming = 1;
  state_stack.safe_push (start_state);
  states_n = 1;
  while (state_stack.length () != 0)
    {
      state = state_stack.pop ();
      form_arcs_marked_by_insn (state);
      for (i = 0; i < description->decls_num; i++)
	{
	  decl = description->decls [i];
	  if (decl->mode == dm_insn_reserv
	      && decl != collapse_ndfa_insn_decl
	      && create_composed_state
	         (state, DECL_INSN_RESERV (decl)->arcs_marked_by_insn,
		  &state_stack))
	    {
	      states_n++;
	      if (progress_flag && states_n % 100 == 0)
		fprintf (stderr, ".");
	    }
	}
      /* Add a transition to collapse the NDFA.  */
      if (collapse_flag)
	{
	  if (state->component_states != NULL)
	    {
	      state_t state2 = state->component_states->state;
	      if (!state2->it_was_placed_in_stack_for_DFA_forming)
		{
		  state2->it_was_placed_in_stack_for_DFA_forming = 1;
		  state_stack.safe_push (state2);
		}
	      add_arc (state, state2, automaton->collapse_ainsn);
	    }
	  else
	    add_arc (state, state, automaton->collapse_ainsn);
	}
    }
}

/* The following variable value is current number (1, 2, ...) of passing
   graph of states.  */
static int curr_state_graph_pass_num;

/* This recursive function passes all states achieved from START_STATE
   and applies APPLIED_FUNC to them.  */
static void
pass_state_graph (state_t start_state, void (*applied_func) (state_t state))
{
  arc_t arc;

  if (start_state->pass_num == curr_state_graph_pass_num)
    return;
  start_state->pass_num = curr_state_graph_pass_num;
  (*applied_func) (start_state);
  for (arc = first_out_arc (start_state);
       arc != NULL;
       arc = next_out_arc (arc))
    pass_state_graph (arc->to_state, applied_func);
}

/* This recursive function passes all states of AUTOMATON and applies
   APPLIED_FUNC to them.  */
static void
pass_states (automaton_t automaton, void (*applied_func) (state_t state))
{
  curr_state_graph_pass_num++;
  pass_state_graph (automaton->start_state, applied_func);
}

/* The function initializes code for passing of all states.  */
static void
initiate_pass_states (void)
{
  curr_state_graph_pass_num = 0;
}

/* The following vla is used for storing pointers to all achieved
   states.  */
static vec<state_t> all_achieved_states;

/* This function is called by function pass_states to add an achieved
   STATE.  */
static void
add_achieved_state (state_t state)
{
  all_achieved_states.safe_push (state);
}

/* The function sets up equivalence numbers of insns which mark all
   out arcs of STATE by equiv_class_num_1 (if ODD_ITERATION_FLAG has
   nonzero value) or by equiv_class_num_2 of the destination state.  */
static void
set_out_arc_insns_equiv_num (state_t state, int odd_iteration_flag)
{
  arc_t arc;

  for (arc = first_out_arc (state); arc != NULL; arc = next_out_arc (arc))
    {
      gcc_assert (!arc->insn->insn_reserv_decl->equiv_class_num);
      arc->insn->insn_reserv_decl->equiv_class_num
	= (odd_iteration_flag
           ? arc->to_state->equiv_class_num_1
	   : arc->to_state->equiv_class_num_2);
      gcc_assert (arc->insn->insn_reserv_decl->equiv_class_num);
    }
}

/* The function clears equivalence numbers and alt_states in all insns
   which mark all out arcs of STATE.  */
static void
clear_arc_insns_equiv_num (state_t state)
{
  arc_t arc;

  for (arc = first_out_arc (state); arc != NULL; arc = next_out_arc (arc))
    arc->insn->insn_reserv_decl->equiv_class_num = 0;
}


/* The following function returns TRUE if STATE reserves the unit with
   UNIT_NUM on the first cycle.  */
static int
first_cycle_unit_presence (state_t state, int unit_num)
{
  alt_state_t alt_state;

  if (state->component_states == NULL)
    return test_unit_reserv (state->reservs, 0, unit_num);
  else
    {
      for (alt_state = state->component_states;
	   alt_state != NULL;
	   alt_state = alt_state->next_sorted_alt_state)
	if (test_unit_reserv (alt_state->state->reservs, 0, unit_num))
	  return true;
    }
  return false;
}

/* This fills in the presence_signature[] member of STATE.  */
static void
cache_presence (state_t state)
{
  int i, num = 0;
  unsigned int sz;
  sz = (description->query_units_num + sizeof (int) * CHAR_BIT - 1)
        / (sizeof (int) * CHAR_BIT);

  state->presence_signature = XCREATENODEVEC (unsigned int, sz);
  for (i = 0; i < description->units_num; i++)
    if (units_array [i]->query_p)
      {
	int presence1_p = first_cycle_unit_presence (state, i);
	state->presence_signature[num / (sizeof (int) * CHAR_BIT)]
	  |= (!!presence1_p) << (num % (sizeof (int) * CHAR_BIT));
	num++;
      }
}

/* The function returns nonzero value if STATE is not equivalent to
   ANOTHER_STATE from the same current partition on equivalence
   classes.  Another state has ANOTHER_STATE_OUT_ARCS_NUM number of
   output arcs.  Iteration of making equivalence partition is defined
   by ODD_ITERATION_FLAG.  */
static int
state_is_differed (state_t state, state_t another_state,
		   int odd_iteration_flag)
{
  arc_t arc;
  unsigned int sz, si;

  gcc_assert (state->num_out_arcs == another_state->num_out_arcs);

  sz = (description->query_units_num + sizeof (int) * CHAR_BIT - 1)
	/ (sizeof (int) * CHAR_BIT);

  for (si = 0; si < sz; si++)
    gcc_assert (state->presence_signature[si]
		== another_state->presence_signature[si]);

  for (arc = first_out_arc (state); arc != NULL; arc = next_out_arc (arc))
    {
      if ((odd_iteration_flag
           ? arc->to_state->equiv_class_num_1
	   : arc->to_state->equiv_class_num_2)
          != arc->insn->insn_reserv_decl->equiv_class_num)
        return 1;
    }

  return 0;
}

/* Compares two states pointed to by STATE_PTR_1 and STATE_PTR_2
   and return -1, 0 or 1.  This function can be used as predicate for
   qsort().  It requires the member presence_signature[] of both
   states be filled.  */
static int
compare_states_for_equiv (const void *state_ptr_1,
			  const void *state_ptr_2)
{
  const_state_t const s1 = *(const_state_t const*)state_ptr_1;
  const_state_t const s2 = *(const_state_t const*)state_ptr_2;
  unsigned int sz, si;
  if (s1->num_out_arcs < s2->num_out_arcs)
    return -1;
  else if (s1->num_out_arcs > s2->num_out_arcs)
    return 1;

  sz = (description->query_units_num + sizeof (int) * CHAR_BIT - 1)
	/ (sizeof (int) * CHAR_BIT);

  for (si = 0; si < sz; si++)
    if (s1->presence_signature[si] < s2->presence_signature[si])
      return -1;
    else if (s1->presence_signature[si] > s2->presence_signature[si])
      return 1;
  return 0;
}

/* The function makes initial partition of STATES on equivalent
   classes and saves it into CLASSES.  This function requires the input
   to be sorted via compare_states_for_equiv().  */
static int
init_equiv_class (vec<state_t> states, vec<state_t> *classes)
{
  size_t i;
  state_t prev = 0;
  int class_num = 1;

  classes->create (150);
  for (i = 0; i < states.length (); i++)
    {
      state_t state = states[i];
      if (prev)
        {
	  if (compare_states_for_equiv (&prev, &state) != 0)
	    {
	      classes->safe_push (prev);
	      class_num++;
	      prev = NULL;
	    }
        }
      state->equiv_class_num_1 = class_num;
      state->next_equiv_class_state = prev;
      prev = state;
    }
  if (prev)
    classes->safe_push (prev);
  return class_num;
}

/* The function copies pointers to equivalent states from vla FROM
   into vla TO.  */
static void
copy_equiv_class (vec<state_t> *to, vec<state_t> from)
{
  to->release ();
  *to = from.copy ();
}

/* The function processes equivalence class given by its first state,
   FIRST_STATE, on odd iteration if ODD_ITERATION_FLAG.  If there
   are not equivalent states, the function partitions the class
   removing nonequivalent states and placing them in
   *NEXT_ITERATION_CLASSES, increments *NEW_EQUIV_CLASS_NUM_PTR ans
   assigns it to the state equivalence number.  If the class has been
   partitioned, the function returns nonzero value.  */
static int
partition_equiv_class (state_t first_state, int odd_iteration_flag,
		       vec<state_t> *next_iteration_classes,
		       int *new_equiv_class_num_ptr)
{
  state_t new_equiv_class;
  int partition_p;
  state_t curr_state;
  state_t prev_state;
  state_t next_state;

  partition_p = 0;

  while (first_state != NULL)
    {
      new_equiv_class = NULL;
      if (first_state->next_equiv_class_state != NULL)
	{
	  /* There are more one states in the class equivalence.  */
	  set_out_arc_insns_equiv_num (first_state, odd_iteration_flag);
	  for (prev_state = first_state,
		 curr_state = first_state->next_equiv_class_state;
	       curr_state != NULL;
	       curr_state = next_state)
	    {
	      next_state = curr_state->next_equiv_class_state;
	      if (state_is_differed (curr_state, first_state,
				     odd_iteration_flag))
		{
		  /* Remove curr state from the class equivalence.  */
		  prev_state->next_equiv_class_state = next_state;
		  /* Add curr state to the new class equivalence.  */
		  curr_state->next_equiv_class_state = new_equiv_class;
		  if (new_equiv_class == NULL)
		    (*new_equiv_class_num_ptr)++;
		  if (odd_iteration_flag)
		    curr_state->equiv_class_num_2 = *new_equiv_class_num_ptr;
		  else
		    curr_state->equiv_class_num_1 = *new_equiv_class_num_ptr;
		  new_equiv_class = curr_state;
		  partition_p = 1;
		}
	      else
		prev_state = curr_state;
	    }
	  clear_arc_insns_equiv_num (first_state);
	}
      if (new_equiv_class != NULL)
	next_iteration_classes->safe_push (new_equiv_class);
      first_state = new_equiv_class;
    }
  return partition_p;
}

/* The function finds equivalent states of AUTOMATON.  */
static void
evaluate_equiv_classes (automaton_t automaton, vec<state_t> *equiv_classes)
{
  int new_equiv_class_num;
  int odd_iteration_flag;
  int finish_flag;
  vec<state_t> next_iteration_classes;
  size_t i;

  all_achieved_states.create (1500);
  pass_states (automaton, add_achieved_state);
  pass_states (automaton, cache_presence);
  all_achieved_states.qsort (compare_states_for_equiv);

  odd_iteration_flag = 0;
  new_equiv_class_num = init_equiv_class (all_achieved_states,
  					  &next_iteration_classes);

  do
    {
      odd_iteration_flag = !odd_iteration_flag;
      finish_flag = 1;
      copy_equiv_class (equiv_classes, next_iteration_classes);

      /* Transfer equiv numbers for the next iteration.  */
      for (i = 0; i < all_achieved_states.length (); i++)
	if (odd_iteration_flag)
	  all_achieved_states[i]->equiv_class_num_2
	    = all_achieved_states[i]->equiv_class_num_1;
	else
	  all_achieved_states[i]->equiv_class_num_1
	    = all_achieved_states[i]->equiv_class_num_2;

      for (i = 0; i < equiv_classes->length (); i++)
	if (partition_equiv_class ((*equiv_classes)[i],
				   odd_iteration_flag,
				   &next_iteration_classes,
				   &new_equiv_class_num))
	  finish_flag = 0;
    }
  while (!finish_flag);
  next_iteration_classes.release ();
  all_achieved_states.release ();
}

/* The function merges equivalent states of AUTOMATON.  */
static void
merge_states (automaton_t automaton, vec<state_t> equiv_classes)
{
  state_t curr_state;
  state_t new_state;
  state_t first_class_state;
  alt_state_t alt_states;
  alt_state_t alt_state, new_alt_state;
  arc_t curr_arc;
  arc_t next_arc;
  size_t i;

  /* Create states corresponding to equivalence classes containing two
     or more states.  */
  for (i = 0; i < equiv_classes.length (); i++)
    {
      curr_state = equiv_classes[i];
      if (curr_state->next_equiv_class_state != NULL)
	{
	  /* There are more one states in the class equivalence.  */
	  /* Create new compound state.  */
	  new_state = get_free_state (0, automaton);
	  alt_states = NULL;
	  first_class_state = curr_state;
	  for (curr_state = first_class_state;
	       curr_state != NULL;
	       curr_state = curr_state->next_equiv_class_state)
	    {
	      curr_state->equiv_class_state = new_state;
	      if (curr_state->component_states == NULL)
		{
		  new_alt_state = get_free_alt_state ();
		  new_alt_state->state = curr_state;
		  new_alt_state->next_alt_state = alt_states;
		  alt_states = new_alt_state;
		}
	      else
		for (alt_state = curr_state->component_states;
		     alt_state != NULL;
		     alt_state = alt_state->next_sorted_alt_state)
		  {
		    new_alt_state = get_free_alt_state ();
		    new_alt_state->state = alt_state->state;
		    new_alt_state->next_alt_state = alt_states;
		    alt_states = new_alt_state;
		  }
	    }
	  /* Its is important that alt states were sorted before and
	     after merging to have the same querying results.  */
	  new_state->component_states = uniq_sort_alt_states (alt_states);
	}
      else
	curr_state->equiv_class_state = curr_state;
    }

  for (i = 0; i < equiv_classes.length (); i++)
    {
      curr_state = equiv_classes[i];
      if (curr_state->next_equiv_class_state != NULL)
	{
	  first_class_state = curr_state;
	  /* Create new arcs output from the state corresponding to
	     equiv class.  */
	  for (curr_arc = first_out_arc (first_class_state);
	       curr_arc != NULL;
	       curr_arc = next_out_arc (curr_arc))
	    add_arc (first_class_state->equiv_class_state,
		     curr_arc->to_state->equiv_class_state,
		     curr_arc->insn);
	  /* Delete output arcs from states of given class equivalence.  */
	  for (curr_state = first_class_state;
	       curr_state != NULL;
	       curr_state = curr_state->next_equiv_class_state)
	    {
	      if (automaton->start_state == curr_state)
		automaton->start_state = curr_state->equiv_class_state;
	      /* Delete the state and its output arcs.  */
	      for (curr_arc = first_out_arc (curr_state);
		   curr_arc != NULL;
		   curr_arc = next_arc)
		{
		  next_arc = next_out_arc (curr_arc);
		  free_arc (curr_arc);
		}
	    }
	}
      else
	{
	  /* Change `to_state' of arcs output from the state of given
	     equivalence class.  */
	  for (curr_arc = first_out_arc (curr_state);
	       curr_arc != NULL;
	       curr_arc = next_out_arc (curr_arc))
	    curr_arc->to_state = curr_arc->to_state->equiv_class_state;
	}
    }
}

/* The function sets up new_cycle_p for states if there is arc to the
   state marked by advance_cycle_insn_decl.  */
static void
set_new_cycle_flags (state_t state)
{
  arc_t arc;

  for (arc = first_out_arc (state); arc != NULL; arc = next_out_arc (arc))
    if (arc->insn->insn_reserv_decl
	== DECL_INSN_RESERV (advance_cycle_insn_decl))
      arc->to_state->new_cycle_p = 1;
}

/* The top level function for minimization of deterministic
   AUTOMATON.  */
static void
minimize_DFA (automaton_t automaton)
{
  auto_vec<state_t> equiv_classes;

  evaluate_equiv_classes (automaton, &equiv_classes);
  merge_states (automaton, equiv_classes);
  pass_states (automaton, set_new_cycle_flags);
}

/* Values of two variables are counted number of states and arcs in an
   automaton.  */
static int curr_counted_states_num;
static int curr_counted_arcs_num;

/* The function is called by function `pass_states' to count states
   and arcs of an automaton.  */
static void
incr_states_and_arcs_nums (state_t state)
{
  arc_t arc;

  curr_counted_states_num++;
  for (arc = first_out_arc (state); arc != NULL; arc = next_out_arc (arc))
    curr_counted_arcs_num++;
}

/* The function counts states and arcs of AUTOMATON.  */
static void
count_states_and_arcs (automaton_t automaton, int *states_num,
		       int *arcs_num)
{
  curr_counted_states_num = 0;
  curr_counted_arcs_num = 0;
  pass_states (automaton, incr_states_and_arcs_nums);
  *states_num = curr_counted_states_num;
  *arcs_num = curr_counted_arcs_num;
}

/* The function builds one DFA AUTOMATON for fast pipeline hazards
   recognition after checking and simplifying IR of the
   description.  */
static void
build_automaton (automaton_t automaton)
{
  int states_num;
  int arcs_num;

  ticker_on (&NDFA_time);
  if (progress_flag)
    {
      if (automaton->corresponding_automaton_decl == NULL)
	fprintf (stderr, "Create anonymous automaton");
      else
	fprintf (stderr, "Create automaton `%s'",
		 automaton->corresponding_automaton_decl->name);
      fprintf (stderr, " (1 dot is 100 new states):");
    }
  make_automaton (automaton);
  if (progress_flag)
    fprintf (stderr, " done\n");
  ticker_off (&NDFA_time);
  count_states_and_arcs (automaton, &states_num, &arcs_num);
  automaton->NDFA_states_num = states_num;
  automaton->NDFA_arcs_num = arcs_num;
  ticker_on (&NDFA_to_DFA_time);
  if (progress_flag)
    {
      if (automaton->corresponding_automaton_decl == NULL)
	fprintf (stderr, "Make anonymous DFA");
      else
	fprintf (stderr, "Make DFA `%s'",
		 automaton->corresponding_automaton_decl->name);
      fprintf (stderr, " (1 dot is 100 new states):");
    }
  NDFA_to_DFA (automaton);
  if (progress_flag)
    fprintf (stderr, " done\n");
  ticker_off (&NDFA_to_DFA_time);
  count_states_and_arcs (automaton, &states_num, &arcs_num);
  automaton->DFA_states_num = states_num;
  automaton->DFA_arcs_num = arcs_num;
  if (!no_minimization_flag)
    {
      ticker_on (&minimize_time);
      if (progress_flag)
	{
	  if (automaton->corresponding_automaton_decl == NULL)
	    fprintf (stderr, "Minimize anonymous DFA...");
	  else
	    fprintf (stderr, "Minimize DFA `%s'...",
		     automaton->corresponding_automaton_decl->name);
	}
      minimize_DFA (automaton);
      if (progress_flag)
	fprintf (stderr, "done\n");
      ticker_off (&minimize_time);
      count_states_and_arcs (automaton, &states_num, &arcs_num);
      automaton->minimal_DFA_states_num = states_num;
      automaton->minimal_DFA_arcs_num = arcs_num;
    }
}



/* The page contains code for enumeration  of all states of an automaton.  */

/* Variable used for enumeration of all states of an automaton.  Its
   value is current number of automaton states.  */
static int curr_state_order_num;

/* The function is called by function `pass_states' for enumerating
   states.  */
static void
set_order_state_num (state_t state)
{
  state->order_state_num = curr_state_order_num;
  curr_state_order_num++;
}

/* The function enumerates all states of AUTOMATON.  */
static void
enumerate_states (automaton_t automaton)
{
  curr_state_order_num = 0;
  pass_states (automaton, set_order_state_num);
  automaton->achieved_states_num = curr_state_order_num;
}



/* The page contains code for finding equivalent automaton insns
   (ainsns).  */

/* The function inserts AINSN into cyclic list
   CYCLIC_EQUIV_CLASS_INSN_LIST of ainsns.  */
static ainsn_t
insert_ainsn_into_equiv_class (ainsn_t ainsn,
			       ainsn_t cyclic_equiv_class_insn_list)
{
  if (cyclic_equiv_class_insn_list == NULL)
    ainsn->next_equiv_class_insn = ainsn;
  else
    {
      ainsn->next_equiv_class_insn
        = cyclic_equiv_class_insn_list->next_equiv_class_insn;
      cyclic_equiv_class_insn_list->next_equiv_class_insn = ainsn;
    }
  return ainsn;
}

/* The function deletes equiv_class_insn into cyclic list of
   equivalent ainsns.  */
static void
delete_ainsn_from_equiv_class (ainsn_t equiv_class_insn)
{
  ainsn_t curr_equiv_class_insn;
  ainsn_t prev_equiv_class_insn;

  prev_equiv_class_insn = equiv_class_insn;
  for (curr_equiv_class_insn = equiv_class_insn->next_equiv_class_insn;
       curr_equiv_class_insn != equiv_class_insn;
       curr_equiv_class_insn = curr_equiv_class_insn->next_equiv_class_insn)
    prev_equiv_class_insn = curr_equiv_class_insn;
  if (prev_equiv_class_insn != equiv_class_insn)
    prev_equiv_class_insn->next_equiv_class_insn
      = equiv_class_insn->next_equiv_class_insn;
}

/* The function processes AINSN of a state in order to find equivalent
   ainsns.  INSN_ARCS_ARRAY is table: code of insn -> out arc of the
   state.  */
static void
process_insn_equiv_class (ainsn_t ainsn, arc_t *insn_arcs_array)
{
  ainsn_t next_insn;
  ainsn_t curr_insn;
  ainsn_t cyclic_insn_list;
  arc_t arc;

  gcc_assert (insn_arcs_array [ainsn->insn_reserv_decl->insn_num]);
  curr_insn = ainsn;
  /* New class of ainsns which are not equivalent to given ainsn.  */
  cyclic_insn_list = NULL;
  do
    {
      next_insn = curr_insn->next_equiv_class_insn;
      arc = insn_arcs_array [curr_insn->insn_reserv_decl->insn_num];
      if (arc == NULL
          || (insn_arcs_array [ainsn->insn_reserv_decl->insn_num]->to_state
              != arc->to_state))
        {
          delete_ainsn_from_equiv_class (curr_insn);
          cyclic_insn_list = insert_ainsn_into_equiv_class (curr_insn,
							    cyclic_insn_list);
        }
      curr_insn = next_insn;
    }
  while (curr_insn != ainsn);
}

/* The function processes STATE in order to find equivalent ainsns.  */
static void
process_state_for_insn_equiv_partition (state_t state)
{
  arc_t arc;
  arc_t *insn_arcs_array = XCNEWVEC (arc_t, description->insns_num);

  /* Process insns of the arcs.  */
  for (arc = first_out_arc (state); arc != NULL; arc = next_out_arc (arc))
    insn_arcs_array [arc->insn->insn_reserv_decl->insn_num] = arc;
  for (arc = first_out_arc (state); arc != NULL; arc = next_out_arc (arc))
    process_insn_equiv_class (arc->insn, insn_arcs_array);

  free (insn_arcs_array);
}

/* The function searches for equivalent ainsns of AUTOMATON.  */
static void
set_insn_equiv_classes (automaton_t automaton)
{
  ainsn_t ainsn;
  ainsn_t first_insn;
  ainsn_t curr_insn;
  ainsn_t cyclic_insn_list;
  ainsn_t insn_with_same_reservs;
  int equiv_classes_num;

  /* All insns are included in one equivalence class.  */
  cyclic_insn_list = NULL;
  for (ainsn = automaton->ainsn_list; ainsn != NULL; ainsn = ainsn->next_ainsn)
    if (ainsn->first_insn_with_same_reservs)
      cyclic_insn_list = insert_ainsn_into_equiv_class (ainsn,
							cyclic_insn_list);
  /* Process insns in order to make equivalence partition.  */
  pass_states (automaton, process_state_for_insn_equiv_partition);
  /* Enumerate equiv classes.  */
  for (ainsn = automaton->ainsn_list; ainsn != NULL; ainsn = ainsn->next_ainsn)
    /* Set undefined value.  */
    ainsn->insn_equiv_class_num = -1;
  equiv_classes_num = 0;
  for (ainsn = automaton->ainsn_list; ainsn != NULL; ainsn = ainsn->next_ainsn)
    if (ainsn->insn_equiv_class_num < 0)
      {
        first_insn = ainsn;
        gcc_assert (first_insn->first_insn_with_same_reservs);
        first_insn->first_ainsn_with_given_equivalence_num = 1;
        curr_insn = first_insn;
        do
          {
            for (insn_with_same_reservs = curr_insn;
                 insn_with_same_reservs != NULL;
                 insn_with_same_reservs
		   = insn_with_same_reservs->next_same_reservs_insn)
              insn_with_same_reservs->insn_equiv_class_num = equiv_classes_num;
            curr_insn = curr_insn->next_equiv_class_insn;
          }
        while (curr_insn != first_insn);
        equiv_classes_num++;
      }
  automaton->insn_equiv_classes_num = equiv_classes_num;
}



/* This page contains code for creating DFA(s) and calls functions
   building them.  */


/* The following value is used to prevent floating point overflow for
   estimating an automaton bound.  The value should be less DBL_MAX on
   the host machine.  We use here approximate minimum of maximal
   double floating point value required by ANSI C standard.  It
   will work for non ANSI sun compiler too.  */

#define MAX_FLOATING_POINT_VALUE_FOR_AUTOMATON_BOUND  1.0E37

/* The function estimate size of the single DFA used by PHR (pipeline
   hazards recognizer).  */
static double
estimate_one_automaton_bound (void)
{
  decl_t decl;
  double one_automaton_estimation_bound;
  double root_value;
  int i;

  one_automaton_estimation_bound = 1.0;
  for (i = 0; i < description->decls_num; i++)
    {
      decl = description->decls [i];
      if (decl->mode == dm_unit)
	{
	  root_value = exp (log (DECL_UNIT (decl)->max_occ_cycle_num
				 - DECL_UNIT (decl)->min_occ_cycle_num + 1.0)
                            / automata_num);
	  if (MAX_FLOATING_POINT_VALUE_FOR_AUTOMATON_BOUND / root_value
	      > one_automaton_estimation_bound)
	    one_automaton_estimation_bound *= root_value;
	}
    }
  return one_automaton_estimation_bound;
}

/* The function compares unit declarations according to their maximal
   cycle in reservations.  */
static int
compare_max_occ_cycle_nums (const void *unit_decl_1,
			    const void *unit_decl_2)
{
  if ((DECL_UNIT (*(const_decl_t const*) unit_decl_1)->max_occ_cycle_num)
      < (DECL_UNIT (*(const_decl_t const*) unit_decl_2)->max_occ_cycle_num))
    return 1;
  else if ((DECL_UNIT (*(const_decl_t const*) unit_decl_1)->max_occ_cycle_num)
	   == (DECL_UNIT (*(const_decl_t const*) unit_decl_2)->max_occ_cycle_num))
    return 0;
  else
    return -1;
}

/* The function makes heuristic assigning automata to units.  Actually
   efficacy of the algorithm has been checked yet??? */

static void
units_to_automata_heuristic_distr (void)
{
  double estimation_bound;
  int automaton_num;
  int rest_units_num;
  double bound_value;
  unit_decl_t *unit_decls;
  int i, j;

  if (description->units_num == 0)
    return;
  estimation_bound = estimate_one_automaton_bound ();
  unit_decls = XNEWVEC (unit_decl_t, description->units_num);

  for (i = 0, j = 0; i < description->decls_num; i++)
    if (description->decls[i]->mode == dm_unit)
      unit_decls[j++] = DECL_UNIT (description->decls[i]);
  gcc_assert (j == description->units_num);

  qsort (unit_decls, description->units_num,
         sizeof (unit_decl_t), compare_max_occ_cycle_nums);

  automaton_num = 0;
  bound_value = unit_decls[0]->max_occ_cycle_num;
  unit_decls[0]->corresponding_automaton_num = automaton_num;

  for (i = 1; i < description->units_num; i++)
    {
      rest_units_num = description->units_num - i + 1;
      gcc_assert (automata_num - automaton_num - 1 <= rest_units_num);
      if (automaton_num < automata_num - 1
          && ((automata_num - automaton_num - 1 == rest_units_num)
              || (bound_value
                  > (estimation_bound
		     / unit_decls[i]->max_occ_cycle_num))))
        {
          bound_value = unit_decls[i]->max_occ_cycle_num;
          automaton_num++;
        }
      else
        bound_value *= unit_decls[i]->max_occ_cycle_num;
      unit_decls[i]->corresponding_automaton_num = automaton_num;
    }
  gcc_assert (automaton_num == automata_num - 1);
  free (unit_decls);
}

/* The functions creates automaton insns for each automata.  Automaton
   insn is simply insn for given automaton which makes reservation
   only of units of the automaton.  */
static void
create_ainsns (automaton_t automaton)
{
  decl_t decl;
  ainsn_t first_ainsn;
  ainsn_t curr_ainsn;
  ainsn_t prev_ainsn;
  int i;

  first_ainsn = NULL;
  prev_ainsn = NULL;
  for (i = 0; i < description->decls_num; i++)
    {
      decl = description->decls [i];
      if (decl->mode == dm_insn_reserv)
	{
	  curr_ainsn = XCREATENODE (struct ainsn);
	  curr_ainsn->insn_reserv_decl = DECL_INSN_RESERV (decl);
	  curr_ainsn->important_p = FALSE;
	  curr_ainsn->next_ainsn = NULL;
	  if (prev_ainsn == NULL)
	    first_ainsn = curr_ainsn;
	  else
	    prev_ainsn->next_ainsn = curr_ainsn;
	  if (decl == advance_cycle_insn_decl)
	    automaton->advance_ainsn = curr_ainsn;
	  else if (decl == collapse_ndfa_insn_decl)
	    automaton->collapse_ainsn = curr_ainsn;
	  prev_ainsn = curr_ainsn;
	}
    }
  automaton->ainsn_list = first_ainsn;
}

/* The function assigns automata to units according to constructions
   `define_automaton' in the description.  */
static void
units_to_automata_distr (void)
{
  decl_t decl;
  int i;

  for (i = 0; i < description->decls_num; i++)
    {
      decl = description->decls [i];
      if (decl->mode == dm_unit)
	{
	  if (DECL_UNIT (decl)->automaton_decl == NULL
	      || (DECL_UNIT (decl)->automaton_decl->corresponding_automaton
		  == NULL))
	    /* Distribute to the first automaton.  */
	    DECL_UNIT (decl)->corresponding_automaton_num = 0;
	  else
	    DECL_UNIT (decl)->corresponding_automaton_num
	      = (DECL_UNIT (decl)->automaton_decl
                 ->corresponding_automaton->automaton_order_num);
	}
    }
}

/* The function creates DFA(s) for fast pipeline hazards recognition
   after checking and simplifying IR of the description.  */
static void
create_automata (void)
{
  automaton_t curr_automaton;
  automaton_t prev_automaton;
  decl_t decl;
  int curr_automaton_num;
  int i;

  if (automata_num != 0)
    {
      units_to_automata_heuristic_distr ();
      for (prev_automaton = NULL, curr_automaton_num = 0;
           curr_automaton_num < automata_num;
           curr_automaton_num++, prev_automaton = curr_automaton)
        {
	  curr_automaton = XCREATENODE (struct automaton);
	  create_ainsns (curr_automaton);
	  curr_automaton->corresponding_automaton_decl = NULL;
	  curr_automaton->next_automaton = NULL;
          curr_automaton->automaton_order_num = curr_automaton_num;
          if (prev_automaton == NULL)
            description->first_automaton = curr_automaton;
          else
            prev_automaton->next_automaton = curr_automaton;
        }
    }
  else
    {
      curr_automaton_num = 0;
      prev_automaton = NULL;
      for (i = 0; i < description->decls_num; i++)
	{
	  decl = description->decls [i];
	  if (decl->mode == dm_automaton
	      && DECL_AUTOMATON (decl)->automaton_is_used)
	    {
	      curr_automaton = XCREATENODE (struct automaton);
	      create_ainsns (curr_automaton);
	      curr_automaton->corresponding_automaton_decl
		= DECL_AUTOMATON (decl);
	      curr_automaton->next_automaton = NULL;
	      DECL_AUTOMATON (decl)->corresponding_automaton = curr_automaton;
	      curr_automaton->automaton_order_num = curr_automaton_num;
	      if (prev_automaton == NULL)
		description->first_automaton = curr_automaton;
	      else
		prev_automaton->next_automaton = curr_automaton;
	      curr_automaton_num++;
	      prev_automaton = curr_automaton;
	    }
	}
      if (curr_automaton_num == 0)
	{
	  curr_automaton = XCREATENODE (struct automaton);
	  create_ainsns (curr_automaton);
	  curr_automaton->corresponding_automaton_decl = NULL;
	  curr_automaton->next_automaton = NULL;
	  description->first_automaton = curr_automaton;
	}
      units_to_automata_distr ();
    }
  NDFA_time = create_ticker ();
  ticker_off (&NDFA_time);
  NDFA_to_DFA_time = create_ticker ();
  ticker_off (&NDFA_to_DFA_time);
  minimize_time = create_ticker ();
  ticker_off (&minimize_time);
  equiv_time = create_ticker ();
  ticker_off (&equiv_time);
  for (curr_automaton = description->first_automaton;
       curr_automaton != NULL;
       curr_automaton = curr_automaton->next_automaton)
    {
      if (progress_flag)
	{
	  if (curr_automaton->corresponding_automaton_decl == NULL)
	    fprintf (stderr, "Prepare anonymous automaton creation ... ");
	  else
	    fprintf (stderr, "Prepare automaton `%s' creation...",
		     curr_automaton->corresponding_automaton_decl->name);
	}
      create_alt_states (curr_automaton);
      form_ainsn_with_same_reservs (curr_automaton);
      if (progress_flag)
	fprintf (stderr, "done\n");
      build_automaton (curr_automaton);
      enumerate_states (curr_automaton);
      ticker_on (&equiv_time);
      set_insn_equiv_classes (curr_automaton);
      ticker_off (&equiv_time);
    }
}



/* This page contains code for forming string representation of
   regexp.  The representation is formed on IR obstack.  So you should
   not work with IR obstack between regexp_representation and
   finish_regexp_representation calls.  */

/* This recursive function forms string representation of regexp
   (without tailing '\0').  */
static void
form_regexp (regexp_t regexp)
{
  int i;

  switch (regexp->mode)
    {
    case rm_unit: case rm_reserv:
      {
	const char *name = (regexp->mode == rm_unit
			    ? REGEXP_UNIT (regexp)->name
			    : REGEXP_RESERV (regexp)->name);

	obstack_grow (&irp, name, strlen (name));
	break;
      }

    case rm_sequence:
      for (i = 0; i < REGEXP_SEQUENCE (regexp)->regexps_num; i++)
	{
	  if (i != 0)
	    obstack_1grow (&irp, ',');
	  form_regexp (REGEXP_SEQUENCE (regexp)->regexps [i]);
	}
      break;

    case rm_allof:
      obstack_1grow (&irp, '(');
      for (i = 0; i < REGEXP_ALLOF (regexp)->regexps_num; i++)
	{
	  if (i != 0)
            obstack_1grow (&irp, '+');
	  if (REGEXP_ALLOF (regexp)->regexps[i]->mode == rm_sequence
              || REGEXP_ALLOF (regexp)->regexps[i]->mode == rm_oneof)
            obstack_1grow (&irp, '(');
	  form_regexp (REGEXP_ALLOF (regexp)->regexps [i]);
	  if (REGEXP_ALLOF (regexp)->regexps[i]->mode == rm_sequence
              || REGEXP_ALLOF (regexp)->regexps[i]->mode == rm_oneof)
            obstack_1grow (&irp, ')');
        }
      obstack_1grow (&irp, ')');
      break;

    case rm_oneof:
      for (i = 0; i < REGEXP_ONEOF (regexp)->regexps_num; i++)
	{
	  if (i != 0)
	    obstack_1grow (&irp, '|');
	  if (REGEXP_ONEOF (regexp)->regexps[i]->mode == rm_sequence)
	    obstack_1grow (&irp, '(');
	  form_regexp (REGEXP_ONEOF (regexp)->regexps [i]);
	  if (REGEXP_ONEOF (regexp)->regexps[i]->mode == rm_sequence)
          obstack_1grow (&irp, ')');
	}
      break;

    case rm_repeat:
      {
	char digits [30];

	if (REGEXP_REPEAT (regexp)->regexp->mode == rm_sequence
	    || REGEXP_REPEAT (regexp)->regexp->mode == rm_allof
	    || REGEXP_REPEAT (regexp)->regexp->mode == rm_oneof)
	  obstack_1grow (&irp, '(');
	form_regexp (REGEXP_REPEAT (regexp)->regexp);
	if (REGEXP_REPEAT (regexp)->regexp->mode == rm_sequence
	    || REGEXP_REPEAT (regexp)->regexp->mode == rm_allof
	    || REGEXP_REPEAT (regexp)->regexp->mode == rm_oneof)
	  obstack_1grow (&irp, ')');
	sprintf (digits, "*%d", REGEXP_REPEAT (regexp)->repeat_num);
	obstack_grow (&irp, digits, strlen (digits));
	break;
      }

    case rm_nothing:
      obstack_grow (&irp, NOTHING_NAME, strlen (NOTHING_NAME));
      break;

    default:
      gcc_unreachable ();
    }
}

/* The function returns string representation of REGEXP on IR
   obstack.  */
static const char *
regexp_representation (regexp_t regexp)
{
  form_regexp (regexp);
  obstack_1grow (&irp, '\0');
  return obstack_base (&irp);
}

/* The function frees memory allocated for last formed string
   representation of regexp.  */
static void
finish_regexp_representation (void)
{
  int length = obstack_object_size (&irp);

  obstack_blank_fast (&irp, -length);
}



/* This page contains code for output PHR (pipeline hazards recognizer).  */

/* The function outputs minimal C type which is sufficient for
   representation numbers in range min_range_value and
   max_range_value.  Because host machine and build machine may be
   different, we use here minimal values required by ANSI C standard
   instead of UCHAR_MAX, SHRT_MAX, SHRT_MIN, etc.  This is a good
   approximation.  */

static void
output_range_type (FILE *f, long int min_range_value,
		   long int max_range_value)
{
  if (min_range_value >= 0 && max_range_value <= 255)
    fprintf (f, "unsigned char");
  else if (min_range_value >= -127 && max_range_value <= 127)
    fprintf (f, "signed char");
  else if (min_range_value >= 0 && max_range_value <= 65535)
    fprintf (f, "unsigned short");
  else if (min_range_value >= -32767 && max_range_value <= 32767)
    fprintf (f, "short");
  else
    fprintf (f, "int");
}

/* The function outputs all initialization values of VECT.  */
static void
output_vect (vla_hwint_t vect)
{
  int els_on_line;
  size_t vect_length = vect.length ();
  size_t i;

  els_on_line = 1;
  if (vect_length == 0)
    fputs ("0 /* This is dummy el because the vect is empty */", output_file);
  else
    for (i = 0; i < vect_length; i++)
      {
	fprintf (output_file, "%5ld", (long) vect[i]);
	if (els_on_line == 10)
	  {
	    els_on_line = 0;
	    fputs (",\n", output_file);
	  }
	else if (i < vect_length-1)
	  fputs (", ", output_file);
	els_on_line++;
      }
}

/* The following is name of the structure which represents DFA(s) for
   PHR.  */
#define CHIP_NAME "DFA_chip"

/* The following is name of member which represents state of a DFA for
   PHR.  */
static void
output_chip_member_name (FILE *f, automaton_t automaton)
{
  if (automaton->corresponding_automaton_decl == NULL)
    fprintf (f, "automaton_state_%d", automaton->automaton_order_num);
  else
    fprintf (f, "%s_automaton_state",
             automaton->corresponding_automaton_decl->name);
}

/* The following is name of temporary variable which stores state of a
   DFA for PHR.  */
static void
output_temp_chip_member_name (FILE *f, automaton_t automaton)
{
  fprintf (f, "_");
  output_chip_member_name (f, automaton);
}

/* This is name of macro value which is code of pseudo_insns
   representing advancing cpu cycle and collapsing the NDFA.
   Its value is used as internal code unknown insn.  */
#define ADVANCE_CYCLE_VALUE_NAME "DFA__ADVANCE_CYCLE"
#define COLLAPSE_NDFA_VALUE_NAME "NDFA__COLLAPSE"

/* Output name of translate vector for given automaton.  */
static void
output_translate_vect_name (FILE *f, automaton_t automaton)
{
  if (automaton->corresponding_automaton_decl == NULL)
    fprintf (f, "translate_%d", automaton->automaton_order_num);
  else
    fprintf (f, "%s_translate", automaton->corresponding_automaton_decl->name);
}

/* Output name for simple transition table representation.  */
static void
output_trans_full_vect_name (FILE *f, automaton_t automaton)
{
  if (automaton->corresponding_automaton_decl == NULL)
    fprintf (f, "transitions_%d", automaton->automaton_order_num);
  else
    fprintf (f, "%s_transitions",
	     automaton->corresponding_automaton_decl->name);
}

/* Output name of comb vector of the transition table for given
   automaton.  */
static void
output_trans_comb_vect_name (FILE *f, automaton_t automaton)
{
  if (automaton->corresponding_automaton_decl == NULL)
    fprintf (f, "transitions_%d", automaton->automaton_order_num);
  else
    fprintf (f, "%s_transitions",
             automaton->corresponding_automaton_decl->name);
}

/* Output name of check vector of the transition table for given
   automaton.  */
static void
output_trans_check_vect_name (FILE *f, automaton_t automaton)
{
  if (automaton->corresponding_automaton_decl == NULL)
    fprintf (f, "check_%d", automaton->automaton_order_num);
  else
    fprintf (f, "%s_check", automaton->corresponding_automaton_decl->name);
}

/* Output name of base vector of the transition table for given
   automaton.  */
static void
output_trans_base_vect_name (FILE *f, automaton_t automaton)
{
  if (automaton->corresponding_automaton_decl == NULL)
    fprintf (f, "base_%d", automaton->automaton_order_num);
  else
    fprintf (f, "%s_base", automaton->corresponding_automaton_decl->name);
}

/* Output name of simple min issue delay table representation.  */
static void
output_min_issue_delay_vect_name (FILE *f, automaton_t automaton)
{
  if (automaton->corresponding_automaton_decl == NULL)
    fprintf (f, "min_issue_delay_%d", automaton->automaton_order_num);
  else
    fprintf (f, "%s_min_issue_delay",
             automaton->corresponding_automaton_decl->name);
}

/* Output name of deadlock vector for given automaton.  */
static void
output_dead_lock_vect_name (FILE *f, automaton_t automaton)
{
  if (automaton->corresponding_automaton_decl == NULL)
    fprintf (f, "dead_lock_%d", automaton->automaton_order_num);
  else
    fprintf (f, "%s_dead_lock", automaton->corresponding_automaton_decl->name);
}

/* Output name of reserved units table for AUTOMATON into file F.  */
static void
output_reserved_units_table_name (FILE *f, automaton_t automaton)
{
  if (automaton->corresponding_automaton_decl == NULL)
    fprintf (f, "reserved_units_%d", automaton->automaton_order_num);
  else
    fprintf (f, "%s_reserved_units",
	     automaton->corresponding_automaton_decl->name);
}

/* Name of the PHR interface macro.  */
#define CPU_UNITS_QUERY_MACRO_NAME "CPU_UNITS_QUERY"

/* Names of an internal functions: */
#define INTERNAL_MIN_ISSUE_DELAY_FUNC_NAME "internal_min_issue_delay"

/* This is external type of DFA(s) state.  */
#define STATE_TYPE_NAME "state_t"

#define INTERNAL_TRANSITION_FUNC_NAME "internal_state_transition"

#define INTERNAL_RESET_FUNC_NAME "internal_reset"

#define INTERNAL_DEAD_LOCK_FUNC_NAME "internal_state_dead_lock_p"

#define INTERNAL_INSN_LATENCY_FUNC_NAME "internal_insn_latency"

/* Name of cache of insn dfa codes.  */
#define DFA_INSN_CODES_VARIABLE_NAME "dfa_insn_codes"

/* Name of length of cache of insn dfa codes.  */
#define DFA_INSN_CODES_LENGTH_VARIABLE_NAME "dfa_insn_codes_length"

/* Names of the PHR interface functions: */
#define SIZE_FUNC_NAME "state_size"

#define TRANSITION_FUNC_NAME "state_transition"

#define MIN_ISSUE_DELAY_FUNC_NAME "min_issue_delay"

#define MIN_INSN_CONFLICT_DELAY_FUNC_NAME "min_insn_conflict_delay"

#define DEAD_LOCK_FUNC_NAME "state_dead_lock_p"

#define RESET_FUNC_NAME "state_reset"

#define INSN_LATENCY_FUNC_NAME "insn_latency"

#define PRINT_RESERVATION_FUNC_NAME "print_reservation"

#define GET_CPU_UNIT_CODE_FUNC_NAME "get_cpu_unit_code"

#define CPU_UNIT_RESERVATION_P_FUNC_NAME "cpu_unit_reservation_p"

#define INSN_HAS_DFA_RESERVATION_P_FUNC_NAME "insn_has_dfa_reservation_p"

#define DFA_CLEAN_INSN_CACHE_FUNC_NAME  "dfa_clean_insn_cache"

#define DFA_CLEAR_SINGLE_INSN_CACHE_FUNC_NAME "dfa_clear_single_insn_cache"

#define DFA_START_FUNC_NAME  "dfa_start"

#define DFA_FINISH_FUNC_NAME "dfa_finish"

/* Names of parameters of the PHR interface functions.  */
#define STATE_NAME "state"

#define INSN_PARAMETER_NAME "insn"

#define INSN2_PARAMETER_NAME "insn2"

#define CHIP_PARAMETER_NAME "chip"

#define FILE_PARAMETER_NAME "f"

#define CPU_UNIT_NAME_PARAMETER_NAME "cpu_unit_name"

#define CPU_CODE_PARAMETER_NAME "cpu_unit_code"

/* Names of the variables whose values are internal insn code of rtx
   insn.  */
#define INTERNAL_INSN_CODE_NAME "insn_code"

#define INTERNAL_INSN2_CODE_NAME "insn2_code"

/* Names of temporary variables in some functions.  */
#define TEMPORARY_VARIABLE_NAME "temp"

#define I_VARIABLE_NAME "i"

/* Name of result variable in some functions.  */
#define RESULT_VARIABLE_NAME "res"

/* Name of function (attribute) to translate insn into internal insn
   code.  */
#define INTERNAL_DFA_INSN_CODE_FUNC_NAME "internal_dfa_insn_code"

/* Name of function (attribute) to translate insn into internal insn
   code with caching.  */
#define DFA_INSN_CODE_FUNC_NAME "dfa_insn_code"

/* Output C type which is used for representation of codes of states
   of AUTOMATON.  */
static void
output_state_member_type (FILE *f, automaton_t automaton)
{
  output_range_type (f, 0, automaton->achieved_states_num);
}

/* Output definition of the structure representing current DFA(s)
   state(s).  */
static void
output_chip_definitions (void)
{
  automaton_t automaton;

  fprintf (output_file, "struct %s\n{\n", CHIP_NAME);
  for (automaton = description->first_automaton;
       automaton != NULL;
       automaton = automaton->next_automaton)
    {
      fprintf (output_file, "  ");
      output_state_member_type (output_file, automaton);
      fprintf (output_file, " ");
      output_chip_member_name (output_file, automaton);
      fprintf (output_file, ";\n");
    }
  fprintf (output_file, "};\n\n");
#if 0
  fprintf (output_file, "static struct %s %s;\n\n", CHIP_NAME, CHIP_NAME);
#endif
}


/* The function outputs translate vector of internal insn code into
   insn equivalence class number.  The equivalence class number is
   used to access to table and vectors representing DFA(s).  */
static void
output_translate_vect (automaton_t automaton)
{
  ainsn_t ainsn;
  int insn_value;
  vla_hwint_t translate_vect;

  translate_vect.create (description->insns_num);

  for (insn_value = 0; insn_value < description->insns_num; insn_value++)
    /* Undefined value */
    translate_vect.quick_push (automaton->insn_equiv_classes_num);

  for (ainsn = automaton->ainsn_list; ainsn != NULL; ainsn = ainsn->next_ainsn)
    translate_vect[ainsn->insn_reserv_decl->insn_num] =
	  ainsn->insn_equiv_class_num;

  fprintf (output_file,
           "/* Vector translating external insn codes to internal ones.*/\n");
  fprintf (output_file, "static const ");
  output_range_type (output_file, 0, automaton->insn_equiv_classes_num);
  fprintf (output_file, " ");
  output_translate_vect_name (output_file, automaton);
  fprintf (output_file, "[] ATTRIBUTE_UNUSED = {\n");
  output_vect (translate_vect);
  fprintf (output_file, "};\n\n");
  translate_vect.release ();
}

/* The value in a table state x ainsn -> something which represents
   undefined value.  */
static int undefined_vect_el_value;

/* The following function returns nonzero value if the best
   representation of the table is comb vector.  */
static int
comb_vect_p (state_ainsn_table_t tab)
{
  if (no_comb_flag)
    return false;
  return  (2 * tab->full_vect.length () > 5 * tab->comb_vect.length ());
}

/* The following function creates new table for AUTOMATON.  */
static state_ainsn_table_t
create_state_ainsn_table (automaton_t automaton)
{
  state_ainsn_table_t tab;
  int full_vect_length;
  int i;

  tab = XCREATENODE (struct state_ainsn_table);
  tab->automaton = automaton;

  tab->comb_vect.create (10000);
  tab->check_vect.create (10000);

  tab->base_vect.create (0);
  tab->base_vect.safe_grow (automaton->achieved_states_num);

  full_vect_length = (automaton->insn_equiv_classes_num
                      * automaton->achieved_states_num);
  tab->full_vect.create (full_vect_length);
  for (i = 0; i < full_vect_length; i++)
    tab->full_vect.quick_push (undefined_vect_el_value);

  tab->min_base_vect_el_value = 0;
  tab->max_base_vect_el_value = 0;
  tab->min_comb_vect_el_value = 0;
  tab->max_comb_vect_el_value = 0;
  return tab;
}

/* The following function outputs the best C representation of the
   table TAB of given TABLE_NAME.  */
static void
output_state_ainsn_table (state_ainsn_table_t tab, const char *table_name,
			  void (*output_full_vect_name_func) (FILE *, automaton_t),
			  void (*output_comb_vect_name_func) (FILE *, automaton_t),
			  void (*output_check_vect_name_func) (FILE *, automaton_t),
			  void (*output_base_vect_name_func) (FILE *, automaton_t))
{
  if (!comb_vect_p (tab))
    {
      fprintf (output_file, "/* Vector for %s.  */\n", table_name);
      fprintf (output_file, "static const ");
      output_range_type (output_file, tab->min_comb_vect_el_value,
                         tab->max_comb_vect_el_value);
      fprintf (output_file, " ");
      (*output_full_vect_name_func) (output_file, tab->automaton);
      fprintf (output_file, "[] ATTRIBUTE_UNUSED = {\n");
      output_vect (tab->full_vect);
      fprintf (output_file, "};\n\n");
    }
  else
    {
      fprintf (output_file, "/* Comb vector for %s.  */\n", table_name);
      fprintf (output_file, "static const ");
      output_range_type (output_file, tab->min_comb_vect_el_value,
                         tab->max_comb_vect_el_value);
      fprintf (output_file, " ");
      (*output_comb_vect_name_func) (output_file, tab->automaton);
      fprintf (output_file, "[] ATTRIBUTE_UNUSED = {\n");
      output_vect (tab->comb_vect);
      fprintf (output_file, "};\n\n");
      fprintf (output_file, "/* Check vector for %s.  */\n", table_name);
      fprintf (output_file, "static const ");
      output_range_type (output_file, 0, tab->automaton->achieved_states_num);
      fprintf (output_file, " ");
      (*output_check_vect_name_func) (output_file, tab->automaton);
      fprintf (output_file, "[] = {\n");
      output_vect (tab->check_vect);
      fprintf (output_file, "};\n\n");
      fprintf (output_file, "/* Base vector for %s.  */\n", table_name);
      fprintf (output_file, "static const ");
      output_range_type (output_file, tab->min_base_vect_el_value,
                         tab->max_base_vect_el_value);
      fprintf (output_file, " ");
      (*output_base_vect_name_func) (output_file, tab->automaton);
      fprintf (output_file, "[] = {\n");
      output_vect (tab->base_vect);
      fprintf (output_file, "};\n\n");
    }
}

/* The following function adds vector VECT to table TAB as its line
   with number VECT_NUM.  */
static void
add_vect (state_ainsn_table_t tab, int vect_num, vla_hwint_t vect)
{
  int vect_length;
  size_t real_vect_length;
  int comb_vect_index;
  int comb_vect_els_num;
  int vect_index;
  int first_unempty_vect_index;
  int additional_els_num;
  int no_state_value;
  vect_el_t vect_el;
  int i;
  unsigned long vect_mask, comb_vect_mask;

  vect_length = vect.length ();
  gcc_assert (vect_length);
  gcc_assert (vect.last () != undefined_vect_el_value);
  real_vect_length = tab->automaton->insn_equiv_classes_num;
  /* Form full vector in the table: */
  {
    size_t full_base = tab->automaton->insn_equiv_classes_num * vect_num;
    if (tab->full_vect.length () < full_base + vect_length)
      tab->full_vect.safe_grow (full_base + vect_length);
    for (i = 0; i < vect_length; i++)
      tab->full_vect[full_base + i] = vect[i];
  }

  /* The comb_vect min/max values are also used for the full vector, so
     compute them now.  */
  for (vect_index = 0; vect_index < vect_length; vect_index++)
    if (vect[vect_index] != undefined_vect_el_value)
      {
	vect_el_t x = vect[vect_index];
        gcc_assert (x >= 0);
        if (tab->max_comb_vect_el_value < x)
          tab->max_comb_vect_el_value = x;
        if (tab->min_comb_vect_el_value > x)
          tab->min_comb_vect_el_value = x;
      }
  if (no_comb_flag)
    return;

  /* Form comb vector in the table: */
  gcc_assert (tab->comb_vect.length () == tab->check_vect.length ());

  comb_vect_els_num = tab->comb_vect.length ();
  for (first_unempty_vect_index = 0;
       first_unempty_vect_index < vect_length;
       first_unempty_vect_index++)
    if (vect[first_unempty_vect_index]
	!= undefined_vect_el_value)
      break;

  /* Search for the place in comb vect for the inserted vect.  */

  /* Slow case.  */
  if (vect_length - first_unempty_vect_index >= SIZEOF_LONG * CHAR_BIT)
    {
      for (comb_vect_index = 0;
           comb_vect_index < comb_vect_els_num;
           comb_vect_index++)
        {
          for (vect_index = first_unempty_vect_index;
               vect_index < vect_length
               && vect_index + comb_vect_index < comb_vect_els_num;
               vect_index++)
            if (vect[vect_index]
		!= undefined_vect_el_value
                && (tab->comb_vect[vect_index + comb_vect_index]
		    != undefined_vect_el_value))
              break;
          if (vect_index >= vect_length
              || vect_index + comb_vect_index >= comb_vect_els_num)
            break;
        }
      goto found;
    }

  /* Fast case.  */
  vect_mask = 0;
  for (vect_index = first_unempty_vect_index;
       vect_index < vect_length;
       vect_index++)
    {
      vect_mask = vect_mask << 1;
      if (vect[vect_index] != undefined_vect_el_value)
	vect_mask |= 1;
    }

  /* Search for the place in comb vect for the inserted vect.  */
  comb_vect_index = 0;
  if (comb_vect_els_num == 0)
    goto found;

  comb_vect_mask = 0;
  for (vect_index = first_unempty_vect_index;
       vect_index < vect_length && vect_index < comb_vect_els_num;
       vect_index++)
    {
      comb_vect_mask <<= 1;
      if (vect_index + comb_vect_index < comb_vect_els_num
	  && tab->comb_vect[vect_index + comb_vect_index]
	     != undefined_vect_el_value)
	comb_vect_mask |= 1;
    }
  if ((vect_mask & comb_vect_mask) == 0)
    goto found;

  for (comb_vect_index = 1, i = vect_length; i < comb_vect_els_num;
       comb_vect_index++, i++)
    {
      comb_vect_mask = (comb_vect_mask << 1) | 1;
      comb_vect_mask ^= (tab->comb_vect[i]
			 == undefined_vect_el_value);
      if ((vect_mask & comb_vect_mask) == 0)
	goto found;
    }
  for ( ; comb_vect_index < comb_vect_els_num; comb_vect_index++)
    {
      comb_vect_mask <<= 1;
      if ((vect_mask & comb_vect_mask) == 0)
	goto found;
    }

 found:
  /* Slot was found.  */
  additional_els_num = comb_vect_index + real_vect_length - comb_vect_els_num;
  if (additional_els_num < 0)
    additional_els_num = 0;
  /* Expand comb and check vectors.  */
  vect_el = undefined_vect_el_value;
  no_state_value = tab->automaton->achieved_states_num;
  while (additional_els_num > 0)
    {
      tab->comb_vect.safe_push (vect_el);
      tab->check_vect.safe_push (no_state_value);
      additional_els_num--;
    }
  gcc_assert (tab->comb_vect.length ()
	      >= comb_vect_index + real_vect_length);
  /* Fill comb and check vectors.  */
  for (vect_index = 0; vect_index < vect_length; vect_index++)
    if (vect[vect_index] != undefined_vect_el_value)
      {
	vect_el_t x = vect[vect_index];
        gcc_assert (tab->comb_vect[comb_vect_index + vect_index]
		    == undefined_vect_el_value);
        gcc_assert (x >= 0);
	tab->comb_vect[comb_vect_index + vect_index] = x;
	tab->check_vect[comb_vect_index + vect_index] = vect_num;
      }
  if (tab->max_comb_vect_el_value < undefined_vect_el_value)
    tab->max_comb_vect_el_value = undefined_vect_el_value;
  if (tab->min_comb_vect_el_value > undefined_vect_el_value)
    tab->min_comb_vect_el_value = undefined_vect_el_value;
  if (tab->max_base_vect_el_value < comb_vect_index)
    tab->max_base_vect_el_value = comb_vect_index;
  if (tab->min_base_vect_el_value > comb_vect_index)
    tab->min_base_vect_el_value = comb_vect_index;

  tab->base_vect[vect_num] = comb_vect_index;
}

/* Return number of out arcs of STATE.  */
static int
out_state_arcs_num (const_state_t state)
{
  int result;
  arc_t arc;

  result = 0;
  for (arc = first_out_arc (state); arc != NULL; arc = next_out_arc (arc))
    {
      gcc_assert (arc->insn);
      if (arc->insn->first_ainsn_with_given_equivalence_num)
        result++;
    }
  return result;
}

/* Compare number of possible transitions from the states.  */
static int
compare_transition_els_num (const void *state_ptr_1,
			    const void *state_ptr_2)
{
  const int transition_els_num_1
    = out_state_arcs_num (*(const_state_t const*) state_ptr_1);
  const int transition_els_num_2
    = out_state_arcs_num (*(const_state_t const*) state_ptr_2);

  if (transition_els_num_1 < transition_els_num_2)
    return 1;
  else if (transition_els_num_1 == transition_els_num_2)
    return 0;
  else
    return -1;
}

/* The function adds element EL_VALUE to vector VECT for a table state
   x AINSN.  */
static void
add_vect_el (vla_hwint_t &vect, ainsn_t ainsn, int el_value)
{
  int equiv_class_num;
  int vect_index;

  gcc_assert (ainsn);
  equiv_class_num = ainsn->insn_equiv_class_num;
  for (vect_index = vect.length ();
       vect_index <= equiv_class_num;
       vect_index++)
    vect.safe_push (undefined_vect_el_value);
  vect[equiv_class_num] = el_value;
}

/* This is for forming vector of states of an automaton.  */
static vec<state_t> output_states_vect;

/* The function is called by function pass_states.  The function adds
   STATE to `output_states_vect'.  */
static void
add_states_vect_el (state_t state)
{
  output_states_vect.safe_push (state);
}

/* Form and output vectors (comb, check, base or full vector)
   representing transition table of AUTOMATON.  */
static void
output_trans_table (automaton_t automaton)
{
  size_t i;
  arc_t arc;
  vla_hwint_t transition_vect = vla_hwint_t ();

  undefined_vect_el_value = automaton->achieved_states_num;
  automaton->trans_table = create_state_ainsn_table (automaton);
  /* Create vect of pointers to states ordered by num of transitions
     from the state (state with the maximum num is the first).  */
  output_states_vect.create (0);
  pass_states (automaton, add_states_vect_el);
  output_states_vect.qsort (compare_transition_els_num);

  for (i = 0; i < output_states_vect.length (); i++)
    {
      transition_vect.truncate (0);
      for (arc = first_out_arc (output_states_vect[i]);
	   arc != NULL;
	   arc = next_out_arc (arc))
        {
          gcc_assert (arc->insn);
          if (arc->insn->first_ainsn_with_given_equivalence_num)
            add_vect_el (transition_vect, arc->insn,
                         arc->to_state->order_state_num);
        }
      add_vect (automaton->trans_table,
		output_states_vect[i]->order_state_num,
		transition_vect);
    }
  output_state_ainsn_table
    (automaton->trans_table, "state transitions",
     output_trans_full_vect_name, output_trans_comb_vect_name,
     output_trans_check_vect_name, output_trans_base_vect_name);

  output_states_vect.release ();
  transition_vect.release ();
}

/* Form and output vectors representing minimal issue delay table of
   AUTOMATON.  The table is state x ainsn -> minimal issue delay of
   the ainsn.  */
static void
output_min_issue_delay_table (automaton_t automaton)
{
  vla_hwint_t min_issue_delay_vect;
  vla_hwint_t compressed_min_issue_delay_vect;
  ainsn_t ainsn;
  size_t i;
  size_t min_issue_delay_len, compressed_min_issue_delay_len;
  size_t cfactor;
  int changed;

  /* Create vect of pointers to states ordered by num of transitions
     from the state (state with the maximum num is the first).  */
  output_states_vect.create (0);
  pass_states (automaton, add_states_vect_el);

  min_issue_delay_len = (output_states_vect.length ()
			 * automaton->insn_equiv_classes_num);
  min_issue_delay_vect.create (min_issue_delay_len);
  for (i = 0; i < min_issue_delay_len; i++)
    min_issue_delay_vect.quick_push (-1);

  automaton->max_min_delay = 0;

  do
    {
      size_t state_no;

      changed = 0;

      for (state_no = 0; state_no < output_states_vect.length ();
           state_no++)
	{
	  state_t s = output_states_vect[state_no];
	  arc_t arc;

	  for (arc = first_out_arc (s); arc; arc = next_out_arc (arc))
	    {
	      int k;

	      size_t asn = s->order_state_num
	                   * automaton->insn_equiv_classes_num
	                   + arc->insn->insn_equiv_class_num;

	      if (min_issue_delay_vect[asn])
		{
		  min_issue_delay_vect[asn] = (vect_el_t) 0;
		  changed = 1;
		}

	      for (k = 0; k < automaton->insn_equiv_classes_num; k++)
		{
		  size_t n0, n1;
		  vect_el_t delay0, delay1;

		  n0 = s->order_state_num
		       * automaton->insn_equiv_classes_num
		       + k;
		  n1 = arc->to_state->order_state_num
		       * automaton->insn_equiv_classes_num
		       + k;
		  delay0 = min_issue_delay_vect[n0];
		  delay1 = min_issue_delay_vect[n1];
		  if (delay1 != -1)
		    {
		      if (arc->insn->insn_reserv_decl
		          == DECL_INSN_RESERV (advance_cycle_insn_decl))
			delay1++;
		      if (delay1 < delay0 || delay0 == -1)
			{
			  min_issue_delay_vect[n0] = delay1;
			  changed = 1;
			}
		    }
		}
	    }
	}
    }
  while (changed);

  automaton->max_min_delay = 0;

  for (ainsn = automaton->ainsn_list; ainsn; ainsn = ainsn->next_ainsn)
    if (ainsn->first_ainsn_with_given_equivalence_num)
      {
	for (i = 0; i < output_states_vect.length (); i++)
	  {
	    state_t s = output_states_vect[i];
	    size_t np = s->order_state_num
	                * automaton->insn_equiv_classes_num
	                + ainsn->insn_equiv_class_num;
	    vect_el_t x = min_issue_delay_vect[np];

	    if (automaton->max_min_delay < x)
	      automaton->max_min_delay = x;
	    if (x == -1)
	      min_issue_delay_vect[np] = (vect_el_t) 0;
	  }
      }

  fprintf (output_file, "/* Vector of min issue delay of insns.  */\n");
  fprintf (output_file, "static const ");
  output_range_type (output_file, 0, automaton->max_min_delay);
  fprintf (output_file, " ");
  output_min_issue_delay_vect_name (output_file, automaton);
  fprintf (output_file, "[] ATTRIBUTE_UNUSED = {\n");
  /* Compress the vector.  */
  if (automaton->max_min_delay < 2)
    cfactor = 8;
  else if (automaton->max_min_delay < 4)
    cfactor = 4;
  else if (automaton->max_min_delay < 16)
    cfactor = 2;
  else
    cfactor = 1;
  automaton->min_issue_delay_table_compression_factor = cfactor;

  compressed_min_issue_delay_len = (min_issue_delay_len+cfactor-1) / cfactor;
  compressed_min_issue_delay_vect.create (compressed_min_issue_delay_len);

  for (i = 0; i < compressed_min_issue_delay_len; i++)
    compressed_min_issue_delay_vect.quick_push (0);

  for (i = 0; i < min_issue_delay_len; i++)
    {
      size_t ci = i / cfactor;
      vect_el_t x = min_issue_delay_vect[i];
      vect_el_t cx = compressed_min_issue_delay_vect[ci];

      cx |= x << (8 - (i % cfactor + 1) * (8 / cfactor));
      compressed_min_issue_delay_vect[ci] = cx;
    }
  output_vect (compressed_min_issue_delay_vect);
  fprintf (output_file, "};\n\n");
  output_states_vect.release ();
  min_issue_delay_vect.release ();
  compressed_min_issue_delay_vect.release ();
}

/* Form and output vector representing the locked states of
   AUTOMATON.  */
static void
output_dead_lock_vect (automaton_t automaton)
{
  size_t i;
  arc_t arc;
  vla_hwint_t dead_lock_vect = vla_hwint_t ();

  /* Create vect of pointers to states ordered by num of
     transitions from the state (state with the maximum num is the
     first).  */
  automaton->locked_states = 0;
  output_states_vect.create (0);
  pass_states (automaton, add_states_vect_el);

  dead_lock_vect.safe_grow (output_states_vect.length ());
  for (i = 0; i < output_states_vect.length (); i++)
    {
      state_t s = output_states_vect[i];
      arc = first_out_arc (s);
      gcc_assert (arc);
      if (next_out_arc (arc) == NULL
	  && (arc->insn->insn_reserv_decl
	      == DECL_INSN_RESERV (advance_cycle_insn_decl)))
	{
	  dead_lock_vect[s->order_state_num] = 1;
	  automaton->locked_states++;
	}
      else
	dead_lock_vect[s->order_state_num] = (vect_el_t) 0;
    }
  if (automaton->locked_states == 0)
    return;

  fprintf (output_file, "/* Vector for locked state flags.  */\n");
  fprintf (output_file, "static const ");
  output_range_type (output_file, 0, 1);
  fprintf (output_file, " ");
  output_dead_lock_vect_name (output_file, automaton);
  fprintf (output_file, "[] = {\n");
  output_vect (dead_lock_vect);
  fprintf (output_file, "};\n\n");
  output_states_vect.release ();
  dead_lock_vect.release ();
}

/* Form and output vector representing reserved units of the states of
   AUTOMATON.  */
static void
output_reserved_units_table (automaton_t automaton)
{
  vla_hwint_t reserved_units_table = vla_hwint_t ();
  int state_byte_size;
  int reserved_units_size;
  size_t n;
  int i;

  if (description->query_units_num == 0)
    return;

  /* Create vect of pointers to states.  */
  output_states_vect.create (0);
  pass_states (automaton, add_states_vect_el);
  /* Create vector.  */
  state_byte_size = (description->query_units_num + 7) / 8;
  reserved_units_size = (output_states_vect.length ()
			 * state_byte_size);

  reserved_units_table.create (reserved_units_size);

  for (i = 0; i < reserved_units_size; i++)
    reserved_units_table.quick_push (0);
  for (n = 0; n < output_states_vect.length (); n++)
    {
      state_t s = output_states_vect[n];
      for (i = 0; i < description->units_num; i++)
	if (units_array [i]->query_p
	    && first_cycle_unit_presence (s, i))
	  {
	    int ri = (s->order_state_num * state_byte_size
		      + units_array [i]->query_num / 8);
	    vect_el_t x = reserved_units_table[ri];

	    x += 1 << (units_array [i]->query_num % 8);
	    reserved_units_table[ri] = x;
	  }
    }
  fprintf (output_file, "\n#if %s\n", CPU_UNITS_QUERY_MACRO_NAME);
  fprintf (output_file, "/* Vector for reserved units of states.  */\n");
  fprintf (output_file, "static const ");
  output_range_type (output_file, 0, 255);
  fprintf (output_file, " ");
  output_reserved_units_table_name (output_file, automaton);
  fprintf (output_file, "[] = {\n");
  output_vect (reserved_units_table);
  fprintf (output_file, "};\n#endif /* #if %s */\n\n",
	   CPU_UNITS_QUERY_MACRO_NAME);

  output_states_vect.release ();
  reserved_units_table.release ();
}

/* The function outputs all tables representing DFA(s) used for fast
   pipeline hazards recognition.  */
static void
output_tables (void)
{
  automaton_t automaton;

  for (automaton = description->first_automaton;
       automaton != NULL;
       automaton = automaton->next_automaton)
    {
      output_translate_vect (automaton);
      output_trans_table (automaton);
      output_min_issue_delay_table (automaton);
      output_dead_lock_vect (automaton);
      output_reserved_units_table (automaton);
    }
  fprintf (output_file, "\n#define %s %d\n\n", ADVANCE_CYCLE_VALUE_NAME,
           DECL_INSN_RESERV (advance_cycle_insn_decl)->insn_num);
  if (collapse_flag)
    fprintf (output_file, "\n#define %s %d\n\n", COLLAPSE_NDFA_VALUE_NAME,
	     DECL_INSN_RESERV (collapse_ndfa_insn_decl)->insn_num);
}

/* The function outputs definition and value of PHR interface variable
   `max_insn_queue_index'.  Its value is not less than maximal queue
   length needed for the insn scheduler.  */
static void
output_max_insn_queue_index_def (void)
{
  int i, max, latency;
  decl_t decl;

  max = description->max_insn_reserv_cycles;
  for (i = 0; i < description->decls_num; i++)
    {
      decl = description->decls [i];
      if (decl->mode == dm_insn_reserv && decl != advance_cycle_insn_decl)
	{
	  latency = DECL_INSN_RESERV (decl)->default_latency;
	  if (latency > max)
	    max = latency;
	}
      else if (decl->mode == dm_bypass)
	{
	  latency = DECL_BYPASS (decl)->latency;
	  if (latency > max)
	    max = latency;
	}
    }
  for (i = 0; (1 << i) <= max; i++)
    ;
  gcc_assert (i >= 0);
  fprintf (output_file, "\nconst int max_insn_queue_index = %d;\n\n",
	   (1 << i) - 1);
}

/* The function outputs switch cases for insn reservations using
   function *output_automata_list_code.  */
static void
output_insn_code_cases (void (*output_automata_list_code)
			(automata_list_el_t))
{
  decl_t decl, decl2;
  int i, j;

  for (i = 0; i < description->decls_num; i++)
    {
      decl = description->decls [i];
      if (decl->mode == dm_insn_reserv)
	DECL_INSN_RESERV (decl)->processed_p = FALSE;
    }
  for (i = 0; i < description->decls_num; i++)
    {
      decl = description->decls [i];
      if (decl->mode == dm_insn_reserv
	  && !DECL_INSN_RESERV (decl)->processed_p)
	{
	  for (j = i; j < description->decls_num; j++)
	    {
	      decl2 = description->decls [j];
	      if (decl2->mode == dm_insn_reserv
		  && (DECL_INSN_RESERV (decl2)->important_automata_list
		      == DECL_INSN_RESERV (decl)->important_automata_list))
		{
		  DECL_INSN_RESERV (decl2)->processed_p = TRUE;
		  fprintf (output_file, "    case %d: /* %s */\n",
			   DECL_INSN_RESERV (decl2)->insn_num,
			   DECL_INSN_RESERV (decl2)->name);
		}
	    }
	  (*output_automata_list_code)
	    (DECL_INSN_RESERV (decl)->important_automata_list);
	}
    }
}


/* The function outputs a code for evaluation of a minimal delay of
   issue of insns which have reservations in given AUTOMATA_LIST.  */
static void
output_automata_list_min_issue_delay_code (automata_list_el_t automata_list)
{
  automata_list_el_t el;
  automaton_t automaton;

  for (el = automata_list; el != NULL; el = el->next_automata_list_el)
    {
      automaton = el->automaton;
      fprintf (output_file, "\n      %s = ", TEMPORARY_VARIABLE_NAME);
      output_min_issue_delay_vect_name (output_file, automaton);
      fprintf (output_file,
	       (automaton->min_issue_delay_table_compression_factor != 1
		? " [(" : " ["));
      output_translate_vect_name (output_file, automaton);
      fprintf (output_file, " [%s] + ", INTERNAL_INSN_CODE_NAME);
      fprintf (output_file, "%s->", CHIP_PARAMETER_NAME);
      output_chip_member_name (output_file, automaton);
      fprintf (output_file, " * %d", automaton->insn_equiv_classes_num);
      if (automaton->min_issue_delay_table_compression_factor == 1)
	fprintf (output_file, "];\n");
      else
	{
	  fprintf (output_file, ") / %d];\n",
		   automaton->min_issue_delay_table_compression_factor);
	  fprintf (output_file, "      %s = (%s >> (8 - ((",
		   TEMPORARY_VARIABLE_NAME, TEMPORARY_VARIABLE_NAME);
	  output_translate_vect_name (output_file, automaton);
	  fprintf (output_file, " [%s] + ", INTERNAL_INSN_CODE_NAME);
	  fprintf (output_file, "%s->", CHIP_PARAMETER_NAME);
	  output_chip_member_name (output_file, automaton);
	  fprintf (output_file, " * %d)", automaton->insn_equiv_classes_num);
	  fprintf
	    (output_file, " %% %d + 1) * %d)) & %d;\n",
	     automaton->min_issue_delay_table_compression_factor,
	     8 / automaton->min_issue_delay_table_compression_factor,
	     (1 << (8 / automaton->min_issue_delay_table_compression_factor))
	     - 1);
	}
      if (el == automata_list)
	fprintf (output_file, "      %s = %s;\n",
		 RESULT_VARIABLE_NAME, TEMPORARY_VARIABLE_NAME);
      else
	{
	  fprintf (output_file, "      if (%s > %s)\n",
		   TEMPORARY_VARIABLE_NAME, RESULT_VARIABLE_NAME);
	  fprintf (output_file, "        %s = %s;\n",
		   RESULT_VARIABLE_NAME, TEMPORARY_VARIABLE_NAME);
	}
    }
  fprintf (output_file, "      break;\n\n");
}

/* Output function `internal_min_issue_delay'.  */
static void
output_internal_min_issue_delay_func (void)
{
  fprintf (output_file,
	   "static int\n%s (int %s, struct %s *%s ATTRIBUTE_UNUSED)\n",
	   INTERNAL_MIN_ISSUE_DELAY_FUNC_NAME, INTERNAL_INSN_CODE_NAME,
	   CHIP_NAME, CHIP_PARAMETER_NAME);
  fprintf (output_file, "{\n  int %s ATTRIBUTE_UNUSED;\n  int %s = -1;\n",
	   TEMPORARY_VARIABLE_NAME, RESULT_VARIABLE_NAME);
  fprintf (output_file, "\n  switch (%s)\n    {\n", INTERNAL_INSN_CODE_NAME);
  output_insn_code_cases (output_automata_list_min_issue_delay_code);
  fprintf (output_file,
	   "\n    default:\n      %s = -1;\n      break;\n    }\n",
	   RESULT_VARIABLE_NAME);
  fprintf (output_file, "  return %s;\n", RESULT_VARIABLE_NAME);
  fprintf (output_file, "}\n\n");
}

/* The function outputs a code changing state after issue of insns
   which have reservations in given AUTOMATA_LIST.  */
static void
output_automata_list_transition_code (automata_list_el_t automata_list)
{
  automata_list_el_t el, next_el;

  fprintf (output_file, "      {\n");
  if (automata_list != NULL && automata_list->next_automata_list_el != NULL)
    for (el = automata_list;; el = next_el)
      {
        next_el = el->next_automata_list_el;
        if (next_el == NULL)
          break;
        fprintf (output_file, "        ");
        output_state_member_type (output_file, el->automaton);
	fprintf (output_file, " ");
        output_temp_chip_member_name (output_file, el->automaton);
        fprintf (output_file, ";\n");
      }
  for (el = automata_list; el != NULL; el = el->next_automata_list_el)
    if (comb_vect_p (el->automaton->trans_table))
      {
	fprintf (output_file, "\n        %s = ", TEMPORARY_VARIABLE_NAME);
	output_trans_base_vect_name (output_file, el->automaton);
	fprintf (output_file, " [%s->", CHIP_PARAMETER_NAME);
	output_chip_member_name (output_file, el->automaton);
	fprintf (output_file, "] + ");
	output_translate_vect_name (output_file, el->automaton);
	fprintf (output_file, " [%s];\n", INTERNAL_INSN_CODE_NAME);
	fprintf (output_file, "        if (");
	output_trans_check_vect_name (output_file, el->automaton);
	fprintf (output_file, " [%s] != %s->",
		 TEMPORARY_VARIABLE_NAME, CHIP_PARAMETER_NAME);
	output_chip_member_name (output_file, el->automaton);
	fprintf (output_file, ")\n");
	fprintf (output_file, "          return %s (%s, %s);\n",
		 INTERNAL_MIN_ISSUE_DELAY_FUNC_NAME, INTERNAL_INSN_CODE_NAME,
		 CHIP_PARAMETER_NAME);
	fprintf (output_file, "        else\n");
	fprintf (output_file, "          ");
	if (el->next_automata_list_el != NULL)
	  output_temp_chip_member_name (output_file, el->automaton);
	else
	  {
	    fprintf (output_file, "%s->", CHIP_PARAMETER_NAME);
	    output_chip_member_name (output_file, el->automaton);
	  }
	fprintf (output_file, " = ");
	output_trans_comb_vect_name (output_file, el->automaton);
	fprintf (output_file, " [%s];\n", TEMPORARY_VARIABLE_NAME);
      }
    else
      {
	fprintf (output_file, "\n        %s = ", TEMPORARY_VARIABLE_NAME);
	output_trans_full_vect_name (output_file, el->automaton);
	fprintf (output_file, " [");
	output_translate_vect_name (output_file, el->automaton);
	fprintf (output_file, " [%s] + ", INTERNAL_INSN_CODE_NAME);
	fprintf (output_file, "%s->", CHIP_PARAMETER_NAME);
	output_chip_member_name (output_file, el->automaton);
	fprintf (output_file, " * %d];\n",
		 el->automaton->insn_equiv_classes_num);
	fprintf (output_file, "        if (%s >= %d)\n",
		 TEMPORARY_VARIABLE_NAME, el->automaton->achieved_states_num);
	fprintf (output_file, "          return %s (%s, %s);\n",
		 INTERNAL_MIN_ISSUE_DELAY_FUNC_NAME, INTERNAL_INSN_CODE_NAME,
		 CHIP_PARAMETER_NAME);
	fprintf (output_file, "        else\n          ");
	if (el->next_automata_list_el != NULL)
	  output_temp_chip_member_name (output_file, el->automaton);
	else
	  {
	    fprintf (output_file, "%s->", CHIP_PARAMETER_NAME);
	    output_chip_member_name (output_file, el->automaton);
	  }
	fprintf (output_file, " = %s;\n", TEMPORARY_VARIABLE_NAME);
      }
  if (automata_list != NULL && automata_list->next_automata_list_el != NULL)
    for (el = automata_list;; el = next_el)
      {
        next_el = el->next_automata_list_el;
        if (next_el == NULL)
          break;
        fprintf (output_file, "        %s->", CHIP_PARAMETER_NAME);
        output_chip_member_name (output_file, el->automaton);
        fprintf (output_file, " = ");
        output_temp_chip_member_name (output_file, el->automaton);
        fprintf (output_file, ";\n");
      }
  fprintf (output_file, "        return -1;\n");
  fprintf (output_file, "      }\n");
}

/* Output function `internal_state_transition'.  */
static void
output_internal_trans_func (void)
{
  fprintf (output_file,
	   "static int\n%s (int %s, struct %s *%s ATTRIBUTE_UNUSED)\n",
	   INTERNAL_TRANSITION_FUNC_NAME, INTERNAL_INSN_CODE_NAME,
	   CHIP_NAME, CHIP_PARAMETER_NAME);
  fprintf (output_file, "{\n  int %s ATTRIBUTE_UNUSED;\n", TEMPORARY_VARIABLE_NAME);
  fprintf (output_file, "\n  switch (%s)\n    {\n", INTERNAL_INSN_CODE_NAME);
  output_insn_code_cases (output_automata_list_transition_code);
  fprintf (output_file, "\n    default:\n      return -1;\n    }\n");
  fprintf (output_file, "}\n\n");
}

/* Output code

  if (insn != 0)
    {
      insn_code = dfa_insn_code (insn);
      if (insn_code > DFA__ADVANCE_CYCLE)
        return code;
    }
  else
    insn_code = DFA__ADVANCE_CYCLE;

  where insn denotes INSN_NAME, insn_code denotes INSN_CODE_NAME, and
  code denotes CODE.  */
static void
output_internal_insn_code_evaluation (const char *insn_name,
				      const char *insn_code_name,
				      int code)
{
  fprintf (output_file, "\n  if (%s == 0)\n", insn_name);
  fprintf (output_file, "    %s = %s;\n\n",
	   insn_code_name, ADVANCE_CYCLE_VALUE_NAME);
  if (collapse_flag)
    {
      fprintf (output_file, "\n  else if (%s == const0_rtx)\n", insn_name);
      fprintf (output_file, "    %s = %s;\n\n",
	       insn_code_name, COLLAPSE_NDFA_VALUE_NAME);
    }
  fprintf (output_file, "\n  else\n    {\n");
  fprintf (output_file, "      %s = %s (%s);\n", insn_code_name,
	   DFA_INSN_CODE_FUNC_NAME, insn_name);
  fprintf (output_file, "      if (%s > %s)\n        return %d;\n    }\n",
	   insn_code_name, ADVANCE_CYCLE_VALUE_NAME, code);
}


/* This function outputs `dfa_insn_code' and its helper function
   `dfa_insn_code_enlarge'.  */
static void
output_dfa_insn_code_func (void)
{
  /* Emacs c-mode gets really confused if there's a { or } in column 0
     inside a string, so don't do that.  */
  fprintf (output_file, "\
static void\n\
dfa_insn_code_enlarge (int uid)\n\
{\n\
  int i = %s;\n\
  %s = 2 * uid;\n\
  %s = XRESIZEVEC (int, %s,\n\
                 %s);\n\
  for (; i < %s; i++)\n\
    %s[i] = -1;\n}\n\n",
	   DFA_INSN_CODES_LENGTH_VARIABLE_NAME,
	   DFA_INSN_CODES_LENGTH_VARIABLE_NAME,
	   DFA_INSN_CODES_VARIABLE_NAME, DFA_INSN_CODES_VARIABLE_NAME,
	   DFA_INSN_CODES_LENGTH_VARIABLE_NAME,
	   DFA_INSN_CODES_LENGTH_VARIABLE_NAME,
	   DFA_INSN_CODES_VARIABLE_NAME);
  fprintf (output_file, "\
static inline int\n%s (rtx %s)\n\
{\n\
  int uid = INSN_UID (%s);\n\
  int %s;\n\n",
	   DFA_INSN_CODE_FUNC_NAME, INSN_PARAMETER_NAME,
	   INSN_PARAMETER_NAME, INTERNAL_INSN_CODE_NAME);

  fprintf (output_file,
	   "  if (uid >= %s)\n    dfa_insn_code_enlarge (uid);\n\n",
	   DFA_INSN_CODES_LENGTH_VARIABLE_NAME);
  fprintf (output_file, "  %s = %s[uid];\n",
	   INTERNAL_INSN_CODE_NAME, DFA_INSN_CODES_VARIABLE_NAME);
  fprintf (output_file, "\
  if (%s < 0)\n\
    {\n\
      %s = %s (%s);\n\
      %s[uid] = %s;\n\
    }\n",
	   INTERNAL_INSN_CODE_NAME,
	   INTERNAL_INSN_CODE_NAME,
	   INTERNAL_DFA_INSN_CODE_FUNC_NAME, INSN_PARAMETER_NAME,
	   DFA_INSN_CODES_VARIABLE_NAME, INTERNAL_INSN_CODE_NAME);
  fprintf (output_file, "  return %s;\n}\n\n", INTERNAL_INSN_CODE_NAME);
}

/* The function outputs PHR interface function `state_transition'.  */
static void
output_trans_func (void)
{
  fprintf (output_file, "int\n%s (%s %s, rtx %s)\n",
	   TRANSITION_FUNC_NAME, STATE_TYPE_NAME, STATE_NAME,
	   INSN_PARAMETER_NAME);
  fprintf (output_file, "{\n  int %s;\n", INTERNAL_INSN_CODE_NAME);
  output_internal_insn_code_evaluation (INSN_PARAMETER_NAME,
					INTERNAL_INSN_CODE_NAME, -1);
  fprintf (output_file, "  return %s (%s, (struct %s *) %s);\n}\n\n",
	   INTERNAL_TRANSITION_FUNC_NAME, INTERNAL_INSN_CODE_NAME, CHIP_NAME, STATE_NAME);
}

/* Output function `min_issue_delay'.  */
static void
output_min_issue_delay_func (void)
{
  fprintf (output_file, "int\n%s (%s %s, rtx %s)\n",
	   MIN_ISSUE_DELAY_FUNC_NAME, STATE_TYPE_NAME, STATE_NAME,
	   INSN_PARAMETER_NAME);
  fprintf (output_file, "{\n  int %s;\n", INTERNAL_INSN_CODE_NAME);
  fprintf (output_file, "\n  if (%s != 0)\n    {\n", INSN_PARAMETER_NAME);
  fprintf (output_file, "      %s = %s (%s);\n", INTERNAL_INSN_CODE_NAME,
	   DFA_INSN_CODE_FUNC_NAME, INSN_PARAMETER_NAME);
  fprintf (output_file, "      if (%s > %s)\n        return 0;\n",
	   INTERNAL_INSN_CODE_NAME, ADVANCE_CYCLE_VALUE_NAME);
  fprintf (output_file, "    }\n  else\n    %s = %s;\n",
	   INTERNAL_INSN_CODE_NAME, ADVANCE_CYCLE_VALUE_NAME);
  fprintf (output_file, "\n  return %s (%s, (struct %s *) %s);\n",
	   INTERNAL_MIN_ISSUE_DELAY_FUNC_NAME, INTERNAL_INSN_CODE_NAME,
	   CHIP_NAME, STATE_NAME);
  fprintf (output_file, "}\n\n");
}

/* Output function `internal_dead_lock'.  */
static void
output_internal_dead_lock_func (void)
{
  automaton_t automaton;

  fprintf (output_file, "static int\n%s (struct %s *ARG_UNUSED (%s))\n",
	   INTERNAL_DEAD_LOCK_FUNC_NAME, CHIP_NAME, CHIP_PARAMETER_NAME);
  fprintf (output_file, "{\n");
  for (automaton = description->first_automaton;
       automaton != NULL;
       automaton = automaton->next_automaton)
    if (automaton->locked_states)
      {
	fprintf (output_file, "  if (");
	output_dead_lock_vect_name (output_file, automaton);
	fprintf (output_file, " [%s->", CHIP_PARAMETER_NAME);
	output_chip_member_name (output_file, automaton);
	fprintf (output_file, "])\n    return 1/* TRUE */;\n");
      }
  fprintf (output_file, "  return 0/* FALSE */;\n}\n\n");
}

/* The function outputs PHR interface function `state_dead_lock_p'.  */
static void
output_dead_lock_func (void)
{
  fprintf (output_file, "int\n%s (%s %s)\n",
	   DEAD_LOCK_FUNC_NAME, STATE_TYPE_NAME, STATE_NAME);
  fprintf (output_file, "{\n  return %s ((struct %s *) %s);\n}\n\n",
	   INTERNAL_DEAD_LOCK_FUNC_NAME, CHIP_NAME, STATE_NAME);
}

/* Output function `internal_reset'.  */
static void
output_internal_reset_func (void)
{
  fprintf (output_file, "static inline void\n%s (struct %s *%s)\n",
	   INTERNAL_RESET_FUNC_NAME, CHIP_NAME, CHIP_PARAMETER_NAME);
  fprintf (output_file, "{\n  memset (%s, 0, sizeof (struct %s));\n}\n\n",
	   CHIP_PARAMETER_NAME, CHIP_NAME);
}

/* The function outputs PHR interface function `state_size'.  */
static void
output_size_func (void)
{
  fprintf (output_file, "int\n%s (void)\n", SIZE_FUNC_NAME);
  fprintf (output_file, "{\n  return sizeof (struct %s);\n}\n\n", CHIP_NAME);
}

/* The function outputs PHR interface function `state_reset'.  */
static void
output_reset_func (void)
{
  fprintf (output_file, "void\n%s (%s %s)\n",
	   RESET_FUNC_NAME, STATE_TYPE_NAME, STATE_NAME);
  fprintf (output_file, "{\n  %s ((struct %s *) %s);\n}\n\n", INTERNAL_RESET_FUNC_NAME,
	   CHIP_NAME, STATE_NAME);
}

/* Output function `min_insn_conflict_delay'.  */
static void
output_min_insn_conflict_delay_func (void)
{
  fprintf (output_file,
	   "int\n%s (%s %s, rtx %s, rtx %s)\n",
	   MIN_INSN_CONFLICT_DELAY_FUNC_NAME, STATE_TYPE_NAME,
	   STATE_NAME, INSN_PARAMETER_NAME, INSN2_PARAMETER_NAME);
  fprintf (output_file, "{\n  struct %s %s;\n  int %s, %s, transition;\n",
	   CHIP_NAME, CHIP_NAME, INTERNAL_INSN_CODE_NAME,
	   INTERNAL_INSN2_CODE_NAME);
  output_internal_insn_code_evaluation (INSN_PARAMETER_NAME,
					INTERNAL_INSN_CODE_NAME, 0);
  output_internal_insn_code_evaluation (INSN2_PARAMETER_NAME,
					INTERNAL_INSN2_CODE_NAME, 0);
  fprintf (output_file, "  memcpy (&%s, %s, sizeof (%s));\n",
	   CHIP_NAME, STATE_NAME, CHIP_NAME);
  fprintf (output_file, "  %s (&%s);\n", INTERNAL_RESET_FUNC_NAME, CHIP_NAME);
  fprintf (output_file, "  transition = %s (%s, &%s);\n",
	   INTERNAL_TRANSITION_FUNC_NAME, INTERNAL_INSN_CODE_NAME, CHIP_NAME);
  fprintf (output_file, "  gcc_assert (transition <= 0);\n");
  fprintf (output_file, "  return %s (%s, &%s);\n",
	   INTERNAL_MIN_ISSUE_DELAY_FUNC_NAME, INTERNAL_INSN2_CODE_NAME,
	   CHIP_NAME);
  fprintf (output_file, "}\n\n");
}

/* Output the array holding default latency values.  These are used in
   insn_latency and maximal_insn_latency function implementations.  */
static void
output_default_latencies (void)
{
  int i, j, col;
  decl_t decl;
  const char *tabletype = "unsigned char";

  /* Find the smallest integer type that can hold all the default
     latency values.  */
  for (i = 0; i < description->decls_num; i++)
    if (description->decls[i]->mode == dm_insn_reserv)
      {
	decl = description->decls[i];
	if (DECL_INSN_RESERV (decl)->default_latency > UCHAR_MAX
	    && tabletype[0] != 'i')  /* Don't shrink it.  */
	  tabletype = "unsigned short";
	if (DECL_INSN_RESERV (decl)->default_latency > USHRT_MAX)
	  tabletype = "int";
      }

  fprintf (output_file, "  static const %s default_latencies[] =\n    {",
	   tabletype);

  for (i = 0, j = 0, col = 7; i < description->normal_decls_num; i++)
    if (description->decls[i]->mode == dm_insn_reserv)
      {
	if ((col = (col+1) % 8) == 0)
	  fputs ("\n     ", output_file);
	decl = description->decls[i];
	gcc_assert (j++ == DECL_INSN_RESERV (decl)->insn_num);
	fprintf (output_file, "% 4d,",
		 DECL_INSN_RESERV (decl)->default_latency);
      }
  gcc_assert (j == description->insns_num - (collapse_flag ? 2 : 1));
  fputs ("\n    };\n", output_file);
}

/* Output function `internal_insn_latency'.  */
static void
output_internal_insn_latency_func (void)
{
  int i;
  decl_t decl;
  struct bypass_decl *bypass;

  fprintf (output_file, "static int\n%s (int %s ATTRIBUTE_UNUSED,\n\tint %s ATTRIBUTE_UNUSED,\n\trtx %s ATTRIBUTE_UNUSED,\n\trtx %s ATTRIBUTE_UNUSED)\n",
	   INTERNAL_INSN_LATENCY_FUNC_NAME, INTERNAL_INSN_CODE_NAME,
	   INTERNAL_INSN2_CODE_NAME, INSN_PARAMETER_NAME,
	   INSN2_PARAMETER_NAME);
  fprintf (output_file, "{\n");

  if (DECL_INSN_RESERV (advance_cycle_insn_decl)->insn_num == 0)
    {
      fputs ("  return 0;\n}\n\n", output_file);
      return;
    }

  fprintf (output_file, "  if (%s >= %s || %s >= %s)\n    return 0;\n",
	   INTERNAL_INSN_CODE_NAME, ADVANCE_CYCLE_VALUE_NAME,
	   INTERNAL_INSN2_CODE_NAME, ADVANCE_CYCLE_VALUE_NAME);

  fprintf (output_file, "  switch (%s)\n    {\n", INTERNAL_INSN_CODE_NAME);
  for (i = 0; i < description->decls_num; i++)
    if (description->decls[i]->mode == dm_insn_reserv
	&& DECL_INSN_RESERV (description->decls[i])->bypass_list)
      {
	decl = description->decls [i];
	fprintf (output_file,
		 "    case %d:\n      switch (%s)\n        {\n",
		 DECL_INSN_RESERV (decl)->insn_num,
		 INTERNAL_INSN2_CODE_NAME);
	for (bypass = DECL_INSN_RESERV (decl)->bypass_list;
	     bypass != NULL;
	     bypass = bypass->next)
	  {
	    gcc_assert (bypass->in_insn_reserv->insn_num
			!= (DECL_INSN_RESERV
			    (advance_cycle_insn_decl)->insn_num));
	    fprintf (output_file, "        case %d:\n",
		     bypass->in_insn_reserv->insn_num);
	    for (;;)
	      {
		if (bypass->bypass_guard_name == NULL)
		  {
		    gcc_assert (bypass->next == NULL
				|| (bypass->in_insn_reserv
				    != bypass->next->in_insn_reserv));
		    fprintf (output_file, "          return %d;\n",
			     bypass->latency);
		  }
		else
		  {
		    fprintf (output_file,
			     "          if (%s (%s, %s))\n",
			     bypass->bypass_guard_name, INSN_PARAMETER_NAME,
			     INSN2_PARAMETER_NAME);
		    fprintf (output_file, "            return %d;\n",
			     bypass->latency);
		  }
		if (bypass->next == NULL
		    || bypass->in_insn_reserv != bypass->next->in_insn_reserv)
		  break;
		bypass = bypass->next;
	      }
	    if (bypass->bypass_guard_name != NULL)
	      fprintf (output_file, "          break;\n");
	  }
	fputs ("        }\n      break;\n", output_file);
      }

  fprintf (output_file, "    }\n  return default_latencies[%s];\n}\n\n",
	   INTERNAL_INSN_CODE_NAME);
}

/* Output function `internal_maximum_insn_latency'.  */
static void
output_internal_maximal_insn_latency_func (void)
{
  decl_t decl;
  struct bypass_decl *bypass;
  int i;
  int max;

  fprintf (output_file, "static int\n%s (int %s ATTRIBUTE_UNUSED,\n\trtx %s ATTRIBUTE_UNUSED)\n",
	   "internal_maximal_insn_latency", INTERNAL_INSN_CODE_NAME,
	   INSN_PARAMETER_NAME);
  fprintf (output_file, "{\n");

  if (DECL_INSN_RESERV (advance_cycle_insn_decl)->insn_num == 0)
    {
      fputs ("  return 0;\n}\n\n", output_file);
      return;
    }

  fprintf (output_file, "  switch (%s)\n    {\n", INTERNAL_INSN_CODE_NAME);
  for (i = 0; i < description->decls_num; i++)
    if (description->decls[i]->mode == dm_insn_reserv
	&& DECL_INSN_RESERV (description->decls[i])->bypass_list)
      {
	decl = description->decls [i];
        max = DECL_INSN_RESERV (decl)->default_latency;
	fprintf (output_file,
		 "    case %d: {",
		 DECL_INSN_RESERV (decl)->insn_num);
	for (bypass = DECL_INSN_RESERV (decl)->bypass_list;
	     bypass != NULL;
	     bypass = bypass->next)
	  {
	    if (bypass->latency > max)
              max = bypass->latency;
	  }
	fprintf (output_file, " return %d; }\n      break;\n", max);
      }

  fprintf (output_file, "    }\n  return default_latencies[%s];\n}\n\n",
	   INTERNAL_INSN_CODE_NAME);
}

/* The function outputs PHR interface function `insn_latency'.  */
static void
output_insn_latency_func (void)
{
  fprintf (output_file, "int\n%s (rtx %s, rtx %s)\n",
	   INSN_LATENCY_FUNC_NAME, INSN_PARAMETER_NAME, INSN2_PARAMETER_NAME);
  fprintf (output_file, "{\n  int %s, %s;\n",
	   INTERNAL_INSN_CODE_NAME, INTERNAL_INSN2_CODE_NAME);
  output_internal_insn_code_evaluation (INSN_PARAMETER_NAME,
					INTERNAL_INSN_CODE_NAME, 0);
  output_internal_insn_code_evaluation (INSN2_PARAMETER_NAME,
					INTERNAL_INSN2_CODE_NAME, 0);
  fprintf (output_file, "  return %s (%s, %s, %s, %s);\n}\n\n",
	   INTERNAL_INSN_LATENCY_FUNC_NAME,
	   INTERNAL_INSN_CODE_NAME, INTERNAL_INSN2_CODE_NAME,
	   INSN_PARAMETER_NAME, INSN2_PARAMETER_NAME);
}

/* The function outputs PHR interface function `maximal_insn_latency'.  */
static void
output_maximal_insn_latency_func (void)
{
  fprintf (output_file, "int\n%s (rtx %s)\n",
	   "maximal_insn_latency", INSN_PARAMETER_NAME);
  fprintf (output_file, "{\n  int %s;\n",
	   INTERNAL_INSN_CODE_NAME);
  output_internal_insn_code_evaluation (INSN_PARAMETER_NAME,
					INTERNAL_INSN_CODE_NAME, 0);
  fprintf (output_file, "  return %s (%s, %s);\n}\n\n",
	   "internal_maximal_insn_latency",
	   INTERNAL_INSN_CODE_NAME, INSN_PARAMETER_NAME);
}

/* The function outputs PHR interface function `print_reservation'.  */
static void
output_print_reservation_func (void)
{
  decl_t decl;
  int i, j;

  fprintf (output_file,
	   "void\n%s (FILE *%s, rtx %s ATTRIBUTE_UNUSED)\n{\n",
           PRINT_RESERVATION_FUNC_NAME, FILE_PARAMETER_NAME,
           INSN_PARAMETER_NAME);

  if (DECL_INSN_RESERV (advance_cycle_insn_decl)->insn_num == 0)
    {
      fprintf (output_file, "  fputs (\"%s\", %s);\n}\n\n",
	       NOTHING_NAME, FILE_PARAMETER_NAME);
      return;
    }


  fputs ("  static const char *const reservation_names[] =\n    {",
	 output_file);

  for (i = 0, j = 0; i < description->normal_decls_num; i++)
    {
      decl = description->decls [i];
      if (decl->mode == dm_insn_reserv)
	{
	  gcc_assert (j == DECL_INSN_RESERV (decl)->insn_num);
	  j++;

	  fprintf (output_file, "\n      \"%s\",",
		   regexp_representation (DECL_INSN_RESERV (decl)->regexp));
	  finish_regexp_representation ();
	}
    }
  gcc_assert (j == description->insns_num - (collapse_flag ? 2 : 1));

  fprintf (output_file, "\n      \"%s\"\n    };\n  int %s;\n\n",
	   NOTHING_NAME, INTERNAL_INSN_CODE_NAME);

  fprintf (output_file, "  if (%s == 0)\n    %s = %s;\n",
	   INSN_PARAMETER_NAME,
	   INTERNAL_INSN_CODE_NAME, ADVANCE_CYCLE_VALUE_NAME);
  fprintf (output_file, "  else\n\
    {\n\
      %s = %s (%s);\n\
      if (%s > %s)\n\
        %s = %s;\n\
    }\n",
	   INTERNAL_INSN_CODE_NAME, DFA_INSN_CODE_FUNC_NAME,
	       INSN_PARAMETER_NAME,
	   INTERNAL_INSN_CODE_NAME, ADVANCE_CYCLE_VALUE_NAME,
	   INTERNAL_INSN_CODE_NAME, ADVANCE_CYCLE_VALUE_NAME);

  fprintf (output_file, "  fputs (reservation_names[%s], %s);\n}\n\n",
	   INTERNAL_INSN_CODE_NAME, FILE_PARAMETER_NAME);
}

/* The following function is used to sort unit declaration by their
   names.  */
static int
units_cmp (const void *unit1, const void *unit2)
{
  const_unit_decl_t const u1 = *(const_unit_decl_t const*) unit1;
  const_unit_decl_t const u2 = *(const_unit_decl_t const*) unit2;

  return strcmp (u1->name, u2->name);
}

/* The following macro value is name of struct containing unit name
   and unit code.  */
#define NAME_CODE_STRUCT_NAME  "name_code"

/* The following macro value is name of table of struct name_code.  */
#define NAME_CODE_TABLE_NAME   "name_code_table"

/* The following macro values are member names for struct name_code.  */
#define NAME_MEMBER_NAME       "name"
#define CODE_MEMBER_NAME       "code"

/* The following macro values are local variable names for function
   `get_cpu_unit_code'.  */
#define CMP_VARIABLE_NAME      "cmp"
#define LOW_VARIABLE_NAME      "l"
#define MIDDLE_VARIABLE_NAME   "m"
#define HIGH_VARIABLE_NAME     "h"

/* The following function outputs function to obtain internal cpu unit
   code by the cpu unit name.  */
static void
output_get_cpu_unit_code_func (void)
{
  int i;
  unit_decl_t *units;

  fprintf (output_file, "int\n%s (const char *%s)\n",
	   GET_CPU_UNIT_CODE_FUNC_NAME, CPU_UNIT_NAME_PARAMETER_NAME);
  fprintf (output_file, "{\n  struct %s {const char *%s; int %s;};\n",
	   NAME_CODE_STRUCT_NAME, NAME_MEMBER_NAME, CODE_MEMBER_NAME);
  fprintf (output_file, "  int %s, %s, %s, %s;\n", CMP_VARIABLE_NAME,
	   LOW_VARIABLE_NAME, MIDDLE_VARIABLE_NAME, HIGH_VARIABLE_NAME);
  fprintf (output_file, "  static struct %s %s [] =\n    {\n",
	   NAME_CODE_STRUCT_NAME, NAME_CODE_TABLE_NAME);
  units = XNEWVEC (unit_decl_t, description->units_num);
  memcpy (units, units_array, sizeof (unit_decl_t) * description->units_num);
  qsort (units, description->units_num, sizeof (unit_decl_t), units_cmp);
  for (i = 0; i < description->units_num; i++)
    if (units [i]->query_p)
      fprintf (output_file, "      {\"%s\", %d},\n",
	       units[i]->name, units[i]->query_num);
  fprintf (output_file, "    };\n\n");
  fprintf (output_file, "  /* The following is binary search: */\n");
  fprintf (output_file, "  %s = 0;\n", LOW_VARIABLE_NAME);
  fprintf (output_file, "  %s = sizeof (%s) / sizeof (struct %s) - 1;\n",
	   HIGH_VARIABLE_NAME, NAME_CODE_TABLE_NAME, NAME_CODE_STRUCT_NAME);
  fprintf (output_file, "  while (%s <= %s)\n    {\n",
	   LOW_VARIABLE_NAME, HIGH_VARIABLE_NAME);
  fprintf (output_file, "      %s = (%s + %s) / 2;\n",
	   MIDDLE_VARIABLE_NAME, LOW_VARIABLE_NAME, HIGH_VARIABLE_NAME);
  fprintf (output_file, "      %s = strcmp (%s, %s [%s].%s);\n",
	   CMP_VARIABLE_NAME, CPU_UNIT_NAME_PARAMETER_NAME,
	   NAME_CODE_TABLE_NAME, MIDDLE_VARIABLE_NAME, NAME_MEMBER_NAME);
  fprintf (output_file, "      if (%s < 0)\n", CMP_VARIABLE_NAME);
  fprintf (output_file, "        %s = %s - 1;\n",
	   HIGH_VARIABLE_NAME, MIDDLE_VARIABLE_NAME);
  fprintf (output_file, "      else if (%s > 0)\n", CMP_VARIABLE_NAME);
  fprintf (output_file, "        %s = %s + 1;\n",
	   LOW_VARIABLE_NAME, MIDDLE_VARIABLE_NAME);
  fprintf (output_file, "      else\n");
  fprintf (output_file, "        return %s [%s].%s;\n    }\n",
	   NAME_CODE_TABLE_NAME, MIDDLE_VARIABLE_NAME, CODE_MEMBER_NAME);
  fprintf (output_file, "  return -1;\n}\n\n");
  free (units);
}

/* The following function outputs function to check reservation of cpu
   unit (its internal code will be passed as the function argument) in
   given cpu state.  */
static void
output_cpu_unit_reservation_p (void)
{
  automaton_t automaton;

  fprintf (output_file, "int\n%s (%s %s, int %s)\n",
	   CPU_UNIT_RESERVATION_P_FUNC_NAME,
	   STATE_TYPE_NAME, STATE_NAME,
	   CPU_CODE_PARAMETER_NAME);
  fprintf (output_file, "{\n  gcc_assert (%s >= 0 && %s < %d);\n",
	   CPU_CODE_PARAMETER_NAME, CPU_CODE_PARAMETER_NAME,
	   description->query_units_num);
  if (description->query_units_num > 0)
    for (automaton = description->first_automaton;
	 automaton != NULL;
	 automaton = automaton->next_automaton)
      {
	fprintf (output_file, "  if ((");
	output_reserved_units_table_name (output_file, automaton);
	fprintf (output_file, " [((struct %s *) %s)->", CHIP_NAME, STATE_NAME);
	output_chip_member_name (output_file, automaton);
	fprintf (output_file, " * %d + %s / 8] >> (%s %% 8)) & 1)\n",
		 (description->query_units_num + 7) / 8,
		 CPU_CODE_PARAMETER_NAME, CPU_CODE_PARAMETER_NAME);
	fprintf (output_file, "    return 1;\n");
      }
  fprintf (output_file, "  return 0;\n}\n\n");
}

/* The following function outputs a function to check if insn
   has a dfa reservation.  */
static void
output_insn_has_dfa_reservation_p (void)
{
  fprintf (output_file,
	   "bool\n%s (rtx %s ATTRIBUTE_UNUSED)\n{\n",
           INSN_HAS_DFA_RESERVATION_P_FUNC_NAME,
           INSN_PARAMETER_NAME);

  if (DECL_INSN_RESERV (advance_cycle_insn_decl)->insn_num == 0)
    {
      fprintf (output_file, "  return false;\n}\n\n");
      return;
    }

  fprintf (output_file, "  int %s;\n\n", INTERNAL_INSN_CODE_NAME);

  fprintf (output_file, "  if (%s == 0)\n    %s = %s;\n",
	   INSN_PARAMETER_NAME,
	   INTERNAL_INSN_CODE_NAME, ADVANCE_CYCLE_VALUE_NAME);
  fprintf (output_file, "  else\n\
    {\n\
      %s = %s (%s);\n\
      if (%s > %s)\n\
        %s = %s;\n\
    }\n\n",
	   INTERNAL_INSN_CODE_NAME, DFA_INSN_CODE_FUNC_NAME,
	       INSN_PARAMETER_NAME,
	   INTERNAL_INSN_CODE_NAME, ADVANCE_CYCLE_VALUE_NAME,
	   INTERNAL_INSN_CODE_NAME, ADVANCE_CYCLE_VALUE_NAME);

  fprintf (output_file, "  return %s != %s;\n}\n\n",
	   INTERNAL_INSN_CODE_NAME, ADVANCE_CYCLE_VALUE_NAME);
}

/* The function outputs PHR interface functions `dfa_clean_insn_cache'
   and 'dfa_clear_single_insn_cache'.  */
static void
output_dfa_clean_insn_cache_func (void)
{
  fprintf (output_file,
	   "void\n%s (void)\n{\n  int %s;\n\n",
	   DFA_CLEAN_INSN_CACHE_FUNC_NAME, I_VARIABLE_NAME);
  fprintf (output_file,
	   "  for (%s = 0; %s < %s; %s++)\n    %s [%s] = -1;\n}\n\n",
	   I_VARIABLE_NAME, I_VARIABLE_NAME,
	   DFA_INSN_CODES_LENGTH_VARIABLE_NAME, I_VARIABLE_NAME,
	   DFA_INSN_CODES_VARIABLE_NAME, I_VARIABLE_NAME);

  fprintf (output_file,
           "void\n%s (rtx %s)\n{\n  int %s;\n\n",
           DFA_CLEAR_SINGLE_INSN_CACHE_FUNC_NAME, INSN_PARAMETER_NAME,
	   I_VARIABLE_NAME);
  fprintf (output_file,
           "  %s = INSN_UID (%s);\n  if (%s < %s)\n    %s [%s] = -1;\n}\n\n",
           I_VARIABLE_NAME, INSN_PARAMETER_NAME, I_VARIABLE_NAME,
	   DFA_INSN_CODES_LENGTH_VARIABLE_NAME, DFA_INSN_CODES_VARIABLE_NAME,
	   I_VARIABLE_NAME);
}

/* The function outputs PHR interface function `dfa_start'.  */
static void
output_dfa_start_func (void)
{
  fprintf (output_file,
	   "void\n%s (void)\n{\n  %s = get_max_uid ();\n",
	   DFA_START_FUNC_NAME, DFA_INSN_CODES_LENGTH_VARIABLE_NAME);
  fprintf (output_file, "  %s = XNEWVEC (int, %s);\n",
	   DFA_INSN_CODES_VARIABLE_NAME, DFA_INSN_CODES_LENGTH_VARIABLE_NAME);
  fprintf (output_file, "  %s ();\n}\n\n", DFA_CLEAN_INSN_CACHE_FUNC_NAME);
}

/* The function outputs PHR interface function `dfa_finish'.  */
static void
output_dfa_finish_func (void)
{
  fprintf (output_file, "void\n%s (void)\n{\n  free (%s);\n}\n\n",
	   DFA_FINISH_FUNC_NAME, DFA_INSN_CODES_VARIABLE_NAME);
}



/* The page contains code for output description file (readable
   representation of original description and generated DFA(s).  */

/* The function outputs string representation of IR reservation.  */
static void
output_regexp (regexp_t regexp)
{
  fprintf (output_description_file, "%s", regexp_representation (regexp));
  finish_regexp_representation ();
}

/* Output names of units in LIST separated by comma.  */
static void
output_unit_set_el_list (unit_set_el_t list)
{
  unit_set_el_t el;

  for (el = list; el != NULL; el = el->next_unit_set_el)
    {
      if (el != list)
	fprintf (output_description_file, ", ");
      fprintf (output_description_file, "%s", el->unit_decl->name);
    }
}

/* Output patterns in LIST separated by comma.  */
static void
output_pattern_set_el_list (pattern_set_el_t list)
{
  pattern_set_el_t el;
  int i;

  for (el = list; el != NULL; el = el->next_pattern_set_el)
    {
      if (el != list)
	fprintf (output_description_file, ", ");
      for (i = 0; i < el->units_num; i++)
	fprintf (output_description_file, (i == 0 ? "%s" : " %s"),
		 el->unit_decls [i]->name);
    }
}

/* The function outputs string representation of IR define_reservation
   and define_insn_reservation.  */
static void
output_description (void)
{
  decl_t decl;
  int i;

  for (i = 0; i < description->decls_num; i++)
    {
      decl = description->decls [i];
      if (decl->mode == dm_unit)
	{
	  if (DECL_UNIT (decl)->excl_list != NULL)
	    {
	      fprintf (output_description_file, "unit %s exclusion_set: ",
		       DECL_UNIT (decl)->name);
	      output_unit_set_el_list (DECL_UNIT (decl)->excl_list);
	      fprintf (output_description_file, "\n");
	    }
	  if (DECL_UNIT (decl)->presence_list != NULL)
	    {
	      fprintf (output_description_file, "unit %s presence_set: ",
		       DECL_UNIT (decl)->name);
	      output_pattern_set_el_list (DECL_UNIT (decl)->presence_list);
	      fprintf (output_description_file, "\n");
	    }
	  if (DECL_UNIT (decl)->final_presence_list != NULL)
	    {
	      fprintf (output_description_file, "unit %s final_presence_set: ",
		       DECL_UNIT (decl)->name);
	      output_pattern_set_el_list
		(DECL_UNIT (decl)->final_presence_list);
	      fprintf (output_description_file, "\n");
	    }
	  if (DECL_UNIT (decl)->absence_list != NULL)
	    {
	      fprintf (output_description_file, "unit %s absence_set: ",
		       DECL_UNIT (decl)->name);
	      output_pattern_set_el_list (DECL_UNIT (decl)->absence_list);
	      fprintf (output_description_file, "\n");
	    }
	  if (DECL_UNIT (decl)->final_absence_list != NULL)
	    {
	      fprintf (output_description_file, "unit %s final_absence_set: ",
		       DECL_UNIT (decl)->name);
	      output_pattern_set_el_list
		(DECL_UNIT (decl)->final_absence_list);
	      fprintf (output_description_file, "\n");
	    }
	}
    }
  fprintf (output_description_file, "\n");
  for (i = 0; i < description->normal_decls_num; i++)
    {
      decl = description->decls [i];
      if (decl->mode == dm_reserv)
	{
          fprintf (output_description_file, "reservation %s: ",
		   DECL_RESERV (decl)->name);
          output_regexp (DECL_RESERV (decl)->regexp);
          fprintf (output_description_file, "\n");
        }
      else if (decl->mode == dm_insn_reserv)
        {
          fprintf (output_description_file, "insn reservation %s ",
		   DECL_INSN_RESERV (decl)->name);
          print_rtl (output_description_file,
		     DECL_INSN_RESERV (decl)->condexp);
          fprintf (output_description_file, ": ");
          output_regexp (DECL_INSN_RESERV (decl)->regexp);
          fprintf (output_description_file, "\n");
        }
      else if (decl->mode == dm_bypass)
	fprintf (output_description_file, "bypass %d %s %s\n",
		 DECL_BYPASS (decl)->latency,
		 DECL_BYPASS (decl)->out_pattern,
		 DECL_BYPASS (decl)->in_pattern);
    }
  fprintf (output_description_file, "\n\f\n");
}

/* The function outputs name of AUTOMATON.  */
static void
output_automaton_name (FILE *f, automaton_t automaton)
{
  if (automaton->corresponding_automaton_decl == NULL)
    fprintf (f, "#%d", automaton->automaton_order_num);
  else
    fprintf (f, "`%s'", automaton->corresponding_automaton_decl->name);
}

/* Maximal length of line for pretty printing into description
   file.  */
#define MAX_LINE_LENGTH 70

/* The function outputs units name belonging to AUTOMATON.  */
static void
output_automaton_units (automaton_t automaton)
{
  decl_t decl;
  const char *name;
  int curr_line_length;
  int there_is_an_automaton_unit;
  int i;

  fprintf (output_description_file, "\n  Corresponding units:\n");
  fprintf (output_description_file, "    ");
  curr_line_length = 4;
  there_is_an_automaton_unit = 0;
  for (i = 0; i < description->decls_num; i++)
    {
      decl = description->decls [i];
      if (decl->mode == dm_unit
          && (DECL_UNIT (decl)->corresponding_automaton_num
	      == automaton->automaton_order_num))
	{
	  there_is_an_automaton_unit = 1;
	  name = DECL_UNIT (decl)->name;
	  if (curr_line_length + strlen (name) + 1 > MAX_LINE_LENGTH )
	    {
	      curr_line_length = strlen (name) + 4;
	      fprintf (output_description_file, "\n    ");
	    }
	  else
	    {
	      curr_line_length += strlen (name) + 1;
	      fprintf (output_description_file, " ");
	    }
	  fprintf (output_description_file, "%s", name);
	}
    }
  if (!there_is_an_automaton_unit)
    fprintf (output_description_file, "<None>");
  fprintf (output_description_file, "\n\n");
}

/* The following variable is used for forming array of all possible cpu unit
   reservations described by the current DFA state.  */
static vec<reserv_sets_t> state_reservs;

/* The function forms `state_reservs' for STATE.  */
static void
add_state_reservs (state_t state)
{
  alt_state_t curr_alt_state;

  if (state->component_states != NULL)
    for (curr_alt_state = state->component_states;
         curr_alt_state != NULL;
         curr_alt_state = curr_alt_state->next_sorted_alt_state)
      add_state_reservs (curr_alt_state->state);
  else
    state_reservs.safe_push (state->reservs);
}

/* The function outputs readable representation of all out arcs of
   STATE.  */
static void
output_state_arcs (state_t state)
{
  arc_t arc;
  ainsn_t ainsn;
  const char *insn_name;
  int curr_line_length;

  for (arc = first_out_arc (state); arc != NULL; arc = next_out_arc (arc))
    {
      ainsn = arc->insn;
      gcc_assert (ainsn->first_insn_with_same_reservs);
      fprintf (output_description_file, "    ");
      curr_line_length = 7;
      fprintf (output_description_file, "%2d: ", ainsn->insn_equiv_class_num);
      do
        {
          insn_name = ainsn->insn_reserv_decl->name;
          if (curr_line_length + strlen (insn_name) > MAX_LINE_LENGTH)
            {
              if (ainsn != arc->insn)
                {
                  fprintf (output_description_file, ",\n      ");
                  curr_line_length = strlen (insn_name) + 6;
                }
              else
                curr_line_length += strlen (insn_name);
            }
          else
            {
              curr_line_length += strlen (insn_name);
              if (ainsn != arc->insn)
                {
                  curr_line_length += 2;
                  fprintf (output_description_file, ", ");
                }
            }
          fprintf (output_description_file, "%s", insn_name);
          ainsn = ainsn->next_same_reservs_insn;
        }
      while (ainsn != NULL);
      fprintf (output_description_file, "    %d \n",
	       arc->to_state->order_state_num);
    }
  fprintf (output_description_file, "\n");
}

/* The following function is used for sorting possible cpu unit
   reservation of a DFA state.  */
static int
state_reservs_cmp (const void *reservs_ptr_1, const void *reservs_ptr_2)
{
  return reserv_sets_cmp (*(const_reserv_sets_t const*) reservs_ptr_1,
                          *(const_reserv_sets_t const*) reservs_ptr_2);
}

/* The following function is used for sorting possible cpu unit
   reservation of a DFA state.  */
static void
remove_state_duplicate_reservs (void)
{
  size_t i, j;

  for (i = 1, j = 0; i < state_reservs.length (); i++)
    if (reserv_sets_cmp (state_reservs[j], state_reservs[i]))
      {
	j++;
	state_reservs[j] = state_reservs[i];
      }
  state_reservs.truncate (j + 1);
}

/* The following function output readable representation of DFA(s)
   state used for fast recognition of pipeline hazards.  State is
   described by possible (current and scheduled) cpu unit
   reservations.  */
static void
output_state (state_t state)
{
  size_t i;

  state_reservs.create (0);

  fprintf (output_description_file, "  State #%d", state->order_state_num);
  fprintf (output_description_file,
	   state->new_cycle_p ? " (new cycle)\n" : "\n");
  add_state_reservs (state);
  state_reservs.qsort (state_reservs_cmp);
  remove_state_duplicate_reservs ();
  for (i = 0; i < state_reservs.length (); i++)
    {
      fprintf (output_description_file, "    ");
      output_reserv_sets (output_description_file, state_reservs[i]);
      fprintf (output_description_file, "\n");
    }
  fprintf (output_description_file, "\n");
  output_state_arcs (state);
  state_reservs.release ();
}

/* The following function output readable representation of
   DFAs used for fast recognition of pipeline hazards.  */
static void
output_automaton_descriptions (void)
{
  automaton_t automaton;

  for (automaton = description->first_automaton;
       automaton != NULL;
       automaton = automaton->next_automaton)
    {
      fprintf (output_description_file, "\nAutomaton ");
      output_automaton_name (output_description_file, automaton);
      fprintf (output_description_file, "\n");
      output_automaton_units (automaton);
      pass_states (automaton, output_state);
    }
}



/* The page contains top level function for generation DFA(s) used for
   PHR.  */

/* The function outputs statistics about work of different phases of
   DFA generator.  */
static void
output_statistics (FILE *f)
{
  automaton_t automaton;
  int states_num;
#ifndef NDEBUG
  int transition_comb_vect_els = 0;
  int transition_full_vect_els = 0;
  int min_issue_delay_vect_els = 0;
  int locked_states = 0;
#endif

  for (automaton = description->first_automaton;
       automaton != NULL;
       automaton = automaton->next_automaton)
    {
      fprintf (f, "\nAutomaton ");
      output_automaton_name (f, automaton);
      fprintf (f, "\n    %5d NDFA states,          %5d NDFA arcs\n",
	       automaton->NDFA_states_num, automaton->NDFA_arcs_num);
      fprintf (f, "    %5d DFA states,           %5d DFA arcs\n",
	       automaton->DFA_states_num, automaton->DFA_arcs_num);
      states_num = automaton->DFA_states_num;
      if (!no_minimization_flag)
	{
	  fprintf (f, "    %5d minimal DFA states,   %5d minimal DFA arcs\n",
		   automaton->minimal_DFA_states_num,
		   automaton->minimal_DFA_arcs_num);
	  states_num = automaton->minimal_DFA_states_num;
	}
      fprintf (f, "    %5d all insns      %5d insn equivalence classes\n",
	       description->insns_num, automaton->insn_equiv_classes_num);
      fprintf (f, "    %d locked states\n", automaton->locked_states);
#ifndef NDEBUG
      fprintf
	(f, "%5ld transition comb vector els, %5ld trans table els: %s\n",
	 (long) automaton->trans_table->comb_vect.length (),
	 (long) automaton->trans_table->full_vect.length (),
	 (comb_vect_p (automaton->trans_table)
	  ? "use comb vect" : "use simple vect"));
      fprintf
        (f, "%5ld min delay table els, compression factor %d\n",
         (long) states_num * automaton->insn_equiv_classes_num,
	 automaton->min_issue_delay_table_compression_factor);
      transition_comb_vect_els
	+= automaton->trans_table->comb_vect.length ();
      transition_full_vect_els
        += automaton->trans_table->full_vect.length ();
      min_issue_delay_vect_els
	+= states_num * automaton->insn_equiv_classes_num;
      locked_states
	+= automaton->locked_states;
#endif
    }
#ifndef NDEBUG
  fprintf (f, "\n%5d all allocated states,     %5d all allocated arcs\n",
	   allocated_states_num, allocated_arcs_num);
  fprintf (f, "%5d all allocated alternative states\n",
	   allocated_alt_states_num);
  fprintf (f, "%5d all transition comb vector els, %5d all trans table els\n",
	   transition_comb_vect_els, transition_full_vect_els);
  fprintf (f, "%5d all min delay table els\n", min_issue_delay_vect_els);
  fprintf (f, "%5d all locked states\n", locked_states);
#endif
}

/* The function output times of work of different phases of DFA
   generator.  */
static void
output_time_statistics (FILE *f)
{
  fprintf (f, "\n  transformation: ");
  print_active_time (f, transform_time);
  fprintf (f, (!ndfa_flag ? ", building DFA: " : ", building NDFA: "));
  print_active_time (f, NDFA_time);
  if (ndfa_flag)
    {
      fprintf (f, ", NDFA -> DFA: ");
      print_active_time (f, NDFA_to_DFA_time);
    }
  fprintf (f, "\n  DFA minimization: ");
  print_active_time (f, minimize_time);
  fprintf (f, ", making insn equivalence: ");
  print_active_time (f, equiv_time);
  fprintf (f, "\n all automaton generation: ");
  print_active_time (f, automaton_generation_time);
  fprintf (f, ", output: ");
  print_active_time (f, output_time);
  fprintf (f, "\n");
}

/* The function generates DFA (deterministic finite state automaton)
   for fast recognition of pipeline hazards.  No errors during
   checking must be fixed before this function call.  */
static void
generate (void)
{
  automata_num = split_argument;
  if (description->units_num < automata_num)
    automata_num = description->units_num;
  initiate_states ();
  initiate_arcs ();
  initiate_automata_lists ();
  initiate_pass_states ();
  initiate_excl_sets ();
  initiate_presence_absence_pattern_sets ();
  automaton_generation_time = create_ticker ();
  create_automata ();
  ticker_off (&automaton_generation_time);
}



/* This page mainly contains top level functions of pipeline hazards
   description translator.  */

/* The following macro value is suffix of name of description file of
   pipeline hazards description translator.  */
#define STANDARD_OUTPUT_DESCRIPTION_FILE_SUFFIX ".dfa"

/* The function returns suffix of given file name.  The returned
   string can not be changed.  */
static const char *
file_name_suffix (const char *file_name)
{
  const char *last_period;

  for (last_period = NULL; *file_name != '\0'; file_name++)
    if (*file_name == '.')
      last_period = file_name;
  return (last_period == NULL ? file_name : last_period);
}

/* The function returns base name of given file name, i.e. pointer to
   first char after last `/' (or `\' for WIN32) in given file name,
   given file name itself if the directory name is absent.  The
   returned string can not be changed.  */
static const char *
base_file_name (const char *file_name)
{
  int directory_name_length;

  directory_name_length = strlen (file_name);
#ifdef WIN32
  while (directory_name_length >= 0 && file_name[directory_name_length] != '/'
         && file_name[directory_name_length] != '\\')
#else
  while (directory_name_length >= 0 && file_name[directory_name_length] != '/')
#endif
    directory_name_length--;
  return file_name + directory_name_length + 1;
}

/* A function passed as argument to init_rtx_reader_args_cb.  It parses the
   options available for genautomata.  Returns true if the option was
   recognized.  */
static bool
parse_automata_opt (const char *str)
{
  if (strcmp (str, NO_MINIMIZATION_OPTION) == 0)
    no_minimization_flag = 1;
  else if (strcmp (str, TIME_OPTION) == 0)
    time_flag = 1;
  else if (strcmp (str, STATS_OPTION) == 0)
    stats_flag = 1;
  else if (strcmp (str, V_OPTION) == 0)
    v_flag = 1;
  else if (strcmp (str, W_OPTION) == 0)
    w_flag = 1;
  else if (strcmp (str, NDFA_OPTION) == 0)
    ndfa_flag = 1;
  else if (strcmp (str, COLLAPSE_OPTION) == 0)
    collapse_flag = 1;
  else if (strcmp (str, PROGRESS_OPTION) == 0)
    progress_flag = 1;
  else if (strcmp (str, "-split") == 0)
    {
      fatal ("option `-split' has not been implemented yet\n");
      /* split_argument = atoi (argument_vect [i + 1]); */
    }
  else
    return false;

  return true;
}

/* The following is top level function to initialize the work of
   pipeline hazards description translator.  */
static void
initiate_automaton_gen (char **argv)
{
  const char *base_name;

  /* Initialize IR storage.  */
  obstack_init (&irp);
  initiate_automaton_decl_table ();
  initiate_insn_decl_table ();
  initiate_decl_table ();
  output_file = stdout;
  output_description_file = NULL;
  base_name = base_file_name (argv[1]);
  obstack_grow (&irp, base_name,
		strlen (base_name) - strlen (file_name_suffix (base_name)));
  obstack_grow (&irp, STANDARD_OUTPUT_DESCRIPTION_FILE_SUFFIX,
		strlen (STANDARD_OUTPUT_DESCRIPTION_FILE_SUFFIX) + 1);
  obstack_1grow (&irp, '\0');
  output_description_file_name = obstack_base (&irp);
  obstack_finish (&irp);
}

/* The following function checks existence at least one arc marked by
   each insn.  */
static void
check_automata_insn_issues (void)
{
  automaton_t automaton;
  ainsn_t ainsn, reserv_ainsn;

  for (automaton = description->first_automaton;
       automaton != NULL;
       automaton = automaton->next_automaton)
    {
      for (ainsn = automaton->ainsn_list;
	   ainsn != NULL;
	   ainsn = ainsn->next_ainsn)
	if (ainsn->first_insn_with_same_reservs && !ainsn->arc_exists_p
	    && ainsn != automaton->collapse_ainsn)
	  {
	    for (reserv_ainsn = ainsn;
		 reserv_ainsn != NULL;
		 reserv_ainsn = reserv_ainsn->next_same_reservs_insn)
	      if (automaton->corresponding_automaton_decl != NULL)
		{
		  if (!w_flag)
		    error ("Automaton `%s': Insn `%s' will never be issued",
			   automaton->corresponding_automaton_decl->name,
			   reserv_ainsn->insn_reserv_decl->name);
		  else
		    warning ("Automaton `%s': Insn `%s' will never be issued",
			     automaton->corresponding_automaton_decl->name,
			     reserv_ainsn->insn_reserv_decl->name);
		}
	      else
		{
		  if (!w_flag)
		    error ("Insn `%s' will never be issued",
			   reserv_ainsn->insn_reserv_decl->name);
		  else
		    warning ("Insn `%s' will never be issued",
			     reserv_ainsn->insn_reserv_decl->name);
		}
	  }
    }
}

/* The following vla is used for storing pointers to all achieved
   states.  */
static vec<state_t> automaton_states;

/* This function is called by function pass_states to add an achieved
   STATE.  */
static void
add_automaton_state (state_t state)
{
  automaton_states.safe_push (state);
}

/* The following function forms list of important automata (whose
   states may be changed after the insn issue) for each insn.  */
static void
form_important_insn_automata_lists (void)
{
  automaton_t automaton;
  decl_t decl;
  ainsn_t ainsn;
  arc_t arc;
  int i;
  size_t n;

  automaton_states.create (0);
  /* Mark important ainsns.  */
  for (automaton = description->first_automaton;
       automaton != NULL;
       automaton = automaton->next_automaton)
    {
      automaton_states.truncate (0);
      pass_states (automaton, add_automaton_state);
      for (n = 0; n < automaton_states.length (); n++)
	{
	  state_t s = automaton_states[n];
	  for (arc = first_out_arc (s);
	       arc != NULL;
	       arc = next_out_arc (arc))
	    if (arc->to_state != s)
	      {
		gcc_assert (arc->insn->first_insn_with_same_reservs);
		for (ainsn = arc->insn;
		     ainsn != NULL;
		     ainsn = ainsn->next_same_reservs_insn)
		  ainsn->important_p = TRUE;
	      }
	}
    }
  automaton_states.release ();

  /* Create automata sets for the insns.  */
  for (i = 0; i < description->decls_num; i++)
    {
      decl = description->decls [i];
      if (decl->mode == dm_insn_reserv)
	{
	  automata_list_start ();
	  for (automaton = description->first_automaton;
	       automaton != NULL;
	       automaton = automaton->next_automaton)
	    for (ainsn = automaton->ainsn_list;
		 ainsn != NULL;
		 ainsn = ainsn->next_ainsn)
	      if (ainsn->important_p
		  && ainsn->insn_reserv_decl == DECL_INSN_RESERV (decl))
		{
		  automata_list_add (automaton);
		  break;
		}
	  DECL_INSN_RESERV (decl)->important_automata_list
	    = automata_list_finish ();
	}
    }
}


/* The following is top level function to generate automat(a,on) for
   fast recognition of pipeline hazards.  */
static void
expand_automata (void)
{
  int i;

  description = XCREATENODEVAR (struct description,
				sizeof (struct description)
				/* Two entries for special insns.  */
				+ sizeof (decl_t) * (decls.length () + 1));
  description->decls_num = decls.length ();
  description->normal_decls_num = description->decls_num;
  description->query_units_num = 0;
  for (i = 0; i < description->decls_num; i++)
    {
      description->decls [i] = decls[i];
      if (description->decls [i]->mode == dm_unit
	  && DECL_UNIT (description->decls [i])->query_p)
        DECL_UNIT (description->decls [i])->query_num
	  = description->query_units_num++;
    }
  all_time = create_ticker ();
  check_time = create_ticker ();
  if (progress_flag)
    fprintf (stderr, "Check description...");
  check_all_description ();
  if (progress_flag)
    fprintf (stderr, "done\n");
  ticker_off (&check_time);
  generation_time = create_ticker ();
  if (!have_error)
    {
      transform_insn_regexps ();
      check_unit_distributions_to_automata ();
    }
  if (!have_error)
    {
      generate ();
      check_automata_insn_issues ();
    }
  if (!have_error)
    {
      form_important_insn_automata_lists ();
    }
  ticker_off (&generation_time);
}

/* The following is top level function to output PHR and to finish
   work with pipeline description translator.  */
static void
write_automata (void)
{
  output_time = create_ticker ();
  if (progress_flag)
    fprintf (stderr, "Forming and outputting automata tables...");
  output_tables ();
  if (progress_flag)
    {
      fprintf (stderr, "done\n");
      fprintf (stderr, "Output functions to work with automata...");
    }
  output_chip_definitions ();
  output_max_insn_queue_index_def ();
  output_internal_min_issue_delay_func ();
  output_internal_trans_func ();
  /* Cache of insn dfa codes: */
  fprintf (output_file, "\nstatic int *%s;\n", DFA_INSN_CODES_VARIABLE_NAME);
  fprintf (output_file, "\nstatic int %s;\n\n",
	   DFA_INSN_CODES_LENGTH_VARIABLE_NAME);
  output_dfa_insn_code_func ();
  output_trans_func ();
  output_min_issue_delay_func ();
  output_internal_dead_lock_func ();
  output_dead_lock_func ();
  output_size_func ();
  output_internal_reset_func ();
  output_reset_func ();
  output_min_insn_conflict_delay_func ();
  output_default_latencies ();
  output_internal_insn_latency_func ();
  output_insn_latency_func ();
  output_internal_maximal_insn_latency_func ();
  output_maximal_insn_latency_func ();
  output_print_reservation_func ();
  /* Output function get_cpu_unit_code.  */
  fprintf (output_file, "\n#if %s\n\n", CPU_UNITS_QUERY_MACRO_NAME);
  output_get_cpu_unit_code_func ();
  output_cpu_unit_reservation_p ();
  output_insn_has_dfa_reservation_p ();
  fprintf (output_file, "\n#endif /* #if %s */\n\n",
	   CPU_UNITS_QUERY_MACRO_NAME);
  output_dfa_clean_insn_cache_func ();
  output_dfa_start_func ();
  output_dfa_finish_func ();
  if (progress_flag)
    fprintf (stderr, "done\n");
  if (v_flag)
    {
      output_description_file = fopen (output_description_file_name, "w");
      if (output_description_file == NULL)
	{
	  perror (output_description_file_name);
	  exit (FATAL_EXIT_CODE);
	}
      if (progress_flag)
	fprintf (stderr, "Output automata description...");
      output_description ();
      output_automaton_descriptions ();
      if (progress_flag)
	fprintf (stderr, "done\n");
      output_statistics (output_description_file);
    }
  if (stats_flag)
    output_statistics (stderr);
  ticker_off (&output_time);
  if (time_flag)
    output_time_statistics (stderr);
  finish_states ();
  finish_arcs ();
  finish_automata_lists ();
  if (time_flag)
    {
      fprintf (stderr, "Summary:\n");
      fprintf (stderr, "  check time ");
      print_active_time (stderr, check_time);
      fprintf (stderr, ", generation time ");
      print_active_time (stderr, generation_time);
      fprintf (stderr, ", all time ");
      print_active_time (stderr, all_time);
      fprintf (stderr, "\n");
    }
  /* Finish all work.  */
  if (output_description_file != NULL)
    {
      fflush (output_description_file);
      if (ferror (stdout) != 0)
	fatal ("Error in writing DFA description file %s: %s",
               output_description_file_name, xstrerror (errno));
      fclose (output_description_file);
    }
  finish_automaton_decl_table ();
  finish_insn_decl_table ();
  finish_decl_table ();
  obstack_free (&irp, NULL);
  if (have_error && output_description_file != NULL)
    remove (output_description_file_name);
}

int
main (int argc, char **argv)
{
  rtx desc;

  progname = "genautomata";

  if (!init_rtx_reader_args_cb (argc, argv, parse_automata_opt))
    return (FATAL_EXIT_CODE);

  initiate_automaton_gen (argv);
  while (1)
    {
      int lineno;
      int insn_code_number;

      desc = read_md_rtx (&lineno, &insn_code_number);
      if (desc == NULL)
	break;

      switch (GET_CODE (desc))
	{
	case DEFINE_CPU_UNIT:
	  gen_cpu_unit (desc);
	  break;

	case DEFINE_QUERY_CPU_UNIT:
	  gen_query_cpu_unit (desc);
	  break;

	case DEFINE_BYPASS:
	  gen_bypass (desc);
	  break;

	case EXCLUSION_SET:
	  gen_excl_set (desc);
	  break;

	case PRESENCE_SET:
	  gen_presence_set (desc);
	  break;

	case FINAL_PRESENCE_SET:
	  gen_final_presence_set (desc);
	  break;

	case ABSENCE_SET:
	  gen_absence_set (desc);
	  break;

	case FINAL_ABSENCE_SET:
	  gen_final_absence_set (desc);
	  break;

	case DEFINE_AUTOMATON:
	  gen_automaton (desc);
	  break;

	case AUTOMATA_OPTION:
	  gen_automata_option (desc);
	  break;

	case DEFINE_RESERVATION:
	  gen_reserv (desc);
	  break;

	case DEFINE_INSN_RESERVATION:
	  gen_insn_reserv (desc);
	  break;

	default:
	  break;
	}
    }

  if (have_error)
    return FATAL_EXIT_CODE;

  if (decls.length () > 0)
    {
      expand_automata ();
      if (!have_error)
	{
	  puts ("/* Generated automatically by the program `genautomata'\n"
		"   from the machine description file `md'.  */\n\n"
		"#include \"config.h\"\n"
		"#include \"system.h\"\n"
		"#include \"coretypes.h\"\n"
		"#include \"tm.h\"\n"
		"#include \"tree.h\"\n"
		"#include \"varasm.h\"\n"
		"#include \"stor-layout.h\"\n"
		"#include \"calls.h\"\n"
		"#include \"rtl.h\"\n"
		"#include \"tm_p.h\"\n"
		"#include \"insn-config.h\"\n"
		"#include \"recog.h\"\n"
		"#include \"regs.h\"\n"
		"#include \"output.h\"\n"
		"#include \"insn-attr.h\"\n"
                "#include \"diagnostic-core.h\"\n"
		"#include \"flags.h\"\n"
		"#include \"function.h\"\n"
		"#include \"emit-rtl.h\"\n");
	         /* FIXME: emit-rtl.h can go away once crtl is in rtl.h.  */

	  write_automata ();
	}
    }
  else
    {
      puts ("/* Generated automatically by the program `genautomata'\n"
	    "   from the machine description file `md'.  */\n\n"
	    "/* There is no automaton, but ISO C forbids empty\n"
	    "   translation units, so include a header file with some\n"
	    "   declarations, and its pre-requisite header file.  */\n"
	    "#include \"config.h\"\n"
	    "#include \"system.h\"\n");
    }

  fflush (stdout);
  return (ferror (stdout) != 0 || have_error
	  ? FATAL_EXIT_CODE : SUCCESS_EXIT_CODE);
}<|MERGE_RESOLUTION|>--- conflicted
+++ resolved
@@ -3509,11 +3509,7 @@
     {
       reservs_num--;
       hash_value += ((*reserv_ptr >> i)
-<<<<<<< HEAD
-		     | (*reserv_ptr << ((sizeof (set_el_t) * CHAR_BIT) & -i)));
-=======
 		     | (*reserv_ptr << (((sizeof (set_el_t) * CHAR_BIT) - 1) & -i)));
->>>>>>> a7aa3838
       i++;
       if (i == sizeof (set_el_t) * CHAR_BIT)
 	i = 0;
