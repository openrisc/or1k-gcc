--- conflicted
+++ resolved
@@ -601,11 +601,8 @@
 	     ? IDENTIFIER_POINTER (DECL_ASSEMBLER_NAME
 				     (node->alias_target))
 	     : IDENTIFIER_POINTER (node->alias_target));
-<<<<<<< HEAD
-=======
   if (node->body_removed)
     fprintf (f, "\n  Body removed by symtab_remove_unreachable_nodes");
->>>>>>> a7aa3838
   fprintf (f, "\n  Visibility:");
   if (node->in_other_partition)
     fprintf (f, " in_other_partition");
