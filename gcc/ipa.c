/* Basic IPA optimizations and utilities.
   Copyright (C) 2003-2014 Free Software Foundation, Inc.

This file is part of GCC.

GCC is free software; you can redistribute it and/or modify it under
the terms of the GNU General Public License as published by the Free
Software Foundation; either version 3, or (at your option) any later
version.

GCC is distributed in the hope that it will be useful, but WITHOUT ANY
WARRANTY; without even the implied warranty of MERCHANTABILITY or
FITNESS FOR A PARTICULAR PURPOSE.  See the GNU General Public License
for more details.

You should have received a copy of the GNU General Public License
along with GCC; see the file COPYING3.  If not see
<http://www.gnu.org/licenses/>.  */

#include "config.h"
#include "system.h"
#include "coretypes.h"
#include "tm.h"
#include "tree.h"
#include "calls.h"
#include "stringpool.h"
#include "cgraph.h"
#include "tree-pass.h"
#include "pointer-set.h"
#include "gimple-expr.h"
#include "gimplify.h"
#include "flags.h"
#include "target.h"
#include "tree-iterator.h"
#include "ipa-utils.h"
#include "ipa-inline.h"
#include "tree-inline.h"
#include "profile.h"
#include "params.h"

/* Return true when NODE can not be local. Worker for cgraph_local_node_p.  */

static bool
cgraph_non_local_node_p_1 (struct cgraph_node *node, void *data ATTRIBUTE_UNUSED)
{
   /* FIXME: Aliases can be local, but i386 gets thunks wrong then.  */
   return !(cgraph_only_called_directly_or_aliased_p (node)
	    && !ipa_ref_has_aliases_p (&node->ref_list)
	    && node->definition
	    && !DECL_EXTERNAL (node->decl)
	    && !node->externally_visible
	    && !node->used_from_other_partition
	    && !node->in_other_partition);
}

/* Return true when function can be marked local.  */

static bool
cgraph_local_node_p (struct cgraph_node *node)
{
   struct cgraph_node *n = cgraph_function_or_thunk_node (node, NULL);

   /* FIXME: thunks can be considered local, but we need prevent i386
      from attempting to change calling convention of them.  */
   if (n->thunk.thunk_p)
     return false;
   return !cgraph_for_node_and_aliases (n,
					cgraph_non_local_node_p_1, NULL, true);
					
}

/* Return true when NODE has ADDR reference.  */

static bool
has_addr_references_p (struct cgraph_node *node,
		       void *data ATTRIBUTE_UNUSED)
{
  int i;
  struct ipa_ref *ref;

  for (i = 0; ipa_ref_list_referring_iterate (&node->ref_list,
					      i, ref); i++)
    if (ref->use == IPA_REF_ADDR)
      return true;
  return false;
}

/* Look for all functions inlined to NODE and update their inlined_to pointers
   to INLINED_TO.  */

static void
update_inlined_to_pointer (struct cgraph_node *node, struct cgraph_node *inlined_to)
{
  struct cgraph_edge *e;
  for (e = node->callees; e; e = e->next_callee)
    if (e->callee->global.inlined_to)
      {
        e->callee->global.inlined_to = inlined_to;
	update_inlined_to_pointer (e->callee, inlined_to);
      }
}

/* Add symtab NODE to queue starting at FIRST.

   The queue is linked via AUX pointers and terminated by pointer to 1.
   We enqueue nodes at two occasions: when we find them reachable or when we find
   their bodies needed for further clonning.  In the second case we mark them
   by pointer to 2 after processing so they are re-queue when they become
   reachable.  */

static void
enqueue_node (symtab_node *node, symtab_node **first,
	      struct pointer_set_t *reachable)
{
  /* Node is still in queue; do nothing.  */
  if (node->aux && node->aux != (void *) 2)
    return;
  /* Node was already processed as unreachable, re-enqueue
     only if it became reachable now.  */
  if (node->aux == (void *)2 && !pointer_set_contains (reachable, node))
    return;
  node->aux = *first;
  *first = node;
}

/* Process references.  */

static void
process_references (struct ipa_ref_list *list,
		    symtab_node **first,
		    bool before_inlining_p,
		    struct pointer_set_t *reachable)
{
  int i;
  struct ipa_ref *ref;
  for (i = 0; ipa_ref_list_reference_iterate (list, i, ref); i++)
    {
      symtab_node *node = ref->referred;

      if (node->definition && !node->in_other_partition
	  && ((!DECL_EXTERNAL (node->decl) || node->alias)
<<<<<<< HEAD
	      || (before_inlining_p
=======
	      || (((before_inlining_p
		    && (cgraph_state < CGRAPH_STATE_IPA_SSA
		        || !lookup_attribute ("always_inline",
					      DECL_ATTRIBUTES (node->decl)))))
>>>>>>> a7aa3838
		  /* We use variable constructors during late complation for
		     constant folding.  Keep references alive so partitioning
		     knows about potential references.  */
		  || (TREE_CODE (node->decl) == VAR_DECL
		      && flag_wpa
		      && ctor_for_folding (node->decl)
		         != error_mark_node))))
	pointer_set_insert (reachable, node);
      enqueue_node (node, first, reachable);
    }
}

/* EDGE is an polymorphic call.  If BEFORE_INLINING_P is set, mark
   all its potential targets as reachable to permit later inlining if
   devirtualization happens.  After inlining still keep their declarations
   around, so we can devirtualize to a direct call.

   Also try to make trivial devirutalization when no or only one target is
   possible.  */

static void
walk_polymorphic_call_targets (pointer_set_t *reachable_call_targets,
			       struct cgraph_edge *edge,
			       symtab_node **first,
			       pointer_set_t *reachable, bool before_inlining_p)
{
  unsigned int i;
  void *cache_token;
  bool final;
  vec <cgraph_node *>targets
    = possible_polymorphic_call_targets
	(edge, &final, &cache_token);

  if (!pointer_set_insert (reachable_call_targets,
			   cache_token))
    {
      for (i = 0; i < targets.length (); i++)
	{
	  struct cgraph_node *n = targets[i];

	  /* Do not bother to mark virtual methods in anonymous namespace;
	     either we will find use of virtual table defining it, or it is
	     unused.  */
	  if (TREE_CODE (TREE_TYPE (n->decl)) == METHOD_TYPE
	      && type_in_anonymous_namespace_p
		    (method_class_type (TREE_TYPE (n->decl))))
	    continue;

	  /* Prior inlining, keep alive bodies of possible targets for
	     devirtualization.  */
	   if (n->definition
<<<<<<< HEAD
	       && before_inlining_p)
=======
	       && (before_inlining_p
		   && (cgraph_state < CGRAPH_STATE_IPA_SSA
		       || !lookup_attribute ("always_inline",
					     DECL_ATTRIBUTES (n->decl)))))
>>>>>>> a7aa3838
	     pointer_set_insert (reachable, n);

	  /* Even after inlining we want to keep the possible targets in the
	     boundary, so late passes can still produce direct call even if
	     the chance for inlining is lost.  */
	  enqueue_node (n, first, reachable);
	}
    }

  /* Very trivial devirtualization; when the type is
     final or anonymous (so we know all its derivation)
     and there is only one possible virtual call target,
     make the edge direct.  */
  if (final)
    {
      if (targets.length () <= 1)
	{
	  cgraph_node *target, *node = edge->caller;
	  if (targets.length () == 1)
	    target = targets[0];
	  else
	    target = cgraph_get_create_node
		       (builtin_decl_implicit (BUILT_IN_UNREACHABLE));

	  if (dump_file)
	    fprintf (dump_file,
		     "Devirtualizing call in %s/%i to %s/%i\n",
		     edge->caller->name (),
		     edge->caller->order,
		     target->name (), target->order);
	  edge = cgraph_make_edge_direct (edge, target);
	  if (inline_summary_vec)
	    inline_update_overall_summary (node);
	  else if (edge->call_stmt)
	    cgraph_redirect_edge_call_stmt_to_callee (edge);
	}
    }
}

/* Perform reachability analysis and reclaim all unreachable nodes.

   The algorithm is basically mark&sweep but with some extra refinements:

   - reachable extern inline functions needs special handling; the bodies needs
     to stay in memory until inlining in hope that they will be inlined.
     After inlining we release their bodies and turn them into unanalyzed
     nodes even when they are reachable.

     BEFORE_INLINING_P specify whether we are before or after inlining.

   - virtual functions are kept in callgraph even if they seem unreachable in
     hope calls to them will be devirtualized. 

     Again we remove them after inlining.  In late optimization some
     devirtualization may happen, but it is not important since we won't inline
     the call. In theory early opts and IPA should work out all important cases.

   - virtual clones needs bodies of their origins for later materialization;
     this means that we want to keep the body even if the origin is unreachable
     otherwise.  To avoid origin from sitting in the callgraph and being
     walked by IPA passes, we turn them into unanalyzed nodes with body
     defined.

     We maintain set of function declaration where body needs to stay in
     body_needed_for_clonning

     Inline clones represent special case: their declaration match the
     declaration of origin and cgraph_remove_node already knows how to
     reshape callgraph and preserve body when offline copy of function or
     inline clone is being removed.

   - C++ virtual tables keyed to other unit are represented as DECL_EXTERNAL
     variables with DECL_INITIAL set.  We finalize these and keep reachable
     ones around for constant folding purposes.  After inlining we however
     stop walking their references to let everything static referneced by them
     to be removed when it is otherwise unreachable.

   We maintain queue of both reachable symbols (i.e. defined symbols that needs
   to stay) and symbols that are in boundary (i.e. external symbols referenced
   by reachable symbols or origins of clones).  The queue is represented
   as linked list by AUX pointer terminated by 1.

   At the end we keep all reachable symbols. For symbols in boundary we always
   turn definition into a declaration, but we may keep function body around
   based on body_needed_for_clonning

   All symbols that enter the queue have AUX pointer non-zero and are in the
   boundary.  Pointer set REACHABLE is used to track reachable symbols.

   Every symbol can be visited twice - once as part of boundary and once
   as real reachable symbol. enqueue_node needs to decide whether the
   node needs to be re-queued for second processing.  For this purpose
   we set AUX pointer of processed symbols in the boundary to constant 2.  */

bool
symtab_remove_unreachable_nodes (bool before_inlining_p, FILE *file)
{
  symtab_node *first = (symtab_node *) (void *) 1;
  struct cgraph_node *node, *next;
  varpool_node *vnode, *vnext;
  bool changed = false;
  struct pointer_set_t *reachable = pointer_set_create ();
  struct pointer_set_t *body_needed_for_clonning = pointer_set_create ();
  struct pointer_set_t *reachable_call_targets = pointer_set_create ();

  timevar_push (TV_IPA_UNREACHABLE);
#ifdef ENABLE_CHECKING
  verify_symtab ();
#endif
  if (optimize && flag_devirtualize)
    build_type_inheritance_graph ();
  if (file)
    fprintf (file, "\nReclaiming functions:");
#ifdef ENABLE_CHECKING
  FOR_EACH_FUNCTION (node)
    gcc_assert (!node->aux);
  FOR_EACH_VARIABLE (vnode)
    gcc_assert (!vnode->aux);
#endif
  /* Mark functions whose bodies are obviously needed.
     This is mostly when they can be referenced externally.  Inline clones
     are special since their declarations are shared with master clone and thus
     cgraph_can_remove_if_no_direct_calls_and_refs_p should not be called on them.  */
  FOR_EACH_FUNCTION (node)
    {
      node->used_as_abstract_origin = false;
      if (node->definition
	  && !node->global.inlined_to
	  && !node->in_other_partition
	  && !cgraph_can_remove_if_no_direct_calls_and_refs_p (node))
	{
	  gcc_assert (!node->global.inlined_to);
	  pointer_set_insert (reachable, node);
	  enqueue_node (node, &first, reachable);
	}
      else
	gcc_assert (!node->aux);
     }

  /* Mark variables that are obviously needed.  */
  FOR_EACH_DEFINED_VARIABLE (vnode)
    if (!varpool_can_remove_if_no_refs (vnode)
	&& !vnode->in_other_partition)
      {
	pointer_set_insert (reachable, vnode);
	enqueue_node (vnode, &first, reachable);
      }

  /* Perform reachability analysis.  */
  while (first != (symtab_node *) (void *) 1)
    {
      bool in_boundary_p = !pointer_set_contains (reachable, first);
      symtab_node *node = first;

      first = (symtab_node *)first->aux;

      /* If we are processing symbol in boundary, mark its AUX pointer for
	 possible later re-processing in enqueue_node.  */
      if (in_boundary_p)
	node->aux = (void *)2;
      else
	{
<<<<<<< HEAD
	  if (DECL_ABSTRACT_ORIGIN (node->decl))
=======
	  if (TREE_CODE (node->decl) == FUNCTION_DECL
	      && DECL_ABSTRACT_ORIGIN (node->decl))
>>>>>>> a7aa3838
	    {
	      struct cgraph_node *origin_node
	      = cgraph_get_create_node (DECL_ABSTRACT_ORIGIN (node->decl));
	      origin_node->used_as_abstract_origin = true;
	      enqueue_node (origin_node, &first, reachable);
	    }
	  /* If any symbol in a comdat group is reachable, force
	     all externally visible symbols in the same comdat
	     group to be reachable as well.  Comdat-local symbols
	     can be discarded if all uses were inlined.  */
	  if (node->same_comdat_group)
	    {
	      symtab_node *next;
	      for (next = node->same_comdat_group;
		   next != node;
		   next = next->same_comdat_group)
		if (!symtab_comdat_local_p (next)
		    && !pointer_set_insert (reachable, next))
		  enqueue_node (next, &first, reachable);
	    }
	  /* Mark references as reachable.  */
	  process_references (&node->ref_list, &first,
			      before_inlining_p, reachable);
	}

      if (cgraph_node *cnode = dyn_cast <cgraph_node> (node))
	{
	  /* Mark the callees reachable unless they are direct calls to extern
 	     inline functions we decided to not inline.  */
	  if (!in_boundary_p)
	    {
	      struct cgraph_edge *e;
	      /* Keep alive possible targets for devirtualization.  */
	      if (optimize && flag_devirtualize)
		{
		  struct cgraph_edge *next;
		  for (e = cnode->indirect_calls; e; e = next)
		    {
		      next = e->next_callee;
		      if (e->indirect_info->polymorphic)
			walk_polymorphic_call_targets (reachable_call_targets,
						       e, &first, reachable,
						       before_inlining_p);
		    }
		}
	      for (e = cnode->callees; e; e = e->next_callee)
		{
		  if (e->callee->definition
		      && !e->callee->in_other_partition
		      && (!e->inline_failed
			  || !DECL_EXTERNAL (e->callee->decl)
			  || e->callee->alias
			  || before_inlining_p))
		    pointer_set_insert (reachable, e->callee);
		  enqueue_node (e->callee, &first, reachable);
		}

	      /* When inline clone exists, mark body to be preserved so when removing
		 offline copy of the function we don't kill it.  */
	      if (cnode->global.inlined_to)
	        pointer_set_insert (body_needed_for_clonning, cnode->decl);

	      /* For non-inline clones, force their origins to the boundary and ensure
		 that body is not removed.  */
	      while (cnode->clone_of)
		{
		  bool noninline = cnode->clone_of->decl != cnode->decl;
		  cnode = cnode->clone_of;
		  if (noninline)
		    {
		      pointer_set_insert (body_needed_for_clonning, cnode->decl);
		      enqueue_node (cnode, &first, reachable);
		    }
		}

	    }
	  /* If any reachable function has simd clones, mark them as
	     reachable as well.  */
	  if (cnode->simd_clones)
	    {
	      cgraph_node *next;
	      for (next = cnode->simd_clones;
		   next;
		   next = next->simdclone->next_clone)
		if (in_boundary_p
		    || !pointer_set_insert (reachable, next))
		  enqueue_node (next, &first, reachable);
	    }
	}
      /* When we see constructor of external variable, keep referred nodes in the
	boundary.  This will also hold initializers of the external vars NODE
	refers to.  */
      varpool_node *vnode = dyn_cast <varpool_node> (node);
      if (vnode
	  && DECL_EXTERNAL (node->decl)
	  && !vnode->alias
	  && in_boundary_p)
	{
	  struct ipa_ref *ref;
	  for (int i = 0; ipa_ref_list_reference_iterate (&node->ref_list, i, ref); i++)
	    enqueue_node (ref->referred, &first, reachable);
	}
    }

  /* Remove unreachable functions.   */
  for (node = cgraph_first_function (); node; node = next)
    {
      next = cgraph_next_function (node);

      /* If node is not needed at all, remove it.  */
      if (!node->aux)
	{
	  if (file)
<<<<<<< HEAD
	    fprintf (file, " %s", node->name ());
=======
	    fprintf (file, " %s/%i", node->name (), node->order);
>>>>>>> a7aa3838
	  cgraph_remove_node (node);
	  changed = true;
	}
      /* If node is unreachable, remove its body.  */
      else if (!pointer_set_contains (reachable, node))
        {
	  if (!pointer_set_contains (body_needed_for_clonning, node->decl))
	    cgraph_release_function_body (node);
	  else if (!node->clone_of)
	    gcc_assert (in_lto_p || DECL_RESULT (node->decl));
	  if (node->definition)
	    {
	      if (file)
<<<<<<< HEAD
		fprintf (file, " %s", node->name ());
=======
		fprintf (file, " %s/%i", node->name (), node->order);
	      node->body_removed = true;
>>>>>>> a7aa3838
	      node->analyzed = false;
	      node->definition = false;
	      node->cpp_implicit_alias = false;
	      node->alias = false;
<<<<<<< HEAD
	      node->weakref = false;
=======
	      node->thunk.thunk_p = false;
	      node->weakref = false;
	      /* After early inlining we drop always_inline attributes on
		 bodies of functions that are still referenced (have their
		 address taken).  */
	      DECL_ATTRIBUTES (node->decl)
		= remove_attribute ("always_inline",
				    DECL_ATTRIBUTES (node->decl));
>>>>>>> a7aa3838
	      if (!node->in_other_partition)
		node->local.local = false;
	      cgraph_node_remove_callees (node);
	      ipa_remove_all_references (&node->ref_list);
	      changed = true;
	    }
	}
      else
	gcc_assert (node->clone_of || !cgraph_function_with_gimple_body_p (node)
		    || in_lto_p || DECL_RESULT (node->decl));
    }

  /* Inline clones might be kept around so their materializing allows further
     cloning.  If the function the clone is inlined into is removed, we need
     to turn it into normal cone.  */
  FOR_EACH_FUNCTION (node)
    {
      if (node->global.inlined_to
	  && !node->callers)
	{
	  gcc_assert (node->clones);
	  node->global.inlined_to = NULL;
	  update_inlined_to_pointer (node, node);
	}
      node->aux = NULL;
    }

  /* Remove unreachable variables.  */
  if (file)
    fprintf (file, "\nReclaiming variables:");
  for (vnode = varpool_first_variable (); vnode; vnode = vnext)
    {
      vnext = varpool_next_variable (vnode);
      if (!vnode->aux
	  /* For can_refer_decl_in_current_unit_p we want to track for
	     all external variables if they are defined in other partition
	     or not.  */
	  && (!flag_ltrans || !DECL_EXTERNAL (vnode->decl)))
	{
	  if (file)
<<<<<<< HEAD
	    fprintf (file, " %s", vnode->name ());
=======
	    fprintf (file, " %s/%i", vnode->name (), vnode->order);
>>>>>>> a7aa3838
	  varpool_remove_node (vnode);
	  changed = true;
	}
      else if (!pointer_set_contains (reachable, vnode))
        {
	  tree init;
	  if (vnode->definition)
	    {
	      if (file)
		fprintf (file, " %s", vnode->name ());
	      changed = true;
	    }
<<<<<<< HEAD
=======
	  vnode->body_removed = true;
>>>>>>> a7aa3838
	  vnode->definition = false;
	  vnode->analyzed = false;
	  vnode->aux = NULL;

	  /* Keep body if it may be useful for constant folding.  */
	  if ((init = ctor_for_folding (vnode->decl)) == error_mark_node)
	    varpool_remove_initializer (vnode);
	  else
	    DECL_INITIAL (vnode->decl) = init;
	  ipa_remove_all_references (&vnode->ref_list);
	}
      else
	vnode->aux = NULL;
    }

  pointer_set_destroy (reachable);
  pointer_set_destroy (body_needed_for_clonning);
  pointer_set_destroy (reachable_call_targets);

  /* Now update address_taken flags and try to promote functions to be local.  */
  if (file)
    fprintf (file, "\nClearing address taken flags:");
  FOR_EACH_DEFINED_FUNCTION (node)
    if (node->address_taken
	&& !node->used_from_other_partition)
      {
	if (!cgraph_for_node_and_aliases (node, has_addr_references_p, NULL, true))
	  {
	    if (file)
	      fprintf (file, " %s", node->name ());
	    node->address_taken = false;
	    changed = true;
	    if (cgraph_local_node_p (node))
	      {
		node->local.local = true;
		if (file)
		  fprintf (file, " (local)");
	      }
	  }
      }
  if (file)
    fprintf (file, "\n");

#ifdef ENABLE_CHECKING
  verify_symtab ();
#endif

  /* If we removed something, perhaps profile could be improved.  */
  if (changed && optimize && inline_edge_summary_vec.exists ())
    FOR_EACH_DEFINED_FUNCTION (node)
      ipa_propagate_frequency (node);

  timevar_pop (TV_IPA_UNREACHABLE);
  return changed;
}

/* Discover variables that have no longer address taken or that are read only
   and update their flags.

   FIXME: This can not be done in between gimplify and omp_expand since
   readonly flag plays role on what is shared and what is not.  Currently we do
   this transformation as part of whole program visibility and re-do at
   ipa-reference pass (to take into account clonning), but it would
   make sense to do it before early optimizations.  */

void
ipa_discover_readonly_nonaddressable_vars (void)
{
  varpool_node *vnode;
  if (dump_file)
    fprintf (dump_file, "Clearing variable flags:");
  FOR_EACH_VARIABLE (vnode)
    if (vnode->definition && varpool_all_refs_explicit_p (vnode)
	&& (TREE_ADDRESSABLE (vnode->decl)
	    || !TREE_READONLY (vnode->decl)))
      {
	bool written = false;
	bool address_taken = false;
	int i;
        struct ipa_ref *ref;
        for (i = 0; ipa_ref_list_referring_iterate (&vnode->ref_list,
						   i, ref)
		    && (!written || !address_taken); i++)
	  switch (ref->use)
	    {
	    case IPA_REF_ADDR:
	      address_taken = true;
	      break;
	    case IPA_REF_LOAD:
	      break;
	    case IPA_REF_STORE:
	      written = true;
	      break;
	    }
	if (TREE_ADDRESSABLE (vnode->decl) && !address_taken)
	  {
	    if (dump_file)
	      fprintf (dump_file, " %s (addressable)", vnode->name ());
	    TREE_ADDRESSABLE (vnode->decl) = 0;
	  }
	if (!TREE_READONLY (vnode->decl) && !address_taken && !written
	    /* Making variable in explicit section readonly can cause section
	       type conflict. 
	       See e.g. gcc.c-torture/compile/pr23237.c */
	    && DECL_SECTION_NAME (vnode->decl) == NULL)
	  {
	    if (dump_file)
	      fprintf (dump_file, " %s (read-only)", vnode->name ());
	    TREE_READONLY (vnode->decl) = 1;
	  }
      }
  if (dump_file)
    fprintf (dump_file, "\n");
}

/* Return true when there is a reference to node and it is not vtable.  */
static bool
address_taken_from_non_vtable_p (symtab_node *node)
{
  int i;
  struct ipa_ref *ref;
  for (i = 0; ipa_ref_list_referring_iterate (&node->ref_list,
					     i, ref); i++)
    if (ref->use == IPA_REF_ADDR)
      {
	varpool_node *node;
	if (is_a <cgraph_node> (ref->referring))
	  return true;
	node = ipa_ref_referring_varpool_node (ref);
	if (!DECL_VIRTUAL_P (node->decl))
	  return true;
      }
  return false;
}

/* A helper for comdat_can_be_unshared_p.  */

static bool
comdat_can_be_unshared_p_1 (symtab_node *node)
{
  /* When address is taken, we don't know if equality comparison won't
     break eventually. Exception are virutal functions, C++
     constructors/destructors and vtables, where this is not possible by
     language standard.  */
  if (!DECL_VIRTUAL_P (node->decl)
      && (TREE_CODE (node->decl) != FUNCTION_DECL
	  || (!DECL_CXX_CONSTRUCTOR_P (node->decl)
	      && !DECL_CXX_DESTRUCTOR_P (node->decl)))
      && address_taken_from_non_vtable_p (node))
    return false;

  /* If the symbol is used in some weird way, better to not touch it.  */
  if (node->force_output)
    return false;

  /* Explicit instantiations needs to be output when possibly
     used externally.  */
  if (node->forced_by_abi
      && TREE_PUBLIC (node->decl)
      && (node->resolution != LDPR_PREVAILING_DEF_IRONLY
          && !flag_whole_program))
    return false;

  /* Non-readonly and volatile variables can not be duplicated.  */
  if (is_a <varpool_node> (node)
      && (!TREE_READONLY (node->decl)
	  || TREE_THIS_VOLATILE (node->decl)))
    return false;
  return true;
}

/* COMDAT functions must be shared only if they have address taken,
   otherwise we can produce our own private implementation with
   -fwhole-program.  
   Return true when turning COMDAT functoin static can not lead to wrong
   code when the resulting object links with a library defining same COMDAT.

   Virtual functions do have their addresses taken from the vtables,
   but in C++ there is no way to compare their addresses for equality.  */

static bool
comdat_can_be_unshared_p (symtab_node *node)
{
  if (!comdat_can_be_unshared_p_1 (node))
    return false;
  if (node->same_comdat_group)
    {
      symtab_node *next;

      /* If more than one function is in the same COMDAT group, it must
         be shared even if just one function in the comdat group has
         address taken.  */
      for (next = node->same_comdat_group;
	   next != node; next = next->same_comdat_group)
        if (!comdat_can_be_unshared_p_1 (next))
          return false;
    }
  return true;
}

/* Return true when function NODE should be considered externally visible.  */

static bool
cgraph_externally_visible_p (struct cgraph_node *node,
			     bool whole_program)
{
  if (!node->definition)
    return false;
  if (!TREE_PUBLIC (node->decl)
      || DECL_EXTERNAL (node->decl))
    return false;

  /* Do not try to localize built-in functions yet.  One of problems is that we
     end up mangling their asm for WHOPR that makes it impossible to call them
     using the implicit built-in declarations anymore.  Similarly this enables
     us to remove them as unreachable before actual calls may appear during
     expansion or folding.  */
  if (DECL_BUILT_IN (node->decl))
    return true;

  /* If linker counts on us, we must preserve the function.  */
  if (symtab_used_from_object_file_p (node))
    return true;
  if (DECL_PRESERVE_P (node->decl))
    return true;
  if (lookup_attribute ("externally_visible",
			DECL_ATTRIBUTES (node->decl)))
    return true;
  if (TARGET_DLLIMPORT_DECL_ATTRIBUTES
      && lookup_attribute ("dllexport",
			   DECL_ATTRIBUTES (node->decl)))
    return true;
  if (node->resolution == LDPR_PREVAILING_DEF_IRONLY)
    return false;
  /* When doing LTO or whole program, we can bring COMDAT functoins static.
     This improves code quality and we know we will duplicate them at most twice
     (in the case that we are not using plugin and link with object file
      implementing same COMDAT)  */
  if ((in_lto_p || whole_program)
      && DECL_COMDAT (node->decl)
      && comdat_can_be_unshared_p (node))
    return false;

  /* When doing link time optimizations, hidden symbols become local.  */
  if (in_lto_p
      && (DECL_VISIBILITY (node->decl) == VISIBILITY_HIDDEN
	  || DECL_VISIBILITY (node->decl) == VISIBILITY_INTERNAL)
      /* Be sure that node is defined in IR file, not in other object
	 file.  In that case we don't set used_from_other_object_file.  */
      && node->definition)
    ;
  else if (!whole_program)
    return true;

  if (MAIN_NAME_P (DECL_NAME (node->decl)))
    return true;

  return false;
}

/* Return true when variable VNODE should be considered externally visible.  */

bool
varpool_externally_visible_p (varpool_node *vnode)
{
  if (DECL_EXTERNAL (vnode->decl))
    return true;

  if (!TREE_PUBLIC (vnode->decl))
    return false;

  /* If linker counts on us, we must preserve the function.  */
  if (symtab_used_from_object_file_p (vnode))
    return true;

  if (DECL_HARD_REGISTER (vnode->decl))
    return true;
  if (DECL_PRESERVE_P (vnode->decl))
    return true;
  if (lookup_attribute ("externally_visible",
			DECL_ATTRIBUTES (vnode->decl)))
    return true;
  if (TARGET_DLLIMPORT_DECL_ATTRIBUTES
      && lookup_attribute ("dllexport",
			   DECL_ATTRIBUTES (vnode->decl)))
    return true;

  /* See if we have linker information about symbol not being used or
     if we need to make guess based on the declaration.

     Even if the linker clams the symbol is unused, never bring internal
     symbols that are declared by user as used or externally visible.
     This is needed for i.e. references from asm statements.   */
  if (symtab_used_from_object_file_p (vnode))
    return true;
  if (vnode->resolution == LDPR_PREVAILING_DEF_IRONLY)
    return false;

  /* As a special case, the COMDAT virtual tables can be unshared.
     In LTO mode turn vtables into static variables.  The variable is readonly,
     so this does not enable more optimization, but referring static var
     is faster for dynamic linking.  Also this match logic hidding vtables
     from LTO symbol tables.  */
  if ((in_lto_p || flag_whole_program)
      && DECL_COMDAT (vnode->decl)
      && comdat_can_be_unshared_p (vnode))
    return false;

  /* When doing link time optimizations, hidden symbols become local.  */
  if (in_lto_p
      && (DECL_VISIBILITY (vnode->decl) == VISIBILITY_HIDDEN
	  || DECL_VISIBILITY (vnode->decl) == VISIBILITY_INTERNAL)
      /* Be sure that node is defined in IR file, not in other object
	 file.  In that case we don't set used_from_other_object_file.  */
      && vnode->definition)
    ;
  else if (!flag_whole_program)
    return true;

  /* Do not attempt to privatize COMDATS by default.
     This would break linking with C++ libraries sharing
     inline definitions.

     FIXME: We can do so for readonly vars with no address taken and
     possibly also for vtables since no direct pointer comparsion is done.
     It might be interesting to do so to reduce linking overhead.  */
  if (DECL_COMDAT (vnode->decl) || DECL_WEAK (vnode->decl))
    return true;
  return false;
}

/* Return true if reference to NODE can be replaced by a local alias.
   Local aliases save dynamic linking overhead and enable more optimizations.
 */

bool
can_replace_by_local_alias (symtab_node *node)
{
  return (symtab_node_availability (node) > AVAIL_OVERWRITABLE
	  && !symtab_can_be_discarded (node));
}

/* Mark visibility of all functions.

   A local function is one whose calls can occur only in the current
   compilation unit and all its calls are explicit, so we can change
   its calling convention.  We simply mark all static functions whose
   address is not taken as local.

   We also change the TREE_PUBLIC flag of all declarations that are public
   in language point of view but we want to overwrite this default
   via visibilities for the backend point of view.  */

static unsigned int
function_and_variable_visibility (bool whole_program)
{
  struct cgraph_node *node;
  varpool_node *vnode;

  /* All aliases should be procssed at this point.  */
  gcc_checking_assert (!alias_pairs || !alias_pairs->length ());

  FOR_EACH_FUNCTION (node)
    {
      int flags = flags_from_decl_or_type (node->decl);

      /* Optimize away PURE and CONST constructors and destructors.  */
      if (optimize
	  && (flags & (ECF_CONST | ECF_PURE))
	  && !(flags & ECF_LOOPING_CONST_OR_PURE))
	{
	  DECL_STATIC_CONSTRUCTOR (node->decl) = 0;
	  DECL_STATIC_DESTRUCTOR (node->decl) = 0;
	}

      /* Frontends and alias code marks nodes as needed before parsing is finished.
	 We may end up marking as node external nodes where this flag is meaningless
	 strip it.  */
      if (DECL_EXTERNAL (node->decl) || !node->definition)
	{
	  node->force_output = 0;
	  node->forced_by_abi = 0;
	}

      /* C++ FE on lack of COMDAT support create local COMDAT functions
	 (that ought to be shared but can not due to object format
	 limitations).  It is necessary to keep the flag to make rest of C++ FE
	 happy.  Clear the flag here to avoid confusion in middle-end.  */
      if (DECL_COMDAT (node->decl) && !TREE_PUBLIC (node->decl))
        DECL_COMDAT (node->decl) = 0;

      /* For external decls stop tracking same_comdat_group. It doesn't matter
	 what comdat group they are in when they won't be emitted in this TU.  */
      if (node->same_comdat_group && DECL_EXTERNAL (node->decl))
	{
#ifdef ENABLE_CHECKING
	  symtab_node *n;

	  for (n = node->same_comdat_group;
	       n != node;
	       n = n->same_comdat_group)
	      /* If at least one of same comdat group functions is external,
		 all of them have to be, otherwise it is a front-end bug.  */
	      gcc_assert (DECL_EXTERNAL (n->decl));
#endif
	  symtab_dissolve_same_comdat_group_list (node);
	}
      gcc_assert ((!DECL_WEAK (node->decl)
		  && !DECL_COMDAT (node->decl))
      	          || TREE_PUBLIC (node->decl)
		  || node->weakref
		  || DECL_EXTERNAL (node->decl));
      if (cgraph_externally_visible_p (node, whole_program))
        {
	  gcc_assert (!node->global.inlined_to);
	  node->externally_visible = true;
	}
      else
	{
	  node->externally_visible = false;
	  node->forced_by_abi = false;
	}
      if (!node->externally_visible
	  && node->definition && !node->weakref
	  && !DECL_EXTERNAL (node->decl))
	{
	  gcc_assert (whole_program || in_lto_p
		      || !TREE_PUBLIC (node->decl));
	  node->unique_name = ((node->resolution == LDPR_PREVAILING_DEF_IRONLY
				|| node->unique_name
				|| node->resolution == LDPR_PREVAILING_DEF_IRONLY_EXP)
				&& TREE_PUBLIC (node->decl));
	  node->resolution = LDPR_PREVAILING_DEF_IRONLY;
	  if (node->same_comdat_group && TREE_PUBLIC (node->decl))
	    {
	      symtab_node *next = node;

	      /* Set all members of comdat group local.  */
	      if (node->same_comdat_group)
		for (next = node->same_comdat_group;
		     next != node;
		     next = next->same_comdat_group)
		{
		  symtab_make_decl_local (next->decl);
		  next->unique_name = ((next->resolution == LDPR_PREVAILING_DEF_IRONLY
					|| next->unique_name
					|| next->resolution == LDPR_PREVAILING_DEF_IRONLY_EXP)
					&& TREE_PUBLIC (next->decl));
		}
	      /* cgraph_externally_visible_p has already checked all other nodes
	         in the group and they will all be made local.  We need to
	         dissolve the group at once so that the predicate does not
	         segfault though. */
	      symtab_dissolve_same_comdat_group_list (node);
	    }
	  symtab_make_decl_local (node->decl);
	}

      if (node->thunk.thunk_p
	  && TREE_PUBLIC (node->decl))
	{
	  struct cgraph_node *decl_node = node;

	  decl_node = cgraph_function_node (decl_node->callees->callee, NULL);

	  /* Thunks have the same visibility as function they are attached to.
	     Make sure the C++ front end set this up properly.  */
	  if (DECL_ONE_ONLY (decl_node->decl))
	    {
	      gcc_checking_assert (DECL_COMDAT (node->decl)
				   == DECL_COMDAT (decl_node->decl));
	      gcc_checking_assert (DECL_COMDAT_GROUP (node->decl)
				   == DECL_COMDAT_GROUP (decl_node->decl));
	      gcc_checking_assert (node->same_comdat_group);
	    }
<<<<<<< HEAD
=======
	  node->forced_by_abi = decl_node->forced_by_abi;
>>>>>>> a7aa3838
	  if (DECL_EXTERNAL (decl_node->decl))
	    DECL_EXTERNAL (node->decl) = 1;
	}

      /* If whole comdat group is used only within LTO code, we can dissolve it,
	 we handle the unification ourselves.
	 We keep COMDAT and weak so visibility out of DSO does not change.
	 Later we may bring the symbols static if they are not exported.  */
      if (DECL_ONE_ONLY (node->decl)
	  && (node->resolution == LDPR_PREVAILING_DEF_IRONLY
	      || node->resolution == LDPR_PREVAILING_DEF_IRONLY_EXP))
	{
	  symtab_node *next = node;

	  if (node->same_comdat_group)
	    for (next = node->same_comdat_group;
		 next != node;
		 next = next->same_comdat_group)
	      if (next->externally_visible
		  && (next->resolution != LDPR_PREVAILING_DEF_IRONLY
		      && next->resolution != LDPR_PREVAILING_DEF_IRONLY_EXP))
		break;
	  if (node == next)
	    {
	      if (node->same_comdat_group)
	        for (next = node->same_comdat_group;
		     next != node;
		     next = next->same_comdat_group)
		{
		  DECL_COMDAT_GROUP (next->decl) = NULL;
		  DECL_WEAK (next->decl) = false;
		}
	      DECL_COMDAT_GROUP (node->decl) = NULL;
	      symtab_dissolve_same_comdat_group_list (node);
	    }
	}
    }
  FOR_EACH_DEFINED_FUNCTION (node)
    {
      node->local.local |= cgraph_local_node_p (node);

      /* If we know that function can not be overwritten by a different semantics
	 and moreover its section can not be discarded, replace all direct calls
	 by calls to an nonoverwritable alias.  This make dynamic linking
	 cheaper and enable more optimization.

	 TODO: We can also update virtual tables.  */
      if (node->callers && can_replace_by_local_alias (node))
	{
	  struct cgraph_node *alias = cgraph (symtab_nonoverwritable_alias (node));

	  if (alias && alias != node)
	    {
	      while (node->callers)
		{
		  struct cgraph_edge *e = node->callers;

		  cgraph_redirect_edge_callee (e, alias);
		  if (gimple_has_body_p (e->caller->decl))
		    {
		      push_cfun (DECL_STRUCT_FUNCTION (e->caller->decl));
		      cgraph_redirect_edge_call_stmt_to_callee (e);
		      pop_cfun ();
		    }
		}
	    }
	}
    }
  FOR_EACH_VARIABLE (vnode)
    {
      /* weak flag makes no sense on local variables.  */
      gcc_assert (!DECL_WEAK (vnode->decl)
		  || vnode->weakref
      		  || TREE_PUBLIC (vnode->decl)
		  || DECL_EXTERNAL (vnode->decl));
      /* In several cases declarations can not be common:

	 - when declaration has initializer
	 - when it is in weak
	 - when it has specific section
	 - when it resides in non-generic address space.
	 - if declaration is local, it will get into .local common section
	   so common flag is not needed.  Frontends still produce these in
	   certain cases, such as for:

	     static int a __attribute__ ((common))

	 Canonicalize things here and clear the redundant flag.  */
      if (DECL_COMMON (vnode->decl)
	  && (!(TREE_PUBLIC (vnode->decl)
	      || DECL_EXTERNAL (vnode->decl))
	      || (DECL_INITIAL (vnode->decl)
		  && DECL_INITIAL (vnode->decl) != error_mark_node)
	      || DECL_WEAK (vnode->decl)
	      || DECL_SECTION_NAME (vnode->decl) != NULL
	      || ! (ADDR_SPACE_GENERIC_P
		    (TYPE_ADDR_SPACE (TREE_TYPE (vnode->decl))))))
	DECL_COMMON (vnode->decl) = 0;
    }
  FOR_EACH_DEFINED_VARIABLE (vnode)
    {
      if (!vnode->definition)
        continue;
      if (varpool_externally_visible_p (vnode))
	vnode->externally_visible = true;
      else
	{
          vnode->externally_visible = false;
	  vnode->forced_by_abi = false;
	}
      if (!vnode->externally_visible
	  && !vnode->weakref)
	{
	  gcc_assert (in_lto_p || whole_program || !TREE_PUBLIC (vnode->decl));
	  vnode->unique_name = ((vnode->resolution == LDPR_PREVAILING_DEF_IRONLY
				       || vnode->resolution == LDPR_PREVAILING_DEF_IRONLY_EXP)
				       && TREE_PUBLIC (vnode->decl));
	  symtab_make_decl_local (vnode->decl);
	  if (vnode->same_comdat_group)
	    symtab_dissolve_same_comdat_group_list (vnode);
	  vnode->resolution = LDPR_PREVAILING_DEF_IRONLY;
	}
    }

  if (dump_file)
    {
      fprintf (dump_file, "\nMarking local functions:");
      FOR_EACH_DEFINED_FUNCTION (node)
	if (node->local.local)
	  fprintf (dump_file, " %s", node->name ());
      fprintf (dump_file, "\n\n");
      fprintf (dump_file, "\nMarking externally visible functions:");
      FOR_EACH_DEFINED_FUNCTION (node)
	if (node->externally_visible)
	  fprintf (dump_file, " %s", node->name ());
      fprintf (dump_file, "\n\n");
      fprintf (dump_file, "\nMarking externally visible variables:");
      FOR_EACH_DEFINED_VARIABLE (vnode)
	if (vnode->externally_visible)
	  fprintf (dump_file, " %s", vnode->name ());
      fprintf (dump_file, "\n\n");
    }
  cgraph_function_flags_ready = true;
  return 0;
}

/* Local function pass handling visibilities.  This happens before LTO streaming
   so in particular -fwhole-program should be ignored at this level.  */

static unsigned int
local_function_and_variable_visibility (void)
{
  return function_and_variable_visibility (flag_whole_program && !flag_lto);
}

namespace {

const pass_data pass_data_ipa_function_and_variable_visibility =
{
  SIMPLE_IPA_PASS, /* type */
  "visibility", /* name */
  OPTGROUP_NONE, /* optinfo_flags */
  false, /* has_gate */
  true, /* has_execute */
  TV_CGRAPHOPT, /* tv_id */
  0, /* properties_required */
  0, /* properties_provided */
  0, /* properties_destroyed */
  0, /* todo_flags_start */
  ( TODO_remove_functions | TODO_dump_symtab ), /* todo_flags_finish */
};

class pass_ipa_function_and_variable_visibility : public simple_ipa_opt_pass
{
public:
  pass_ipa_function_and_variable_visibility (gcc::context *ctxt)
    : simple_ipa_opt_pass (pass_data_ipa_function_and_variable_visibility,
			   ctxt)
  {}

  /* opt_pass methods: */
  unsigned int execute () {
    return local_function_and_variable_visibility ();
  }

}; // class pass_ipa_function_and_variable_visibility

} // anon namespace

simple_ipa_opt_pass *
make_pass_ipa_function_and_variable_visibility (gcc::context *ctxt)
{
  return new pass_ipa_function_and_variable_visibility (ctxt);
}

/* Free inline summary.  */

static unsigned
free_inline_summary (void)
{
  inline_free_summary ();
  return 0;
}

namespace {

const pass_data pass_data_ipa_free_inline_summary =
{
  SIMPLE_IPA_PASS, /* type */
  "*free_inline_summary", /* name */
  OPTGROUP_NONE, /* optinfo_flags */
  false, /* has_gate */
  true, /* has_execute */
  TV_IPA_FREE_INLINE_SUMMARY, /* tv_id */
  0, /* properties_required */
  0, /* properties_provided */
  0, /* properties_destroyed */
  0, /* todo_flags_start */
  0, /* todo_flags_finish */
};

class pass_ipa_free_inline_summary : public simple_ipa_opt_pass
{
public:
  pass_ipa_free_inline_summary (gcc::context *ctxt)
    : simple_ipa_opt_pass (pass_data_ipa_free_inline_summary, ctxt)
  {}

  /* opt_pass methods: */
  unsigned int execute () { return free_inline_summary (); }

}; // class pass_ipa_free_inline_summary

} // anon namespace

simple_ipa_opt_pass *
make_pass_ipa_free_inline_summary (gcc::context *ctxt)
{
  return new pass_ipa_free_inline_summary (ctxt);
}

/* Do not re-run on ltrans stage.  */

static bool
gate_whole_program_function_and_variable_visibility (void)
{
  return !flag_ltrans;
}

/* Bring functionss local at LTO time with -fwhole-program.  */

static unsigned int
whole_program_function_and_variable_visibility (void)
{
  function_and_variable_visibility (flag_whole_program);
  if (optimize)
    ipa_discover_readonly_nonaddressable_vars ();
  return 0;
}

namespace {

const pass_data pass_data_ipa_whole_program_visibility =
{
  IPA_PASS, /* type */
  "whole-program", /* name */
  OPTGROUP_NONE, /* optinfo_flags */
  true, /* has_gate */
  true, /* has_execute */
  TV_CGRAPHOPT, /* tv_id */
  0, /* properties_required */
  0, /* properties_provided */
  0, /* properties_destroyed */
  0, /* todo_flags_start */
  ( TODO_remove_functions | TODO_dump_symtab ), /* todo_flags_finish */
};

class pass_ipa_whole_program_visibility : public ipa_opt_pass_d
{
public:
  pass_ipa_whole_program_visibility (gcc::context *ctxt)
    : ipa_opt_pass_d (pass_data_ipa_whole_program_visibility, ctxt,
		      NULL, /* generate_summary */
		      NULL, /* write_summary */
		      NULL, /* read_summary */
		      NULL, /* write_optimization_summary */
		      NULL, /* read_optimization_summary */
		      NULL, /* stmt_fixup */
		      0, /* function_transform_todo_flags_start */
		      NULL, /* function_transform */
		      NULL) /* variable_transform */
  {}

  /* opt_pass methods: */
  bool gate () {
    return gate_whole_program_function_and_variable_visibility ();
  }
  unsigned int execute () {
    return whole_program_function_and_variable_visibility ();
  }

}; // class pass_ipa_whole_program_visibility

} // anon namespace

ipa_opt_pass_d *
make_pass_ipa_whole_program_visibility (gcc::context *ctxt)
{
  return new pass_ipa_whole_program_visibility (ctxt);
}

/* Generate and emit a static constructor or destructor.  WHICH must
   be one of 'I' (for a constructor) or 'D' (for a destructor).  BODY
   is a STATEMENT_LIST containing GENERIC statements.  PRIORITY is the
   initialization priority for this constructor or destructor. 

   FINAL specify whether the externally visible name for collect2 should
   be produced. */

static void
cgraph_build_static_cdtor_1 (char which, tree body, int priority, bool final)
{
  static int counter = 0;
  char which_buf[16];
  tree decl, name, resdecl;

  /* The priority is encoded in the constructor or destructor name.
     collect2 will sort the names and arrange that they are called at
     program startup.  */
  if (final)
    sprintf (which_buf, "%c_%.5d_%d", which, priority, counter++);
  else
  /* Proudce sane name but one not recognizable by collect2, just for the
     case we fail to inline the function.  */
    sprintf (which_buf, "sub_%c_%.5d_%d", which, priority, counter++);
  name = get_file_function_name (which_buf);

  decl = build_decl (input_location, FUNCTION_DECL, name,
		     build_function_type_list (void_type_node, NULL_TREE));
  current_function_decl = decl;

  resdecl = build_decl (input_location,
			RESULT_DECL, NULL_TREE, void_type_node);
  DECL_ARTIFICIAL (resdecl) = 1;
  DECL_RESULT (decl) = resdecl;
  DECL_CONTEXT (resdecl) = decl;

  allocate_struct_function (decl, false);

  TREE_STATIC (decl) = 1;
  TREE_USED (decl) = 1;
  DECL_ARTIFICIAL (decl) = 1;
  DECL_NO_INSTRUMENT_FUNCTION_ENTRY_EXIT (decl) = 1;
  DECL_SAVED_TREE (decl) = body;
  if (!targetm.have_ctors_dtors && final)
    {
      TREE_PUBLIC (decl) = 1;
      DECL_PRESERVE_P (decl) = 1;
    }
  DECL_UNINLINABLE (decl) = 1;

  DECL_INITIAL (decl) = make_node (BLOCK);
  TREE_USED (DECL_INITIAL (decl)) = 1;

  DECL_SOURCE_LOCATION (decl) = input_location;
  cfun->function_end_locus = input_location;

  switch (which)
    {
    case 'I':
      DECL_STATIC_CONSTRUCTOR (decl) = 1;
      decl_init_priority_insert (decl, priority);
      break;
    case 'D':
      DECL_STATIC_DESTRUCTOR (decl) = 1;
      decl_fini_priority_insert (decl, priority);
      break;
    default:
      gcc_unreachable ();
    }

  gimplify_function_tree (decl);

  cgraph_add_new_function (decl, false);

  set_cfun (NULL);
  current_function_decl = NULL;
}

/* Generate and emit a static constructor or destructor.  WHICH must
   be one of 'I' (for a constructor) or 'D' (for a destructor).  BODY
   is a STATEMENT_LIST containing GENERIC statements.  PRIORITY is the
   initialization priority for this constructor or destructor.  */

void
cgraph_build_static_cdtor (char which, tree body, int priority)
{
  cgraph_build_static_cdtor_1 (which, body, priority, false);
}

/* A vector of FUNCTION_DECLs declared as static constructors.  */
static vec<tree> static_ctors;
/* A vector of FUNCTION_DECLs declared as static destructors.  */
static vec<tree> static_dtors;

/* When target does not have ctors and dtors, we call all constructor
   and destructor by special initialization/destruction function
   recognized by collect2.

   When we are going to build this function, collect all constructors and
   destructors and turn them into normal functions.  */

static void
record_cdtor_fn (struct cgraph_node *node)
{
  if (DECL_STATIC_CONSTRUCTOR (node->decl))
    static_ctors.safe_push (node->decl);
  if (DECL_STATIC_DESTRUCTOR (node->decl))
    static_dtors.safe_push (node->decl);
  node = cgraph_get_node (node->decl);
  DECL_DISREGARD_INLINE_LIMITS (node->decl) = 1;
}

/* Define global constructors/destructor functions for the CDTORS, of
   which they are LEN.  The CDTORS are sorted by initialization
   priority.  If CTOR_P is true, these are constructors; otherwise,
   they are destructors.  */

static void
build_cdtor (bool ctor_p, vec<tree> cdtors)
{
  size_t i,j;
  size_t len = cdtors.length ();

  i = 0;
  while (i < len)
    {
      tree body;
      tree fn;
      priority_type priority;

      priority = 0;
      body = NULL_TREE;
      j = i;
      do
	{
	  priority_type p;
	  fn = cdtors[j];
	  p = ctor_p ? DECL_INIT_PRIORITY (fn) : DECL_FINI_PRIORITY (fn);
	  if (j == i)
	    priority = p;
	  else if (p != priority)
	    break;
	  j++;
	}
      while (j < len);

      /* When there is only one cdtor and target supports them, do nothing.  */
      if (j == i + 1
	  && targetm.have_ctors_dtors)
	{
	  i++;
	  continue;
	}
      /* Find the next batch of constructors/destructors with the same
	 initialization priority.  */
      for (;i < j; i++)
	{
	  tree call;
	  fn = cdtors[i];
	  call = build_call_expr (fn, 0);
	  if (ctor_p)
	    DECL_STATIC_CONSTRUCTOR (fn) = 0;
	  else
	    DECL_STATIC_DESTRUCTOR (fn) = 0;
	  /* We do not want to optimize away pure/const calls here.
	     When optimizing, these should be already removed, when not
	     optimizing, we want user to be able to breakpoint in them.  */
	  TREE_SIDE_EFFECTS (call) = 1;
	  append_to_statement_list (call, &body);
	}
      gcc_assert (body != NULL_TREE);
      /* Generate a function to call all the function of like
	 priority.  */
      cgraph_build_static_cdtor_1 (ctor_p ? 'I' : 'D', body, priority, true);
    }
}

/* Comparison function for qsort.  P1 and P2 are actually of type
   "tree *" and point to static constructors.  DECL_INIT_PRIORITY is
   used to determine the sort order.  */

static int
compare_ctor (const void *p1, const void *p2)
{
  tree f1;
  tree f2;
  int priority1;
  int priority2;

  f1 = *(const tree *)p1;
  f2 = *(const tree *)p2;
  priority1 = DECL_INIT_PRIORITY (f1);
  priority2 = DECL_INIT_PRIORITY (f2);

  if (priority1 < priority2)
    return -1;
  else if (priority1 > priority2)
    return 1;
  else
    /* Ensure a stable sort.  Constructors are executed in backwarding
       order to make LTO initialize braries first.  */
    return DECL_UID (f2) - DECL_UID (f1);
}

/* Comparison function for qsort.  P1 and P2 are actually of type
   "tree *" and point to static destructors.  DECL_FINI_PRIORITY is
   used to determine the sort order.  */

static int
compare_dtor (const void *p1, const void *p2)
{
  tree f1;
  tree f2;
  int priority1;
  int priority2;

  f1 = *(const tree *)p1;
  f2 = *(const tree *)p2;
  priority1 = DECL_FINI_PRIORITY (f1);
  priority2 = DECL_FINI_PRIORITY (f2);

  if (priority1 < priority2)
    return -1;
  else if (priority1 > priority2)
    return 1;
  else
    /* Ensure a stable sort.  */
    return DECL_UID (f1) - DECL_UID (f2);
}

/* Generate functions to call static constructors and destructors
   for targets that do not support .ctors/.dtors sections.  These
   functions have magic names which are detected by collect2.  */

static void
build_cdtor_fns (void)
{
  if (!static_ctors.is_empty ())
    {
      gcc_assert (!targetm.have_ctors_dtors || in_lto_p);
      static_ctors.qsort (compare_ctor);
      build_cdtor (/*ctor_p=*/true, static_ctors);
    }

  if (!static_dtors.is_empty ())
    {
      gcc_assert (!targetm.have_ctors_dtors || in_lto_p);
      static_dtors.qsort (compare_dtor);
      build_cdtor (/*ctor_p=*/false, static_dtors);
    }
}

/* Look for constructors and destructors and produce function calling them.
   This is needed for targets not supporting ctors or dtors, but we perform the
   transformation also at linktime to merge possibly numerous
   constructors/destructors into single function to improve code locality and
   reduce size.  */

static unsigned int
ipa_cdtor_merge (void)
{
  struct cgraph_node *node;
  FOR_EACH_DEFINED_FUNCTION (node)
    if (DECL_STATIC_CONSTRUCTOR (node->decl)
	|| DECL_STATIC_DESTRUCTOR (node->decl))
       record_cdtor_fn (node);
  build_cdtor_fns ();
  static_ctors.release ();
  static_dtors.release ();
  return 0;
}

/* Perform the pass when we have no ctors/dtors support
   or at LTO time to merge multiple constructors into single
   function.  */

static bool
gate_ipa_cdtor_merge (void)
{
  return !targetm.have_ctors_dtors || (optimize && in_lto_p);
}

namespace {

const pass_data pass_data_ipa_cdtor_merge =
{
  IPA_PASS, /* type */
  "cdtor", /* name */
  OPTGROUP_NONE, /* optinfo_flags */
  true, /* has_gate */
  true, /* has_execute */
  TV_CGRAPHOPT, /* tv_id */
  0, /* properties_required */
  0, /* properties_provided */
  0, /* properties_destroyed */
  0, /* todo_flags_start */
  0, /* todo_flags_finish */
};

class pass_ipa_cdtor_merge : public ipa_opt_pass_d
{
public:
  pass_ipa_cdtor_merge (gcc::context *ctxt)
    : ipa_opt_pass_d (pass_data_ipa_cdtor_merge, ctxt,
		      NULL, /* generate_summary */
		      NULL, /* write_summary */
		      NULL, /* read_summary */
		      NULL, /* write_optimization_summary */
		      NULL, /* read_optimization_summary */
		      NULL, /* stmt_fixup */
		      0, /* function_transform_todo_flags_start */
		      NULL, /* function_transform */
		      NULL) /* variable_transform */
  {}

  /* opt_pass methods: */
  bool gate () { return gate_ipa_cdtor_merge (); }
  unsigned int execute () { return ipa_cdtor_merge (); }

}; // class pass_ipa_cdtor_merge

} // anon namespace

ipa_opt_pass_d *
make_pass_ipa_cdtor_merge (gcc::context *ctxt)
{
  return new pass_ipa_cdtor_merge (ctxt);
}<|MERGE_RESOLUTION|>--- conflicted
+++ resolved
@@ -139,14 +139,10 @@
 
       if (node->definition && !node->in_other_partition
 	  && ((!DECL_EXTERNAL (node->decl) || node->alias)
-<<<<<<< HEAD
-	      || (before_inlining_p
-=======
 	      || (((before_inlining_p
 		    && (cgraph_state < CGRAPH_STATE_IPA_SSA
 		        || !lookup_attribute ("always_inline",
 					      DECL_ATTRIBUTES (node->decl)))))
->>>>>>> a7aa3838
 		  /* We use variable constructors during late complation for
 		     constant folding.  Keep references alive so partitioning
 		     knows about potential references.  */
@@ -198,14 +194,10 @@
 	  /* Prior inlining, keep alive bodies of possible targets for
 	     devirtualization.  */
 	   if (n->definition
-<<<<<<< HEAD
-	       && before_inlining_p)
-=======
 	       && (before_inlining_p
 		   && (cgraph_state < CGRAPH_STATE_IPA_SSA
 		       || !lookup_attribute ("always_inline",
 					     DECL_ATTRIBUTES (n->decl)))))
->>>>>>> a7aa3838
 	     pointer_set_insert (reachable, n);
 
 	  /* Even after inlining we want to keep the possible targets in the
@@ -368,12 +360,8 @@
 	node->aux = (void *)2;
       else
 	{
-<<<<<<< HEAD
-	  if (DECL_ABSTRACT_ORIGIN (node->decl))
-=======
 	  if (TREE_CODE (node->decl) == FUNCTION_DECL
 	      && DECL_ABSTRACT_ORIGIN (node->decl))
->>>>>>> a7aa3838
 	    {
 	      struct cgraph_node *origin_node
 	      = cgraph_get_create_node (DECL_ABSTRACT_ORIGIN (node->decl));
@@ -487,11 +475,7 @@
       if (!node->aux)
 	{
 	  if (file)
-<<<<<<< HEAD
-	    fprintf (file, " %s", node->name ());
-=======
 	    fprintf (file, " %s/%i", node->name (), node->order);
->>>>>>> a7aa3838
 	  cgraph_remove_node (node);
 	  changed = true;
 	}
@@ -505,19 +489,12 @@
 	  if (node->definition)
 	    {
 	      if (file)
-<<<<<<< HEAD
-		fprintf (file, " %s", node->name ());
-=======
 		fprintf (file, " %s/%i", node->name (), node->order);
 	      node->body_removed = true;
->>>>>>> a7aa3838
 	      node->analyzed = false;
 	      node->definition = false;
 	      node->cpp_implicit_alias = false;
 	      node->alias = false;
-<<<<<<< HEAD
-	      node->weakref = false;
-=======
 	      node->thunk.thunk_p = false;
 	      node->weakref = false;
 	      /* After early inlining we drop always_inline attributes on
@@ -526,7 +503,6 @@
 	      DECL_ATTRIBUTES (node->decl)
 		= remove_attribute ("always_inline",
 				    DECL_ATTRIBUTES (node->decl));
->>>>>>> a7aa3838
 	      if (!node->in_other_partition)
 		node->local.local = false;
 	      cgraph_node_remove_callees (node);
@@ -567,11 +543,7 @@
 	  && (!flag_ltrans || !DECL_EXTERNAL (vnode->decl)))
 	{
 	  if (file)
-<<<<<<< HEAD
-	    fprintf (file, " %s", vnode->name ());
-=======
 	    fprintf (file, " %s/%i", vnode->name (), vnode->order);
->>>>>>> a7aa3838
 	  varpool_remove_node (vnode);
 	  changed = true;
 	}
@@ -584,10 +556,7 @@
 		fprintf (file, " %s", vnode->name ());
 	      changed = true;
 	    }
-<<<<<<< HEAD
-=======
 	  vnode->body_removed = true;
->>>>>>> a7aa3838
 	  vnode->definition = false;
 	  vnode->analyzed = false;
 	  vnode->aux = NULL;
@@ -1063,10 +1032,7 @@
 				   == DECL_COMDAT_GROUP (decl_node->decl));
 	      gcc_checking_assert (node->same_comdat_group);
 	    }
-<<<<<<< HEAD
-=======
 	  node->forced_by_abi = decl_node->forced_by_abi;
->>>>>>> a7aa3838
 	  if (DECL_EXTERNAL (decl_node->decl))
 	    DECL_EXTERNAL (node->decl) = 1;
 	}
