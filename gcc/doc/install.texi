--- conflicted
+++ resolved
@@ -4104,8 +4104,6 @@
 @html
 <hr />
 @end html
-<<<<<<< HEAD
-=======
 @anchor{nds32le-x-elf}
 @heading nds32le-*-elf
 Andes NDS32 target in little endian mode.
@@ -4120,7 +4118,6 @@
 @html
 <hr />
 @end html
->>>>>>> a7aa3838
 @anchor{powerpc-x-x}
 @heading powerpc-*-*
 You can specify a default version for the @option{-mcpu=@var{cpu_type}}
