/* Output routines for GCC for Renesas / SuperH SH.
   Copyright (C) 1993-2015 Free Software Foundation, Inc.
   Contributed by Steve Chamberlain (sac@cygnus.com).
   Improved by Jim Wilson (wilson@cygnus.com).

This file is part of GCC.

GCC is free software; you can redistribute it and/or modify
it under the terms of the GNU General Public License as published by
the Free Software Foundation; either version 3, or (at your option)
any later version.

GCC is distributed in the hope that it will be useful,
but WITHOUT ANY WARRANTY; without even the implied warranty of
MERCHANTABILITY or FITNESS FOR A PARTICULAR PURPOSE.  See the
GNU General Public License for more details.

You should have received a copy of the GNU General Public License
along with GCC; see the file COPYING3.  If not see
<http://www.gnu.org/licenses/>.  */

#include <sstream>
#include <vector>
<<<<<<< HEAD
#include <algorithm>
=======
>>>>>>> 7b26e389

#include "config.h"
#include "system.h"
#include "coretypes.h"
#include "tm.h"
#include "insn-config.h"
#include "rtl.h"
#include "hash-set.h"
#include "machmode.h"
#include "vec.h"
#include "double-int.h"
#include "input.h"
#include "alias.h"
#include "symtab.h"
#include "wide-int.h"
#include "inchash.h"
#include "tree.h"
#include "fold-const.h"
#include "stringpool.h"
#include "stor-layout.h"
#include "calls.h"
#include "varasm.h"
#include "flags.h"
#include "hashtab.h"
#include "hard-reg-set.h"
#include "function.h"
#include "statistics.h"
#include "real.h"
#include "fixed-value.h"
#include "expmed.h"
#include "dojump.h"
#include "explow.h"
#include "emit-rtl.h"
#include "stmt.h"
#include "expr.h"
#include "insn-codes.h"
#include "optabs.h"
#include "reload.h"
#include "regs.h"
#include "output.h"
#include "insn-attr.h"
#include "diagnostic-core.h"
#include "recog.h"
#include "dwarf2.h"
#include "tm_p.h"
#include "target.h"
#include "target-def.h"
#include "langhooks.h"
#include "predict.h"
#include "dominance.h"
#include "cfg.h"
#include "cfgrtl.h"
#include "cfganal.h"
#include "lcm.h"
#include "cfgbuild.h"
#include "cfgcleanup.h"
#include "basic-block.h"
#include "df.h"
#include "intl.h"
#include "sched-int.h"
#include "params.h"
#include "ggc.h"
#include "hash-table.h"
#include "tree-ssa-alias.h"
#include "internal-fn.h"
#include "gimple-fold.h"
#include "tree-eh.h"
#include "gimple-expr.h"
#include "is-a.h"
#include "gimple.h"
#include "gimplify.h"
#include "cfgloop.h"
#include "alloc-pool.h"
#include "tm-constrs.h"
#include "opts.h"
#include "tree-pass.h"
#include "pass_manager.h"
#include "context.h"
<<<<<<< HEAD
=======
#include "builtins.h"
#include "rtl-iter.h"
>>>>>>> 7b26e389

int code_for_indirect_jump_scratch = CODE_FOR_indirect_jump_scratch;

/* These are some macros to abstract register modes.  */
#define CONST_OK_FOR_I10(VALUE) (((HOST_WIDE_INT)(VALUE)) >= -512 \
				 && ((HOST_WIDE_INT)(VALUE)) <= 511)

#define CONST_OK_FOR_ADD(size) \
  (TARGET_SHMEDIA ? CONST_OK_FOR_I10 (size) : CONST_OK_FOR_I08 (size))
#define GEN_MOV (*(TARGET_SHMEDIA64 ? gen_movdi : gen_movsi))
#define GEN_ADD3 (*(TARGET_SHMEDIA64 ? gen_adddi3 : gen_addsi3))
#define GEN_SUB3 (*(TARGET_SHMEDIA64 ? gen_subdi3 : gen_subsi3))

/* Used to simplify the logic below.  Find the attributes wherever
   they may be.  */
#define SH_ATTRIBUTES(decl) \
  (TYPE_P (decl)) ? TYPE_ATTRIBUTES (decl) \
		  : DECL_ATTRIBUTES (decl) \
		  ? (DECL_ATTRIBUTES (decl)) \
		  : TYPE_ATTRIBUTES (TREE_TYPE (decl))

/* Set to 1 by expand_prologue() when the function is an interrupt handler.  */
int current_function_interrupt;

tree sh_deferred_function_attributes;
tree *sh_deferred_function_attributes_tail = &sh_deferred_function_attributes;

/* Global variables for machine-dependent things.  */

/* Which cpu are we scheduling for.  */
enum processor_type sh_cpu;

/* Definitions used in ready queue reordering for first scheduling pass.  */

/* Reg weights arrays for modes SFmode and SImode, indexed by insn LUID.  */
static short *regmode_weight[2];

/* Total SFmode and SImode weights of scheduled insns.  */
static int curr_regmode_pressure[2];

/* Number of r0 life regions.  */
static int r0_life_regions;

/* If true, skip cycles for Q -> R movement.  */
static int skip_cycles = 0;

/* Cached value of can_issue_more.  This is cached in sh_variable_issue hook
   and returned from sh_reorder2.  */
static short cached_can_issue_more;

/* Unique number for UNSPEC_BBR pattern.  */
static unsigned int unspec_bbr_uid = 1;

/* Provides the class number of the smallest class containing
   reg number.  */
enum reg_class regno_reg_class[FIRST_PSEUDO_REGISTER] =
{
  R0_REGS, GENERAL_REGS, GENERAL_REGS, GENERAL_REGS,
  GENERAL_REGS, GENERAL_REGS, GENERAL_REGS, GENERAL_REGS,
  GENERAL_REGS, GENERAL_REGS, GENERAL_REGS, GENERAL_REGS,
  GENERAL_REGS, GENERAL_REGS, GENERAL_REGS, GENERAL_REGS,
  GENERAL_REGS, GENERAL_REGS, GENERAL_REGS, GENERAL_REGS,
  GENERAL_REGS, GENERAL_REGS, GENERAL_REGS, GENERAL_REGS,
  GENERAL_REGS, GENERAL_REGS, GENERAL_REGS, GENERAL_REGS,
  GENERAL_REGS, GENERAL_REGS, GENERAL_REGS, GENERAL_REGS,
  GENERAL_REGS, GENERAL_REGS, GENERAL_REGS, GENERAL_REGS,
  GENERAL_REGS, GENERAL_REGS, GENERAL_REGS, GENERAL_REGS,
  GENERAL_REGS, GENERAL_REGS, GENERAL_REGS, GENERAL_REGS,
  GENERAL_REGS, GENERAL_REGS, GENERAL_REGS, GENERAL_REGS,
  GENERAL_REGS, GENERAL_REGS, GENERAL_REGS, GENERAL_REGS,
  GENERAL_REGS, GENERAL_REGS, GENERAL_REGS, GENERAL_REGS,
  GENERAL_REGS, GENERAL_REGS, GENERAL_REGS, GENERAL_REGS,
  GENERAL_REGS, GENERAL_REGS, GENERAL_REGS, GENERAL_REGS,
  FP0_REGS,FP_REGS, FP_REGS, FP_REGS,
  FP_REGS, FP_REGS, FP_REGS, FP_REGS,
  FP_REGS, FP_REGS, FP_REGS, FP_REGS,
  FP_REGS, FP_REGS, FP_REGS, FP_REGS,
  FP_REGS, FP_REGS, FP_REGS, FP_REGS,
  FP_REGS, FP_REGS, FP_REGS, FP_REGS,
  FP_REGS, FP_REGS, FP_REGS, FP_REGS,
  FP_REGS, FP_REGS, FP_REGS, FP_REGS,
  FP_REGS, FP_REGS, FP_REGS, FP_REGS,
  FP_REGS, FP_REGS, FP_REGS, FP_REGS,
  FP_REGS, FP_REGS, FP_REGS, FP_REGS,
  FP_REGS, FP_REGS, FP_REGS, FP_REGS,
  FP_REGS, FP_REGS, FP_REGS, FP_REGS,
  FP_REGS, FP_REGS, FP_REGS, FP_REGS,
  FP_REGS, FP_REGS, FP_REGS, FP_REGS,
  FP_REGS, FP_REGS, FP_REGS, FP_REGS,
  TARGET_REGS, TARGET_REGS, TARGET_REGS, TARGET_REGS,
  TARGET_REGS, TARGET_REGS, TARGET_REGS, TARGET_REGS,
  DF_REGS, DF_REGS, DF_REGS, DF_REGS,
  DF_REGS, DF_REGS, DF_REGS, DF_REGS,
  NO_REGS, GENERAL_REGS, PR_REGS, T_REGS,
  MAC_REGS, MAC_REGS, FPUL_REGS, FPSCR_REGS,
  GENERAL_REGS, GENERAL_REGS,
};

char sh_register_names[FIRST_PSEUDO_REGISTER] \
  [MAX_REGISTER_NAME_LENGTH + 1] = SH_REGISTER_NAMES_INITIALIZER;

char sh_additional_register_names[ADDREGNAMES_SIZE] \
  [MAX_ADDITIONAL_REGISTER_NAME_LENGTH + 1]
  = SH_ADDITIONAL_REGISTER_NAMES_INITIALIZER;

int assembler_dialect;

static bool shmedia_space_reserved_for_target_registers;

static void split_branches (rtx_insn *);
static int branch_dest (rtx);
static void print_slot (rtx_sequence *);
static rtx_code_label *add_constant (rtx, machine_mode, rtx);
static void dump_table (rtx_insn *, rtx_insn *);
static bool broken_move (rtx_insn *);
static bool mova_p (rtx_insn *);
static rtx_insn *find_barrier (int, rtx_insn *, rtx_insn *);
static bool noncall_uses_reg (rtx, rtx_insn *, rtx *);
static rtx_insn *gen_block_redirect (rtx_insn *, int, int);
static void sh_reorg (void);
static void sh_option_override (void);
static void output_stack_adjust (int, rtx, int, HARD_REG_SET *, bool);
static rtx_insn *frame_insn (rtx);
static rtx push (int);
static void pop (int);
static void push_regs (HARD_REG_SET *, int);
static int calc_live_regs (HARD_REG_SET *);
static HOST_WIDE_INT rounded_frame_size (int);
static bool sh_frame_pointer_required (void);
static void sh_emit_mode_set (int, int, int, HARD_REG_SET);
static int sh_mode_needed (int, rtx_insn *);
static int sh_mode_after (int, int, rtx_insn *);
static int sh_mode_entry (int);
static int sh_mode_exit (int);
static int sh_mode_priority (int entity, int n);
static bool sh_lra_p (void);

static rtx mark_constant_pool_use (rtx);
static tree sh_handle_interrupt_handler_attribute (tree *, tree, tree,
						   int, bool *);
static tree sh_handle_resbank_handler_attribute (tree *, tree,
						 tree, int, bool *);
static tree sh2a_handle_function_vector_handler_attribute (tree *, tree,
							   tree, int, bool *);
static tree sh_handle_sp_switch_attribute (tree *, tree, tree, int, bool *);
static tree sh_handle_trap_exit_attribute (tree *, tree, tree, int, bool *);
static tree sh_handle_renesas_attribute (tree *, tree, tree, int, bool *);
static void sh_print_operand (FILE *, rtx, int);
static void sh_print_operand_address (FILE *, rtx);
static bool sh_print_operand_punct_valid_p (unsigned char code);
static bool sh_asm_output_addr_const_extra (FILE *file, rtx x);
static void sh_output_function_epilogue (FILE *, HOST_WIDE_INT);
static void sh_insert_attributes (tree, tree *);
static const char *sh_check_pch_target_flags (int);
static int sh_register_move_cost (machine_mode, reg_class_t, reg_class_t);
static int sh_adjust_cost (rtx_insn *, rtx, rtx_insn *, int);
static int sh_issue_rate (void);
static int sh_dfa_new_cycle (FILE *, int, rtx_insn *, int, int, int *sort_p);
static short find_set_regmode_weight (rtx, machine_mode);
static short find_insn_regmode_weight (rtx, machine_mode);
static void find_regmode_weight (basic_block, machine_mode);
static int find_r0_life_regions (basic_block);
static void  sh_md_init_global (FILE *, int, int);
static void  sh_md_finish_global (FILE *, int);
static int rank_for_reorder (const void *, const void *);
static void swap_reorder (rtx_insn **, int);
static void ready_reorder (rtx_insn **, int);
static bool high_pressure (machine_mode);
static int sh_reorder (FILE *, int, rtx_insn **, int *, int);
static int sh_reorder2 (FILE *, int, rtx_insn **, int *, int);
static void sh_md_init (FILE *, int, int);
static int sh_variable_issue (FILE *, int, rtx_insn *, int);

static bool sh_function_ok_for_sibcall (tree, tree);

static bool sh_cannot_modify_jumps_p (void);
static bool sh_can_follow_jump (const rtx_insn *, const rtx_insn *);
static reg_class_t sh_target_reg_class (void);
static bool sh_optimize_target_register_callee_saved (bool);
static bool sh_ms_bitfield_layout_p (const_tree);

static void sh_init_builtins (void);
static tree sh_builtin_decl (unsigned, bool);
static rtx sh_expand_builtin (tree, rtx, rtx, machine_mode, int);
static void sh_output_mi_thunk (FILE *, tree, HOST_WIDE_INT,
				HOST_WIDE_INT, tree);
static void sh_file_start (void);
static bool flow_dependent_p (rtx, rtx);
static void flow_dependent_p_1 (rtx, const_rtx, void *);
static int shiftcosts (rtx);
static int and_xor_ior_costs (rtx, int);
static int addsubcosts (rtx);
static int multcosts (rtx);
static bool unspec_caller_rtx_p (rtx);
static bool sh_cannot_copy_insn_p (rtx_insn *);
static bool sh_rtx_costs (rtx, int, int, int, int *, bool);
static int sh_address_cost (rtx, machine_mode, addr_space_t, bool);
static int sh_pr_n_sets (void);
static rtx sh_allocate_initial_value (rtx);
static reg_class_t sh_preferred_reload_class (rtx, reg_class_t);
static reg_class_t sh_secondary_reload (bool, rtx, reg_class_t,
                                        machine_mode,
                                        struct secondary_reload_info *);
static bool sh_legitimate_address_p (machine_mode, rtx, bool);
static rtx sh_legitimize_address (rtx, rtx, machine_mode);
static rtx sh_delegitimize_address (rtx);
static bool sh_cannot_substitute_mem_equiv_p (rtx);
static bool sh_legitimize_address_displacement (rtx *, rtx *, machine_mode);
static int shmedia_target_regs_stack_space (HARD_REG_SET *);
static int shmedia_reserve_space_for_target_registers_p (int, HARD_REG_SET *);
static int shmedia_target_regs_stack_adjust (HARD_REG_SET *);
static int scavenge_reg (HARD_REG_SET *s);
struct save_schedule_s;
static struct save_entry_s *sh5_schedule_saves (HARD_REG_SET *,
						struct save_schedule_s *, int);

static rtx sh_struct_value_rtx (tree, int);
static rtx sh_function_value (const_tree, const_tree, bool);
static bool sh_function_value_regno_p (const unsigned int);
static rtx sh_libcall_value (machine_mode, const_rtx);
static bool sh_return_in_memory (const_tree, const_tree);
static rtx sh_builtin_saveregs (void);
static void sh_setup_incoming_varargs (cumulative_args_t, machine_mode,
				       tree, int *, int);
static bool sh_strict_argument_naming (cumulative_args_t);
static bool sh_pretend_outgoing_varargs_named (cumulative_args_t);
static void sh_atomic_assign_expand_fenv (tree *, tree *, tree *);
static tree sh_build_builtin_va_list (void);
static void sh_va_start (tree, rtx);
static tree sh_gimplify_va_arg_expr (tree, tree, gimple_seq *, gimple_seq *);
static bool sh_promote_prototypes (const_tree);
static machine_mode sh_promote_function_mode (const_tree type,
						   machine_mode,
						   int *punsignedp,
						   const_tree funtype,
						   int for_return);
static bool sh_pass_by_reference (cumulative_args_t, machine_mode,
				  const_tree, bool);
static bool sh_callee_copies (cumulative_args_t, machine_mode,
			      const_tree, bool);
static int sh_arg_partial_bytes (cumulative_args_t, machine_mode,
			         tree, bool);
static void sh_function_arg_advance (cumulative_args_t, machine_mode,
				     const_tree, bool);
static rtx sh_function_arg (cumulative_args_t, machine_mode,
			    const_tree, bool);
static bool sh_scalar_mode_supported_p (machine_mode);
static int sh_dwarf_calling_convention (const_tree);
static void sh_encode_section_info (tree, rtx, int);
static bool sh2a_function_vector_p (tree);
static void sh_trampoline_init (rtx, tree, rtx);
static rtx sh_trampoline_adjust_address (rtx);
static void sh_conditional_register_usage (void);
static bool sh_legitimate_constant_p (machine_mode, rtx);
static int mov_insn_size (machine_mode, bool);
static int mov_insn_alignment_mask (machine_mode, bool);
static bool sh_use_by_pieces_infrastructure_p (unsigned HOST_WIDE_INT,
					       unsigned int,
					       enum by_pieces_operation,
					       bool);
static bool sequence_insn_p (rtx_insn *);
static void sh_canonicalize_comparison (int *, rtx *, rtx *, bool);
static void sh_canonicalize_comparison (enum rtx_code&, rtx&, rtx&,
					machine_mode, bool);
static bool sh_legitimate_combined_insn (rtx_insn* insn);

static bool sh_fixed_condition_code_regs (unsigned int* p1, unsigned int* p2);

static void sh_init_sync_libfuncs (void) ATTRIBUTE_UNUSED;

static const struct attribute_spec sh_attribute_table[] =
{
  /* { name, min_len, max_len, decl_req, type_req, fn_type_req, handler,
       affects_type_identity } */
  { "interrupt_handler", 0, 0, true,  false, false,
    sh_handle_interrupt_handler_attribute, false },
  { "sp_switch",         1, 1, true,  false, false,
     sh_handle_sp_switch_attribute, false },
  { "trap_exit",         1, 1, true,  false, false,
    sh_handle_trap_exit_attribute, false },
  { "renesas",           0, 0, false, true, false,
    sh_handle_renesas_attribute, false },
  { "trapa_handler",     0, 0, true,  false, false,
    sh_handle_interrupt_handler_attribute, false },
  { "nosave_low_regs",   0, 0, true,  false, false,
    sh_handle_interrupt_handler_attribute, false },
  { "resbank",           0, 0, true,  false, false,
    sh_handle_resbank_handler_attribute, false },
  { "function_vector",   1, 1, true,  false, false,
    sh2a_handle_function_vector_handler_attribute, false },
  { NULL,                0, 0, false, false, false, NULL, false }
};

/* Initialize the GCC target structure.  */
#undef TARGET_ATTRIBUTE_TABLE
#define TARGET_ATTRIBUTE_TABLE sh_attribute_table

/* The next two are used for debug info when compiling with -gdwarf.  */
#undef TARGET_ASM_UNALIGNED_HI_OP
#define TARGET_ASM_UNALIGNED_HI_OP "\t.uaword\t"
#undef TARGET_ASM_UNALIGNED_SI_OP
#define TARGET_ASM_UNALIGNED_SI_OP "\t.ualong\t"

/* These are NULLed out on non-SH5 in TARGET_OPTION_OVERRIDE.  */
#undef TARGET_ASM_UNALIGNED_DI_OP
#define TARGET_ASM_UNALIGNED_DI_OP "\t.uaquad\t"
#undef TARGET_ASM_ALIGNED_DI_OP
#define TARGET_ASM_ALIGNED_DI_OP "\t.quad\t"

#undef TARGET_OPTION_OVERRIDE
#define TARGET_OPTION_OVERRIDE sh_option_override

#undef TARGET_PRINT_OPERAND
#define TARGET_PRINT_OPERAND sh_print_operand
#undef TARGET_PRINT_OPERAND_ADDRESS
#define TARGET_PRINT_OPERAND_ADDRESS sh_print_operand_address
#undef TARGET_PRINT_OPERAND_PUNCT_VALID_P
#define TARGET_PRINT_OPERAND_PUNCT_VALID_P sh_print_operand_punct_valid_p
#undef TARGET_ASM_OUTPUT_ADDR_CONST_EXTRA
#define TARGET_ASM_OUTPUT_ADDR_CONST_EXTRA sh_asm_output_addr_const_extra
 
#undef TARGET_ASM_FUNCTION_EPILOGUE
#define TARGET_ASM_FUNCTION_EPILOGUE sh_output_function_epilogue

#undef TARGET_ASM_OUTPUT_MI_THUNK
#define TARGET_ASM_OUTPUT_MI_THUNK sh_output_mi_thunk

#undef TARGET_ASM_CAN_OUTPUT_MI_THUNK
#define TARGET_ASM_CAN_OUTPUT_MI_THUNK \
  hook_bool_const_tree_hwi_hwi_const_tree_true

#undef TARGET_ASM_FILE_START
#define TARGET_ASM_FILE_START sh_file_start
#undef TARGET_ASM_FILE_START_FILE_DIRECTIVE
#define TARGET_ASM_FILE_START_FILE_DIRECTIVE true

#undef TARGET_REGISTER_MOVE_COST
#define TARGET_REGISTER_MOVE_COST sh_register_move_cost

#undef TARGET_INSERT_ATTRIBUTES
#define TARGET_INSERT_ATTRIBUTES sh_insert_attributes

#undef TARGET_SCHED_ADJUST_COST
#define TARGET_SCHED_ADJUST_COST sh_adjust_cost

#undef TARGET_SCHED_ISSUE_RATE
#define TARGET_SCHED_ISSUE_RATE sh_issue_rate

/* The next 5 hooks have been implemented for reenabling sched1.  With the
   help of these macros we are limiting the movement of insns in sched1 to
   reduce the register pressure.  The overall idea is to keep count of SImode
   and SFmode regs required by already scheduled insns. When these counts
   cross some threshold values; give priority to insns that free registers.
   The insn that frees registers is most likely to be the insn with lowest
   LUID (original insn order); but such an insn might be there in the stalled
   queue (Q) instead of the ready queue (R).  To solve this, we skip cycles
   up to a max of 8 cycles so that such insns may move from Q -> R.

   The description of the hooks are as below:

   TARGET_SCHED_INIT_GLOBAL: Added a new target hook in the generic
   scheduler; it is called inside the sched_init function just after
   find_insn_reg_weights function call. It is used to calculate the SImode
   and SFmode weights of insns of basic blocks; much similar to what
   find_insn_reg_weights does.
   TARGET_SCHED_FINISH_GLOBAL: Corresponding cleanup hook.

   TARGET_SCHED_DFA_NEW_CYCLE: Skip cycles if high register pressure is
   indicated by TARGET_SCHED_REORDER2; doing this may move insns from
   (Q)->(R).

   TARGET_SCHED_REORDER: If the register pressure for SImode or SFmode is
   high; reorder the ready queue so that the insn with lowest LUID will be
   issued next.

   TARGET_SCHED_REORDER2: If the register pressure is high, indicate to
   TARGET_SCHED_DFA_NEW_CYCLE to skip cycles.

   TARGET_SCHED_VARIABLE_ISSUE: Cache the value of can_issue_more so that it
   can be returned from TARGET_SCHED_REORDER2.

   TARGET_SCHED_INIT: Reset the register pressure counting variables.  */

#undef TARGET_SCHED_DFA_NEW_CYCLE
#define TARGET_SCHED_DFA_NEW_CYCLE sh_dfa_new_cycle

#undef TARGET_SCHED_INIT_GLOBAL
#define TARGET_SCHED_INIT_GLOBAL sh_md_init_global

#undef TARGET_SCHED_FINISH_GLOBAL
#define TARGET_SCHED_FINISH_GLOBAL sh_md_finish_global

#undef TARGET_SCHED_VARIABLE_ISSUE
#define TARGET_SCHED_VARIABLE_ISSUE sh_variable_issue

#undef TARGET_SCHED_REORDER
#define TARGET_SCHED_REORDER sh_reorder

#undef TARGET_SCHED_REORDER2
#define TARGET_SCHED_REORDER2 sh_reorder2

#undef TARGET_SCHED_INIT
#define TARGET_SCHED_INIT sh_md_init

#undef TARGET_DELEGITIMIZE_ADDRESS
#define TARGET_DELEGITIMIZE_ADDRESS sh_delegitimize_address

#undef TARGET_LEGITIMIZE_ADDRESS
#define TARGET_LEGITIMIZE_ADDRESS sh_legitimize_address

#undef TARGET_CANNOT_MODIFY_JUMPS_P
#define TARGET_CANNOT_MODIFY_JUMPS_P sh_cannot_modify_jumps_p
#undef TARGET_CAN_FOLLOW_JUMP
#define TARGET_CAN_FOLLOW_JUMP sh_can_follow_jump
#undef TARGET_BRANCH_TARGET_REGISTER_CLASS
#define TARGET_BRANCH_TARGET_REGISTER_CLASS sh_target_reg_class
#undef TARGET_BRANCH_TARGET_REGISTER_CALLEE_SAVED
#define TARGET_BRANCH_TARGET_REGISTER_CALLEE_SAVED \
  sh_optimize_target_register_callee_saved

#undef TARGET_MS_BITFIELD_LAYOUT_P
#define TARGET_MS_BITFIELD_LAYOUT_P sh_ms_bitfield_layout_p

#undef TARGET_INIT_BUILTINS
#define TARGET_INIT_BUILTINS sh_init_builtins
#undef TARGET_BUILTIN_DECL
#define TARGET_BUILTIN_DECL sh_builtin_decl
#undef TARGET_EXPAND_BUILTIN
#define TARGET_EXPAND_BUILTIN sh_expand_builtin

#undef TARGET_FUNCTION_OK_FOR_SIBCALL
#define TARGET_FUNCTION_OK_FOR_SIBCALL sh_function_ok_for_sibcall

#undef TARGET_CANNOT_COPY_INSN_P
#define TARGET_CANNOT_COPY_INSN_P sh_cannot_copy_insn_p
#undef TARGET_RTX_COSTS
#define TARGET_RTX_COSTS sh_rtx_costs
#undef TARGET_ADDRESS_COST
#define TARGET_ADDRESS_COST sh_address_cost
#undef TARGET_ALLOCATE_INITIAL_VALUE
#define TARGET_ALLOCATE_INITIAL_VALUE sh_allocate_initial_value

#undef TARGET_MACHINE_DEPENDENT_REORG
#define TARGET_MACHINE_DEPENDENT_REORG sh_reorg

#undef TARGET_DWARF_REGISTER_SPAN
#define TARGET_DWARF_REGISTER_SPAN sh_dwarf_register_span

#ifdef HAVE_AS_TLS
#undef TARGET_HAVE_TLS
#define TARGET_HAVE_TLS true
#endif

#undef TARGET_PROMOTE_PROTOTYPES
#define TARGET_PROMOTE_PROTOTYPES sh_promote_prototypes
#undef TARGET_PROMOTE_FUNCTION_MODE
#define TARGET_PROMOTE_FUNCTION_MODE sh_promote_function_mode

#undef TARGET_FUNCTION_VALUE
#define TARGET_FUNCTION_VALUE sh_function_value
#undef TARGET_FUNCTION_VALUE_REGNO_P
#define TARGET_FUNCTION_VALUE_REGNO_P sh_function_value_regno_p
#undef TARGET_LIBCALL_VALUE
#define TARGET_LIBCALL_VALUE sh_libcall_value
#undef TARGET_STRUCT_VALUE_RTX
#define TARGET_STRUCT_VALUE_RTX sh_struct_value_rtx
#undef TARGET_RETURN_IN_MEMORY
#define TARGET_RETURN_IN_MEMORY sh_return_in_memory

#undef TARGET_EXPAND_BUILTIN_SAVEREGS
#define TARGET_EXPAND_BUILTIN_SAVEREGS sh_builtin_saveregs
#undef TARGET_SETUP_INCOMING_VARARGS
#define TARGET_SETUP_INCOMING_VARARGS sh_setup_incoming_varargs
#undef TARGET_STRICT_ARGUMENT_NAMING
#define TARGET_STRICT_ARGUMENT_NAMING sh_strict_argument_naming
#undef TARGET_PRETEND_OUTGOING_VARARGS_NAMED
#define TARGET_PRETEND_OUTGOING_VARARGS_NAMED sh_pretend_outgoing_varargs_named
#undef TARGET_MUST_PASS_IN_STACK
#define TARGET_MUST_PASS_IN_STACK must_pass_in_stack_var_size
#undef TARGET_PASS_BY_REFERENCE
#define TARGET_PASS_BY_REFERENCE sh_pass_by_reference
#undef TARGET_CALLEE_COPIES
#define TARGET_CALLEE_COPIES sh_callee_copies
#undef TARGET_ARG_PARTIAL_BYTES
#define TARGET_ARG_PARTIAL_BYTES sh_arg_partial_bytes
#undef TARGET_FUNCTION_ARG
#define TARGET_FUNCTION_ARG sh_function_arg
#undef TARGET_FUNCTION_ARG_ADVANCE
#define TARGET_FUNCTION_ARG_ADVANCE sh_function_arg_advance

#undef TARGET_ATOMIC_ASSIGN_EXPAND_FENV
#define TARGET_ATOMIC_ASSIGN_EXPAND_FENV sh_atomic_assign_expand_fenv

#undef TARGET_BUILD_BUILTIN_VA_LIST
#define TARGET_BUILD_BUILTIN_VA_LIST sh_build_builtin_va_list
#undef TARGET_EXPAND_BUILTIN_VA_START
#define TARGET_EXPAND_BUILTIN_VA_START sh_va_start
#undef TARGET_GIMPLIFY_VA_ARG_EXPR
#define TARGET_GIMPLIFY_VA_ARG_EXPR sh_gimplify_va_arg_expr

#undef TARGET_SCALAR_MODE_SUPPORTED_P
#define TARGET_SCALAR_MODE_SUPPORTED_P sh_scalar_mode_supported_p
#undef TARGET_VECTOR_MODE_SUPPORTED_P
#define TARGET_VECTOR_MODE_SUPPORTED_P sh_vector_mode_supported_p

#undef TARGET_CHECK_PCH_TARGET_FLAGS
#define TARGET_CHECK_PCH_TARGET_FLAGS sh_check_pch_target_flags

#undef TARGET_DWARF_CALLING_CONVENTION
#define TARGET_DWARF_CALLING_CONVENTION sh_dwarf_calling_convention

#undef TARGET_FRAME_POINTER_REQUIRED
#define TARGET_FRAME_POINTER_REQUIRED sh_frame_pointer_required

#undef TARGET_MODE_EMIT
#define TARGET_MODE_EMIT sh_emit_mode_set

#undef TARGET_MODE_NEEDED
#define TARGET_MODE_NEEDED sh_mode_needed

#undef TARGET_MODE_AFTER
#define TARGET_MODE_AFTER sh_mode_after

#undef TARGET_MODE_ENTRY
#define TARGET_MODE_ENTRY sh_mode_entry

#undef TARGET_MODE_EXIT
#define TARGET_MODE_EXIT sh_mode_exit

#undef TARGET_MODE_PRIORITY
#define TARGET_MODE_PRIORITY sh_mode_priority

/* Return regmode weight for insn.  */
#define INSN_REGMODE_WEIGHT(INSN, MODE)\
  regmode_weight[((MODE) == SImode) ? 0 : 1][INSN_UID (INSN)]

/* Return current register pressure for regmode.  */
#define CURR_REGMODE_PRESSURE(MODE)\
  curr_regmode_pressure[((MODE) == SImode) ? 0 : 1]

#undef  TARGET_ENCODE_SECTION_INFO
#define TARGET_ENCODE_SECTION_INFO	sh_encode_section_info

#undef TARGET_LRA_P
#define TARGET_LRA_P sh_lra_p

#undef TARGET_SECONDARY_RELOAD
#define TARGET_SECONDARY_RELOAD sh_secondary_reload

#undef  TARGET_PREFERRED_RELOAD_CLASS
#define TARGET_PREFERRED_RELOAD_CLASS sh_preferred_reload_class

#undef TARGET_CONDITIONAL_REGISTER_USAGE
#define TARGET_CONDITIONAL_REGISTER_USAGE sh_conditional_register_usage

#undef TARGET_LEGITIMATE_ADDRESS_P
#define TARGET_LEGITIMATE_ADDRESS_P	sh_legitimate_address_p

#undef TARGET_CANNOT_SUBSTITUTE_MEM_EQUIV_P
#define TARGET_CANNOT_SUBSTITUTE_MEM_EQUIV_P sh_cannot_substitute_mem_equiv_p

#undef TARGET_LEGITIMIZE_ADDRESS_DISPLACEMENT
#define TARGET_LEGITIMIZE_ADDRESS_DISPLACEMENT \
  sh_legitimize_address_displacement

#undef TARGET_TRAMPOLINE_INIT
#define TARGET_TRAMPOLINE_INIT		sh_trampoline_init
#undef TARGET_TRAMPOLINE_ADJUST_ADDRESS
#define TARGET_TRAMPOLINE_ADJUST_ADDRESS sh_trampoline_adjust_address

#undef TARGET_LEGITIMATE_CONSTANT_P
#define TARGET_LEGITIMATE_CONSTANT_P	sh_legitimate_constant_p

#undef TARGET_CANONICALIZE_COMPARISON
#define TARGET_CANONICALIZE_COMPARISON	sh_canonicalize_comparison

#undef TARGET_LEGITIMATE_COMBINED_INSN
#define TARGET_LEGITIMATE_COMBINED_INSN sh_legitimate_combined_insn

#undef TARGET_FIXED_CONDITION_CODE_REGS
#define TARGET_FIXED_CONDITION_CODE_REGS sh_fixed_condition_code_regs

#undef TARGET_USE_BY_PIECES_INFRASTRUCTURE_P
#define TARGET_USE_BY_PIECES_INFRASTRUCTURE_P \
  sh_use_by_pieces_infrastructure_p

/* Machine-specific symbol_ref flags.  */
#define SYMBOL_FLAG_FUNCVEC_FUNCTION	(SYMBOL_FLAG_MACH_DEP << 0)

/* The tas.b instruction sets the 7th bit in the byte, i.e. 0x80.  This value
   is used by optabs.c atomic op expansion code as well as in sync.md.  */
#undef TARGET_ATOMIC_TEST_AND_SET_TRUEVAL
#define TARGET_ATOMIC_TEST_AND_SET_TRUEVAL 0x80

struct gcc_target targetm = TARGET_INITIALIZER;


/* Information on the currently selected atomic model.
   This is initialized in sh_option_override.  */
static sh_atomic_model selected_atomic_model_;

const sh_atomic_model&
selected_atomic_model (void)
{
  return selected_atomic_model_;
}

static sh_atomic_model
parse_validate_atomic_model_option (const char* str)
{
  const char* model_names[sh_atomic_model::num_models];
  model_names[sh_atomic_model::none] = "none";
  model_names[sh_atomic_model::soft_gusa] = "soft-gusa";
  model_names[sh_atomic_model::hard_llcs] = "hard-llcs";
  model_names[sh_atomic_model::soft_tcb] = "soft-tcb";
  model_names[sh_atomic_model::soft_imask] = "soft-imask";

  const char* model_cdef_names[sh_atomic_model::num_models];
  model_cdef_names[sh_atomic_model::none] = "NONE";
  model_cdef_names[sh_atomic_model::soft_gusa] = "SOFT_GUSA";
  model_cdef_names[sh_atomic_model::hard_llcs] = "HARD_LLCS";
  model_cdef_names[sh_atomic_model::soft_tcb] = "SOFT_TCB";
  model_cdef_names[sh_atomic_model::soft_imask] = "SOFT_IMASK";

  sh_atomic_model ret;
  ret.type = sh_atomic_model::none;
  ret.name = model_names[sh_atomic_model::none];
  ret.cdef_name = model_cdef_names[sh_atomic_model::none];
  ret.strict = false;
  ret.tcb_gbr_offset = -1;

  /* Handle empty string as 'none'.  */
  if (str == NULL || *str == '\0')
    return ret;

#define err_ret(...) do { error (__VA_ARGS__); return ret; } while (0)

  std::vector<std::string> tokens;
  for (std::stringstream ss (str); ss.good (); )
  {
    tokens.push_back (std::string ());
    std::getline (ss, tokens.back (), ',');
  }

  if (tokens.empty ())
    err_ret ("invalid atomic model option");

  /* The first token must be the atomic model name.  */
  {
    for (size_t i = 0; i < sh_atomic_model::num_models; ++i)
      if (tokens.front () == model_names[i])
	{
	  ret.type = (sh_atomic_model::enum_type)i;
	  ret.name = model_names[i];
	  ret.cdef_name = model_cdef_names[i];
	  goto got_mode_name;
	}

    err_ret ("invalid atomic model name \"%s\"", tokens.front ().c_str ());
got_mode_name:;
  }

  /* Go through the remaining tokens.  */
  for (size_t i = 1; i < tokens.size (); ++i)
    {
      if (tokens[i] == "strict")
	ret.strict = true;
      else if (tokens[i].find ("gbr-offset=") == 0)
	{
	  std::string offset_str = tokens[i].substr (strlen ("gbr-offset="));
	  ret.tcb_gbr_offset = integral_argument (offset_str.c_str ());
	  if (offset_str.empty () || ret.tcb_gbr_offset == -1)
	    err_ret ("could not parse gbr-offset value \"%s\" in atomic model "
		     "option", offset_str.c_str ());
	}
      else
	err_ret ("unknown parameter \"%s\" in atomic model option",
		 tokens[i].c_str ());
    }

  /* Check that the selection makes sense.  */
  if (TARGET_SHMEDIA && ret.type != sh_atomic_model::none)
    err_ret ("atomic operations are not supported on SHmedia");

  if (ret.type == sh_atomic_model::soft_gusa && !TARGET_SH3)
    err_ret ("atomic model %s is only available on SH3 and SH4 targets",
	     ret.name);

  if (ret.type == sh_atomic_model::hard_llcs && !TARGET_SH4A)
    err_ret ("atomic model %s is only available on SH4A targets", ret.name);

  if (ret.type == sh_atomic_model::soft_tcb && ret.tcb_gbr_offset == -1)
    err_ret ("atomic model %s requires gbr-offset parameter", ret.name);

  if (ret.type == sh_atomic_model::soft_tcb
      && (ret.tcb_gbr_offset < 0 || ret.tcb_gbr_offset > 1020
          || (ret.tcb_gbr_offset & 3) != 0))
    err_ret ("invalid gbr-offset value \"%d\" for atomic model %s; it must be "
	     "a multiple of 4 in the range 0-1020", ret.tcb_gbr_offset,
	     ret.name);

  if (ret.type == sh_atomic_model::soft_imask && TARGET_USERMODE)
    err_ret ("cannot use atomic model %s in user mode", ret.name);

  return ret;

#undef err_ret
}

/* Register SH specific RTL passes.  */
extern opt_pass* make_pass_sh_treg_combine (gcc::context* ctx, bool split_insns,
					    const char* name);
extern opt_pass* make_pass_sh_optimize_sett_clrt (gcc::context* ctx,
						  const char* name);
static void
register_sh_passes (void)
{
  if (!TARGET_SH1)
    return;

/* Running the sh_treg_combine pass after ce1 generates better code when
   comparisons are combined and reg-reg moves are introduced, because
   reg-reg moves will be eliminated afterwards.  However, there are quite
   some cases where combine will be unable to fold comparison related insns,
   thus for now don't do it.
  register_pass (make_pass_sh_treg_combine (g, false, "sh_treg_combine1"),
		 PASS_POS_INSERT_AFTER, "ce1", 1);
*/

  /* Run sh_treg_combine pass after combine but before register allocation.  */
  register_pass (make_pass_sh_treg_combine (g, true, "sh_treg_combine2"),
		 PASS_POS_INSERT_AFTER, "split1", 1);

  /* Run sh_treg_combine pass after register allocation and basic block
     reordering as this sometimes creates new opportunities.  */
  register_pass (make_pass_sh_treg_combine (g, true, "sh_treg_combine3"),
		 PASS_POS_INSERT_AFTER, "split4", 1);

  /* Optimize sett and clrt insns, by e.g. removing them if the T bit value
     is known after a conditional branch.
     This must be done after basic blocks and branch conditions have
     stabilized and won't be changed by further passes.  */
  register_pass (make_pass_sh_optimize_sett_clrt (g, "sh_optimize_sett_clrt"),
		 PASS_POS_INSERT_BEFORE, "sched2", 1);
}

/* Implement TARGET_OPTION_OVERRIDE macro.  Validate and override 
   various options, and do some machine dependent initialization.  */
static void
sh_option_override (void)
{
  int regno;

  SUBTARGET_OVERRIDE_OPTIONS;
  if (optimize > 1 && !optimize_size)
    target_flags |= MASK_SAVE_ALL_TARGET_REGS;

  /* Set default values of TARGET_CBRANCHDI4 and TARGET_CMPEQDI_T.  */
  TARGET_CBRANCHDI4 = 1;
  TARGET_CMPEQDI_T = 0;

  sh_cpu = PROCESSOR_SH1;
  assembler_dialect = 0;
  if (TARGET_SH2)
    sh_cpu = PROCESSOR_SH2;
  if (TARGET_SH2E)
    sh_cpu = PROCESSOR_SH2E;
  if (TARGET_SH2A)
    sh_cpu = PROCESSOR_SH2A;
  if (TARGET_SH3)
    sh_cpu = PROCESSOR_SH3;
  if (TARGET_SH3E)
    sh_cpu = PROCESSOR_SH3E;
  if (TARGET_SH4)
    {
      assembler_dialect = 1;
      sh_cpu = PROCESSOR_SH4;
    }
  if (TARGET_SH4A)
    {
      assembler_dialect = 1;
      sh_cpu = PROCESSOR_SH4A;
    }
  if (TARGET_SH5)
    {
      sh_cpu = PROCESSOR_SH5;
      target_flags |= MASK_ALIGN_DOUBLE;
      if (TARGET_SHMEDIA_FPU)
	target_flags |= MASK_FMOVD;
      if (TARGET_SHMEDIA)
	{
	  /* There are no delay slots on SHmedia.  */
	  flag_delayed_branch = 0;
	  /* Relaxation isn't yet supported for SHmedia */
	  target_flags &= ~MASK_RELAX;
	  /* After reload, if conversion does little good but can cause
	     ICEs:
	     - find_if_block doesn't do anything for SH because we don't
	       have conditional execution patterns.  (We use conditional
	       move patterns, which are handled differently, and only
	       before reload).
	     - find_cond_trap doesn't do anything for the SH because we
	       don't have conditional traps.
	     - find_if_case_1 uses redirect_edge_and_branch_force in
	       the only path that does an optimization, and this causes
	       an ICE when branch targets are in registers.
	     - find_if_case_2 doesn't do anything for the SHmedia after
	       reload except when it can redirect a tablejump - and
	       that's rather rare.  */
	  flag_if_conversion2 = 0;
	  if (! strcmp (sh_div_str, "call"))
	    sh_div_strategy = SH_DIV_CALL;
	  else if (! strcmp (sh_div_str, "call2"))
	    sh_div_strategy = SH_DIV_CALL2;
	  if (! strcmp (sh_div_str, "fp") && TARGET_FPU_ANY)
	    sh_div_strategy = SH_DIV_FP;
	  else if (! strcmp (sh_div_str, "inv"))
	    sh_div_strategy = SH_DIV_INV;
	  else if (! strcmp (sh_div_str, "inv:minlat"))
	    sh_div_strategy = SH_DIV_INV_MINLAT;
	  else if (! strcmp (sh_div_str, "inv20u"))
	    sh_div_strategy = SH_DIV_INV20U;
	  else if (! strcmp (sh_div_str, "inv20l"))
	    sh_div_strategy = SH_DIV_INV20L;
	  else if (! strcmp (sh_div_str, "inv:call2"))
	    sh_div_strategy = SH_DIV_INV_CALL2;
	  else if (! strcmp (sh_div_str, "inv:call"))
	    sh_div_strategy = SH_DIV_INV_CALL;
	  else if (! strcmp (sh_div_str, "inv:fp"))
	    {
	      if (TARGET_FPU_ANY)
		sh_div_strategy = SH_DIV_INV_FP;
	      else
		sh_div_strategy = SH_DIV_INV;
	    }
	  TARGET_CBRANCHDI4 = 0;
	  /* Assembler CFI isn't yet fully supported for SHmedia.  */
	  flag_dwarf2_cfi_asm = 0;
	}
    }
  else
    {
       /* Only the sh64-elf assembler fully supports .quad properly.  */
       targetm.asm_out.aligned_op.di = NULL;
       targetm.asm_out.unaligned_op.di = NULL;
    }

  /* User/priviledged mode is supported only on SH3*, SH4* and SH5*.
     Disable it for everything else.  */
  if (! (TARGET_SH3 || TARGET_SH5) && TARGET_USERMODE)
    TARGET_USERMODE = false;

  if (TARGET_SH1)
    {
      if (! strcmp (sh_div_str, "call-div1"))
	sh_div_strategy = SH_DIV_CALL_DIV1;
      else if (! strcmp (sh_div_str, "call-fp")
	       && (TARGET_FPU_DOUBLE || TARGET_FPU_SINGLE_ONLY
		   || (TARGET_SHCOMPACT && TARGET_FPU_ANY)))
	sh_div_strategy = SH_DIV_CALL_FP;
      else if (! strcmp (sh_div_str, "call-table") && TARGET_DYNSHIFT)
	sh_div_strategy = SH_DIV_CALL_TABLE;
      else
	/* Pick one that makes most sense for the target in general.
	   It is not much good to use different functions depending
	   on -Os, since then we'll end up with two different functions
	   when some of the code is compiled for size, and some for
	   speed.  */

	/* SH4 tends to emphasize speed.  */
	if (TARGET_HARD_SH4)
	  sh_div_strategy = SH_DIV_CALL_TABLE;
	/* These have their own way of doing things.  */
	else if (TARGET_SH2A)
	  sh_div_strategy = SH_DIV_INTRINSIC;
	/* ??? Should we use the integer SHmedia function instead?  */
	else if (TARGET_SHCOMPACT && TARGET_FPU_ANY)
	  sh_div_strategy = SH_DIV_CALL_FP;
	/* SH1 .. SH3 cores often go into small-footprint systems, so
	   default to the smallest implementation available.  */
	else
	  sh_div_strategy = SH_DIV_CALL_DIV1;
    }
  if (!TARGET_SH1)
    TARGET_PRETEND_CMOVE = 0;
  if (sh_divsi3_libfunc[0])
    ; /* User supplied - leave it alone.  */
  else if (TARGET_DIVIDE_CALL_FP)
    sh_divsi3_libfunc = "__sdivsi3_i4";
  else if (TARGET_DIVIDE_CALL_TABLE)
    sh_divsi3_libfunc = "__sdivsi3_i4i";
  else if (TARGET_SH5)
    sh_divsi3_libfunc = "__sdivsi3_1";
  else
    sh_divsi3_libfunc = "__sdivsi3";

  if (sh_branch_cost == -1)
    {
      /*  The SH1 does not have delay slots, hence we get a pipeline stall
	  at every branch.  The SH4 is superscalar, so the single delay slot
	  is not sufficient to keep both pipelines filled.
	  In any case, set the default branch cost to '2', as it results in
	  slightly overall smaller code and also enables some if conversions
	  that are required for matching special T bit related insns.  */
      sh_branch_cost = 2;
    }

  /* Set -mzdcbranch for SH4 / SH4A if not otherwise specified by the user.  */
  if (! global_options_set.x_TARGET_ZDCBRANCH && TARGET_HARD_SH4)
    TARGET_ZDCBRANCH = 1;

  for (regno = 0; regno < FIRST_PSEUDO_REGISTER; regno++)
    if (! VALID_REGISTER_P (regno))
      sh_register_names[regno][0] = '\0';

  for (regno = 0; regno < ADDREGNAMES_SIZE; regno++)
    if (! VALID_REGISTER_P (ADDREGNAMES_REGNO (regno)))
      sh_additional_register_names[regno][0] = '\0';

  if ((flag_pic && ! TARGET_PREFERGOT)
      || (TARGET_SHMEDIA && !TARGET_PT_FIXED))
    flag_no_function_cse = 1;

  if (targetm.small_register_classes_for_mode_p (VOIDmode))
    {
      /* Never run scheduling before reload, since that can
	 break global alloc, and generates slower code anyway due
	 to the pressure on R0.  */
      /* Enable sched1 for SH4 if the user explicitly requests.
	 When sched1 is enabled, the ready queue will be reordered by
	 the target hooks if pressure is high.  We can not do this for
	 PIC, SH3 and lower as they give spill failures for R0.  */
      if (!TARGET_HARD_SH4 || flag_pic)
	flag_schedule_insns = 0;
      /* ??? Current exception handling places basic block boundaries
	 after call_insns.  It causes the high pressure on R0 and gives
	 spill failures for R0 in reload.  See PR 22553 and the thread
	 on gcc-patches
	 <http://gcc.gnu.org/ml/gcc-patches/2005-10/msg00816.html>.  */
      else if (flag_exceptions)
	{
	  if (flag_schedule_insns && global_options_set.x_flag_schedule_insns)
	    warning (0, "ignoring -fschedule-insns because of exception "
			"handling bug");
	  flag_schedule_insns = 0;
	}
      else if (flag_schedule_insns
	       && !global_options_set.x_flag_schedule_insns)
	flag_schedule_insns = 0;
    }

  /* Unwind info is not correct around the CFG unless either a frame
     pointer is present or M_A_O_A is set.  Fixing this requires rewriting
     unwind info generation to be aware of the CFG and propagating states
     around edges.  */
  if ((flag_unwind_tables || flag_asynchronous_unwind_tables
       || flag_exceptions || flag_non_call_exceptions)
      && flag_omit_frame_pointer && !TARGET_ACCUMULATE_OUTGOING_ARGS)
    {
      warning (0, "unwind tables currently require either a frame pointer "
	       "or -maccumulate-outgoing-args for correctness");
      TARGET_ACCUMULATE_OUTGOING_ARGS = 1;
    }

  /*  Adjust loop, jump and function alignment values (in bytes), if those
      were not specified by the user using -falign-loops, -falign-jumps
      and -falign-functions options.
      32 bit alignment is better for speed, because instructions can be
      fetched as a pair from a longword boundary.  For size use 16 bit
      alignment to get more compact code.
      Aligning all jumps increases the code size, even if it might
      result in slightly faster code.  Thus, it is set to the smallest 
      alignment possible if not specified by the user.  */
  if (align_loops == 0)
    {
      if (TARGET_SH5)
	align_loops = 8;
      else
	align_loops = optimize_size ? 2 : 4;
    }

  if (align_jumps == 0)
    {
      if (TARGET_SHMEDIA)
	align_jumps = 1 << CACHE_LOG;
      else
	align_jumps = 2;
    }
  else if (align_jumps < (TARGET_SHMEDIA ? 4 : 2))
    align_jumps = TARGET_SHMEDIA ? 4 : 2;

  if (align_functions == 0)
    {
      if (TARGET_SHMEDIA)
	align_functions = optimize_size
			  ? FUNCTION_BOUNDARY/8 : (1 << CACHE_LOG);
      else
	align_functions = optimize_size ? 2 : 4;
    }

  /* The linker relaxation code breaks when a function contains
     alignments that are larger than that at the start of a
     compilation unit.  */
  if (TARGET_RELAX)
    {
      int min_align = align_loops > align_jumps ? align_loops : align_jumps;

      /* Also take possible .long constants / mova tables into account.	*/
      if (min_align < 4)
	min_align = 4;
      if (align_functions < min_align)
	align_functions = min_align;
    }

  if (flag_unsafe_math_optimizations)
    {
      /* Enable fsca insn for SH4A if not otherwise specified by the user.  */
      if (global_options_set.x_TARGET_FSCA == 0 && TARGET_SH4A_FP)
	TARGET_FSCA = 1;

      /* Enable fsrra insn for SH4A if not otherwise specified by the user.  */
      if (global_options_set.x_TARGET_FSRRA == 0 && TARGET_SH4A_FP)
	TARGET_FSRRA = 1;
    }

  /*  Allow fsrra insn only if -funsafe-math-optimizations and
      -ffinite-math-only is enabled.  */
  TARGET_FSRRA = TARGET_FSRRA
		 && flag_unsafe_math_optimizations
		 && flag_finite_math_only;

  /* If the -mieee option was not explicitly set by the user, turn it on
     unless -ffinite-math-only was specified.  See also PR 33135.  */
  if (! global_options_set.x_TARGET_IEEE)
    TARGET_IEEE = ! flag_finite_math_only;

  if (sh_fixed_range_str)
    sh_fix_range (sh_fixed_range_str);

  /* This target defaults to strict volatile bitfields.  */
  if (flag_strict_volatile_bitfields < 0 && abi_version_at_least(2))
    flag_strict_volatile_bitfields = 1;

  /* Parse atomic model option and make sure it is valid for the current
     target CPU.  */
  selected_atomic_model_
    = parse_validate_atomic_model_option (sh_atomic_model_str);

  register_sh_passes ();
}

/* Print the operand address in x to the stream.  */
static void
sh_print_operand_address (FILE *stream, rtx x)
{
  switch (GET_CODE (x))
    {
    case REG:
    case SUBREG:
      fprintf (stream, "@%s", reg_names[true_regnum (x)]);
      break;

    case PLUS:
      {
	rtx base = XEXP (x, 0);
	rtx index = XEXP (x, 1);

	switch (GET_CODE (index))
	  {
	  case CONST_INT:
	    fprintf (stream, "@(%d,%s)", (int) INTVAL (index),
		     reg_names[true_regnum (base)]);
	    break;

	  case REG:
	  case SUBREG:
	    {
	      int base_num = true_regnum (base);
	      int index_num = true_regnum (index);

	      fprintf (stream, "@(r0,%s)",
		       reg_names[MAX (base_num, index_num)]);
	      break;
	    }

	  default:
	    gcc_unreachable ();
	  }
      }
      break;

    case PRE_DEC:
      fprintf (stream, "@-%s", reg_names[true_regnum (XEXP (x, 0))]);
      break;

    case POST_INC:
      fprintf (stream, "@%s+", reg_names[true_regnum (XEXP (x, 0))]);
      break;

    default:
      x = mark_constant_pool_use (x);
      output_addr_const (stream, x);
      break;
    }
}

/* Print operand x (an rtx) in assembler syntax to file stream
   according to modifier code.

   '.'  print a .s if insn needs delay slot
   ','  print LOCAL_LABEL_PREFIX
   '@'  print trap, rte or rts depending upon pragma interruptness
   '#'  output a nop if there is nothing to put in the delay slot
   '''  print likelihood suffix (/u for unlikely).
   '>'  print branch target if -fverbose-asm
   'O'  print a constant without the #
   'R'  print the LSW of a dp value - changes if in little endian
   'S'  print the MSW of a dp value - changes if in little endian
   'T'  print the next word of a dp value - same as 'R' in big endian mode.
   'M'  SHMEDIA: print an `x' if `m' will print `base,index'.
        otherwise: print .b / .w / .l / .s / .d suffix if operand is a MEM.
   'N'  print 'r63' if the operand is (const_int 0).
   'd'  print a V2SF reg as dN instead of fpN.
   'm'  print a pair `base,offset' or `base,index', for LD and ST.
   'U'  Likewise for {LD,ST}{HI,LO}.
   'V'  print the position of a single bit set.
   'W'  print the position of a single bit cleared.
   't'  print a memory address which is a register.
   'u'  prints the lowest 16 bits of CONST_INT, as an unsigned value.
   'o'  output an operator.  */
static void
sh_print_operand (FILE *stream, rtx x, int code)
{
  int regno;
  machine_mode mode;

  switch (code)
    {
      tree trapa_attr;

    case '.':
      if (final_sequence
	  && ! INSN_ANNULLED_BRANCH_P (final_sequence->insn (0))
	  && get_attr_length (final_sequence->insn (1)))
	fprintf (stream, ASSEMBLER_DIALECT ? "/s" : ".s");
      break;
    case ',':
      fprintf (stream, "%s", LOCAL_LABEL_PREFIX);
      break;
    case '@':
      trapa_attr = lookup_attribute ("trap_exit",
				      DECL_ATTRIBUTES (current_function_decl));
      if (trapa_attr)
	fprintf (stream, "trapa	#%ld",
		 (long) TREE_INT_CST_LOW (TREE_VALUE (TREE_VALUE (trapa_attr))));
      else if (sh_cfun_interrupt_handler_p ())
	{
	  if (sh_cfun_resbank_handler_p ())
	    fprintf (stream, "resbank\n");
	  fprintf (stream, "rte");
	}
      else
	fprintf (stream, "rts");
      break;
    case '#':
      /* Output a nop if there's nothing in the delay slot.  */
      if (dbr_sequence_length () == 0)
	fprintf (stream, "\n\tnop");
      break;
    case '\'':
      {
	rtx note = find_reg_note (current_output_insn, REG_BR_PROB, 0);

	if (note && XINT (note, 0) * 2 < REG_BR_PROB_BASE)
	  fputs ("/u", stream);
	break;
      }
    case '>':
      if (flag_verbose_asm && JUMP_LABEL (current_output_insn))
	{
	  fputs ("\t! target: ", stream);
	  output_addr_const (stream, JUMP_LABEL (current_output_insn));
	}
      break;
    case 'O':
      x = mark_constant_pool_use (x);
      output_addr_const (stream, x);
      break;
    /* N.B.: %R / %S / %T adjust memory addresses by four.
       For SHMEDIA, that means they can be used to access the first and
       second 32 bit part of a 64 bit (or larger) value that
       might be held in floating point registers or memory.
       While they can be used to access 64 bit parts of a larger value
       held in general purpose registers, that won't work with memory -
       neither for fp registers, since the frxx names are used.  */
    case 'R':
      if (REG_P (x) || GET_CODE (x) == SUBREG)
	{
	  regno = true_regnum (x);
	  regno += FP_REGISTER_P (regno) ? 1 : SH_REG_LSW_OFFSET;
	  fputs (reg_names[regno], (stream));
	}
      else if (MEM_P (x))
	{
	  x = adjust_address (x, SImode, 4 * SH_REG_LSW_OFFSET);
	  sh_print_operand_address (stream, XEXP (x, 0));
	}
      else
	{
	  rtx sub = NULL_RTX;

	  mode = GET_MODE (x);
	  if (mode == VOIDmode)
	    mode = DImode;
	  if (GET_MODE_SIZE (mode) >= 8)
	    sub = simplify_subreg (SImode, x, mode, 4 * SH_REG_LSW_OFFSET);
	  if (sub)
	    sh_print_operand (stream, sub, 0);
	  else
	    output_operand_lossage ("invalid operand to %%R");
	}
      break;
    case 'S':
      if (REG_P (x) || GET_CODE (x) == SUBREG)
	{
	  regno = true_regnum (x);
	  regno += FP_REGISTER_P (regno) ? 0 : SH_REG_MSW_OFFSET;
	  fputs (reg_names[regno], (stream));
	}
      else if (MEM_P (x))
	{
	  x = adjust_address (x, SImode, 4 * SH_REG_MSW_OFFSET);
	  sh_print_operand_address (stream, XEXP (x, 0));
	}
      else
	{
	  rtx sub = NULL_RTX;

	  mode = GET_MODE (x);
	  if (mode == VOIDmode)
	    mode = DImode;
	  if (GET_MODE_SIZE (mode) >= 8)
	    sub = simplify_subreg (SImode, x, mode, 4 * SH_REG_MSW_OFFSET);
	  if (sub)
	    sh_print_operand (stream, sub, 0);
	  else
	    output_operand_lossage ("invalid operand to %%S");
	}
      break;
    case 'T':
      /* Next word of a double.  */
      switch (GET_CODE (x))
	{
	case REG:
	  fputs (reg_names[REGNO (x) + 1], (stream));
	  break;
	case MEM:
	  if (GET_CODE (XEXP (x, 0)) != PRE_DEC
	      && GET_CODE (XEXP (x, 0)) != POST_INC)
	    x = adjust_address (x, SImode, 4);
	  sh_print_operand_address (stream, XEXP (x, 0));
	  break;
	default:
	  break;
	}
      break;

    case 't':
      gcc_assert (MEM_P (x));
      x = XEXP (x, 0);
      switch (GET_CODE (x))
	{
	case REG:
	case SUBREG:
	  sh_print_operand (stream, x, 0);
	  break;
	default:
	  break;
	}
      break;

    case 'o':
      switch (GET_CODE (x))
	{
	case PLUS:  fputs ("add", stream); break;
	case MINUS: fputs ("sub", stream); break;
	case MULT:  fputs ("mul", stream); break;
	case DIV:   fputs ("div", stream); break;
	case EQ:    fputs ("eq",  stream); break;
	case NE:    fputs ("ne",  stream); break;
	case GT:  case LT:  fputs ("gt",  stream); break;
	case GE:  case LE:  fputs ("ge",  stream); break;
	case GTU: case LTU: fputs ("gtu", stream); break;
	case GEU: case LEU: fputs ("geu", stream); break;
	default:
	  break;
	}
      break;
    case 'M':
      if (TARGET_SHMEDIA)
	{
	  if (MEM_P (x)
	      && GET_CODE (XEXP (x, 0)) == PLUS
	      && (REG_P (XEXP (XEXP (x, 0), 1))
		  || GET_CODE (XEXP (XEXP (x, 0), 1)) == SUBREG))
	    fputc ('x', stream);
	}
      else
	{
	  if (MEM_P (x))
	    {
	      switch (GET_MODE (x))
		{
		case QImode: fputs (".b", stream); break;
		case HImode: fputs (".w", stream); break;
		case SImode: fputs (".l", stream); break;
		case SFmode: fputs (".s", stream); break;
		case DFmode: fputs (".d", stream); break;
		default: gcc_unreachable ();
		}
	    }
	}
      break;

    case 'm':
      gcc_assert (MEM_P (x));
      x = XEXP (x, 0);
      /* Fall through.  */
    case 'U':
      switch (GET_CODE (x))
	{
	case REG:
	case SUBREG:
	  sh_print_operand (stream, x, 0);
	  fputs (", 0", stream);
	  break;

	case PLUS:
	  sh_print_operand (stream, XEXP (x, 0), 0);
	  fputs (", ", stream);
	  sh_print_operand (stream, XEXP (x, 1), 0);
	  break;

	default:
	  gcc_unreachable ();
	}
      break;

    case 'V':
      {
	int num = exact_log2 (INTVAL (x));
	gcc_assert (num >= 0);
	fprintf (stream, "#%d", num);
      }
      break;

    case 'W':
      {
	int num = exact_log2 (~INTVAL (x));
	gcc_assert (num >= 0);
	fprintf (stream, "#%d", num);
      }
      break;

    case 'd':
      gcc_assert (REG_P (x) && GET_MODE (x) == V2SFmode);

      fprintf ((stream), "d%s", reg_names[REGNO (x)] + 1);
      break;

    case 'N':
      if (x == CONST0_RTX (GET_MODE (x)))
	{
	  fprintf ((stream), "r63");
	  break;
	}
      goto default_output;
    case 'u':
      if (CONST_INT_P (x))
	{
	  fprintf ((stream), "%u", (unsigned) INTVAL (x) & (0x10000 - 1));
	  break;
	}
      /* Fall through.  */

    default_output:
    default:
      regno = 0;
      mode = GET_MODE (x);

      switch (GET_CODE (x))
	{
	case TRUNCATE:
	  {
	    rtx inner = XEXP (x, 0);
	    int offset = 0;
	    machine_mode inner_mode;

	    /* We might see SUBREGs with vector mode registers inside.  */
	    if (GET_CODE (inner) == SUBREG
		&& (GET_MODE_SIZE (GET_MODE (inner))
		    == GET_MODE_SIZE (GET_MODE (SUBREG_REG (inner))))
		&& subreg_lowpart_p (inner))
	      inner = SUBREG_REG (inner);
	    if (CONST_INT_P (inner))
	      {
		x = GEN_INT (trunc_int_for_mode (INTVAL (inner), GET_MODE (x)));
		goto default_output;
	      }
	    inner_mode = GET_MODE (inner);
	    if (GET_CODE (inner) == SUBREG
		&& (GET_MODE_SIZE (GET_MODE (inner))
		    < GET_MODE_SIZE (GET_MODE (SUBREG_REG (inner))))
		&& REG_P (SUBREG_REG (inner)))
	      {
		offset = subreg_regno_offset (REGNO (SUBREG_REG (inner)),
					      GET_MODE (SUBREG_REG (inner)),
					      SUBREG_BYTE (inner),
					      GET_MODE (inner));
		inner = SUBREG_REG (inner);
	      }
	    if (!REG_P (inner) || GET_MODE_SIZE (inner_mode) > 8)
	      abort ();
	    /* Floating point register pairs are always big endian;
	       general purpose registers are 64 bit wide.  */
	    regno = REGNO (inner);
	    regno = (HARD_REGNO_NREGS (regno, inner_mode)
		     - HARD_REGNO_NREGS (regno, mode))
		     + offset;
	    x = inner;
	    goto reg;
	  }
	case SIGN_EXTEND:
	  x = XEXP (x, 0);
	  goto reg;
	  /* FIXME: We need this on SHmedia32 because reload generates
	     some sign-extended HI or QI loads into DImode registers
	     but, because Pmode is SImode, the address ends up with a
	     subreg:SI of the DImode register.  Maybe reload should be
	     fixed so as to apply alter_subreg to such loads?  */
	case IF_THEN_ELSE:
	  gcc_assert (trapping_target_operand (x, VOIDmode));
	  x = XEXP (XEXP (x, 2), 0);
	  goto default_output;
	case SUBREG:
	  gcc_assert (SUBREG_BYTE (x) == 0
		      && REG_P (SUBREG_REG (x)));

	  x = SUBREG_REG (x);
	  /* Fall through.  */

	reg:
	case REG:
	  regno += REGNO (x);
	  if (FP_REGISTER_P (regno)
	      && mode == V16SFmode)
	    fprintf ((stream), "mtrx%s", reg_names[regno] + 2);
	  else if (FP_REGISTER_P (REGNO (x))
		   && mode == V4SFmode)
	    fprintf ((stream), "fv%s", reg_names[regno] + 2);
	  else if (REG_P (x)
		   && mode == V2SFmode)
	    fprintf ((stream), "fp%s", reg_names[regno] + 2);
	  else if (FP_REGISTER_P (REGNO (x))
		   && GET_MODE_SIZE (mode) > 4)
	    fprintf ((stream), "d%s", reg_names[regno] + 1);
	  else
	    fputs (reg_names[regno], (stream));
	  break;

	case MEM:
	  output_address (XEXP (x, 0));
	  break;

	default:
	  if (TARGET_SH1)
	    fputc ('#', stream);
	  output_addr_const (stream, x);
	  break;
	}
      break;
    }
}

static bool
sh_print_operand_punct_valid_p (unsigned char code)
{
  return (code == '.' || code == '#' || code == '@' || code == ','
	  || code == '$' || code == '\'' || code == '>');
}

/* Implement TARGET_ASM_OUTPUT_ADDR_CONST_EXTRA.  */
static bool
sh_asm_output_addr_const_extra (FILE *file, rtx x)
{
  if (GET_CODE (x) == UNSPEC)
    {
      switch (XINT (x, 1))
	{
	case UNSPEC_DATALABEL:
	  fputs ("datalabel ", file);
	  output_addr_const (file, XVECEXP (x, 0, 0));
	  break;
	case UNSPEC_PIC:
	  /* GLOBAL_OFFSET_TABLE or local symbols, no suffix.  */
	  output_addr_const (file, XVECEXP (x, 0, 0));
	  break;
	case UNSPEC_GOT:
	  output_addr_const (file, XVECEXP (x, 0, 0));
	  fputs ("@GOT", file);
	  break;
	case UNSPEC_GOTOFF:
	  output_addr_const (file, XVECEXP (x, 0, 0));
	  fputs ("@GOTOFF", file);
	  break;
	case UNSPEC_PLT:
	  output_addr_const (file, XVECEXP (x, 0, 0));
	  fputs ("@PLT", file);
	  break;
	case UNSPEC_GOTPLT:
	  output_addr_const (file, XVECEXP (x, 0, 0));
	  fputs ("@GOTPLT", file);
	  break;
	case UNSPEC_DTPOFF:
	  output_addr_const (file, XVECEXP (x, 0, 0));
	  fputs ("@DTPOFF", file);
	  break;
	case UNSPEC_GOTTPOFF:
	  output_addr_const (file, XVECEXP (x, 0, 0));
	  fputs ("@GOTTPOFF", file);
	  break;
	case UNSPEC_TPOFF:
	  output_addr_const (file, XVECEXP (x, 0, 0));
	  fputs ("@TPOFF", file);
	  break;
	case UNSPEC_CALLER:
	  {
	    char name[32];
	    /* LPCS stands for Label for PIC Call Site.  */
	    targetm.asm_out.generate_internal_label (name, "LPCS",
						     INTVAL (XVECEXP (x, 0, 0)));
	    assemble_name (file, name);
	  }
	  break;
	case UNSPEC_EXTRACT_S16:
	case UNSPEC_EXTRACT_U16:
	  {
	    rtx val, shift;

	    val = XVECEXP (x, 0, 0);
	    shift = XVECEXP (x, 0, 1);
	    fputc ('(', file);
	    if (shift != const0_rtx)
		fputc ('(', file);
	    if (GET_CODE (val) == CONST
		|| GET_RTX_CLASS (GET_CODE (val)) != RTX_OBJ)
	      {
		fputc ('(', file);
		output_addr_const (file, val);
		fputc (')', file);
	      }
	    else
	      output_addr_const (file, val);
	    if (shift != const0_rtx)
	      {
		fputs (" >> ", file);
		output_addr_const (file, shift);
		fputc (')', file);
	      }
	    fputs (" & 65535)", file);
	  }
	  break;
	case UNSPEC_SYMOFF:
	  output_addr_const (file, XVECEXP (x, 0, 0));
	  fputc ('-', file);
	  if (GET_CODE (XVECEXP (x, 0, 1)) == CONST)
	    {
	      fputc ('(', file);
	      output_addr_const (file, XVECEXP (x, 0, 1));
	      fputc (')', file);
	    }
	  else
	    output_addr_const (file, XVECEXP (x, 0, 1));
	  break;
	case UNSPEC_PCREL_SYMOFF:
	  output_addr_const (file, XVECEXP (x, 0, 0));
	  fputs ("-(", file);
	  output_addr_const (file, XVECEXP (x, 0, 1));
	  fputs ("-.)", file);
	  break;
	default:
	  return false;
	}
      return true;
    }
  else
    return false;
}

/* Encode symbol attributes of a SYMBOL_REF into its
   SYMBOL_REF_FLAGS.  */
static void
sh_encode_section_info (tree decl, rtx rtl, int first)
{
  default_encode_section_info (decl, rtl, first);

  if (TREE_CODE (decl) == FUNCTION_DECL
      && sh2a_function_vector_p (decl) && TARGET_SH2A)
    SYMBOL_REF_FLAGS (XEXP (rtl, 0)) |= SYMBOL_FLAG_FUNCVEC_FUNCTION;
}

/* Prepare operands for a move define_expand; specifically, one of the
   operands must be in a register.  */
void
prepare_move_operands (rtx operands[], machine_mode mode)
{
  if ((mode == SImode || mode == DImode)
      && flag_pic
      && ! ((mode == Pmode || mode == ptr_mode)
	    && tls_symbolic_operand (operands[1], Pmode) != TLS_MODEL_NONE))
    {
      rtx temp;
      if (SYMBOLIC_CONST_P (operands[1]))
	{
	  if (MEM_P (operands[0]))
	    operands[1] = force_reg (Pmode, operands[1]);
	  else if (TARGET_SHMEDIA
		   && GET_CODE (operands[1]) == LABEL_REF
		   && target_reg_operand (operands[0], mode))
	    /* It's ok.  */;
	  else
	    {
	      temp = (!can_create_pseudo_p ()
		      ? operands[0]
		      : gen_reg_rtx (Pmode));
	      operands[1] = legitimize_pic_address (operands[1], mode, temp);
	    }
	}
      else if (GET_CODE (operands[1]) == CONST
	       && GET_CODE (XEXP (operands[1], 0)) == PLUS
	       && SYMBOLIC_CONST_P (XEXP (XEXP (operands[1], 0), 0)))
	{
	  temp = !can_create_pseudo_p () ? operands[0] : gen_reg_rtx (Pmode);
	  temp = legitimize_pic_address (XEXP (XEXP (operands[1], 0), 0),
					 mode, temp);
	  operands[1] = expand_binop (mode, add_optab, temp,
				      XEXP (XEXP (operands[1], 0), 1),
				      (!can_create_pseudo_p ()
				       ? temp
				       : gen_reg_rtx (Pmode)),
				      0, OPTAB_LIB_WIDEN);
	}
    }

  if (! reload_in_progress && ! reload_completed)
    {
      /* Copy the source to a register if both operands aren't registers.  */
      if (! register_operand (operands[0], mode)
	  && ! sh_register_operand (operands[1], mode))
	operands[1] = copy_to_mode_reg (mode, operands[1]);

      if (MEM_P (operands[0]) && ! memory_operand (operands[0], mode))
	{
	  /* This is like change_address_1 (operands[0], mode, 0, 1) ,
	     except that we can't use that function because it is static.  */
	  rtx new_rtx = change_address (operands[0], mode, 0);
	  MEM_COPY_ATTRIBUTES (new_rtx, operands[0]);
	  operands[0] = new_rtx;
	}

      /* This case can happen while generating code to move the result
	 of a library call to the target.  Reject `st r0,@(rX,rY)' because
	 reload will fail to find a spill register for rX, since r0 is already
	 being used for the source.  */
      else if (TARGET_SH1
	       && refers_to_regno_p (R0_REG, operands[1])
	       && MEM_P (operands[0])
	       && GET_CODE (XEXP (operands[0], 0)) == PLUS
	       && REG_P (XEXP (XEXP (operands[0], 0), 1)))
	operands[1] = copy_to_mode_reg (mode, operands[1]);

      /* When the displacement addressing is used, RA will assign r0 to
	 the pseudo register operand for the QI/HImode load/store.
	 This tends to make a long live range for R0 and might cause
	 anomalous register spills in some case with LRA.  See PR
	 target/55212.
	 We split possible load/store to two move insns via r0 so as to
	 shorten R0 live range.  It will make some codes worse but will
	 win on avarage for LRA.  */
      else if (sh_lra_p ()
	       && TARGET_SH1 && ! TARGET_SH2A
	       && (mode == QImode || mode == HImode)
	       && ((REG_P (operands[0]) && MEM_P (operands[1]))
		   || (REG_P (operands[1]) && MEM_P (operands[0]))))
	{
	  bool load_p = REG_P (operands[0]);
	  rtx reg = operands[load_p ? 0 : 1];
	  rtx adr = XEXP (operands[load_p ? 1 : 0], 0);

	  if (REGNO (reg) >= FIRST_PSEUDO_REGISTER
	      && GET_CODE (adr) == PLUS
	      && REG_P (XEXP (adr, 0))
	      && (REGNO (XEXP (adr, 0)) >= FIRST_PSEUDO_REGISTER)
	      && CONST_INT_P (XEXP (adr, 1))
	      && INTVAL (XEXP (adr, 1)) != 0
	      && sh_legitimate_index_p (mode, XEXP (adr, 1), false, true))
	    {
	      rtx r0_rtx = gen_rtx_REG (mode, R0_REG);
	      emit_move_insn (r0_rtx, operands[1]);
	      operands[1] = r0_rtx;
	    }
	}
    }

  if (mode == Pmode || mode == ptr_mode)
    {
      rtx op0, op1, opc;
      enum tls_model tls_kind;

      op0 = operands[0];
      op1 = operands[1];
      if (GET_CODE (op1) == CONST
	  && GET_CODE (XEXP (op1, 0)) == PLUS
	  && (tls_symbolic_operand (XEXP (XEXP (op1, 0), 0), Pmode)
	      != TLS_MODEL_NONE))
	{
	  opc = XEXP (XEXP (op1, 0), 1);
	  op1 = XEXP (XEXP (op1, 0), 0);
	}
      else
	opc = NULL_RTX;

      if (! reload_in_progress && ! reload_completed
	  && (tls_kind = tls_symbolic_operand (op1, Pmode)) != TLS_MODEL_NONE)
	{
	  rtx tga_op1, tga_ret, tmp, tmp2;

	  if (! flag_pic
	      && (tls_kind == TLS_MODEL_GLOBAL_DYNAMIC
		  || tls_kind == TLS_MODEL_LOCAL_DYNAMIC
		  || tls_kind == TLS_MODEL_INITIAL_EXEC))
	    {
	      static int got_labelno;
	      /* Don't schedule insns for getting GOT address when
		 the first scheduling is enabled, to avoid spill
		 failures for R0.  */
	      if (flag_schedule_insns)
		emit_insn (gen_blockage ());
	      emit_insn (gen_GOTaddr2picreg (GEN_INT (++got_labelno)));
	      emit_use (gen_rtx_REG (SImode, PIC_REG));
	      if (flag_schedule_insns)
		emit_insn (gen_blockage ());
	}

	  switch (tls_kind)
	    {
	    case TLS_MODEL_GLOBAL_DYNAMIC:
	      tga_ret = gen_rtx_REG (Pmode, R0_REG);
	      emit_call_insn (gen_tls_global_dynamic (tga_ret, op1));
	      tmp = gen_reg_rtx (Pmode);
	      emit_move_insn (tmp, tga_ret);
	      op1 = tmp;
	      break;

	    case TLS_MODEL_LOCAL_DYNAMIC:
	      tga_ret = gen_rtx_REG (Pmode, R0_REG);
	      emit_call_insn (gen_tls_local_dynamic (tga_ret, op1));

	      tmp = gen_reg_rtx (Pmode);
	      emit_move_insn (tmp, tga_ret);

	      if (register_operand (op0, Pmode))
		tmp2 = op0;
	      else
		tmp2 = gen_reg_rtx (Pmode);

	      emit_insn (gen_symDTPOFF2reg (tmp2, op1, tmp));
	      op1 = tmp2;
	      break;

	    case TLS_MODEL_INITIAL_EXEC:
	      tga_op1 = !can_create_pseudo_p () ? op0 : gen_reg_rtx (Pmode);
	      tmp = gen_sym2GOTTPOFF (op1);
	      emit_insn (gen_tls_initial_exec (tga_op1, tmp));
	      op1 = tga_op1;
	      break;

	    case TLS_MODEL_LOCAL_EXEC:
	      tmp2 = gen_reg_rtx (Pmode);
	      emit_insn (gen_store_gbr (tmp2));
	      tmp = gen_reg_rtx (Pmode);
	      emit_insn (gen_symTPOFF2reg (tmp, op1));

	      if (register_operand (op0, Pmode))
		op1 = op0;
	      else
		op1 = gen_reg_rtx (Pmode);

	      emit_insn (gen_addsi3 (op1, tmp, tmp2));
	      break;

	    default:
	      gcc_unreachable ();
	    }
	  if (opc)
	    emit_insn (gen_addsi3 (op1, op1, force_reg (SImode, opc)));
	  operands[1] = op1;
	}
    }
}

/* Implement the canonicalize_comparison target hook for the combine
   pass.  For the target hook this function is invoked via
   sh_canonicalize_comparison.  This function is also re-used to
   canonicalize comparisons in cbranch pattern expanders.  */
static void
sh_canonicalize_comparison (enum rtx_code& cmp, rtx& op0, rtx& op1,
			    machine_mode mode,
			    bool op0_preserve_value)
{
  /* When invoked from within the combine pass the mode is not specified,
     so try to get it from one of the operands.  */
  if (mode == VOIDmode)
    mode = GET_MODE (op0);
  if (mode == VOIDmode)
    mode = GET_MODE (op1);

  // We need to have a mode to do something useful here.
  if (mode == VOIDmode)
    return;

  // Currently, we don't deal with floats here.
  if (GET_MODE_CLASS (mode) == MODE_FLOAT)
    return;

  // Make sure that the constant operand is the second operand.
  if (CONST_INT_P (op0) && !CONST_INT_P (op1))
    {
      if (op0_preserve_value)
	return;

      std::swap (op0, op1);
      cmp = swap_condition (cmp);
    }

  if (CONST_INT_P (op1))
    {
      /* Try to adjust the constant operand in such a way that available
	 comparison insns can be utilized better and the constant can be
	 loaded with a 'mov #imm,Rm' insn.  This avoids a load from the
	 constant pool.  */
      const HOST_WIDE_INT val = INTVAL (op1);

      /* x > -1		  --> x >= 0
	 x > 0xFFFFFF7F	  --> x >= 0xFFFFFF80
	 x <= -1	  --> x < 0
	 x <= 0xFFFFFF7F  --> x < 0xFFFFFF80  */
      if ((val == -1 || val == -0x81) && (cmp == GT || cmp == LE))
	{
	  cmp = cmp == GT ? GE : LT;
	  op1 = gen_int_mode (val + 1, mode);
        }

      /* x >= 1     --> x > 0
	 x >= 0x80  --> x > 0x7F
	 x < 1      --> x <= 0
	 x < 0x80   --> x <= 0x7F  */
      else if ((val == 1 || val == 0x80) && (cmp == GE || cmp == LT))
	{
	  cmp = cmp == GE ? GT : LE;
	  op1 = gen_int_mode (val - 1, mode);
	}

      /* unsigned x >= 1  --> x != 0
	 unsigned x < 1   --> x == 0  */
      else if (val == 1 && (cmp == GEU || cmp == LTU))
	{
	  cmp = cmp == GEU ? NE : EQ;
	  op1 = CONST0_RTX (mode);
	}

      /* unsigned x >= 0x80  --> unsigned x > 0x7F
	 unsigned x < 0x80   --> unsigned x < 0x7F  */
      else if (val == 0x80 && (cmp == GEU || cmp == LTU))
	{
	  cmp = cmp == GEU ? GTU : LEU;
	  op1 = gen_int_mode (val - 1, mode);
	}

      /* unsigned x > 0   --> x != 0
	 unsigned x <= 0  --> x == 0  */
      else if (val == 0 && (cmp == GTU || cmp == LEU))
	cmp = cmp == GTU ? NE : EQ;

      /* unsigned x > 0x7FFFFFFF   --> signed x < 0
	 unsigned x <= 0x7FFFFFFF  --> signed x >= 0  */
      else if (mode == SImode && (cmp == GTU || cmp == LEU)
	       && val == 0x7FFFFFFF)
	{
	  cmp = cmp == GTU ? LT : GE;
	  op1 = const0_rtx;
	}

      /* unsigned x >= 0x80000000  --> signed x < 0
	 unsigned x < 0x80000000   --> signed x >= 0  */
      else if (mode == SImode && (cmp == GEU || cmp == LTU)
	       && (unsigned HOST_WIDE_INT)val
		   == ((unsigned HOST_WIDE_INT)0x7FFFFFFF + 1))
	{
	  cmp = cmp == GEU ? LT : GE;
	  op1 = const0_rtx;
	}
    }
}

/* This function implements the canonicalize_comparison target hook.
   This wrapper around the internally used sh_canonicalize_comparison
   function is needed to do the enum rtx_code <-> int conversion.
   Target hooks cannot use enum rtx_code in its definition.  */
static void
sh_canonicalize_comparison (int *code, rtx *op0, rtx *op1,
			    bool op0_preserve_value)
{
  enum rtx_code tmp_code = (enum rtx_code)*code;
  sh_canonicalize_comparison (tmp_code, *op0, *op1,
			      VOIDmode, op0_preserve_value);
  *code = (int)tmp_code;
}

/* This function implements the legitimate_combined_insn target hook,
   which the combine pass uses to early reject combined insns, before
   it tries to recog the insn and determine its cost.  */
static bool
sh_legitimate_combined_insn (rtx_insn* insn)
{
  /* Reject combinations of memory loads and zero extensions, as these
     interfere with other combine patterns such as zero extracts and bit
     tests.  The SH2A movu.{b|w} insns are formed later in the
     'sh_optimize_extu_exts' pass after combine/split1.  */
  rtx p = PATTERN (insn);
  if (GET_CODE (p) == SET
      && REG_P (XEXP (p, 0)) && GET_MODE (XEXP (p, 0)) == SImode
      && GET_CODE (XEXP (p, 1)) == ZERO_EXTEND
      && MEM_P (XEXP (XEXP (p, 1), 0)))
      return false;

  return true;
}

bool
sh_fixed_condition_code_regs (unsigned int* p1, unsigned int* p2)
{
  *p1 = T_REG;
  *p2 = INVALID_REGNUM;
  return true;
}

enum rtx_code
prepare_cbranch_operands (rtx *operands, machine_mode mode,
			  enum rtx_code comparison)
{
  /* The scratch reg is only available when this is invoked from within
     the cbranchdi4_i splitter, through expand_cbranchdi4.  */
  rtx scratch = NULL_RTX;

  if (comparison == LAST_AND_UNUSED_RTX_CODE)
    comparison = GET_CODE (operands[0]);
  else
    scratch = operands[4];

  sh_canonicalize_comparison (comparison, operands[1], operands[2],
			      mode, false);

  /* Notice that this function is also invoked after reload by
     the cbranchdi4_i pattern, through expand_cbranchdi4.  */
  rtx op1 = operands[1];

  if (can_create_pseudo_p ())
    operands[1] = force_reg (mode, op1);
  /* When we are handling DImode comparisons, we want to keep constants so
     that we can optimize the component comparisons; however, memory loads
     are better issued as a whole so that they can be scheduled well.
     SImode equality comparisons allow I08 constants, but only when they
     compare r0.  Hence, if operands[1] has to be loaded from somewhere else
     into a register, that register might as well be r0, and we allow the
     constant.  If it is already in a register, this is likely to be
     allocated to a different hard register, thus we load the constant into
     a register unless it is zero.  */
  if (!REG_P (operands[2])
      && (!CONST_INT_P (operands[2])
	  || (mode == SImode && operands[2] != CONST0_RTX (SImode)
	      && ((comparison != EQ && comparison != NE)
		  || (REG_P (op1) && REGNO (op1) != R0_REG)
		  || !satisfies_constraint_I08 (operands[2])))))
    {
      if (scratch && GET_MODE (scratch) == mode)
	{
	  emit_move_insn (scratch, operands[2]);
	  operands[2] = scratch;
	}
      else if (can_create_pseudo_p ())
	operands[2] = force_reg (mode, operands[2]);
    }
  return comparison;
}

void
expand_cbranchsi4 (rtx *operands, enum rtx_code comparison, int probability)
{
  rtx (*branch_expander) (rtx) = gen_branch_true;
  comparison = prepare_cbranch_operands (operands, SImode, comparison);
  switch (comparison)
    {
    case NE: case LT: case LE: case LTU: case LEU:
      comparison = reverse_condition (comparison);
      branch_expander = gen_branch_false;
    default: ;
    }
  emit_insn (gen_rtx_SET (VOIDmode, get_t_reg_rtx (),
			  gen_rtx_fmt_ee (comparison, SImode,
					  operands[1], operands[2])));
  rtx_insn *jump = emit_jump_insn (branch_expander (operands[3]));
  if (probability >= 0)
    add_int_reg_note (jump, REG_BR_PROB, probability);
}

/* ??? How should we distribute probabilities when more than one branch
   is generated.  So far we only have some ad-hoc observations:
   - If the operands are random, they are likely to differ in both parts.
   - If comparing items in a hash chain, the operands are random or equal;
     operation should be EQ or NE.
   - If items are searched in an ordered tree from the root, we can expect
     the highpart to be unequal about half of the time; operation should be
     an inequality comparison, operands non-constant, and overall probability
     about 50%.  Likewise for quicksort.
   - Range checks will be often made against constants.  Even if we assume for
     simplicity an even distribution of the non-constant operand over a
     sub-range here, the same probability could be generated with differently
     wide sub-ranges - as long as the ratio of the part of the subrange that
     is before the threshold to the part that comes after the threshold stays
     the same.  Thus, we can't really tell anything here;
     assuming random distribution is at least simple.
 */
bool
expand_cbranchdi4 (rtx *operands, enum rtx_code comparison)
{
  enum rtx_code msw_taken, msw_skip, lsw_taken;
  rtx_code_label *skip_label = NULL;
  rtx op1h, op1l, op2h, op2l;
  int num_branches;
  int prob, rev_prob;
  int msw_taken_prob = -1, msw_skip_prob = -1, lsw_taken_prob = -1;
  rtx scratch = operands[4];

  comparison = prepare_cbranch_operands (operands, DImode, comparison);
  op1h = gen_highpart_mode (SImode, DImode, operands[1]);
  op2h = gen_highpart_mode (SImode, DImode, operands[2]);
  op1l = gen_lowpart (SImode, operands[1]);
  op2l = gen_lowpart (SImode, operands[2]);
  msw_taken = msw_skip = lsw_taken = LAST_AND_UNUSED_RTX_CODE;
  prob = split_branch_probability;
  rev_prob = REG_BR_PROB_BASE - prob;
  switch (comparison)
    {
    /* ??? Should we use the cmpeqdi_t pattern for equality comparisons?
       That costs 1 cycle more when the first branch can be predicted taken,
       but saves us mispredicts because only one branch needs prediction.
       It also enables generating the cmpeqdi_t-1 pattern.  */
    case EQ:
      if (TARGET_CMPEQDI_T)
	{
	  emit_insn (gen_cmpeqdi_t (operands[1], operands[2]));
	  emit_jump_insn (gen_branch_true (operands[3]));
	  return true;
	}
      msw_skip = NE;
      lsw_taken = EQ;
      if (prob >= 0)
	{
	  // If we had more precision, we'd use rev_prob - (rev_prob >> 32) .
	  msw_skip_prob = rev_prob;
	  if (REG_BR_PROB_BASE <= 65535)
	    lsw_taken_prob = prob ? REG_BR_PROB_BASE : 0;
	  else
	    {
	      lsw_taken_prob
		= (prob
		   ? (REG_BR_PROB_BASE
		      - ((gcov_type) REG_BR_PROB_BASE * rev_prob
			 / ((gcov_type) prob << 32)))
		   : 0);
	    }
	}
      break;
    case NE:
      if (TARGET_CMPEQDI_T)
	{
	  emit_insn (gen_cmpeqdi_t (operands[1], operands[2]));
	  emit_jump_insn (gen_branch_false (operands[3]));
	  return true;
	}
      msw_taken = NE;
      msw_taken_prob = prob;
      lsw_taken = NE;
      lsw_taken_prob = 0;
      break;
    case GTU: case GT:
      msw_taken = comparison;
      if (CONST_INT_P (op2l) && INTVAL (op2l) == -1)
	break;
      if (comparison != GTU || op2h != CONST0_RTX (SImode))
	msw_skip = swap_condition (msw_taken);
      lsw_taken = GTU;
      break;
    case GEU: case GE:
      if (op2l == CONST0_RTX (SImode))
	msw_taken = comparison;
      else
	{
	  msw_taken = comparison == GE ? GT : GTU;
	  msw_skip = swap_condition (msw_taken);
	  lsw_taken = GEU;
	}
      break;
    case LTU: case LT:
      msw_taken = comparison;
      if (op2l == CONST0_RTX (SImode))
	break;
      msw_skip = swap_condition (msw_taken);
      lsw_taken = LTU;
      break;
    case LEU: case LE:
      if (CONST_INT_P (op2l) && INTVAL (op2l) == -1)
	msw_taken = comparison;
      else
	{
	  lsw_taken = LEU;
	  if (comparison == LE)
	    msw_taken = LT;
	  else if (op2h != CONST0_RTX (SImode))
	    msw_taken = LTU;
	  else
	    {
	      msw_skip = swap_condition (LTU);
	      break;
	    }
	  msw_skip = swap_condition (msw_taken);
	}
      break;
    default: return false;
    }
  num_branches = ((msw_taken != LAST_AND_UNUSED_RTX_CODE)
		  + (msw_skip != LAST_AND_UNUSED_RTX_CODE)
		  + (lsw_taken != LAST_AND_UNUSED_RTX_CODE));
  if (comparison != EQ && comparison != NE && num_branches > 1)
    {
      if (!CONSTANT_P (operands[2])
	  && prob >= (int) (REG_BR_PROB_BASE * 3 / 8U)
	  && prob <= (int) (REG_BR_PROB_BASE * 5 / 8U))
	{
	  msw_taken_prob = prob / 2U;
	  msw_skip_prob
	    = REG_BR_PROB_BASE * rev_prob / (REG_BR_PROB_BASE + rev_prob);
	  lsw_taken_prob = prob;
	}
      else
	{
	  msw_taken_prob = prob;
	  msw_skip_prob = REG_BR_PROB_BASE;
	  /* ??? If we have a constant op2h, should we use that when
	     calculating lsw_taken_prob?  */
	  lsw_taken_prob = prob;
	}
    }
  operands[1] = op1h;
  operands[2] = op2h;
  operands[4] = NULL_RTX;
  if (reload_completed
      && ! arith_reg_or_0_operand (op2h, SImode)
      && (true_regnum (op1h) || (comparison != EQ && comparison != NE))
      && (msw_taken != LAST_AND_UNUSED_RTX_CODE
	  || msw_skip != LAST_AND_UNUSED_RTX_CODE))
    {
      emit_move_insn (scratch, operands[2]);
      operands[2] = scratch;
    }
  if (msw_taken != LAST_AND_UNUSED_RTX_CODE)
    expand_cbranchsi4 (operands, msw_taken, msw_taken_prob);
  if (msw_skip != LAST_AND_UNUSED_RTX_CODE)
    {
      rtx taken_label = operands[3];

      /* Operands were possibly modified, but msw_skip doesn't expect this.
	 Always use the original ones.  */
      if (msw_taken != LAST_AND_UNUSED_RTX_CODE)
	{
	  operands[1] = op1h;
	  operands[2] = op2h;
	  if (reload_completed
	      && ! arith_reg_or_0_operand (op2h, SImode)
	      && (true_regnum (op1h) || (comparison != EQ && comparison != NE)))
	    {
	      emit_move_insn (scratch, operands[2]);
	      operands[2] = scratch;
	    }
	}

      operands[3] = skip_label = gen_label_rtx ();
      expand_cbranchsi4 (operands, msw_skip, msw_skip_prob);
      operands[3] = taken_label;
    }
  operands[1] = op1l;
  operands[2] = op2l;
  if (lsw_taken != LAST_AND_UNUSED_RTX_CODE)
    {
      if (reload_completed
	  && ! arith_reg_or_0_operand (op2l, SImode)
	  && (true_regnum (op1l) || (lsw_taken != EQ && lsw_taken != NE)))
	{
	  emit_move_insn (scratch, operands[2]);
	  operands[2] = scratch;
	}
      expand_cbranchsi4 (operands, lsw_taken, lsw_taken_prob);
    }
  if (msw_skip != LAST_AND_UNUSED_RTX_CODE)
    emit_label (skip_label);
  return true;
}

/* Given an operand, return 1 if the evaluated operand plugged into an
   if_then_else will result in a branch_true, 0 if branch_false, or
   -1 if neither nor applies.  The truth table goes like this:

       op   | cmpval |   code  | result
   ---------+--------+---------+--------------------
      T (0) |   0    |  EQ (1) |  0 = 0 ^ (0 == 1)
      T (0) |   1    |  EQ (1) |  1 = 0 ^ (1 == 1)
      T (0) |   0    |  NE (0) |  1 = 0 ^ (0 == 0)
      T (0) |   1    |  NE (0) |  0 = 0 ^ (1 == 0)
     !T (1) |   0    |  EQ (1) |  1 = 1 ^ (0 == 1)
     !T (1) |   1    |  EQ (1) |  0 = 1 ^ (1 == 1)
     !T (1) |   0    |  NE (0) |  0 = 1 ^ (0 == 0)
     !T (1) |   1    |  NE (0) |  1 = 1 ^ (1 == 0)  */
int
sh_eval_treg_value (rtx op)
{
  if (t_reg_operand (op, GET_MODE (op)))
    return 1;
  if (negt_reg_operand (op, GET_MODE (op)))
    return 0;

  rtx_code code = GET_CODE (op);
  if ((code != EQ && code != NE) || !CONST_INT_P (XEXP (op, 1)))
    return -1;

  int cmpop = code == EQ ? 1 : 0;
  int cmpval = INTVAL (XEXP (op, 1));
  if (cmpval != 0 && cmpval != 1)
    return -1;

  int t;
  if (t_reg_operand (XEXP (op, 0), GET_MODE (XEXP (op, 0))))
    t = 0;
  else if (negt_reg_operand (XEXP (op, 0), GET_MODE (XEXP (op, 0))))
    t = 1;
  else
    return -1;
  
  return t ^ (cmpval == cmpop);
}

/* Emit INSN, possibly in a PARALLEL with an USE/CLOBBER of FPSCR bits in case
   of floating-point comparisons.  */
static void
sh_emit_set_t_insn (rtx insn, machine_mode mode)
{
  if (TARGET_FPU_ANY && GET_MODE_CLASS (mode) == MODE_FLOAT
      && GET_CODE (insn) != PARALLEL)
    {
      insn = gen_rtx_PARALLEL (VOIDmode,
	  gen_rtvec (3, insn,
	      gen_rtx_CLOBBER (VOIDmode, gen_rtx_REG (SImode, FPSCR_STAT_REG)),
	      gen_rtx_USE (VOIDmode, gen_rtx_REG (SImode, FPSCR_MODES_REG))));
    }
  emit_insn (insn);
}

/* Prepare the operands for an scc instruction; make sure that the
   compare has been done and the result is in T_REG.  */
void
sh_emit_scc_to_t (enum rtx_code code, rtx op0, rtx op1)
{
  rtx t_reg = get_t_reg_rtx ();
  enum rtx_code oldcode = code;
  machine_mode mode;

  /* First need a compare insn.  */
  switch (code)
    {
    case NE:
      /* It isn't possible to handle this case.  */
      gcc_unreachable ();
    case LT:
      code = GT;
      break;
    case LE:
      code = GE;
      break;
    case LTU:
      code = GTU;
      break;
    case LEU:
      code = GEU;
      break;
    default:
      break;
    }
  if (code != oldcode)
    std::swap (op0, op1);

  mode = GET_MODE (op0);
  if (mode == VOIDmode)
    mode = GET_MODE (op1);

  op0 = force_reg (mode, op0);
  if ((code != EQ && code != NE
       && (op1 != const0_rtx
	   || code == GTU  || code == GEU || code == LTU || code == LEU))
      || (mode == DImode && op1 != const0_rtx)
      || (TARGET_SH2E && GET_MODE_CLASS (mode) == MODE_FLOAT))
    op1 = force_reg (mode, op1);

  sh_emit_set_t_insn (gen_rtx_SET (VOIDmode, t_reg,
			           gen_rtx_fmt_ee (code, SImode, op0, op1)),
		      mode);
}

rtx
sh_emit_cheap_store_flag (machine_mode mode, enum rtx_code code,
			  rtx op0, rtx op1)
{
  rtx target = gen_reg_rtx (SImode);
  rtx tmp;

  gcc_assert (TARGET_SHMEDIA);
  switch (code)
    {
    case EQ:
    case GT:
    case LT:
    case UNORDERED:
    case GTU:
    case LTU:
      tmp = gen_rtx_fmt_ee (code, SImode, op0, op1);
      emit_insn (gen_cstore4_media (target, tmp, op0, op1));
      code = NE;
      break;

    case NE:
    case GE:
    case LE:
    case ORDERED:
    case GEU:
    case LEU:
      tmp = gen_rtx_fmt_ee (reverse_condition (code), mode, op0, op1);
      emit_insn (gen_cstore4_media (target, tmp, op0, op1));
      code = EQ;
      break;

    case UNEQ:
    case UNGE:
    case UNGT:
    case UNLE:
    case UNLT:
    case LTGT:
      return NULL_RTX;

    default:
      gcc_unreachable ();
    }

  if (mode == DImode)
    {
      rtx t2 = gen_reg_rtx (DImode);
      emit_insn (gen_extendsidi2 (t2, target));
      target = t2;
    }

  return gen_rtx_fmt_ee (code, VOIDmode, target, const0_rtx);
}

/* Called from the md file, set up the operands of a compare instruction.  */
void
sh_emit_compare_and_branch (rtx *operands, machine_mode mode)
{
  enum rtx_code code = GET_CODE (operands[0]);
  enum rtx_code branch_code;
  rtx op0 = operands[1];
  rtx op1 = operands[2];
  rtx insn;
  bool need_ccmpeq = false;

  if (TARGET_SH2E && GET_MODE_CLASS (mode) == MODE_FLOAT)
    {
      op0 = force_reg (mode, op0);
      op1 = force_reg (mode, op1);
    }
  else
    {
      if (code != EQ || mode == DImode)
	{
	  /* Force args into regs, since we can't use constants here.  */
	  op0 = force_reg (mode, op0);
	  if (op1 != const0_rtx || code == GTU  || code == GEU)
	    op1 = force_reg (mode, op1);
        }
    }

  if (GET_MODE_CLASS (mode) == MODE_FLOAT)
    {
      if (code == LT
	  || (code == LE && TARGET_IEEE && TARGET_SH2E)
	  || (code == GE && !(TARGET_IEEE && TARGET_SH2E)))
	{
	  std::swap (op0, op1);
	  code = swap_condition (code);
	}

      /* GE becomes fcmp/gt+fcmp/eq, for SH2E and TARGET_IEEE only.  */
      if (code == GE)
	{
	  gcc_assert (TARGET_IEEE && TARGET_SH2E);
	  need_ccmpeq = true;
	  code = GT;
	}

      /* Now we can have EQ, NE, GT, LE.  NE and LE are then transformed
	 to EQ/GT respectively.  */
      gcc_assert (code == EQ || code == GT || code == NE || code == LE);
    }

  switch (code)
    {
    case EQ:
    case GT:
    case GE:
    case GTU:
    case GEU:
      branch_code = code;
      break;
    case NE:
    case LT:
    case LE:
    case LTU:
    case LEU:
      branch_code = reverse_condition (code);
      break;
    default:
      gcc_unreachable ();
    }

  insn = gen_rtx_SET (VOIDmode,
		      get_t_reg_rtx (),
		      gen_rtx_fmt_ee (branch_code, SImode, op0, op1));

  sh_emit_set_t_insn (insn, mode);
  if (need_ccmpeq)
    sh_emit_set_t_insn (gen_ieee_ccmpeqsf_t (op0, op1), mode);

  if (branch_code == code)
    emit_jump_insn (gen_branch_true (operands[3]));
  else
    emit_jump_insn (gen_branch_false (operands[3]));
}

void
sh_emit_compare_and_set (rtx *operands, machine_mode mode)
{
  enum rtx_code code = GET_CODE (operands[1]);
  rtx op0 = operands[2];
  rtx op1 = operands[3];
  rtx_code_label *lab = NULL;
  bool invert = false;

  op0 = force_reg (mode, op0);
  if ((code != EQ && code != NE
       && (op1 != const0_rtx
	   || code == GTU  || code == GEU || code == LTU || code == LEU))
      || (mode == DImode && op1 != const0_rtx)
      || (TARGET_SH2E && GET_MODE_CLASS (mode) == MODE_FLOAT))
    op1 = force_reg (mode, op1);

  if (GET_MODE_CLASS (mode) == MODE_FLOAT)
    {
      if (code == LT || code == LE)
	{
	  std::swap (op0, op1);
	  code = swap_condition (code);
	}
      if (code == GE)
	{
	  if (TARGET_IEEE)
	    {
	      lab = gen_label_rtx ();
	      sh_emit_scc_to_t (EQ, op0, op1);
	      emit_jump_insn (gen_branch_true (lab));
	      code = GT;
	   }
	  else
	    {
	      code = LT;
	      invert = true;
	    }
	}
    }

  if (code == NE)
    {
      code = EQ;
      invert = true;
    }

  sh_emit_scc_to_t (code, op0, op1);
  if (lab)
    emit_label (lab);
  if (invert)
    emit_insn (gen_movnegt (operands[0], get_t_reg_rtx ()));
  else
    emit_move_insn (operands[0], get_t_reg_rtx ());
}

/* Functions to output assembly code.  */

/* Return a sequence of instructions to perform DI or DF move.

   Since the SH cannot move a DI or DF in one instruction, we have
   to take care when we see overlapping source and dest registers.  */
const char *
output_movedouble (rtx insn ATTRIBUTE_UNUSED, rtx operands[],
		   machine_mode mode)
{
  rtx dst = operands[0];
  rtx src = operands[1];

  if (MEM_P (dst)
      && GET_CODE (XEXP (dst, 0)) == PRE_DEC)
    return     "mov.l	%T1,%0"	"\n"
	   "	mov.l	%1,%0";

  if (register_operand (dst, mode)
      && register_operand (src, mode))
    {
      if (REGNO (src) == MACH_REG)
	return         "sts	mach,%S0" "\n"
	       "	sts	macl,%R0";

      /* When mov.d r1,r2 do r2->r3 then r1->r2;
         when mov.d r1,r0 do r1->r0 then r2->r1.  */
      if (REGNO (src) + 1 == REGNO (dst))
	return         "mov	%T1,%T0" "\n"
	       "	mov	%1,%0";
      else
	return         "mov	%1,%0" "\n"
	       "	mov	%T1,%T0";
    }
  else if (CONST_INT_P (src))
    {
      if (INTVAL (src) < 0)
	output_asm_insn ("mov	#-1,%S0", operands);
      else
	output_asm_insn ("mov	#0,%S0", operands);

      return "mov	%1,%R0";
    }
  else if (MEM_P (src))
    {
      int ptrreg = -1;
      int dreg = REGNO (dst);
      rtx inside = XEXP (src, 0);

      switch (GET_CODE (inside))
	{
	case REG:
	  ptrreg = REGNO (inside);
	  break;

	case SUBREG:
	  ptrreg = subreg_regno (inside);
	  break;

	case PLUS:
	  ptrreg = REGNO (XEXP (inside, 0));
	  /* ??? A r0+REG address shouldn't be possible here, because it isn't
	     an offsettable address.  Unfortunately, offsettable addresses use
	     QImode to check the offset, and a QImode offsettable address
	     requires r0 for the other operand, which is not currently
	     supported, so we can't use the 'o' constraint.
	     Thus we must check for and handle r0+REG addresses here.
	     We punt for now, since this is likely very rare.  */
	  gcc_assert (!REG_P (XEXP (inside, 1)));
	  break;
	  
	case LABEL_REF:
	  return       "mov.l	%1,%0" "\n"
		 "	mov.l	%1+4,%T0";
	case POST_INC:
	  return       "mov.l	%1,%0" "\n"
		 "	mov.l	%1,%T0";
	default:
	  gcc_unreachable ();
	}

      /* Work out the safe way to copy.  Copy into the second half first.  */
      if (dreg == ptrreg)
	return         "mov.l	%T1,%T0" "\n"
	       "	mov.l	%1,%0";
    }

  return       "mov.l	%1,%0" "\n"
	 "	mov.l	%T1,%T0";
}

/* Print an instruction which would have gone into a delay slot after
   another instruction, but couldn't because the other instruction expanded
   into a sequence where putting the slot insn at the end wouldn't work.  */
static void
print_slot (rtx_sequence *seq)
{
  final_scan_insn (seq->insn (1), asm_out_file, optimize, 1, NULL);

  seq->insn (1)->set_deleted ();
}

const char *
output_far_jump (rtx_insn *insn, rtx op)
{
  struct { rtx lab, reg, op; } this_jmp;
  rtx_code_label *braf_base_lab = NULL;
  const char *jump;
  int far;
  int offset = branch_dest (insn) - INSN_ADDRESSES (INSN_UID (insn));
  rtx_insn *prev;

  this_jmp.lab = gen_label_rtx ();

  if (TARGET_SH2
      && offset >= -32764
      && offset - get_attr_length (insn) <= 32766)
    {
      far = 0;
      jump =   "mov.w	%O0,%1" "\n"
	     "	braf	%1";
    }
  else
    {
      far = 1;
      if (flag_pic)
	{
	  if (TARGET_SH2)
	    jump =     "mov.l	%O0,%1" "\n"
		   "	braf	%1";
	  else
	    jump =     "mov.l	r0,@-r15"	"\n"
		   "	mova	%O0,r0"		"\n"
		   "	mov.l	@r0,%1"		"\n"
		   "	add	r0,%1"		"\n"
		   "	mov.l	@r15+,r0"	"\n"
		   "	jmp	@%1";
	}
      else
	jump =         "mov.l	%O0,%1" "\n"
	       "	jmp	@%1";
    }
  /* If we have a scratch register available, use it.  */
  if (NONJUMP_INSN_P ((prev = prev_nonnote_insn (insn)))
      && INSN_CODE (prev) == CODE_FOR_indirect_jump_scratch)
    {
      this_jmp.reg = SET_DEST (XVECEXP (PATTERN (prev), 0, 0));
      if (REGNO (this_jmp.reg) == R0_REG && flag_pic && ! TARGET_SH2)
	jump =         "mov.l	r1,@-r15"	"\n"
	       "	mova	%O0,r0"		"\n"
	       "	mov.l	@r0,r1"		"\n"
	       "	add	r1,r0"		"\n"
	       "	mov.l	@r15+,r1"	"\n"
	       "	jmp	@%1";
      output_asm_insn (jump, &this_jmp.lab);
      if (dbr_sequence_length ())
	print_slot (final_sequence);
      else
	output_asm_insn ("nop", 0);
    }
  else
    {
      /* Output the delay slot insn first if any.  */
      if (dbr_sequence_length ())
	print_slot (final_sequence);

      this_jmp.reg = gen_rtx_REG (SImode, 13);
      /* We must keep the stack aligned to 8-byte boundaries on SH5.
	 Fortunately, MACL is fixed and call-clobbered, and we never
	 need its value across jumps, so save r13 in it instead of in
	 the stack.  */
      if (TARGET_SH5)
	output_asm_insn ("lds	r13,macl", 0);
      else
	output_asm_insn ("mov.l	r13,@-r15", 0);
      output_asm_insn (jump, &this_jmp.lab);
      if (TARGET_SH5)
	output_asm_insn ("sts	macl,r13", 0);
      else
	output_asm_insn ("mov.l	@r15+,r13", 0);
    }
  if (far && flag_pic && TARGET_SH2)
    {
      braf_base_lab = gen_label_rtx ();
      (*targetm.asm_out.internal_label) (asm_out_file, "L",
				 CODE_LABEL_NUMBER (braf_base_lab));
    }
  if (far)
    output_asm_insn (".align	2", 0);
  (*targetm.asm_out.internal_label) (asm_out_file, "L", CODE_LABEL_NUMBER (this_jmp.lab));
  this_jmp.op = op;
  if (far && flag_pic)
    {
      if (TARGET_SH2)
	this_jmp.lab = braf_base_lab;
      output_asm_insn (".long	%O2-%O0", &this_jmp.lab);
    }
  else
    output_asm_insn (far ? ".long	%O2" : ".word %O2-%O0", &this_jmp.lab);
  return "";
}

/* Local label counter, used for constants in the pool and inside
   pattern branches.  */
static int lf = 100;

/* Output code for ordinary branches.  */
const char *
output_branch (int logic, rtx_insn *insn, rtx *operands)
{
  switch (get_attr_length (insn))
    {
    case 6:
      /* This can happen if filling the delay slot has caused a forward
	 branch to exceed its range (we could reverse it, but only
	 when we know we won't overextend other branches; this should
	 best be handled by relaxation).
	 It can also happen when other condbranches hoist delay slot insn
	 from their destination, thus leading to code size increase.
	 But the branch will still be in the range -4092..+4098 bytes.  */
      if (! TARGET_RELAX)
	{
	  int label = lf++;
	  /* The call to print_slot will clobber the operands.  */
	  rtx op0 = operands[0];

	  /* If the instruction in the delay slot is annulled (true), then
	     there is no delay slot where we can put it now.  The only safe
	     place for it is after the label.  final will do that by default.  */

	  if (final_sequence
	      && ! INSN_ANNULLED_BRANCH_P (final_sequence->insn (0))
	      && get_attr_length (final_sequence->insn (1)))
	    {
	      asm_fprintf (asm_out_file, "\tb%s%ss\t%LLF%d\n", logic ? "f" : "t",
	                   ASSEMBLER_DIALECT ? "/" : ".", label);
	      print_slot (final_sequence);
	    }
	  else
	    asm_fprintf (asm_out_file, "\tb%s\t%LLF%d\n", logic ? "f" : "t", label);

	  output_asm_insn ("bra\t%l0", &op0);
	  fprintf (asm_out_file, "\tnop\n");
	  (*targetm.asm_out.internal_label) (asm_out_file, "LF", label);

	  return "";
	}
      /* When relaxing, handle this like a short branch.  The linker
	 will fix it up if it still doesn't fit after relaxation.  */
    case 2:
      return logic ? "bt%.\t%l0" : "bf%.\t%l0";

      /* These are for SH2e, in which we have to account for the
	 extra nop because of the hardware bug in annulled branches.  */
    case 8:
      if (! TARGET_RELAX)
	{
	  int label = lf++;

	  gcc_assert (!final_sequence
		      || !(INSN_ANNULLED_BRANCH_P
			   (XVECEXP (final_sequence, 0, 0))));
	  asm_fprintf (asm_out_file, "b%s%ss\t%LLF%d\n",
		       logic ? "f" : "t",
		       ASSEMBLER_DIALECT ? "/" : ".", label);
	  fprintf (asm_out_file, "\tnop\n");
	  output_asm_insn ("bra\t%l0", operands);
	  fprintf (asm_out_file, "\tnop\n");
	  (*targetm.asm_out.internal_label) (asm_out_file, "LF", label);

	  return "";
	}
      /* When relaxing, fall through.  */
    case 4:
      {
	char buffer[10];

	sprintf (buffer, "b%s%ss\t%%l0",
		 logic ? "t" : "f",
		 ASSEMBLER_DIALECT ? "/" : ".");
	output_asm_insn (buffer, &operands[0]);
	return "nop";
      }

    default:
      /* There should be no longer branches now - that would
	 indicate that something has destroyed the branches set
	 up in machine_dependent_reorg.  */
      gcc_unreachable ();
    }
}

/* Output a code sequence for INSN using TEMPL with OPERANDS; but before,
   fill in operands 9 as a label to the successor insn.
   We try to use jump threading where possible.
   IF CODE matches the comparison in the IF_THEN_ELSE of a following jump,
   we assume the jump is taken.  I.e. EQ means follow jmp and bf, NE means
   follow jmp and bt, if the address is in range.  */
const char *
output_branchy_insn (enum rtx_code code, const char *templ,
		     rtx_insn *insn, rtx *operands)
{
  rtx_insn *next_insn = NEXT_INSN (insn);

  if (next_insn && JUMP_P (next_insn) && condjump_p (next_insn))
    {
      rtx src = SET_SRC (PATTERN (next_insn));
      if (GET_CODE (src) == IF_THEN_ELSE && GET_CODE (XEXP (src, 0)) != code)
	{
	  /* Following branch not taken */
	  rtx_code_label *lab = gen_label_rtx ();
	  emit_label_after (lab, next_insn);
	  INSN_ADDRESSES_NEW (lab,
			      INSN_ADDRESSES (INSN_UID (next_insn))
			      + get_attr_length (next_insn));
	  operands[9] = lab;
	  return templ;
	}
      else
	{
	  int offset = (branch_dest (next_insn)
			- INSN_ADDRESSES (INSN_UID (next_insn)) + 4);
	  if (offset >= -252 && offset <= 258)
	    {
	      if (GET_CODE (src) == IF_THEN_ELSE)
		/* branch_true */
		src = XEXP (src, 1);
	      operands[9] = src;
	      return templ;
	    }
	}
    }
  rtx_code_label *lab = gen_label_rtx ();
  emit_label_after (lab, insn);
  INSN_ADDRESSES_NEW (lab,
		      INSN_ADDRESSES (INSN_UID (insn))
		      + get_attr_length (insn));
  operands[9] = lab;
  return templ;
}

const char *
output_ieee_ccmpeq (rtx_insn *insn, rtx *operands)
{
  return output_branchy_insn (NE,      "bt	%l9" "\n"
				  "	fcmp/eq	%1,%0",
			      insn, operands);
}

/* Output the start of the assembler file.  */
static void
sh_file_start (void)
{
  default_file_start ();

  if (TARGET_ELF)
    /* We need to show the text section with the proper
       attributes as in TEXT_SECTION_ASM_OP, before dwarf2out
       emits it without attributes in TEXT_SECTION_ASM_OP, else GAS
       will complain.  We can teach GAS specifically about the
       default attributes for our choice of text section, but
       then we would have to change GAS again if/when we change
       the text section name.  */
    fprintf (asm_out_file, "%s\n", TEXT_SECTION_ASM_OP);
  else
    /* Switch to the data section so that the coffsem symbol
       isn't in the text section.  */
    switch_to_section (data_section);

  if (TARGET_LITTLE_ENDIAN)
    fputs ("\t.little\n", asm_out_file);

  if (!TARGET_ELF)
    {
      if (TARGET_SHCOMPACT)
	fputs ("\t.mode\tSHcompact\n", asm_out_file);
      else if (TARGET_SHMEDIA)
	fprintf (asm_out_file, "\t.mode\tSHmedia\n\t.abi\t%i\n",
		 TARGET_SHMEDIA64 ? 64 : 32);
    }
}

/* Check if PAT includes UNSPEC_CALLER unspec pattern.  */
static bool
unspec_caller_rtx_p (rtx pat)
{
  rtx base, offset;
  int i;

  split_const (pat, &base, &offset);
  if (GET_CODE (base) == UNSPEC)
    {
      if (XINT (base, 1) == UNSPEC_CALLER)
	return true;
      for (i = 0; i < XVECLEN (base, 0); i++)
	if (unspec_caller_rtx_p (XVECEXP (base, 0, i)))
	  return true;
    }
  return false;
}

/* Indicate that INSN cannot be duplicated.  This is true for insn
   that generates a unique label.  */
static bool
sh_cannot_copy_insn_p (rtx_insn *insn)
{
  rtx pat;

  if (!reload_completed || !flag_pic)
    return false;

  if (!NONJUMP_INSN_P (insn))
    return false;
  if (asm_noperands (insn) >= 0)
    return false;

  pat = PATTERN (insn);
  if (GET_CODE (pat) != SET)
    return false;
  pat = SET_SRC (pat);

  if (unspec_caller_rtx_p (pat))
    return true;

  return false;
}

/* Number of instructions used to make an arithmetic right shift by N.  */
static const char ashiftrt_insns[] =
  { 0,1,2,3,4,5,8,8,8,8,8,8,8,8,8,8,2,3,4,5,8,8,8,8,8,8,8,8,8,8,8,2};

/* Description of a logical left or right shift, when expanded to a sequence
   of 1/2/8/16 shifts.
   Notice that one bit right shifts clobber the T bit.  One bit left shifts
   are done with an 'add Rn,Rm' insn and thus do not clobber the T bit.  */
enum
{
  ASHL_CLOBBERS_T = 1 << 0,
  LSHR_CLOBBERS_T = 1 << 1
};

struct ashl_lshr_sequence
{
  char insn_count;
  signed char amount[6];
  char clobbers_t;
};

static const struct ashl_lshr_sequence ashl_lshr_seq[32] =
{
  { 0, { 0 },		    0 },		// 0
  { 1, { 1 },		    LSHR_CLOBBERS_T },
  { 1, { 2 },		    0 },
  { 2, { 2, 1 },	    LSHR_CLOBBERS_T },
  { 2, { 2, 2 },	    0 },		// 4
  { 3, { 2, 1, 2 },	    LSHR_CLOBBERS_T },
  { 3, { 2, 2, 2 },	    0 },
  { 4, { 2, 2, 1, 2 },	    LSHR_CLOBBERS_T },
  { 1, { 8 },		    0 },		// 8
  { 2, { 8, 1 },	    LSHR_CLOBBERS_T },
  { 2, { 8, 2 },	    0 },
  { 3, { 8, 1, 2 },	    LSHR_CLOBBERS_T },
  { 3, { 8, 2, 2 },	    0 },		// 12
  { 4, { 8, 2, 1, 2 },	    LSHR_CLOBBERS_T },
  { 3, { 8, -2, 8 },	    0 },
  { 3, { 8, -1, 8 },	    ASHL_CLOBBERS_T },
  { 1, { 16 },		    0 },		// 16
  { 2, { 16, 1 },	    LSHR_CLOBBERS_T },
  { 2, { 16, 2 },	    0 },
  { 3, { 16, 1, 2 },	    LSHR_CLOBBERS_T },
  { 3, { 16, 2, 2 },	    0 },		// 20
  { 4, { 16, 2, 1, 2 },	    LSHR_CLOBBERS_T },
  { 3, { 16, -2, 8 },	    0 },
  { 3, { 16, -1, 8 },	    ASHL_CLOBBERS_T },
  { 2, { 16, 8 },	    0 },		// 24
  { 3, { 16, 1, 8 },	    LSHR_CLOBBERS_T },
  { 3, { 16, 8, 2 },	    0 },
  { 4, { 16, 8, 1, 2 },     LSHR_CLOBBERS_T },
  { 4, { 16, 8, 2, 2 },	    0 },		// 28
  { 4, { 16, -1, -2, 16 },  ASHL_CLOBBERS_T },
  { 3, { 16, -2, 16 },	    0 },

  /* For a right shift by 31 a 2 insn shll-movt sequence can be used.
     For a left shift by 31 a 2 insn and-rotl sequences can be used.
     However, the shift-and combiner code needs this entry here to be in
     terms of real shift insns.  */
  { 3, { 16, -1, 16 },	    ASHL_CLOBBERS_T }
};

/* Individual shift amounts for shift amounts < 16, up to three highmost
   bits might be clobbered.  This is typically used when combined with some
   kind of sign or zero extension.  */
static const struct ashl_lshr_sequence ext_ashl_lshr_seq[32] =
{
  { 0, { 0 },		    0 },		// 0
  { 1, { 1 },		    LSHR_CLOBBERS_T },
  { 1, { 2 },		    0 },
  { 2, { 2, 1 },	    LSHR_CLOBBERS_T },
  { 2, { 2, 2 },	    0 },		// 4
  { 3, { 2, 1, 2 },	    LSHR_CLOBBERS_T },
  { 2, { 8, -2 },	    0 },
  { 2, { 8, -1 },	    ASHL_CLOBBERS_T },
  { 1, { 8 },		    0 },		// 8
  { 2, { 8, 1 },	    LSHR_CLOBBERS_T },
  { 2, { 8, 2 },	    0 },
  { 3, { 8, 1, 2 },	    LSHR_CLOBBERS_T },
  { 3, { 8, 2, 2 },	    0 },		// 12
  { 3, { 16, -2, -1 },	    ASHL_CLOBBERS_T },
  { 2, { 16, -2 },	    0 },
  { 2, { 16, -1 },	    ASHL_CLOBBERS_T },
  { 1, { 16 },		    0 },		// 16
  { 2, { 16, 1 },	    LSHR_CLOBBERS_T },
  { 2, { 16, 2 },	    0 },
  { 3, { 16, 1, 2 },	    LSHR_CLOBBERS_T },
  { 3, { 16, 2, 2 },	    0 },		// 20
  { 4, { 16, 2, 1, 2 },	    LSHR_CLOBBERS_T },
  { 3, { 16, -2, 8 },	    0 },
  { 3, { 16, -1, 8 },	    ASHL_CLOBBERS_T },
  { 2, { 16, 8 },	    0 },		// 24
  { 3, { 16, 1, 8 },	    LSHR_CLOBBERS_T },
  { 3, { 16, 8, 2 },	    0 },
  { 4, { 16, 8, 1, 2 },	    LSHR_CLOBBERS_T },
  { 4, { 16, 8, 2, 2 },	    0 },		// 28
  { 4, { 16, -1, -2, 16 },  ASHL_CLOBBERS_T },
  { 3, { 16, -2, 16 },	    0 },
  { 3, { 16, -1, 16 },	    ASHL_CLOBBERS_T }
};

/* Return true if a shift left consisting of 1/2/8/16 shift instructions
   will clobber the T bit.  */
bool
sh_ashlsi_clobbers_t_reg_p (rtx shift_amount)
{
  gcc_assert (CONST_INT_P (shift_amount));
  
  const int shift_amount_i = INTVAL (shift_amount) & 31;

  /* Special case for shift count of 31: use and-rotl sequence.  */
  if (shift_amount_i == 31)
    return true;

  return (ashl_lshr_seq[shift_amount_i].clobbers_t
	  & ASHL_CLOBBERS_T) != 0;
}

/* Return true if a logical right shift consisting of 1/2/8/16 shift
   instructions will clobber the T bit.  */
bool
sh_lshrsi_clobbers_t_reg_p (rtx shift_amount)
{
  gcc_assert (CONST_INT_P (shift_amount));

  const int shift_amount_i = INTVAL (shift_amount) & 31;
 
  /* Special case for shift count of 31: use shll-movt sequence.  */
  if (shift_amount_i == 31)
    return true;

  return (ashl_lshr_seq[shift_amount_i].clobbers_t
	  & LSHR_CLOBBERS_T) != 0;
}

/* Return true if it is potentially beneficial to use a dynamic shift
   instruction (shad / shar) instead of a combination of 1/2/8/16 
   shift instructions for the specified shift count.
   If dynamic shifts are not available, always return false.  */
bool
sh_dynamicalize_shift_p (rtx count)
{
  gcc_assert (CONST_INT_P (count));

  const int shift_amount_i = INTVAL (count) & 31;
  int insn_count;

  /* For left and right shifts, there are shorter 2 insn sequences for
     shift amounts of 31.  */
  if (shift_amount_i == 31)
    insn_count = 2;
  else
    insn_count = ashl_lshr_seq[shift_amount_i].insn_count;

  return TARGET_DYNSHIFT && (insn_count > 1 + SH_DYNAMIC_SHIFT_COST);
}

/* Assuming we have a value that has been sign-extended by at least one bit,
   can we use the ext_shift_amounts with the last shift turned to an
   arithmetic shift to shift it by N without data loss, and quicker than by
   other means?  */
#define EXT_SHIFT_SIGNED(n) (((n) | 8) == 15)

/* Return the cost of a shift.  */
static inline int
shiftcosts (rtx x)
{
  int value;

  if (TARGET_SHMEDIA)
    return 1;

  if (GET_MODE_SIZE (GET_MODE (x)) > UNITS_PER_WORD)
    {
      if (GET_MODE (x) == DImode
	  && CONST_INT_P (XEXP (x, 1))
	  && INTVAL (XEXP (x, 1)) == 1)
	return 2;

      /* Everything else is invalid, because there is no pattern for it.  */
      return -1;
    }
  /* If shift by a non constant, then this will be expensive.  */
  if (!CONST_INT_P (XEXP (x, 1)))
    return SH_DYNAMIC_SHIFT_COST;

  /* Otherwise, return the true cost in instructions.  Cope with out of range
     shift counts more or less arbitrarily.  */
  value = INTVAL (XEXP (x, 1)) & 31;

  if (GET_CODE (x) == ASHIFTRT)
    {
      int cost = ashiftrt_insns[value];
      /* If dynamic shifts are available and profitable in this case, then we
	 put the constant in a reg and use shad.  */
      if (cost > 1 + SH_DYNAMIC_SHIFT_COST)
	cost = 1 + SH_DYNAMIC_SHIFT_COST;
      return cost;
    }
  else
    return ashl_lshr_seq[value].insn_count;
}

/* Return the cost of an AND/XOR/IOR operation.  */
static inline int
and_xor_ior_costs (rtx x, int code)
{
  /* On SH1-4 we have only max. SImode operations.
     Double the cost for modes > SImode.  */
  const int cost_scale = !TARGET_SHMEDIA
			 && GET_MODE_SIZE (GET_MODE (x)) > UNITS_PER_WORD
			 ? 2 : 1;

  /* A logical operation with two registers is a single cycle
     instruction.  */
  if (!CONST_INT_P (XEXP (x, 1)))
    return 1 * cost_scale;

  int i = INTVAL (XEXP (x, 1));

  if (TARGET_SHMEDIA)
    {
      if (satisfies_constraint_I10 (XEXP (x, 1))
	  || satisfies_constraint_J16 (XEXP (x, 1)))
	return 1;
      else
	return 1 + rtx_cost (XEXP (x, 1), AND, 1, !optimize_size);
    }

  /* These constants are single cycle extu.[bw] instructions.  */
  if ((i == 0xff || i == 0xffff) && code == AND)
    return 1 * cost_scale;
  /* Constants that can be used in an instruction as an immediate are
     a single cycle, but this requires r0, so make it a little more
     expensive.  */
  if (CONST_OK_FOR_K08 (i))
    return 2 * cost_scale;
  /* Constants that can be loaded with a mov immediate need one more cycle.
     This case is probably unnecessary.  */
  if (CONST_OK_FOR_I08 (i))
    return 2 * cost_scale;
  /* Any other constant requires an additional 2 cycle pc-relative load.
     This case is probably unnecessary.  */
  return 3 * cost_scale;
}

/* Return the cost of an addition or a subtraction.  */
static inline int
addsubcosts (rtx x)
{
  if (GET_MODE (x) == SImode)
    {
      /* The addc or subc patterns will eventually become one or two
	 instructions.  Below are some costs for some of the patterns
	 which combine would reject because the costs of the individual
	 insns in the patterns are lower.

	 FIXME: It would be much easier if we had something like insn cost
	 attributes and the cost calculation machinery used those attributes
	 in the first place.  This would eliminate redundant recog-like C
	 code to calculate costs of complex patterns.  */
      rtx op0 = XEXP (x, 0);
      rtx op1 = XEXP (x, 1);

      if (GET_CODE (x) == PLUS)
	{
	  if (GET_CODE (op0) == AND
	      && XEXP (op0, 1) == const1_rtx
	      && (GET_CODE (op1) == PLUS
		  || (GET_CODE (op1) == MULT && XEXP (op1, 1) == const2_rtx)))
	    return 1;

	  if (GET_CODE (op0) == MULT && XEXP (op0, 1) == const2_rtx
	      && GET_CODE (op1) == LSHIFTRT
	      && CONST_INT_P (XEXP (op1, 1)) && INTVAL (XEXP (op1, 1)) == 31)
	    return 1;
	}
      /* Let's assume that adding the result of an insns that stores into
	 the T bit is cheap.  */
      if (treg_set_expr (op1, SImode))
	return 1;
      if (treg_set_expr (op0, SImode))
	return 1;
    }

  /* On SH1-4 we have only max. SImode operations.
     Double the cost for modes > SImode.  */
  const int cost_scale = !TARGET_SHMEDIA
			 && GET_MODE_SIZE (GET_MODE (x)) > UNITS_PER_WORD
			 ? 2 : 1;

  /* Adding a register is a single cycle insn.  */
  if (REG_P (XEXP (x, 1))
      || GET_CODE (XEXP (x, 1)) == SUBREG)
    return 1 * cost_scale;

  /* Likewise for small constants.  */
  if (CONST_INT_P (XEXP (x, 1))
      && CONST_OK_FOR_ADD (INTVAL (XEXP (x, 1))))
    return 1 * cost_scale;

  if (TARGET_SHMEDIA)
    switch (GET_CODE (XEXP (x, 1)))
      {
      case CONST:
      case LABEL_REF:
      case SYMBOL_REF:
	return TARGET_SHMEDIA64 ? 5 : 3;

      case CONST_INT:
	if (CONST_OK_FOR_I16 (INTVAL (XEXP (x, 1))))
	  return 2;
	else if (CONST_OK_FOR_I16 (INTVAL (XEXP (x, 1)) >> 16))
	  return 3;
	else if (CONST_OK_FOR_I16 ((INTVAL (XEXP (x, 1)) >> 16) >> 16))
	  return 4;

	/* Fall through.  */
      default:
	return 5;
      }

  /* Any other constant requires a 2 cycle pc-relative load plus an
     addition.  */
  return 3 * cost_scale;
}

/* Return the cost of a multiply.  */
static inline int
multcosts (rtx x ATTRIBUTE_UNUSED)
{
  if (sh_multcost >= 0)
    return sh_multcost;
  if (TARGET_SHMEDIA)
    /* ??? We have a mul insn, but it has a latency of three, and doesn't
       accept constants.  Ideally, we would use a cost of one or two and
       add the cost of the operand, but disregard the latter when inside loops
       and loop invariant code motion is still to follow.
       Using a multiply first and splitting it later if it's a loss
       doesn't work because of different sign / zero extension semantics
       of multiplies vs. shifts.  */
    return optimize_size ? 2 : 3;

  if (TARGET_SH2)
    {
      /* We have a mul insn, so we can never take more than the mul and the
	 read of the mac reg, but count more because of the latency and extra
	 reg usage.  */
      if (optimize_size)
	return 2;
      return 3;
    }

  /* If we're aiming at small code, then just count the number of
     insns in a multiply call sequence.  */
  if (optimize_size)
    return 5;

  /* Otherwise count all the insns in the routine we'd be calling too.  */
  return 20;
}

/* Compute a (partial) cost for rtx X.  Return true if the complete
   cost has been computed, and false if subexpressions should be
   scanned.  In either case, *TOTAL contains the cost result.  */
static bool
sh_rtx_costs (rtx x, int code, int outer_code, int opno ATTRIBUTE_UNUSED,
	      int *total, bool speed ATTRIBUTE_UNUSED)
{
  switch (code)
    {
      /* The lower-subreg pass decides whether to split multi-word regs
	 into individual regs by looking at the cost for a SET of certain
	 modes with the following patterns:
	   (set (reg) (reg)) 
	   (set (reg) (const_int 0))
	 On machines that support vector-move operations a multi-word move
	 is the same cost as individual reg move.  On SH there is no
	 vector-move, so we have to provide the correct cost in the number
	 of move insns to load/store the reg of the mode in question.  */
    case SET:
      if (register_operand (SET_DEST (x), VOIDmode)
	    && (register_operand (SET_SRC (x), VOIDmode)
		|| satisfies_constraint_Z (SET_SRC (x))))
	{
	  const machine_mode mode = GET_MODE (SET_DEST (x));
	  *total = COSTS_N_INSNS (GET_MODE_SIZE (mode)
				  / mov_insn_size (mode, TARGET_SH2A));
	  return true;
        }
      return false;

    /* The cost of a mem access is mainly the cost of the address mode.  */
    case MEM:
      *total = sh_address_cost (XEXP (x, 0), GET_MODE (x), MEM_ADDR_SPACE (x),
				true);
      return true;

    case IF_THEN_ELSE:
      /* This case is required for the if_then_else negc pattern.  */
      if (treg_set_expr (XEXP (x, 0), SImode))
	{
	  *total = COSTS_N_INSNS (1);
	  return true;
	}
      else
	return false;

    /* Zero extracts of single bits are usually combine patterns for the
       tst insns.  */
    case ZERO_EXTRACT:
      if (GET_CODE (XEXP (x, 0)) == XOR
	  && arith_reg_operand (XEXP (XEXP (x, 0), 0), VOIDmode)
	  && XEXP (x, 1) == const1_rtx
	  && CONST_INT_P (XEXP (x, 2))
	  && CONST_INT_P (XEXP (XEXP (x, 0), 1))
	  /* Check that the xor constaint overlaps with the extracted bit.  */
	  && (INTVAL (XEXP (XEXP (x, 0), 1)) & (1LL << INTVAL (XEXP (x, 2)))))
	{
	  *total = 1; //COSTS_N_INSNS (1);
	  return true;
	}
      return false;

    /* The cost of a sign or zero extend depends on whether the source is a
       reg or a mem.  In case of a mem take the address into acount.  */
    case SIGN_EXTEND:
      if (arith_reg_operand (XEXP (x, 0), GET_MODE (XEXP (x, 0))))
	{
	  *total = COSTS_N_INSNS (1);
	  return true;
	}
      if (MEM_P (XEXP (x, 0)))
	{
	  *total = sh_address_cost (XEXP (XEXP (x, 0), 0),
				    GET_MODE (XEXP (x, 0)),
				    MEM_ADDR_SPACE (XEXP (x, 0)), true);
	  return true;
	}
      return false;

    case ZERO_EXTEND:
      if (arith_reg_operand (XEXP (x, 0), GET_MODE (XEXP (x, 0))))
	{
	  *total = COSTS_N_INSNS (1);
	  return true;
	}
      else if (TARGET_SH2A && MEM_P (XEXP (x, 0))
	       && (GET_MODE (XEXP (x, 0)) == QImode
		   || GET_MODE (XEXP (x, 0)) == HImode))
	{
	  /* Handle SH2A's movu.b and movu.w insn.  */
	  *total = sh_address_cost (XEXP (XEXP (x, 0), 0), 
				    GET_MODE (XEXP (x, 0)), 
				    MEM_ADDR_SPACE (XEXP (x, 0)), true);
	  return true;
	}
      return false;

    /* mems for SFmode and DFmode can be inside a parallel due to
       the way the fpscr is handled.  */
    case PARALLEL:
      for (int i = 0; i < XVECLEN (x, 0); i++)
	{
	  rtx xx = XVECEXP (x, 0, i);
	  if (GET_CODE (xx) == SET && MEM_P (XEXP (xx, 0)))
	    {
	      *total = sh_address_cost (XEXP (XEXP (xx, 0), 0), 
					GET_MODE (XEXP (xx, 0)),
					MEM_ADDR_SPACE (XEXP (xx, 0)), true);
	      return true;
	    }
	  if (GET_CODE (xx) == SET && MEM_P (XEXP (xx, 1)))
	    {
	      *total = sh_address_cost (XEXP (XEXP (xx, 1), 0),
					GET_MODE (XEXP (xx, 1)),
					MEM_ADDR_SPACE (XEXP (xx, 1)), true);
	      return true;
	    }
	}

      if (sh_1el_vec (x, VOIDmode))
	*total = outer_code != SET;
      else if (sh_rep_vec (x, VOIDmode))
	*total = ((GET_MODE_UNIT_SIZE (GET_MODE (x)) + 3) / 4
		  + (outer_code != SET));
      else
	*total = COSTS_N_INSNS (3) + (outer_code != SET);
      return true;

    case CONST_INT:
      if (TARGET_SHMEDIA)
	{
	  if (INTVAL (x) == 0)
	    *total = 0;
	  else if (outer_code == AND && and_operand ((x), DImode))
	    *total = 0;
	  else if ((outer_code == IOR || outer_code == XOR
	            || outer_code == PLUS)
		   && CONST_OK_FOR_I10 (INTVAL (x)))
	    *total = 0;
	  else if (CONST_OK_FOR_I16 (INTVAL (x)))
	    *total = COSTS_N_INSNS (outer_code != SET);
	  else if (CONST_OK_FOR_I16 (INTVAL (x) >> 16))
	    *total = COSTS_N_INSNS ((outer_code != SET) + 1);
	  else if (CONST_OK_FOR_I16 ((INTVAL (x) >> 16) >> 16))
	    *total = COSTS_N_INSNS ((outer_code != SET) + 2);
	  else
	    *total = COSTS_N_INSNS ((outer_code != SET) + 3);
	  return true;
	}
      if (CONST_OK_FOR_I08 (INTVAL (x)))
        *total = 0;
      else if ((outer_code == AND || outer_code == IOR || outer_code == XOR)
	       && CONST_OK_FOR_K08 (INTVAL (x)))
        *total = 1;
      /* prepare_cmp_insn will force costly constants int registers before
	 the cbranch[sd]i4 patterns can see them, so preserve potentially
	 interesting ones not covered by I08 above.  */
      else if (outer_code == COMPARE
	       && ((unsigned HOST_WIDE_INT) INTVAL (x)
		    == (unsigned HOST_WIDE_INT) 0x7fffffff + 1
		    || INTVAL (x) == 0x7fffffff
		   || INTVAL (x) == 0x80 || INTVAL (x) == -0x81))
        *total = 1;
      else
        *total = 8;
      return true;

    case EQ:
      /* An and with a constant compared against zero is
	 most likely going to be a TST #imm, R0 instruction.
	 Notice that this does not catch the zero_extract variants from
	 the md file.  */
      if (XEXP (x, 1) == const0_rtx
          && (GET_CODE (XEXP (x, 0)) == AND
              || (SUBREG_P (XEXP (x, 0))
		  && GET_CODE (SUBREG_REG (XEXP (x, 0))) == AND)))
	{
	  *total = 1;
	  return true;
	}

      else if (XEXP (x, 1) == const0_rtx
	       && GET_CODE (XEXP (x, 0)) == AND
	       && CONST_INT_P (XEXP (XEXP (x, 0), 1))
	       && GET_CODE (XEXP (XEXP (x, 0), 0)) == ASHIFT
	       && arith_reg_operand (XEXP (XEXP (XEXP (x, 0), 0), 0), SImode)
	       && CONST_INT_P (XEXP (XEXP (XEXP (x, 0), 0), 1)))
	{
	  *total = 1;
	  return true;
	}
      else
	return false;

    case SMIN:
    case SMAX:
      /* This is most likely a clips.b or clips.w insn that is being made up
	 by combine.  */
      if (TARGET_SH2A
	  && (GET_CODE (XEXP (x, 0)) == SMAX || GET_CODE (XEXP (x, 0)) == SMIN)
	  && CONST_INT_P (XEXP (XEXP (x, 0), 1))
	  && REG_P (XEXP (XEXP (x, 0), 0))
	  && CONST_INT_P (XEXP (x, 1)))
	{
	  *total = COSTS_N_INSNS (1);
	  return true;
	}
      else
	return false;

    case CONST:
    case LABEL_REF:
    case SYMBOL_REF:
      if (TARGET_SHMEDIA64)
	*total = COSTS_N_INSNS (4);
      else if (TARGET_SHMEDIA32)
	*total = COSTS_N_INSNS (2);
      else
	*total = 5;
      return true;

    case CONST_DOUBLE:
      if (TARGET_SHMEDIA)
	*total = COSTS_N_INSNS (4);
      /* prepare_cmp_insn will force costly constants int registers before
	 the cbranchdi4 pattern can see them, so preserve potentially
	 interesting ones.  */
      else if (outer_code == COMPARE && GET_MODE (x) == DImode)
	*total = 1;
      else
	*total = 10;
      return true;

    case CONST_VECTOR:
    /* FIXME: This looks broken.  Only the last statement has any effect.
       Probably this could be folded with the PARALLEL case?  */
      if (x == CONST0_RTX (GET_MODE (x)))
	*total = 0;
      else if (sh_1el_vec (x, VOIDmode))
	*total = outer_code != SET;
      if (sh_rep_vec (x, VOIDmode))
	*total = ((GET_MODE_UNIT_SIZE (GET_MODE (x)) + 3) / 4
		  + (outer_code != SET));
      *total = COSTS_N_INSNS (3) + (outer_code != SET);
      return true;

    case PLUS:
    case MINUS:
      *total = COSTS_N_INSNS (addsubcosts (x));
      return true;

    case AND:
      /* Check for (and (not (reg)) (const_int 1)) which is a tst insn.  */
      if (GET_CODE (XEXP (x, 0)) == NOT && XEXP (x, 1) == const1_rtx)
	{
	  *total = COSTS_N_INSNS (1);
	  return true;
	}
      /* Fall through.  */

    case XOR:
    case IOR:
      *total = COSTS_N_INSNS (and_xor_ior_costs (x, code));
      return true;

    case MULT:
      *total = COSTS_N_INSNS (multcosts (x));
      return true;

    case LT:
    case GE:
      /* div0s sign comparison.  */
      if (GET_CODE (XEXP (x, 0)) == XOR
	  && REG_P ((XEXP (XEXP (x, 0), 0)))
	  && REG_P ((XEXP (XEXP (x, 0), 1)))
	  && satisfies_constraint_Z (XEXP (x, 1)))
	{
	  *total = COSTS_N_INSNS (1);
	  return true;
	}
      else
	return false;

    case LSHIFTRT:
      /* div0s sign comparison.  */
      if (GET_CODE (XEXP (x, 0)) == XOR
	  && REG_P ((XEXP (XEXP (x, 0), 0)))
	  && REG_P ((XEXP (XEXP (x, 0), 1)))
	  && CONST_INT_P (XEXP (x, 1)) && INTVAL (XEXP (x, 1)) == 31)
	{
	  *total = COSTS_N_INSNS (1);
	  return true;
	}
      /* Fall through to shiftcosts.  */
    case ASHIFT:
    case ASHIFTRT:
      {
	int cost = shiftcosts (x);
	if (cost < 0)
	  return false;
	*total = COSTS_N_INSNS (cost);
	return true;
      }

    case DIV:
    case UDIV:
    case MOD:
    case UMOD:
      *total = COSTS_N_INSNS (20);
      return true;

    case FLOAT:
    case FIX:
      *total = 100;
      return true;

    default:
      return false;
    }
}

/* Determine the size of the fundamental move insn that will be used
   for the specified mode.  */
static inline int
mov_insn_size (machine_mode mode, bool consider_sh2a)
{
  const int mode_sz = GET_MODE_SIZE (mode);

  if ((consider_sh2a && TARGET_SH2A_DOUBLE && mode == DFmode)
      || (TARGET_FMOVD && mode == DFmode))
    return mode_sz;
  else
    {
      /* The max. available mode for actual move insns is SImode.
	 Larger accesses will be split into multiple loads/stores.  */
      const int max_mov_sz = GET_MODE_SIZE (SImode);
      return mode_sz >= max_mov_sz ? max_mov_sz : mode_sz;
    }
}

/* Determine the maximum possible displacement for a move insn for the
   specified mode.  */
int
sh_max_mov_insn_displacement (machine_mode mode, bool consider_sh2a)
{
  /* The 4 byte displacement move insns are the same as the 2 byte
     versions but take a 12 bit displacement.  All we need to do is to
     scale the max. displacement value accordingly.  */
  const int disp_scale = consider_sh2a ? (4095 / 15) : 1;

  /* SH2A supports FPU move insns with 12 bit displacements.
     Other variants to do not support any kind of displacements for
     FPU move insns.  */
  if (! consider_sh2a && TARGET_FPU_ANY && GET_MODE_CLASS (mode) == MODE_FLOAT)
    return 0;
  else
    {
      const int mov_insn_sz = mov_insn_size (mode, consider_sh2a);
      const int mode_sz = GET_MODE_SIZE (mode);
      int r = 15 * mov_insn_sz * disp_scale;
    
      /* If the mov insn will be split into multiple loads/stores, the
	 maximum possible displacement is a bit smaller.  */
      if (mode_sz > mov_insn_sz)
	r -= mode_sz - mov_insn_sz;
      return r;
    }
}

/* Determine the alignment mask for a move insn of the
   specified mode.  */
static inline int
mov_insn_alignment_mask (machine_mode mode, bool consider_sh2a)
{
  const int mov_insn_sz = mov_insn_size (mode, consider_sh2a);
  return mov_insn_sz > 0 ? (mov_insn_sz - 1) : 0;
}

/* Return the displacement value of a displacement address.  */
HOST_WIDE_INT
sh_disp_addr_displacement (rtx x)
{
  gcc_assert (satisfies_constraint_Sdd (x));
  return INTVAL (XEXP (XEXP (x, 0), 1));
}

/* Compute the cost of an address.  */
static int
sh_address_cost (rtx x, machine_mode mode,
		 addr_space_t as ATTRIBUTE_UNUSED, bool speed ATTRIBUTE_UNUSED)
{
  /* 'GBR + 0'.  Account one more because of R0 restriction.  */
  if (REG_P (x) && REGNO (x) == GBR_REG)
    return 2;

  /* Simple reg, post-inc, pre-dec addressing.  */
  if (REG_P (x) || GET_CODE (x) == POST_INC || GET_CODE (x) == PRE_DEC)
    return 1;

  /* 'reg + disp' addressing.  */
  if (GET_CODE (x) == PLUS
      && REG_P (XEXP (x, 0)) && CONST_INT_P (XEXP (x, 1)))
    {
      /* 'GBR + disp'.  Account one more because of R0 restriction.  */
      if (REGNO (XEXP (x, 0)) == GBR_REG
	  && gbr_displacement (XEXP (x, 1), mode))
	return 2;

      const HOST_WIDE_INT offset = INTVAL (XEXP (x, 1));

      if (offset == 0)
	return 1;

      /* The displacement would fit into a 2 byte move insn.
	 HImode and QImode loads/stores with displacement put pressure on
	 R0 which will most likely require another reg copy.  Thus account
	 a higher cost for that.  */
      if (offset > 0 && offset <= sh_max_mov_insn_displacement (mode, false))
	return (mode == HImode || mode == QImode) ? 2 : 1;

      /* The displacement would fit into a 4 byte move insn (SH2A).  */
      if (TARGET_SH2A
	  && offset > 0 && offset <= sh_max_mov_insn_displacement (mode, true))
	return 2;

      /* The displacement is probably out of range and will require extra
	 calculations.  */
      return 3;
    }

  /* 'reg + reg' addressing.  Account a slightly higher cost because of 
     increased pressure on R0.  */
  if (GET_CODE (x) == PLUS && ! CONSTANT_P (XEXP (x, 1))
      && ! TARGET_SHMEDIA)
    return 3;

  /* Not sure what it is - probably expensive.  */
  return 10;
}

/* Code to expand a shift.  */
static void
gen_ashift (int type, int n, rtx reg)
{
  rtx n_rtx;

  /* Negative values here come from the shift_amounts array.  */
  if (n < 0)
    {
      if (type == ASHIFT)
	type = LSHIFTRT;
      else
	type = ASHIFT;
      n = -n;
    }

  n_rtx = GEN_INT (n);
  gcc_assert (satisfies_constraint_P27 (n_rtx));

  switch (type)
    {
    case ASHIFTRT:
      emit_insn (gen_ashrsi3_k (reg, reg, n_rtx));
      break;
    case LSHIFTRT:
      if (n == 1)
	emit_insn (gen_shlr (reg, reg));
      else
	emit_insn (gen_lshrsi3_k (reg, reg, n_rtx));
      break;
    case ASHIFT:
      emit_insn (gen_ashlsi3_k (reg, reg, n_rtx));
      break;
    default:
      gcc_unreachable ();
    }
}

/* Code to expand a HImode shift.  */
static void
gen_ashift_hi (int type, int n, rtx reg)
{
  /* Negative values here come from the shift_amounts array.  */
  if (n < 0)
    {
      if (type == ASHIFT)
	type = LSHIFTRT;
      else
	type = ASHIFT;
      n = -n;
    }

  switch (type)
    {
    case ASHIFTRT:
    case LSHIFTRT:
      /* We don't have HImode right shift operations because using the
	 ordinary 32 bit shift instructions for that doesn't generate proper
	 zero/sign extension.
	 gen_ashift_hi is only called in contexts where we know that the
	 sign extension works out correctly.  */
      {
	int offset = 0;
	if (GET_CODE (reg) == SUBREG)
	  {
	    offset = SUBREG_BYTE (reg);
	    reg = SUBREG_REG (reg);
	  }
	gen_ashift (type, n, gen_rtx_SUBREG (SImode, reg, offset));
	break;
      }
    case ASHIFT:
      emit_insn (gen_ashlhi3_k (reg, reg, GEN_INT (n)));
      break;
    }
}

/* Output RTL to split a constant shift into its component SH constant
   shift instructions.  */
void
gen_shifty_op (int code, rtx *operands)
{
  int value = INTVAL (operands[2]);
  int max, i;

  /* Truncate the shift count in case it is out of bounds.  */
  value = value & 31;

  if (value == 31)
    {
      if (code == LSHIFTRT)
	{
	  emit_insn (gen_rotlsi3_1 (operands[0], operands[0]));
	  emit_insn (gen_movt (operands[0], get_t_reg_rtx ()));
	  return;
	}
      else if (code == ASHIFT)
	{
	  /* There is a two instruction sequence for 31 bit left shifts,
	     but it requires r0.  */
	  if (REG_P (operands[0]) && REGNO (operands[0]) == 0)
	    {
	      emit_insn (gen_andsi3 (operands[0], operands[0], const1_rtx));
	      emit_insn (gen_rotlsi3_31 (operands[0], operands[0]));
	      return;
	    }
	}
    }
  else if (value == 0)
    {
      /* This can happen even when optimizing, if there were subregs before
	 reload.  Don't output a nop here, as this is never optimized away;
	 use a no-op move instead.  */
      emit_insn (gen_rtx_SET (VOIDmode, operands[0], operands[0]));
      return;
    }

  max = ashl_lshr_seq[value].insn_count;
  for (i = 0; i < max; i++)
    gen_ashift (code, ashl_lshr_seq[value].amount[i], operands[0]);
}

/* Same as gen_shifty_op, but optimized for values where the topmost bits
   don't matter.  */
void
gen_shifty_hi_op (int code, rtx *operands)
{
  int value = INTVAL (operands[2]);
  int max, i;
  void (*gen_fun) (int, int, rtx);

  /* This operation is used by and_shl for SImode values with a few
     high bits known to be cleared.  */
  value &= 31;
  if (value == 0)
    {
      emit_insn (gen_nop ());
      return;
    }

  gen_fun = GET_MODE (operands[0]) == HImode ? gen_ashift_hi : gen_ashift;
  if (code == ASHIFT)
    {
      max = ext_ashl_lshr_seq[value].insn_count;
      for (i = 0; i < max; i++)
	gen_fun (code, ext_ashl_lshr_seq[value].amount[i], operands[0]);
    }
  else
    /* When shifting right, emit the shifts in reverse order, so that
       solitary negative values come first.  */
    for (i = ext_ashl_lshr_seq[value].insn_count - 1; i >= 0; i--)
      gen_fun (code, ext_ashl_lshr_seq[value].amount[i], operands[0]);
}

/* Output RTL for an arithmetic right shift.
   ??? Rewrite to use super-optimizer sequences.  */
bool
expand_ashiftrt (rtx *operands)
{
  rtx wrk;
  char func[18];
  int value;

  if (TARGET_DYNSHIFT)
    {
      if (!CONST_INT_P (operands[2]))
	{
	  rtx count = copy_to_mode_reg (SImode, operands[2]);
	  emit_insn (gen_negsi2 (count, count));
	  emit_insn (gen_ashrsi3_d (operands[0], operands[1], count));
	  return true;
	}
      else if (ashiftrt_insns[INTVAL (operands[2]) & 31]
	       > 1 + SH_DYNAMIC_SHIFT_COST)
	{
	  rtx count
	    = force_reg (SImode, GEN_INT (- (INTVAL (operands[2]) & 31)));
	  emit_insn (gen_ashrsi3_d (operands[0], operands[1], count));
	  return true;
	}
    }
  if (!CONST_INT_P (operands[2]))
    return false;

  value = INTVAL (operands[2]) & 31;

  if (value == 31)
    {
      /* If we are called from abs expansion, arrange things so that we
	 we can use a single MT instruction that doesn't clobber the source,
	 if LICM can hoist out the load of the constant zero.  */
      if (currently_expanding_to_rtl)
	{
	  emit_insn (gen_cmpgtsi_t (force_reg (SImode, CONST0_RTX (SImode)),
				    operands[1]));
	  emit_insn (gen_mov_neg_si_t (operands[0], get_t_reg_rtx ()));
	  return true;
	}
      emit_insn (gen_ashrsi2_31 (operands[0], operands[1]));
      return true;
    }
  else if (value >= 16 && value <= 19)
    {
      wrk = gen_reg_rtx (SImode);
      emit_insn (gen_ashrsi2_16 (wrk, operands[1]));
      value -= 16;
      while (value--)
	gen_ashift (ASHIFTRT, 1, wrk);
      emit_move_insn (operands[0], wrk);
      return true;
    }
  /* Expand a short sequence inline, longer call a magic routine.  */
  else if (value <= 5)
    {
      wrk = gen_reg_rtx (SImode);
      emit_move_insn (wrk, operands[1]);
      while (value--)
	gen_ashift (ASHIFTRT, 1, wrk);
      emit_move_insn (operands[0], wrk);
      return true;
    }

  wrk = gen_reg_rtx (Pmode);

  /* Load the value into an arg reg and call a helper.  */
  emit_move_insn (gen_rtx_REG (SImode, 4), operands[1]);
  sprintf (func, "__ashiftrt_r4_%d", value);
  function_symbol (wrk, func, SFUNC_STATIC);
  emit_insn (gen_ashrsi3_n (GEN_INT (value), wrk));
  emit_move_insn (operands[0], gen_rtx_REG (SImode, 4));
  return true;
}

/* Try to find a good way to implement the combiner pattern
  [(set (match_operand:SI 0 "register_operand" "r")
        (and:SI (ashift:SI (match_operand:SI 1 "register_operand" "r")
                           (match_operand:SI 2 "const_int_operand" "n"))
                (match_operand:SI 3 "const_int_operand" "n"))) .
  LEFT_RTX is operand 2 in the above pattern, and MASK_RTX is operand 3.
  return 0 for simple right / left or left/right shift combination.
  return 1 for a combination of shifts with zero_extend.
  return 2 for a combination of shifts with an AND that needs r0.
  return 3 for a combination of shifts with an AND that needs an extra
    scratch register, when the three highmost bits of the AND mask are clear.
  return 4 for a combination of shifts with an AND that needs an extra
    scratch register, when any of the three highmost bits of the AND mask
    is set.
  If ATTRP is set, store an initial right shift width in ATTRP[0],
  and the instruction length in ATTRP[1] .  These values are not valid
  when returning 0.
  When ATTRP is set and returning 1, ATTRP[2] gets set to the index into
  shift_amounts for the last shift value that is to be used before the
  sign extend.  */
int
shl_and_kind (rtx left_rtx, rtx mask_rtx, int *attrp)
{
  unsigned HOST_WIDE_INT mask, lsb, mask2, lsb2;
  int left = INTVAL (left_rtx), right;
  int best = 0;
  int cost, best_cost = 10000;
  int best_right = 0, best_len = 0;
  int i;
  int can_ext;

  if (left < 0 || left > 31)
    return 0;
  if (CONST_INT_P (mask_rtx))
    mask = (unsigned HOST_WIDE_INT) INTVAL (mask_rtx) >> left;
  else
    mask = (unsigned HOST_WIDE_INT) GET_MODE_MASK (SImode) >> left;
  /* Can this be expressed as a right shift / left shift pair?  */
  lsb = ((mask ^ (mask - 1)) >> 1) + 1;
  right = exact_log2 (lsb);
  mask2 = ~(mask + lsb - 1);
  lsb2 = ((mask2 ^ (mask2 - 1)) >> 1) + 1;
  /* mask has no zeroes but trailing zeroes <==> ! mask2 */
  if (! mask2)
    best_cost = ashl_lshr_seq[right].insn_count
		+ ashl_lshr_seq[right + left].insn_count;
  /* mask has no trailing zeroes <==> ! right */
  else if (! right && mask2 == ~(lsb2 - 1))
    {
      int late_right = exact_log2 (lsb2);
      best_cost = ashl_lshr_seq[left + late_right].insn_count
		  + ashl_lshr_seq[late_right].insn_count;
    }
  /* Try to use zero extend.  */
  if (mask2 == ~(lsb2 - 1))
    {
      int width, first;

      for (width = 8; width <= 16; width += 8)
	{
	  /* Can we zero-extend right away?  */
	  if (lsb2 == (unsigned HOST_WIDE_INT) 1 << width)
	    {
	      cost = 1 + ext_ashl_lshr_seq[right].insn_count
		       + ext_ashl_lshr_seq[left + right].insn_count;
	      if (cost < best_cost)
		{
		  best = 1;
		  best_cost = cost;
		  best_right = right;
		  best_len = cost;
		  if (attrp)
		    attrp[2] = -1;
		}
	      continue;
	    }
	  /* ??? Could try to put zero extend into initial right shift,
	     or even shift a bit left before the right shift.  */
	  /* Determine value of first part of left shift, to get to the
	     zero extend cut-off point.  */
	  first = width - exact_log2 (lsb2) + right;
	  if (first >= 0 && right + left - first >= 0)
	    {
	      cost = ext_ashl_lshr_seq[right].insn_count
		     + ext_ashl_lshr_seq[first].insn_count + 1
		     + ext_ashl_lshr_seq[right + left - first].insn_count;

	      if (cost < best_cost)
		{
		  best = 1;
		  best_cost = cost;
		  best_right = right;
		  best_len = cost;
		  if (attrp)
		    attrp[2] = first;
		}
	    }
	}
    }
  /* Try to use r0 AND pattern */
  for (i = 0; i <= 2; i++)
    {
      if (i > right)
	break;
      if (! CONST_OK_FOR_K08 (mask >> i))
	continue;
      cost = (i != 0) + 2 + ext_ashl_lshr_seq[left + i].insn_count;
      if (cost < best_cost)
	{
	  best = 2;
	  best_cost = cost;
	  best_right = i;
	  best_len = cost - 1;
	}
    }
  /* Try to use a scratch register to hold the AND operand.  */
  can_ext = ((mask << left) & ((unsigned HOST_WIDE_INT) 3 << 30)) == 0;
  for (i = 0; i <= 2; i++)
    {
      if (i > right)
	break;
      cost = (i != 0) + (CONST_OK_FOR_I08 (mask >> i) ? 2 : 3)
	     + (can_ext
		? ext_ashl_lshr_seq
		: ashl_lshr_seq)[left + i].insn_count;
      if (cost < best_cost)
	{
	  best = 4 - can_ext;
	  best_cost = cost;
	  best_right = i;
	  best_len = cost - 1 - ! CONST_OK_FOR_I08 (mask >> i);
	}
    }

  if (attrp)
    {
      attrp[0] = best_right;
      attrp[1] = best_len;
    }
  return best;
}

/* This is used in length attributes of the unnamed instructions
   corresponding to shl_and_kind return values of 1 and 2.  */
int
shl_and_length (rtx insn)
{
  rtx set_src, left_rtx, mask_rtx;
  int attributes[3];

  set_src = SET_SRC (XVECEXP (PATTERN (insn), 0, 0));
  left_rtx = XEXP (XEXP (set_src, 0), 1);
  mask_rtx = XEXP (set_src, 1);
  shl_and_kind (left_rtx, mask_rtx, attributes);
  return attributes[1];
}

/* This is used in length attribute of the and_shl_scratch instruction.  */
int
shl_and_scr_length (rtx insn)
{
  rtx set_src = SET_SRC (XVECEXP (PATTERN (insn), 0, 0));
  int len = ashl_lshr_seq[INTVAL (XEXP (set_src, 1)) & 31].insn_count;
  rtx op = XEXP (set_src, 0);
  len += ashl_lshr_seq[INTVAL (XEXP (op, 1)) & 31].insn_count + 1;
  op = XEXP (XEXP (op, 0), 0);
  return len + ashl_lshr_seq[INTVAL (XEXP (op, 1)) & 31].insn_count;
}

/* Generate rtl for instructions for which shl_and_kind advised a particular
   method of generating them, i.e. returned zero.  */
bool
gen_shl_and (rtx dest, rtx left_rtx, rtx mask_rtx, rtx source)
{
  int attributes[3];
  unsigned HOST_WIDE_INT mask;
  int kind = shl_and_kind (left_rtx, mask_rtx, attributes);
  int right, total_shift;
  void (*shift_gen_fun) (int, rtx *) = gen_shifty_hi_op;

  right = attributes[0];
  total_shift = INTVAL (left_rtx) + right;
  mask = (unsigned HOST_WIDE_INT) INTVAL (mask_rtx) >> total_shift;
  switch (kind)
    {
    default:
      return true;
    case 1:
      {
	int first = attributes[2];
	rtx operands[3];

	if (first < 0)
	  {
	    emit_insn ((mask << right) <= 0xff
		       ? gen_zero_extendqisi2 (dest,
					       gen_lowpart (QImode, source))
		       : gen_zero_extendhisi2 (dest,
					       gen_lowpart (HImode, source)));
	    source = dest;
	  }
	if (source != dest)
	  emit_insn (gen_movsi (dest, source));
	operands[0] = dest;
	if (right)
	  {
	    operands[2] = GEN_INT (right);
	    gen_shifty_hi_op (LSHIFTRT, operands);
	  }
	if (first > 0)
	  {
	    operands[2] = GEN_INT (first);
	    gen_shifty_hi_op (ASHIFT, operands);
	    total_shift -= first;
	    mask <<= first;
	  }
	if (first >= 0)
	  emit_insn (mask <= 0xff
		     ? gen_zero_extendqisi2 (dest, gen_lowpart (QImode, dest))
		     : gen_zero_extendhisi2 (dest, gen_lowpart (HImode, dest)));
	if (total_shift > 0)
	  {
	    operands[2] = GEN_INT (total_shift);
	    gen_shifty_hi_op (ASHIFT, operands);
	  }
	break;
      }
    case 4:
      shift_gen_fun = gen_shifty_op;
    case 3:
      /* If the topmost bit that matters is set, set the topmost bits
	 that don't matter.  This way, we might be able to get a shorter
	 signed constant.  */
      if (mask & ((HOST_WIDE_INT) 1 << (31 - total_shift)))
	mask |= (HOST_WIDE_INT) ~0 << (31 - total_shift);
    case 2:
      /* Don't expand fine-grained when combining, because that will
         make the pattern fail.  */
      if (currently_expanding_to_rtl
	  || reload_in_progress || reload_completed)
	{
	  rtx operands[3];

	  /* Cases 3 and 4 should be handled by this split
	     only while combining  */
	  gcc_assert (kind <= 2);
	  if (right)
	    {
	      emit_insn (gen_lshrsi3 (dest, source, GEN_INT (right)));
	      source = dest;
	    }
	  emit_insn (gen_andsi3 (dest, source, GEN_INT (mask)));
	  if (total_shift)
	    {
	      operands[0] = dest;
	      operands[1] = dest;
	      operands[2] = GEN_INT (total_shift);
	      shift_gen_fun (ASHIFT, operands);
	    }
	  break;
	}
      else
	{
	  int neg = 0;
	  if (kind != 4 && total_shift < 16)
	    {
	      neg = -ext_ashl_lshr_seq[total_shift].amount[1];
	      if (neg > 0)
		neg -= ext_ashl_lshr_seq[total_shift].amount[2];
	      else
		neg = 0;
	    }
	  emit_insn (gen_and_shl_scratch (dest, source,
					  GEN_INT (right),
					  GEN_INT (mask),
					  GEN_INT (total_shift + neg),
					  GEN_INT (neg)));
	  emit_insn (gen_movsi (dest, dest));
	  break;
	}
    }
  return false;
}

/* Try to find a good way to implement the combiner pattern
  [(set (match_operand:SI 0 "register_operand" "=r")
        (sign_extract:SI (ashift:SI (match_operand:SI 1 "register_operand" "r")
                                    (match_operand:SI 2 "const_int_operand" "n")
                         (match_operand:SI 3 "const_int_operand" "n")
                         (const_int 0)))
   (clobber (reg:SI T_REG))]
  LEFT_RTX is operand 2 in the above pattern, and SIZE_RTX is operand 3.
  return 0 for simple left / right shift combination.
  return 1 for left shift / 8 bit sign extend / left shift.
  return 2 for left shift / 16 bit sign extend / left shift.
  return 3 for left shift / 8 bit sign extend / shift / sign extend.
  return 4 for left shift / 16 bit sign extend / shift / sign extend.
  return 5 for left shift / 16 bit sign extend / right shift
  return 6 for < 8 bit sign extend / left shift.
  return 7 for < 8 bit sign extend / left shift / single right shift.
  If COSTP is nonzero, assign the calculated cost to *COSTP.  */
int
shl_sext_kind (rtx left_rtx, rtx size_rtx, int *costp)
{
  int left, size, insize, ext;
  int cost = 0, best_cost;
  int kind;

  left = INTVAL (left_rtx);
  size = INTVAL (size_rtx);
  insize = size - left;
  gcc_assert (insize > 0);
  /* Default to left / right shift.  */
  kind = 0;
  best_cost = ashl_lshr_seq[32 - insize].insn_count
	      + ashl_lshr_seq[32 - size].insn_count;
  if (size <= 16)
    {
      /* 16 bit shift / sign extend / 16 bit shift */
      cost = ashl_lshr_seq[16 - insize].insn_count + 1
	     + ashl_lshr_seq[16 - size].insn_count;
      /* If ashiftrt_insns[16 - size] is 8, this choice will be overridden
	 below, by alternative 3 or something even better.  */
      if (cost < best_cost)
	{
	  kind = 5;
	  best_cost = cost;
	}
    }
  /* Try a plain sign extend between two shifts.  */
  for (ext = 16; ext >= insize; ext -= 8)
    {
      if (ext <= size)
	{
	  cost = ext_ashl_lshr_seq[ext - insize].insn_count + 1
		 + ashl_lshr_seq[size - ext].insn_count;
	  if (cost < best_cost)
	    {
	      kind = ext / (unsigned) 8;
	      best_cost = cost;
	    }
	}
      /* Check if we can do a sloppy shift with a final signed shift
	 restoring the sign.  */
      if (EXT_SHIFT_SIGNED (size - ext))
	cost = ext_ashl_lshr_seq[ext - insize].insn_count
	       + ext_ashl_lshr_seq[size - ext].insn_count + 1;
      /* If not, maybe it's still cheaper to do the second shift sloppy,
	 and do a final sign extend?  */
      else if (size <= 16)
	cost = ext_ashl_lshr_seq[ext - insize].insn_count + 1
	  + ext_ashl_lshr_seq[size > ext ? size - ext : ext - size].insn_count
	  + 1;
      else
	continue;
      if (cost < best_cost)
	{
	  kind = ext / (unsigned) 8 + 2;
	  best_cost = cost;
	}
    }
  /* Check if we can sign extend in r0 */
  if (insize < 8)
    {
      cost = 3 + ashl_lshr_seq[left].insn_count;
      if (cost < best_cost)
	{
	  kind = 6;
	  best_cost = cost;
	}
      /* Try the same with a final signed shift.  */
      if (left < 31)
	{
	  cost = 3 + ext_ashl_lshr_seq[left + 1].insn_count + 1;
	  if (cost < best_cost)
	    {
	      kind = 7;
	      best_cost = cost;
	    }
	}
    }
  if (TARGET_DYNSHIFT)
    {
      /* Try to use a dynamic shift.  */
      cost = ashl_lshr_seq[32 - insize].insn_count + 1 + SH_DYNAMIC_SHIFT_COST;
      if (cost < best_cost)
	{
	  kind = 0;
	  best_cost = cost;
	}
    }
  if (costp)
    *costp = cost;
  return kind;
}

/* Function to be used in the length attribute of the instructions
   implementing this pattern.  */
int
shl_sext_length (rtx insn)
{
  rtx set_src, left_rtx, size_rtx;
  int cost;

  set_src = SET_SRC (XVECEXP (PATTERN (insn), 0, 0));
  left_rtx = XEXP (XEXP (set_src, 0), 1);
  size_rtx = XEXP (set_src, 1);
  shl_sext_kind (left_rtx, size_rtx, &cost);
  return cost;
}

/* Generate rtl for this pattern */
bool
gen_shl_sext (rtx dest, rtx left_rtx, rtx size_rtx, rtx source)
{
  int kind;
  int left, size, insize, cost;
  rtx operands[3];

  kind = shl_sext_kind (left_rtx, size_rtx, &cost);
  left = INTVAL (left_rtx);
  size = INTVAL (size_rtx);
  insize = size - left;
  switch (kind)
    {
    case 1:
    case 2:
    case 3:
    case 4:
      {
	int ext = kind & 1 ? 8 : 16;
	int shift2 = size - ext;

	/* Don't expand fine-grained when combining, because that will
	   make the pattern fail.  */
	if (! currently_expanding_to_rtl
	    && ! reload_in_progress && ! reload_completed)
	  {
	    emit_insn (gen_shl_sext_ext (dest, source, left_rtx, size_rtx));
	    emit_insn (gen_movsi (dest, source));
	    break;
	  }
	if (dest != source)
	  emit_insn (gen_movsi (dest, source));
	operands[0] = dest;
	if (ext - insize)
	  {
	    operands[2] = GEN_INT (ext - insize);
	    gen_shifty_hi_op (ASHIFT, operands);
	  }
	emit_insn (kind & 1
		   ? gen_extendqisi2 (dest, gen_lowpart (QImode, dest))
		   : gen_extendhisi2 (dest, gen_lowpart (HImode, dest)));
	if (kind <= 2)
	  {
	    if (shift2)
	      {
		operands[2] = GEN_INT (shift2);
		gen_shifty_op (ASHIFT, operands);
	      }
	  }
	else
	  {
	    if (shift2 > 0)
	      {
		if (EXT_SHIFT_SIGNED (shift2))
		  {
		    operands[2] = GEN_INT (shift2 + 1);
		    gen_shifty_op (ASHIFT, operands);
		    operands[2] = const1_rtx;
		    gen_shifty_op (ASHIFTRT, operands);
		    break;
		  }
		operands[2] = GEN_INT (shift2);
		gen_shifty_hi_op (ASHIFT, operands);
	      }
	    else if (shift2)
	      {
		operands[2] = GEN_INT (-shift2);
		gen_shifty_hi_op (LSHIFTRT, operands);
	      }
	    emit_insn (size <= 8
		       ? gen_extendqisi2 (dest, gen_lowpart (QImode, dest))
		       : gen_extendhisi2 (dest, gen_lowpart (HImode, dest)));
	  }
	break;
      }
    case 5:
      {
	int i = 16 - size;
	if (! currently_expanding_to_rtl
	    && ! reload_in_progress && ! reload_completed)
	  emit_insn (gen_shl_sext_ext (dest, source, left_rtx, size_rtx));
	else
	  {
	    operands[0] = dest;
	    operands[2] = GEN_INT (16 - insize);
	    gen_shifty_hi_op (ASHIFT, operands);
	    emit_insn (gen_extendhisi2 (dest, gen_lowpart (HImode, dest)));
	  }
	/* Don't use gen_ashrsi3 because it generates new pseudos.  */
	while (--i >= 0)
	  gen_ashift (ASHIFTRT, 1, dest);
	break;
      }
    case 6:
    case 7:
      /* Don't expand fine-grained when combining, because that will
	 make the pattern fail.  */
      if (! currently_expanding_to_rtl
	  && ! reload_in_progress && ! reload_completed)
	{
	  emit_insn (gen_shl_sext_ext (dest, source, left_rtx, size_rtx));
	  emit_insn (gen_movsi (dest, source));
	  break;
	}
      emit_insn (gen_andsi3 (dest, source, GEN_INT ((1 << insize) - 1)));
      emit_insn (gen_xorsi3 (dest, dest, GEN_INT (1 << (insize - 1))));
      emit_insn (gen_addsi3 (dest, dest, GEN_INT (-1 << (insize - 1))));
      operands[0] = dest;
      operands[2] = kind == 7 ? GEN_INT (left + 1) : left_rtx;
      gen_shifty_op (ASHIFT, operands);
      if (kind == 7)
	emit_insn (gen_ashrsi3_k (dest, dest, const1_rtx));
      break;
    default:
      return true;
    }
  return false;
}

/* Prefix a symbol_ref name with "datalabel".  */
rtx
gen_datalabel_ref (rtx sym)
{
  const char *str;

  if (GET_CODE (sym) == LABEL_REF)
    return gen_rtx_CONST (GET_MODE (sym),
			  gen_rtx_UNSPEC (GET_MODE (sym),
					  gen_rtvec (1, sym),
					  UNSPEC_DATALABEL));

  gcc_assert (GET_CODE (sym) == SYMBOL_REF);

  str = XSTR (sym, 0);
  /* Share all SYMBOL_REF strings with the same value - that is important
     for cse.  */
  str = IDENTIFIER_POINTER (get_identifier (str));
  XSTR (sym, 0) = str;

  return sym;
}


static alloc_pool label_ref_list_pool;

typedef struct label_ref_list_d
{
  rtx_code_label *label;
  struct label_ref_list_d *next;
} *label_ref_list_t;

/* The SH cannot load a large constant into a register, constants have to
   come from a pc relative load.  The reference of a pc relative load
   instruction must be less than 1k in front of the instruction.  This
   means that we often have to dump a constant inside a function, and
   generate code to branch around it.

   It is important to minimize this, since the branches will slow things
   down and make things bigger.

   Worst case code looks like:

   mov.l L1,rn
   bra   L2
   nop
   align
   L1:   .long value
   L2:
   ..

   mov.l L3,rn
   bra   L4
   nop
   align
   L3:   .long value
   L4:
   ..

   We fix this by performing a scan before scheduling, which notices which
   instructions need to have their operands fetched from the constant table
   and builds the table.

   The algorithm is:

   scan, find an instruction which needs a pcrel move.  Look forward, find the
   last barrier which is within MAX_COUNT bytes of the requirement.
   If there isn't one, make one.  Process all the instructions between
   the find and the barrier.

   In the above example, we can tell that L3 is within 1k of L1, so
   the first move can be shrunk from the 3 insn+constant sequence into
   just 1 insn, and the constant moved to L3 to make:

   mov.l        L1,rn
   ..
   mov.l        L3,rn
   bra          L4
   nop
   align
   L3:.long value
   L4:.long value

   Then the second move becomes the target for the shortening process.  */

typedef struct
{
  rtx value;			/* Value in table.  */
  rtx_code_label *label;	/* Label of value.  */
  label_ref_list_t wend;	/* End of window.  */
  machine_mode mode;	/* Mode of value.  */

  /* True if this constant is accessed as part of a post-increment
     sequence.  Note that HImode constants are never accessed in this way.  */
  bool part_of_sequence_p;
} pool_node;

/* The maximum number of constants that can fit into one pool, since
   constants in the range 0..510 are at least 2 bytes long, and in the
   range from there to 1018 at least 4 bytes.  */

#define MAX_POOL_SIZE 372
static pool_node pool_vector[MAX_POOL_SIZE];
static int pool_size;
static rtx_code_label *pool_window_label;
static int pool_window_last;

static int max_labelno_before_reorg;

/* ??? If we need a constant in HImode which is the truncated value of a
   constant we need in SImode, we could combine the two entries thus saving
   two bytes.  Is this common enough to be worth the effort of implementing
   it?  */

/* ??? This stuff should be done at the same time that we shorten branches.
   As it is now, we must assume that all branches are the maximum size, and
   this causes us to almost always output constant pools sooner than
   necessary.  */

/* Add a constant to the pool and return its label.  */
static rtx_code_label *
add_constant (rtx x, machine_mode mode, rtx last_value)
{
  int i;
  rtx_code_label *lab, *new_rtx;
  label_ref_list_t ref, newref;

  /* First see if we've already got it.  */
  for (i = 0; i < pool_size; i++)
    {
      if (x->code == pool_vector[i].value->code
	  && mode == pool_vector[i].mode)
	{
	  if (x->code == CODE_LABEL)
	    {
	      if (XINT (x, 3) != XINT (pool_vector[i].value, 3))
		continue;
	    }
	  if (rtx_equal_p (x, pool_vector[i].value))
	    {
	      lab = new_rtx = 0;
	      if (! last_value
		  || ! i
		  || ! rtx_equal_p (last_value, pool_vector[i-1].value))
		{
		  new_rtx = gen_label_rtx ();
		  LABEL_REFS (new_rtx) = pool_vector[i].label;
		  pool_vector[i].label = lab = new_rtx;
		}
	      if (lab && pool_window_label)
		{
		  newref = (label_ref_list_t) pool_alloc (label_ref_list_pool);
		  newref->label = pool_window_label;
		  ref = pool_vector[pool_window_last].wend;
		  newref->next = ref;
		  pool_vector[pool_window_last].wend = newref;
		}
	      if (new_rtx)
		pool_window_label = new_rtx;
	      pool_window_last = i;
	      return lab;
	    }
	}
    }

  /* Need a new one.  */
  pool_vector[pool_size].value = x;
  if (last_value && rtx_equal_p (last_value, pool_vector[pool_size - 1].value))
    {
      lab = 0;
      pool_vector[pool_size - 1].part_of_sequence_p = true;
    }
  else
    lab = gen_label_rtx ();
  pool_vector[pool_size].mode = mode;
  pool_vector[pool_size].label = lab;
  pool_vector[pool_size].wend = NULL;
  pool_vector[pool_size].part_of_sequence_p = (lab == 0);
  if (lab && pool_window_label)
    {
      newref = (label_ref_list_t) pool_alloc (label_ref_list_pool);
      newref->label = pool_window_label;
      ref = pool_vector[pool_window_last].wend;
      newref->next = ref;
      pool_vector[pool_window_last].wend = newref;
    }
  if (lab)
    pool_window_label = lab;
  pool_window_last = pool_size;
  pool_size++;
  return lab;
}

/* Output the literal table.  START, if nonzero, is the first instruction
   this table is needed for, and also indicates that there is at least one
   casesi_worker_2 instruction; We have to emit the operand3 labels from
   these insns at a 4-byte  aligned position.  BARRIER is the barrier
   after which we are to place the table.  */
static void
dump_table (rtx_insn *start, rtx_insn *barrier)
{
  rtx_insn *scan = barrier;
  int i;
  bool need_align = true;
  rtx lab;
  label_ref_list_t ref;
  bool have_df = false;

  /* Do two passes, first time dump out the HI sized constants.  */

  for (i = 0; i < pool_size; i++)
    {
      pool_node *p = &pool_vector[i];

      if (p->mode == HImode)
	{
	  if (need_align)
	    {
	      scan = emit_insn_after (gen_align_2 (), scan);
	      need_align = false;
	    }
	  for (lab = p->label; lab; lab = LABEL_REFS (lab))
	    scan = emit_label_after (lab, scan);
	  scan = emit_insn_after (gen_consttable_2 (p->value, const0_rtx),
				  scan);
	  for (ref = p->wend; ref; ref = ref->next)
	    {
	      lab = ref->label;
	      scan = emit_insn_after (gen_consttable_window_end (lab), scan);
	    }
	}
      else if (p->mode == DFmode)
	have_df = true;
    }

  need_align = true;

  if (start)
    {
      scan = emit_insn_after (gen_align_4 (), scan);
      need_align = false;
      for (; start != barrier; start = NEXT_INSN (start))
	if (NONJUMP_INSN_P (start)
	    && recog_memoized (start) == CODE_FOR_casesi_worker_2)
	  {
	    rtx src = SET_SRC (XVECEXP (PATTERN (start), 0, 0));
	    rtx lab = XEXP (XVECEXP (src, 0, 3), 0);

	    scan = emit_label_after (lab, scan);
	  }
    }
  if (TARGET_FMOVD && TARGET_ALIGN_DOUBLE && have_df)
    {
      rtx_insn *align_insn = NULL;

      scan = emit_label_after (gen_label_rtx (), scan);
      scan = emit_insn_after (gen_align_log (GEN_INT (3)), scan);
      need_align = false;

      for (i = 0; i < pool_size; i++)
	{
	  pool_node *p = &pool_vector[i];

	  switch (p->mode)
	    {
	    case HImode:
	      break;
	    case SImode:
	    case SFmode:
	      if (align_insn && !p->part_of_sequence_p)
		{
		  for (lab = p->label; lab; lab = LABEL_REFS (lab))
		    emit_label_before (lab, align_insn);
		  emit_insn_before (gen_consttable_4 (p->value, const0_rtx),
				    align_insn);
		  for (ref = p->wend; ref; ref = ref->next)
		    {
		      lab = ref->label;
		      emit_insn_before (gen_consttable_window_end (lab),
					align_insn);
		    }
		  delete_insn (align_insn);
		  align_insn = NULL;
		  continue;
		}
	      else
		{
		  for (lab = p->label; lab; lab = LABEL_REFS (lab))
		    scan = emit_label_after (lab, scan);
		  scan = emit_insn_after (gen_consttable_4 (p->value,
							    const0_rtx), scan);
		  need_align = ! need_align;
		}
	      break;
	    case DFmode:
	      if (need_align)
		{
		  scan = emit_insn_after (gen_align_log (GEN_INT (3)), scan);
		  align_insn = scan;
		  need_align = false;
		}
	    case DImode:
	      for (lab = p->label; lab; lab = LABEL_REFS (lab))
		scan = emit_label_after (lab, scan);
	      scan = emit_insn_after (gen_consttable_8 (p->value, const0_rtx),
				      scan);
	      break;
	    default:
	      gcc_unreachable ();
	    }

	  if (p->mode != HImode)
	    {
	      for (ref = p->wend; ref; ref = ref->next)
		{
		  lab = ref->label;
		  scan = emit_insn_after (gen_consttable_window_end (lab),
					  scan);
		}
	    }
	}

      pool_size = 0;
    }

  for (i = 0; i < pool_size; i++)
    {
      pool_node *p = &pool_vector[i];

      switch (p->mode)
	{
	case HImode:
	  break;
	case SImode:
	case SFmode:
	  if (need_align)
	    {
	      need_align = false;
	      scan = emit_label_after (gen_label_rtx (), scan);
	      scan = emit_insn_after (gen_align_4 (), scan);
	    }
	  for (lab = p->label; lab; lab = LABEL_REFS (lab))
	    scan = emit_label_after (lab, scan);
	  scan = emit_insn_after (gen_consttable_4 (p->value, const0_rtx),
				  scan);
	  break;
	case DFmode:
	case DImode:
	  if (need_align)
	    {
	      need_align = false;
	      scan = emit_label_after (gen_label_rtx (), scan);
	      scan = emit_insn_after (gen_align_4 (), scan);
	    }
	  for (lab = p->label; lab; lab = LABEL_REFS (lab))
	    scan = emit_label_after (lab, scan);
	  scan = emit_insn_after (gen_consttable_8 (p->value, const0_rtx),
				  scan);
	  break;
	default:
	  gcc_unreachable ();
	}

      if (p->mode != HImode)
	{
	  for (ref = p->wend; ref; ref = ref->next)
	    {
	      lab = ref->label;
	      scan = emit_insn_after (gen_consttable_window_end (lab), scan);
	    }
	}
    }

  scan = emit_insn_after (gen_consttable_end (), scan);
  scan = emit_barrier_after (scan);
  pool_size = 0;
  pool_window_label = NULL;
  pool_window_last = 0;
}

#define MOVA_LABELREF(mova) XVECEXP (SET_SRC (PATTERN (mova)), 0, 0)

/* Nonzero if the insn is a move instruction which needs to be fixed.  */

/* ??? For a DImode/DFmode moves, we don't need to fix it if each half of the
   CONST_DOUBLE input value is CONST_OK_FOR_I08.  For a SFmode move, we don't
   need to fix it if the input value is CONST_OK_FOR_I08.  */
static bool
broken_move (rtx_insn *insn)
{
  if (NONJUMP_INSN_P (insn))
    {
      rtx pat = PATTERN (insn);
      if (GET_CODE (pat) == PARALLEL)
	pat = XVECEXP (pat, 0, 0);
      if (GET_CODE (pat) == SET
	  /* We can load any 8-bit value if we don't care what the high
	     order bits end up as.  */
	  && GET_MODE (SET_DEST (pat)) != QImode
	  && (CONSTANT_P (SET_SRC (pat))
	      || (GET_CODE (SET_SRC (pat)) == UNSPEC_VOLATILE
		  && XINT (SET_SRC (pat), 1) ==  UNSPECV_SP_SWITCH_B)
	      /* Match mova_const.  */
	      || (GET_CODE (SET_SRC (pat)) == UNSPEC
		  && XINT (SET_SRC (pat), 1) == UNSPEC_MOVA
		  && GET_CODE (XVECEXP (SET_SRC (pat), 0, 0)) == CONST))
	  && ! (TARGET_SH2E
		&& GET_CODE (SET_SRC (pat)) == CONST_DOUBLE
		&& (fp_zero_operand (SET_SRC (pat))
		    || fp_one_operand (SET_SRC (pat)))
		/* In general we don't know the current setting of fpscr, so
		   disable fldi.
		   There is an exception if this was a register-register move
		   before reload - and hence it was ascertained that we have
		   single precision setting - and in a post-reload optimization
		   we changed this to do a constant load.  In that case
		   we don't have an r0 clobber, hence we must use fldi.  */
		&& (TARGET_FMOVD
		    || (GET_CODE (XEXP (XVECEXP (PATTERN (insn), 0, 2), 0))
			== SCRATCH))
		&& REG_P (SET_DEST (pat))
		&& FP_REGISTER_P (REGNO (SET_DEST (pat))))
	  && ! (TARGET_SH2A
		&& GET_MODE (SET_DEST (pat)) == SImode
		&& (satisfies_constraint_I20 (SET_SRC (pat))
		   || satisfies_constraint_I28 (SET_SRC (pat))))
	  && ! satisfies_constraint_I08 (SET_SRC (pat)))
	return true;
    }

  return false;
}

/* Return true if the specified insn is a mova insn.  */
static bool
mova_p (rtx_insn *insn)
{
  return (NONJUMP_INSN_P (insn)
	  && GET_CODE (PATTERN (insn)) == SET
	  && GET_CODE (SET_SRC (PATTERN (insn))) == UNSPEC
	  && XINT (SET_SRC (PATTERN (insn)), 1) == UNSPEC_MOVA
	  /* Don't match mova_const.  */
	  && GET_CODE (MOVA_LABELREF (insn)) == LABEL_REF);
}

/* Fix up a mova from a switch that went out of range.  */
static void
fixup_mova (rtx_insn *mova)
{
  PUT_MODE (XEXP (MOVA_LABELREF (mova), 0), QImode);
  if (! flag_pic)
    {
      SET_SRC (PATTERN (mova)) = MOVA_LABELREF (mova);
      INSN_CODE (mova) = -1;
    }
  else
    {
      rtx_insn *worker = mova;
      rtx_code_label *lab = gen_label_rtx ();
      rtx wpat, wpat0, wpat1, wsrc, target, base, diff;

      do
	{
	  worker = NEXT_INSN (worker);
	  gcc_assert (worker
		      && !LABEL_P (worker)
		      && !JUMP_P (worker));
	} while (NOTE_P (worker)
		 || recog_memoized (worker) != CODE_FOR_casesi_worker_1);
      wpat = PATTERN (worker);
      wpat0 = XVECEXP (wpat, 0, 0);
      wpat1 = XVECEXP (wpat, 0, 1);
      wsrc = SET_SRC (wpat0);
      PATTERN (worker) = (gen_casesi_worker_2
			  (SET_DEST (wpat0), XVECEXP (wsrc, 0, 1),
			   XEXP (XVECEXP (wsrc, 0, 2), 0), lab,
			   XEXP (wpat1, 0)));
      INSN_CODE (worker) = -1;
      target = XVECEXP (SET_SRC (PATTERN (mova)), 0, 0);
      base = gen_rtx_LABEL_REF (Pmode, lab);
      diff = gen_rtx_UNSPEC (Pmode, gen_rtvec (2, target, base), UNSPEC_SYMOFF);
      SET_SRC (PATTERN (mova)) = gen_rtx_CONST (Pmode, diff);
      INSN_CODE (mova) = -1;
    }
}

/* NEW_MOVA is a mova we've just encountered while scanning forward.  Update
   *num_mova, and check if the new mova is not nested within the first one.
   return 0 if *first_mova was replaced, 1 if new_mova was replaced,
   2 if new_mova has been assigned to *first_mova, -1 otherwise..  */
static int
untangle_mova (int *num_mova, rtx_insn **first_mova, rtx_insn *new_mova)
{
  int n_addr = 0; /* Initialization to shut up spurious warning.  */
  int f_target, n_target = 0; /* Likewise.  */

  if (optimize)
    {
      /* If NEW_MOVA has no address yet, it will be handled later.  */
      if (INSN_ADDRESSES_SIZE() <= (unsigned) INSN_UID (new_mova))
	return -1;

      n_addr = INSN_ADDRESSES (INSN_UID (new_mova));
      n_target = INSN_ADDRESSES (INSN_UID (XEXP (MOVA_LABELREF (new_mova), 0)));
      if (n_addr > n_target || n_addr + 1022 < n_target)
	{
	  /* Change the mova into a load.
	     broken_move will then return true for it.  */
	  fixup_mova (new_mova);
	  return 1;
	}
    }
  if (!(*num_mova)++)
    {
      *first_mova = new_mova;
      return 2;
    }
  if (!optimize
      || ((f_target
	   = INSN_ADDRESSES (INSN_UID (XEXP (MOVA_LABELREF (*first_mova), 0))))
	  >= n_target))
    return -1;

  (*num_mova)--;
  if (f_target - INSN_ADDRESSES (INSN_UID (*first_mova))
      > n_target - n_addr)
    {
      fixup_mova (*first_mova);
      return 0;
    }
  else
    {
      fixup_mova (new_mova);
      return 1;
    }
}

/* Find the last barrier from insn FROM which is close enough to hold the
   constant pool.  If we can't find one, then create one near the end of
   the range.  */
static rtx_insn *
find_barrier (int num_mova, rtx_insn *mova, rtx_insn *from)
{
  int count_si = 0;
  int count_hi = 0;
  int found_hi = 0;
  int found_si = 0;
  int found_di = 0;
  int hi_align = 2;
  int si_align = 2;
  int leading_mova = num_mova;
  rtx_insn *barrier_before_mova = NULL;
  rtx_insn *found_barrier = NULL;
  rtx_insn *good_barrier = NULL;
  int si_limit;
  int hi_limit;
  rtx_insn *orig = from;
  rtx_insn *last_got = NULL;
  rtx_insn *last_symoff = NULL;

  /* For HImode: range is 510, add 4 because pc counts from address of
     second instruction after this one, subtract 2 for the jump instruction
     that we may need to emit before the table, subtract 2 for the instruction
     that fills the jump delay slot (in very rare cases, reorg will take an
     instruction from after the constant pool or will leave the delay slot
     empty).  This gives 510.
     For SImode: range is 1020, add 4 because pc counts from address of
     second instruction after this one, subtract 2 in case pc is 2 byte
     aligned, subtract 2 for the jump instruction that we may need to emit
     before the table, subtract 2 for the instruction that fills the jump
     delay slot.  This gives 1018.  */

  /* The branch will always be shortened now that the reference address for
     forward branches is the successor address, thus we need no longer make
     adjustments to the [sh]i_limit for -O0.  */

  si_limit = 1018;
  hi_limit = 510;

  while (from && count_si < si_limit && count_hi < hi_limit)
    {
      int inc = get_attr_length (from);
      int new_align = 1;

      /* If this is a label that existed at the time of the compute_alignments
	 call, determine the alignment.  N.B.  When find_barrier recurses for
	 an out-of-reach mova, we might see labels at the start of previously
	 inserted constant tables.  */
      if (LABEL_P (from)
	  && CODE_LABEL_NUMBER (from) <= max_labelno_before_reorg)
	{
	  if (optimize)
	    new_align = 1 << label_to_alignment (from);
	  else if (BARRIER_P (prev_nonnote_insn (from)))
	    new_align = 1 << barrier_align (from);
	  else
	    new_align = 1;
	  inc = 0;
	}
      /* In case we are scanning a constant table because of recursion, check
	 for explicit alignments.  If the table is long, we might be forced
	 to emit the new table in front of it; the length of the alignment
	 might be the last straw.  */
      else if (NONJUMP_INSN_P (from)
	       && GET_CODE (PATTERN (from)) == UNSPEC_VOLATILE
	       && XINT (PATTERN (from), 1) == UNSPECV_ALIGN)
	new_align = INTVAL (XVECEXP (PATTERN (from), 0, 0));
      /* When we find the end of a constant table, paste the new constant
	 at the end.  That is better than putting it in front because
	 this way, we don't need extra alignment for adding a 4-byte-aligned
	 mov(a) label to a 2/4 or 8/4 byte aligned table.  */
      else if (NONJUMP_INSN_P (from)
	       && GET_CODE (PATTERN (from)) == UNSPEC_VOLATILE
	       && XINT (PATTERN (from), 1) == UNSPECV_CONST_END)
	return from;

      if (BARRIER_P (from))
	{
	  rtx_insn *next;

	  found_barrier = from;

	  /* If we are at the end of the function, or in front of an alignment
	     instruction, we need not insert an extra alignment.  We prefer
	     this kind of barrier.  */
	  if (barrier_align (from) > 2)
	    good_barrier = from;

	  /* If we are at the end of a hot/cold block, dump the constants
	     here.  */
	  next = NEXT_INSN (from);
	  if (next
	      && NOTE_P (next)
	      && NOTE_KIND (next) == NOTE_INSN_SWITCH_TEXT_SECTIONS)
	    break;
	}

      if (broken_move (from))
	{
	  rtx pat, src, dst;
	  machine_mode mode;

	  pat = PATTERN (from);
	  if (GET_CODE (pat) == PARALLEL)
	    pat = XVECEXP (pat, 0, 0);
	  src = SET_SRC (pat);
	  dst = SET_DEST (pat);
	  mode = GET_MODE (dst);

	  /* GOT pcrelat setting comes in pair of
	     mova	.L8,r0
	     mov.l	.L8,r12
	     instructions.  (plus add r0,r12).
	     Remember if we see one without the other.  */
	  if (GET_CODE (src) == UNSPEC && PIC_ADDR_P (XVECEXP (src, 0, 0)))
	    last_got = last_got ? NULL : from;
	  else if (PIC_ADDR_P (src))
	    last_got = last_got ? NULL : from;

	  /* We must explicitly check the mode, because sometimes the
	     front end will generate code to load unsigned constants into
	     HImode targets without properly sign extending them.  */
	  if (mode == HImode
	      || (mode == SImode && satisfies_constraint_I16 (src)
		  && REGNO (dst) != FPUL_REG))
	    {
	      found_hi += 2;
	      /* We put the short constants before the long constants, so
		 we must count the length of short constants in the range
		 for the long constants.  */
	      /* ??? This isn't optimal, but is easy to do.  */
	      si_limit -= 2;
	    }
	  else
	    {
	      /* We dump DF/DI constants before SF/SI ones, because
		 the limit is the same, but the alignment requirements
		 are higher.  We may waste up to 4 additional bytes
		 for alignment, and the DF/DI constant may have
		 another SF/SI constant placed before it.  */
	      if (TARGET_SHCOMPACT
		  && ! found_di
		  && (mode == DFmode || mode == DImode))
		{
		  found_di = 1;
		  si_limit -= 8;
		}
	      while (si_align > 2 && found_si + si_align - 2 > count_si)
		si_align >>= 1;
	      if (found_si > count_si)
		count_si = found_si;
	      found_si += GET_MODE_SIZE (mode);
	      if (num_mova)
		si_limit -= GET_MODE_SIZE (mode);
	    }
	}

      if (mova_p (from))
	{
	  switch (untangle_mova (&num_mova, &mova, from))
	    {
	      case 1:
		if (flag_pic)
		  {
		    rtx src = SET_SRC (PATTERN (from));
		    if (GET_CODE (src) == CONST
			&& GET_CODE (XEXP (src, 0)) == UNSPEC
			&& XINT (XEXP (src, 0), 1) == UNSPEC_SYMOFF)
		      last_symoff = from;
		  }
		break;
	      case 0:	return find_barrier (0, 0, mova);
	      case 2:
		{
		  leading_mova = 0;
		  barrier_before_mova
		    = good_barrier ? good_barrier : found_barrier;
		}
	      default:	break;
	    }
	  if (found_si > count_si)
	    count_si = found_si;
	}
      else if (JUMP_TABLE_DATA_P (from)
	       && GET_CODE (PATTERN (from)) == ADDR_DIFF_VEC)
	{
	  if ((num_mova > 1 && GET_MODE (prev_nonnote_insn (from)) == VOIDmode)
	      || (num_mova
		  && (prev_nonnote_insn (from)
		      == XEXP (MOVA_LABELREF (mova), 0))))
	    num_mova--;
	  if (barrier_align (next_real_insn (from)) == align_jumps_log)
	    {
	      /* We have just passed the barrier in front of the
		 ADDR_DIFF_VEC, which is stored in found_barrier.  Since
		 the ADDR_DIFF_VEC is accessed as data, just like our pool
		 constants, this is a good opportunity to accommodate what
		 we have gathered so far.
		 If we waited any longer, we could end up at a barrier in
		 front of code, which gives worse cache usage for separated
		 instruction / data caches.  */
	      good_barrier = found_barrier;
	      break;
	    }
	  else
	    {
	      rtx body = PATTERN (from);
	      inc = XVECLEN (body, 1) * GET_MODE_SIZE (GET_MODE (body));
	    }
	}
      /* For the SH1, we generate alignments even after jumps-around-jumps.  */
      else if (JUMP_P (from)
	       && ! TARGET_SH2
	       && ! optimize_size)
	new_align = 4;

      /* There is a possibility that a bf is transformed into a bf/s by the
	 delay slot scheduler.  */
      if (JUMP_P (from)
	  && get_attr_type (from) == TYPE_CBRANCH
	  && ! sequence_insn_p (from))
	inc += 2;

      if (found_si)
	{
	  count_si += inc;
	  if (new_align > si_align)
	    {
	      si_limit -= (count_si - 1) & (new_align - si_align);
	      si_align = new_align;
	    }
	  count_si = (count_si + new_align - 1) & -new_align;
	}
      if (found_hi)
	{
	  count_hi += inc;
	  if (new_align > hi_align)
	    {
	      hi_limit -= (count_hi - 1) & (new_align - hi_align);
	      hi_align = new_align;
	    }
	  count_hi = (count_hi + new_align - 1) & -new_align;
	}
      from = NEXT_INSN (from);
    }

  if (num_mova)
    {
      if (leading_mova)
	{
	  /* Try as we might, the leading mova is out of range.  Change
	     it into a load (which will become a pcload) and retry.  */
	  fixup_mova (mova);
	  return find_barrier (0, 0, mova);
	}
      else
	{
	  /* Insert the constant pool table before the mova instruction,
	     to prevent the mova label reference from going out of range.  */
	  from = mova;
	  good_barrier = found_barrier = barrier_before_mova;
	}
    }

  if (found_barrier)
    {
      if (good_barrier && next_real_insn (found_barrier))
	found_barrier = good_barrier;
    }
  else
    {
      /* We didn't find a barrier in time to dump our stuff,
	 so we'll make one.  */
      rtx_code_label *label = gen_label_rtx ();

      /* Don't emit a constant table in the middle of insns for
	 casesi_worker_2.  This is a bit overkill but is enough
	 because casesi_worker_2 wouldn't appear so frequently.  */
      if (last_symoff)
	from = last_symoff;

      /* If we exceeded the range, then we must back up over the last
	 instruction we looked at.  Otherwise, we just need to undo the
	 NEXT_INSN at the end of the loop.  */
      if (PREV_INSN (from) != orig
	  && (count_hi > hi_limit || count_si > si_limit))
	from = PREV_INSN (PREV_INSN (from));
      else
	from = PREV_INSN (from);

      /* Don't emit a constant table int the middle of global pointer setting,
	 since that that would move the addressing base GOT into another table. 
	 We need the first mov instruction before the _GLOBAL_OFFSET_TABLE_
	 in the pool anyway, so just move up the whole constant pool.

	 However, avoid doing so when the last single GOT mov is the starting
	 insn itself. Going past above the start insn would create a negative
	 offset, causing errors.  */
      if (last_got && last_got != orig)
        from = PREV_INSN (last_got);

      /* Don't insert the constant pool table at the position which
	 may be the landing pad.  */
      if (flag_exceptions
	  && CALL_P (from)
	  && find_reg_note (from, REG_EH_REGION, NULL_RTX))
	from = PREV_INSN (from);

      /* Walk back to be just before any jump or label.
	 Putting it before a label reduces the number of times the branch
	 around the constant pool table will be hit.  Putting it before
	 a jump makes it more likely that the bra delay slot will be
	 filled.  */
      while (NOTE_P (from) || JUMP_P (from)
	     || LABEL_P (from))
	from = PREV_INSN (from);

      /* Make sure we do not split between a call and its corresponding
	 CALL_ARG_LOCATION note.  */
      if (CALL_P (from))
	{
	  rtx_insn *next = NEXT_INSN (from);
	  if (next && NOTE_P (next)
	      && NOTE_KIND (next) == NOTE_INSN_CALL_ARG_LOCATION)
	    from = next;
	}

      from = emit_jump_insn_after (gen_jump (label), from);
      JUMP_LABEL (from) = label;
      LABEL_NUSES (label) = 1;
      found_barrier = emit_barrier_after (from);
      emit_label_after (label, found_barrier);
    }

  return found_barrier;
}

/* If the instruction INSN is implemented by a special function, and we can
   positively find the register that is used to call the sfunc, and this
   register is not used anywhere else in this instruction - except as the
   destination of a set, return this register; else, return 0.  */
rtx
sfunc_uses_reg (rtx_insn *insn)
{
  int i;
  rtx pattern, part, reg_part, reg;

  if (!NONJUMP_INSN_P (insn))
    return NULL_RTX;
  pattern = PATTERN (insn);
  if (GET_CODE (pattern) != PARALLEL || get_attr_type (insn) != TYPE_SFUNC)
    return NULL_RTX;

  for (reg_part = NULL_RTX, i = XVECLEN (pattern, 0) - 1; i >= 1; i--)
    {
      part = XVECEXP (pattern, 0, i);
      if (GET_CODE (part) == USE && GET_MODE (XEXP (part, 0)) == SImode)
	reg_part = part;
    }
  if (! reg_part)
    return NULL_RTX;
  reg = XEXP (reg_part, 0);
  for (i = XVECLEN (pattern, 0) - 1; i >= 0; i--)
    {
      part = XVECEXP (pattern, 0, i);
      if (part == reg_part || GET_CODE (part) == CLOBBER)
	continue;
      if (reg_mentioned_p (reg, ((GET_CODE (part) == SET
				  && REG_P (SET_DEST (part)))
				 ? SET_SRC (part) : part)))
	return NULL_RTX;
    }
  return reg;
}

/* See if the only way in which INSN uses REG is by calling it, or by
   setting it while calling it.  Set *SET to a SET rtx if the register
   is set by INSN.  */
static bool
noncall_uses_reg (rtx reg, rtx_insn *insn, rtx *set)
{
  rtx pattern, reg2;

  *set = NULL_RTX;

  reg2 = sfunc_uses_reg (insn);
  if (reg2 && REGNO (reg2) == REGNO (reg))
    {
      pattern = single_set (insn);
      if (pattern
	  && REG_P (SET_DEST (pattern))
	  && REGNO (reg) == REGNO (SET_DEST (pattern)))
	*set = pattern;
      return false;
    }
  if (!CALL_P (insn))
    {
      /* We don't use rtx_equal_p because we don't care if the mode is
	 different.  */
      pattern = single_set (insn);
      if (pattern
	  && REG_P (SET_DEST (pattern))
	  && REGNO (reg) == REGNO (SET_DEST (pattern)))
	{
	  rtx par, part;
	  int i;

	  *set = pattern;
	  par = PATTERN (insn);
	  if (GET_CODE (par) == PARALLEL)
	    for (i = XVECLEN (par, 0) - 1; i >= 0; i--)
	      {
		part = XVECEXP (par, 0, i);
		if (GET_CODE (part) != SET && reg_mentioned_p (reg, part))
		  return true;
	      }
	  return reg_mentioned_p (reg, SET_SRC (pattern));
	}

      return true;
    }

  pattern = PATTERN (insn);

  if (GET_CODE (pattern) == PARALLEL)
    {
      int i;

      for (i = XVECLEN (pattern, 0) - 1; i >= 1; i--)
	if (reg_mentioned_p (reg, XVECEXP (pattern, 0, i)))
	  return true;
      pattern = XVECEXP (pattern, 0, 0);
    }

  if (GET_CODE (pattern) == SET)
    {
      if (reg_mentioned_p (reg, SET_DEST (pattern)))
	{
	  /* We don't use rtx_equal_p, because we don't care if the
	     mode is different.  */
	  if (!REG_P (SET_DEST (pattern))
	      || REGNO (reg) != REGNO (SET_DEST (pattern)))
	    return true;

	  *set = pattern;
	}

      pattern = SET_SRC (pattern);
    }

  if (GET_CODE (pattern) != CALL
      || !MEM_P (XEXP (pattern, 0))
      || ! rtx_equal_p (reg, XEXP (XEXP (pattern, 0), 0)))
    return true;

  return false;
}

/* Given a X, a pattern of an insn or a part of it, return a mask of used
   general registers.  Bits 0..15 mean that the respective registers
   are used as inputs in the instruction.  Bits 16..31 mean that the
   registers 0..15, respectively, are used as outputs, or are clobbered.
   IS_DEST should be set to 16 if X is the destination of a SET, else to 0.  */
int
regs_used (rtx x, int is_dest)
{
  enum rtx_code code;
  const char *fmt;
  int i, used = 0;

  if (! x)
    return used;
  code = GET_CODE (x);
  switch (code)
    {
    case REG:
      if (REGNO (x) < 16)
	return (((1 << HARD_REGNO_NREGS (0, GET_MODE (x))) - 1)
		<< (REGNO (x) + is_dest));
      return 0;
    case SUBREG:
      {
	rtx y = SUBREG_REG (x);

	if (!REG_P (y))
	  break;
	if (REGNO (y) < 16)
	  return (((1 << HARD_REGNO_NREGS (0, GET_MODE (x))) - 1)
		  << (REGNO (y) +
		      subreg_regno_offset (REGNO (y),
					   GET_MODE (y),
					   SUBREG_BYTE (x),
					   GET_MODE (x)) + is_dest));
	return 0;
      }
    case SET:
      return regs_used (SET_SRC (x), 0) | regs_used (SET_DEST (x), 16);
    case RETURN:
      /* If there was a return value, it must have been indicated with USE.  */
      return 0x00ffff00;
    case CLOBBER:
      is_dest = 1;
      break;
    case MEM:
      is_dest = 0;
      break;
    case CALL:
      used |= 0x00ff00f0;
      break;
    default:
      break;
    }

  fmt = GET_RTX_FORMAT (code);

  for (i = GET_RTX_LENGTH (code) - 1; i >= 0; i--)
    {
      if (fmt[i] == 'E')
	{
	  int j;
	  for (j = XVECLEN (x, i) - 1; j >= 0; j--)
	    used |= regs_used (XVECEXP (x, i, j), is_dest);
	}
      else if (fmt[i] == 'e')
	used |= regs_used (XEXP (x, i), is_dest);
    }
  return used;
}

/* Create an instruction that prevents redirection of a conditional branch
   to the destination of the JUMP with address ADDR.
   If the branch needs to be implemented as an indirect jump, try to find
   a scratch register for it.
   If NEED_BLOCK is 0, don't do anything unless we need a scratch register.
   If any preceding insn that doesn't fit into a delay slot is good enough,
   pass 1.  Pass 2 if a definite blocking insn is needed.
   -1 is used internally to avoid deep recursion.
   If a blocking instruction is made or recognized, return it.  */
static rtx_insn *
gen_block_redirect (rtx_insn *jump, int addr, int need_block)
{
  int dead = 0;
  rtx_insn *prev = prev_nonnote_insn (jump);
  rtx dest;

  /* First, check if we already have an instruction that satisfies our need.  */
  if (prev && NONJUMP_INSN_P (prev) && ! prev->deleted ())
    {
      if (INSN_CODE (prev) == CODE_FOR_indirect_jump_scratch)
	return prev;
      if (GET_CODE (PATTERN (prev)) == USE
	  || GET_CODE (PATTERN (prev)) == CLOBBER
	  || get_attr_in_delay_slot (prev) == IN_DELAY_SLOT_YES)
	prev = jump;
      else if ((need_block &= ~1) < 0)
	return prev;
      else if (recog_memoized (prev) == CODE_FOR_block_branch_redirect)
	need_block = 0;
    }
  if (GET_CODE (PATTERN (jump)) == RETURN)
    {
      if (! need_block)
	return prev;
      /* Reorg even does nasty things with return insns that cause branches
	 to go out of range - see find_end_label and callers.  */
      return emit_insn_before (gen_block_branch_redirect (const0_rtx) , jump);
    }
  /* We can't use JUMP_LABEL here because it might be undefined
     when not optimizing.  */
  dest = XEXP (SET_SRC (PATTERN (jump)), 0);
  /* If the branch is out of range, try to find a scratch register for it.  */
  if (optimize
      && (INSN_ADDRESSES (INSN_UID (dest)) - addr + (unsigned) 4092
	  > 4092 + 4098))
    {
      rtx_insn *scan;
      /* Don't look for the stack pointer as a scratch register,
	 it would cause trouble if an interrupt occurred.  */
      unsigned attempt = 0x7fff, used;
      int jump_left = flag_expensive_optimizations + 1;

      /* It is likely that the most recent eligible instruction is wanted for
	 the delay slot.  Therefore, find out which registers it uses, and
	 try to avoid using them.  */

      for (scan = jump; (scan = PREV_INSN (scan)); )
	{
	  enum rtx_code code;

	  if (scan->deleted ())
	    continue;
	  code = GET_CODE (scan);
	  if (code == CODE_LABEL || code == JUMP_INSN)
	    break;
	  if (code == INSN
	      && GET_CODE (PATTERN (scan)) != USE
	      && GET_CODE (PATTERN (scan)) != CLOBBER
	      && get_attr_in_delay_slot (scan) == IN_DELAY_SLOT_YES)
	    {
	      attempt &= ~regs_used (PATTERN (scan), 0);
	      break;
	    }
	}
      for (used = dead = 0, scan = JUMP_LABEL_AS_INSN (jump);
	   (scan = NEXT_INSN (scan)); )
	{
	  enum rtx_code code;

	  if (scan->deleted ())
	    continue;
	  code = GET_CODE (scan);
	  if (INSN_P (scan))
	    {
	      used |= regs_used (PATTERN (scan), 0);
	      if (code == CALL_INSN)
		used |= regs_used (CALL_INSN_FUNCTION_USAGE (scan), 0);
	      dead |= (used >> 16) & ~used;
	      if (dead & attempt)
		{
		  dead &= attempt;
		  break;
		}
	      if (code == JUMP_INSN)
		{
		  if (jump_left-- && simplejump_p (scan))
		    scan = JUMP_LABEL_AS_INSN (scan);
		  else
		    break;
		}
	    }
	}
      /* Mask out the stack pointer again, in case it was
	 the only 'free' register we have found.  */
      dead &= 0x7fff;
    }
  /* If the immediate destination is still in range, check for possible
     threading with a jump beyond the delay slot insn.
     Don't check if we are called recursively; the jump has been or will be
     checked in a different invocation then.  */

  else if (optimize && need_block >= 0)
    {
      rtx_insn *next = next_active_insn (next_active_insn (dest));
      if (next && JUMP_P (next)
	  && GET_CODE (PATTERN (next)) == SET
	  && recog_memoized (next) == CODE_FOR_jump_compact)
	{
	  dest = JUMP_LABEL (next);
	  if (dest
	      && (INSN_ADDRESSES (INSN_UID (dest)) - addr + (unsigned) 4092
		  > 4092 + 4098))
	    gen_block_redirect (next, INSN_ADDRESSES (INSN_UID (next)), -1);
	}
    }

  if (dead)
    {
      rtx reg = gen_rtx_REG (SImode, exact_log2 (dead & -dead));

      /* It would be nice if we could convert the jump into an indirect
	 jump / far branch right now, and thus exposing all constituent
	 instructions to further optimization.  However, reorg uses
	 simplejump_p to determine if there is an unconditional jump where
	 it should try to schedule instructions from the target of the
	 branch; simplejump_p fails for indirect jumps even if they have
	 a JUMP_LABEL.  */
      rtx_insn *insn = emit_insn_before (gen_indirect_jump_scratch
					 (reg, GEN_INT (unspec_bbr_uid++)),
					 jump);
      /* ??? We would like this to have the scope of the jump, but that
	 scope will change when a delay slot insn of an inner scope is added.
	 Hence, after delay slot scheduling, we'll have to expect
	 NOTE_INSN_BLOCK_END notes between the indirect_jump_scratch and
	 the jump.  */

      INSN_LOCATION (insn) = INSN_LOCATION (jump);
      INSN_CODE (insn) = CODE_FOR_indirect_jump_scratch;
      return insn;
    }
  else if (need_block)
    /* We can't use JUMP_LABEL here because it might be undefined
       when not optimizing.  */
    return emit_insn_before (gen_block_branch_redirect
			     (GEN_INT (unspec_bbr_uid++)),
			     jump);
  return prev;
}

#define CONDJUMP_MIN -252
#define CONDJUMP_MAX 262
struct far_branch
{
  /* A label (to be placed) in front of the jump
     that jumps to our ultimate destination.  */
  rtx_insn *near_label;
  /* Where we are going to insert it if we cannot move the jump any farther,
     or the jump itself if we have picked up an existing jump.  */
  rtx_insn *insert_place;
  /* The ultimate destination.  */
  rtx_insn *far_label;
  struct far_branch *prev;
  /* If the branch has already been created, its address;
     else the address of its first prospective user.  */
  int address;
};

static void gen_far_branch (struct far_branch *);
enum mdep_reorg_phase_e mdep_reorg_phase;
static void
gen_far_branch (struct far_branch *bp)
{
  rtx_insn *insn = bp->insert_place;
  rtx_insn *jump;
  rtx_code_label *label = gen_label_rtx ();
  int ok;

  emit_label_after (label, insn);
  if (bp->far_label)
    {
      jump = emit_jump_insn_after (gen_jump (bp->far_label), insn);
      LABEL_NUSES (bp->far_label)++;
    }
  else
    jump = emit_jump_insn_after (gen_return (), insn);

  /* Emit a barrier so that reorg knows that any following instructions
     are not reachable via a fall-through path.
     But don't do this when not optimizing, since we wouldn't suppress the
     alignment for the barrier then, and could end up with out-of-range
     pc-relative loads.  */
  if (optimize)
    emit_barrier_after (jump);
  emit_label_after (bp->near_label, insn);

  if (bp->far_label)
    JUMP_LABEL (jump) = bp->far_label;
  else
    {
      rtx pat = PATTERN (jump);
      gcc_assert (ANY_RETURN_P (pat));
      JUMP_LABEL (jump) = pat;
    }

  ok = invert_jump (insn, label, 1);
  gcc_assert (ok);

  /* If we are branching around a jump (rather than a return), prevent
     reorg from using an insn from the jump target as the delay slot insn -
     when reorg did this, it pessimized code (we rather hide the delay slot)
     and it could cause branches to go out of range.  */
  if (bp->far_label)
    (emit_insn_after
     (gen_stuff_delay_slot
      (GEN_INT (unspec_bbr_uid++),
       GEN_INT (recog_memoized (insn) == CODE_FOR_branch_false)),
      insn));
  /* Prevent reorg from undoing our splits.  */
  gen_block_redirect (jump, bp->address += 2, 2);
}

/* Fix up ADDR_DIFF_VECs.  */
void
fixup_addr_diff_vecs (rtx_insn *first)
{
  rtx_insn *insn;

  for (insn = first; insn; insn = NEXT_INSN (insn))
    {
      rtx vec_lab, pat, prevpat, x, braf_label;
      rtx_insn *prev;

      if (! JUMP_TABLE_DATA_P (insn)
	  || GET_CODE (PATTERN (insn)) != ADDR_DIFF_VEC)
	continue;
      pat = PATTERN (insn);
      vec_lab = XEXP (XEXP (pat, 0), 0);

      /* Search the matching casesi_jump_2.  */
      for (prev = as_a <rtx_insn *> (vec_lab); ; prev = PREV_INSN (prev))
	{
	  if (!JUMP_P (prev))
	    continue;
	  prevpat = PATTERN (prev);
	  if (GET_CODE (prevpat) != PARALLEL || XVECLEN (prevpat, 0) != 2)
	    continue;
	  x = XVECEXP (prevpat, 0, 1);
	  if (GET_CODE (x) != USE)
	    continue;
	  x = XEXP (x, 0);
	  if (GET_CODE (x) == LABEL_REF && XEXP (x, 0) == vec_lab)
	    break;
	}
      /* FIXME: This is a bug in the optimizer, but it seems harmless
	 to just avoid panicing.  */
      if (!prev)
	continue;

      /* Emit the reference label of the braf where it belongs, right after
	 the casesi_jump_2 (i.e. braf).  */
      braf_label = XEXP (XEXP (SET_SRC (XVECEXP (prevpat, 0, 0)), 1), 0);
      emit_label_after (braf_label, prev);

      /* Fix up the ADDR_DIF_VEC to be relative
	 to the reference address of the braf.  */
      XEXP (XEXP (pat, 0), 0) = braf_label;
    }
}

/* BARRIER_OR_LABEL is either a BARRIER or a CODE_LABEL immediately following
   a barrier.  Return the base 2 logarithm of the desired alignment.  */
int
barrier_align (rtx_insn *barrier_or_label)
{
  rtx next, pat;

  if (! barrier_or_label)
    return 0;

  if (LABEL_P (barrier_or_label)
      && NEXT_INSN (barrier_or_label)
      && JUMP_TABLE_DATA_P (NEXT_INSN (barrier_or_label)))
    return 2;

  if (BARRIER_P (barrier_or_label)
      && PREV_INSN (barrier_or_label)
      && JUMP_TABLE_DATA_P (PREV_INSN (barrier_or_label)))
    {
      pat = PATTERN (PREV_INSN (barrier_or_label));
      /* If this is a very small table, we want to keep the alignment after
	 the table to the minimum for proper code alignment.  */
      return ((optimize_size
	       || ((unsigned) XVECLEN (pat, 1) * GET_MODE_SIZE (GET_MODE (pat))
		   <= (unsigned) 1 << (CACHE_LOG - 2)))
	      ? 1 << TARGET_SHMEDIA : align_jumps_log);
    }

  next = next_active_insn (barrier_or_label);

  if (! next)
    return 0;

  pat = PATTERN (next);

  if (GET_CODE (pat) == UNSPEC_VOLATILE && XINT (pat, 1) == UNSPECV_ALIGN)
    /* This is a barrier in front of a constant table.  */
    return 0;

  if (optimize_size)
    return 0;

  if (! TARGET_SH2 || ! optimize)
    return align_jumps_log;

  /* When fixing up pcloads, a constant table might be inserted just before
     the basic block that ends with the barrier.  Thus, we can't trust the
     instruction lengths before that.  */
  if (mdep_reorg_phase > SH_FIXUP_PCLOAD)
    {
      /* Check if there is an immediately preceding branch to the insn beyond
	 the barrier.  We must weight the cost of discarding useful information
	 from the current cache line when executing this branch and there is
	 an alignment, against that of fetching unneeded insn in front of the
	 branch target when there is no alignment.  */

      /* There are two delay_slot cases to consider.  One is the simple case
	 where the preceding branch is to the insn beyond the barrier (simple
	 delay slot filling), and the other is where the preceding branch has
	 a delay slot that is a duplicate of the insn after the barrier
	 (fill_eager_delay_slots) and the branch is to the insn after the insn
	 after the barrier.  */

      int slot, credit;
      bool jump_to_next = false;

      /* Skip to the insn before the JUMP_INSN before the barrier under
	 investigation.  */
      rtx_insn *prev = prev_real_insn (prev_active_insn (barrier_or_label));

      for (slot = 2, credit = (1 << (CACHE_LOG - 2)) + 2;
	   credit >= 0 && prev && NONJUMP_INSN_P (prev);
	   prev = prev_real_insn (prev))
	{
	  jump_to_next = false;
	  if (GET_CODE (PATTERN (prev)) == USE
	      || GET_CODE (PATTERN (prev)) == CLOBBER)
	    continue;
	  if (rtx_sequence *prev_seq = dyn_cast <rtx_sequence *> (PATTERN (prev)))
	    {
	      prev = prev_seq->insn (1);
	      if (INSN_UID (prev) == INSN_UID (next))
		{
	  	  /* Delay slot was filled with insn at jump target.  */
		  jump_to_next = true;
		  continue;
  		}
	    }

	  if (slot &&
	      get_attr_in_delay_slot (prev) == IN_DELAY_SLOT_YES)
	    slot = 0;
	  credit -= get_attr_length (prev);
	}
      if (prev && jump_to_label_p (prev))
	{
	  rtx_insn *x;
	  if (jump_to_next
	      || next_real_insn (JUMP_LABEL (prev)) == next
	      /* If relax_delay_slots() decides NEXT was redundant
		 with some previous instruction, it will have
		 redirected PREV's jump to the following insn.  */
	      || JUMP_LABEL (prev) == next_nonnote_insn (next)
	      /* There is no upper bound on redundant instructions
		 that might have been skipped, but we must not put an
		 alignment where none had been before.  */
	      || (x = (NEXT_INSN (NEXT_INSN (PREV_INSN (prev)))),
		  (INSN_P (x)
		   && (INSN_CODE (x) == CODE_FOR_block_branch_redirect
		       || INSN_CODE (x) == CODE_FOR_indirect_jump_scratch
		       || INSN_CODE (x) == CODE_FOR_stuff_delay_slot))))
	    {
	      rtx pat = PATTERN (prev);
	      if (GET_CODE (pat) == PARALLEL)
		pat = XVECEXP (pat, 0, 0);
	      if (credit - slot >= (GET_CODE (SET_SRC (pat)) == PC ? 2 : 0))
		return 0;
	    }
	}
    }

  return align_jumps_log;
}

/* If we are inside a phony loop, almost any kind of label can turn up as the
   first one in the loop.  Aligning a braf label causes incorrect switch
   destination addresses; we can detect braf labels because they are
   followed by a BARRIER.
   Applying loop alignment to small constant or switch tables is a waste
   of space, so we suppress this too.  */
int
sh_loop_align (rtx_insn *label)
{
  rtx_insn *next = label;

  if (! optimize || optimize_size)
    return 0;

  do
    next = next_nonnote_insn (next);
  while (next && LABEL_P (next));

  if (! next
      || ! INSN_P (next)
      || recog_memoized (next) == CODE_FOR_consttable_2)
    return 0;

  return align_loops_log;
}

/* Do a final pass over the function, just before delayed branch
   scheduling.  */
static void
sh_reorg (void)
{
  rtx_insn *first, *insn, *mova = NULL;
  int num_mova;
  rtx r0_rtx = gen_rtx_REG (Pmode, 0);
  rtx r0_inc_rtx = gen_rtx_POST_INC (Pmode, r0_rtx);

  first = get_insns ();
  max_labelno_before_reorg = max_label_num ();

  /* We must split call insns before introducing `mova's.  If we're
     optimizing, they'll have already been split.  Otherwise, make
     sure we don't split them too late.  */
  if (! optimize)
    split_all_insns_noflow ();

  if (TARGET_SHMEDIA)
    return;

  /* If relaxing, generate pseudo-ops to associate function calls with
     the symbols they call.  It does no harm to not generate these
     pseudo-ops.  However, when we can generate them, it enables the
     linker to potentially relax the jsr to a bsr, and eliminate the
     register load and, possibly, the constant pool entry.  */

  mdep_reorg_phase = SH_INSERT_USES_LABELS;
  if (TARGET_RELAX)
    {
      /* Remove all REG_LABEL_OPERAND notes.  We want to use them for our
	 own purposes.  This works because none of the remaining passes
	 need to look at them.

	 ??? But it may break in the future.  We should use a machine
	 dependent REG_NOTE, or some other approach entirely.  */
      for (insn = first; insn; insn = NEXT_INSN (insn))
	{
	  if (INSN_P (insn))
	    {
	      rtx note;

	      while ((note = find_reg_note (insn, REG_LABEL_OPERAND,
					    NULL_RTX)) != 0)
		remove_note (insn, note);
	    }
	}

      for (insn = first; insn; insn = NEXT_INSN (insn))
	{
	  rtx pattern, reg, set, dies;
	  rtx_code_label *label;
	  rtx_insn *link, *scan;
	  int rescan = 0, foundinsn = 0;

	  if (CALL_P (insn))
	    {
	      pattern = PATTERN (insn);

	      if (GET_CODE (pattern) == PARALLEL)
		pattern = XVECEXP (pattern, 0, 0);
	      if (GET_CODE (pattern) == SET)
		pattern = SET_SRC (pattern);

	      if (GET_CODE (pattern) != CALL
		  || !MEM_P (XEXP (pattern, 0)))
		continue;

	      reg = XEXP (XEXP (pattern, 0), 0);
	    }
	  else
	    {
	      reg = sfunc_uses_reg (insn);
	      if (! reg)
		continue;
	    }

	  if (!REG_P (reg))
	    continue;

	  /* Try scanning backward to find where the register is set.  */
	  link = NULL;
	  for (scan = PREV_INSN (insn);
	       scan && !LABEL_P (scan);
	       scan = PREV_INSN (scan))
	    {
	      if (! INSN_P (scan))
		continue;

	      if (! reg_mentioned_p (reg, scan))
		continue;

	      if (noncall_uses_reg (reg, scan, &set))
		break;

	      if (set)
		{
		  link = scan;
		  break;
		}
	    }

	  if (! link)
	    continue;

	  /* The register is set at LINK.  */

	  /* We can only optimize the function call if the register is
	     being set to a symbol.  In theory, we could sometimes
	     optimize calls to a constant location, but the assembler
	     and linker do not support that at present.  */
	  if (GET_CODE (SET_SRC (set)) != SYMBOL_REF
	      && GET_CODE (SET_SRC (set)) != LABEL_REF)
	    continue;

	  /* Scan forward from LINK to the place where REG dies, and
	     make sure that the only insns which use REG are
	     themselves function calls.  */

	  /* ??? This doesn't work for call targets that were allocated
	     by reload, since there may not be a REG_DEAD note for the
	     register.  */

	  dies = NULL_RTX;
	  for (scan = NEXT_INSN (link); scan; scan = NEXT_INSN (scan))
	    {
	      rtx scanset;

	      /* Don't try to trace forward past a CODE_LABEL if we haven't
		 seen INSN yet.  Ordinarily, we will only find the setting insn
		 if it is in the same basic block.  However,
		 cross-jumping can insert code labels in between the load and
		 the call, and can result in situations where a single call
		 insn may have two targets depending on where we came from.  */

	      if (LABEL_P (scan) && ! foundinsn)
		break;

	      if (! INSN_P (scan))
		continue;

	      /* Don't try to trace forward past a JUMP.  To optimize
		 safely, we would have to check that all the
		 instructions at the jump destination did not use REG.  */

	      if (JUMP_P (scan))
		break;

	      if (! reg_mentioned_p (reg, scan))
		continue;

	      if (noncall_uses_reg (reg, scan, &scanset))
		break;

	      if (scan == insn)
		foundinsn = 1;

	      if (scan != insn
		  && (CALL_P (scan) || sfunc_uses_reg (scan)))
		{
		  /* There is a function call to this register other
		     than the one we are checking.  If we optimize
		     this call, we need to rescan again below.  */
		  rescan = 1;
		}

	      /* ??? We shouldn't have to worry about SCANSET here.
		 We should just be able to check for a REG_DEAD note
		 on a function call.  However, the REG_DEAD notes are
		 apparently not dependable around libcalls; c-torture
		 execute/920501-2 is a test case.  If SCANSET is set,
		 then this insn sets the register, so it must have
		 died earlier.  Unfortunately, this will only handle
		 the cases in which the register is, in fact, set in a
		 later insn.  */

	      /* ??? We shouldn't have to use FOUNDINSN here.
		 This dates back to when we used LOG_LINKS to find 
		 the most recent insn which sets the register.  */

	      if (foundinsn
		  && (scanset
		      || find_reg_note (scan, REG_DEAD, reg)))
		{
		  dies = scan;
		  break;
		}
	    }

	  if (! dies)
	    {
	      /* Either there was a branch, or some insn used REG
		 other than as a function call address.  */
	      continue;
	    }

	  /* Create a code label, and put it in a REG_LABEL_OPERAND note
	     on the insn which sets the register, and on each call insn
	     which uses the register.  In final_prescan_insn we look for
	     the REG_LABEL_OPERAND notes, and output the appropriate label
	     or pseudo-op.  */

	  label = gen_label_rtx ();
	  add_reg_note (link, REG_LABEL_OPERAND, label);
	  add_reg_note (insn, REG_LABEL_OPERAND, label);
	  if (rescan)
	    {
	      scan = link;
	      do
		{
		  rtx reg2;

		  scan = NEXT_INSN (scan);
		  if (scan != insn
		      && ((CALL_P (scan)
			   && reg_mentioned_p (reg, scan))
			  || ((reg2 = sfunc_uses_reg (scan))
			      && REGNO (reg2) == REGNO (reg))))
		    add_reg_note (scan, REG_LABEL_OPERAND, label);
		}
	      while (scan != dies);
	    }
	}
    }

  if (TARGET_SH2)
    fixup_addr_diff_vecs (first);

  if (optimize)
    {
      mdep_reorg_phase = SH_SHORTEN_BRANCHES0;
      shorten_branches (first);
    }

  /* Scan the function looking for move instructions which have to be
     changed to pc-relative loads and insert the literal tables.  */
  label_ref_list_pool = create_alloc_pool ("label references list",
					   sizeof (struct label_ref_list_d),
					   30);
  mdep_reorg_phase = SH_FIXUP_PCLOAD;
  for (insn = first, num_mova = 0; insn; insn = NEXT_INSN (insn))
    {
      if (mova_p (insn))
	{
	  /* ??? basic block reordering can move a switch table dispatch
	     below the switch table.  Check if that has happened.
	     We only have the addresses available when optimizing; but then,
	     this check shouldn't be needed when not optimizing.  */
	  if (!untangle_mova (&num_mova, &mova, insn))
	    {
	      insn = mova;
	      num_mova = 0;
	    }
	}
      else if (JUMP_TABLE_DATA_P (insn)
	       && GET_CODE (PATTERN (insn)) == ADDR_DIFF_VEC
	       && num_mova
	       /* ??? loop invariant motion can also move a mova out of a
		  loop.  Since loop does this code motion anyway, maybe we
		  should wrap UNSPEC_MOVA into a CONST, so that reload can
		  move it back.  */
	       && ((num_mova > 1
		    && GET_MODE (prev_nonnote_insn (insn)) == VOIDmode)
		   || (prev_nonnote_insn (insn)
		       == XEXP (MOVA_LABELREF (mova), 0))))
	{
	  rtx_insn *scan;
	  int total;

	  num_mova--;

	  /* Some code might have been inserted between the mova and
	     its ADDR_DIFF_VEC.  Check if the mova is still in range.  */
	  for (scan = mova, total = 0; scan != insn; scan = NEXT_INSN (scan))
	    total += get_attr_length (scan);

	  /* range of mova is 1020, add 4 because pc counts from address of
	     second instruction after this one, subtract 2 in case pc is 2
	     byte aligned.  Possible alignment needed for the ADDR_DIFF_VEC
	     cancels out with alignment effects of the mova itself.  */
	  if (total > 1022)
	    {
	      /* Change the mova into a load, and restart scanning
		 there.  broken_move will then return true for mova.  */
	      fixup_mova (mova);
	      insn = mova;
	    }
	}
      if (broken_move (insn)
	  || (NONJUMP_INSN_P (insn)
	      && recog_memoized (insn) == CODE_FOR_casesi_worker_2))
	{
	  rtx_insn *scan;
	  /* Scan ahead looking for a barrier to stick the constant table
	     behind.  */
	  rtx_insn *barrier = find_barrier (num_mova, mova, insn);
	  rtx_insn *last_float_move = NULL;
	  rtx last_float = 0, *last_float_addr = NULL;
	  int need_aligned_label = 0;

	  if (num_mova && ! mova_p (mova))
	    {
	      /* find_barrier had to change the first mova into a
		 pcload; thus, we have to start with this new pcload.  */
	      insn = mova;
	      num_mova = 0;
	    }
	  /* Now find all the moves between the points and modify them.  */
	  for (scan = insn; scan != barrier; scan = NEXT_INSN (scan))
	    {
	      if (LABEL_P (scan))
		last_float = 0;
	      if (NONJUMP_INSN_P (scan)
		  && recog_memoized (scan) == CODE_FOR_casesi_worker_2)
		need_aligned_label = 1;
	      if (broken_move (scan))
		{
		  rtx *patp = &PATTERN (scan), pat = *patp;
		  rtx src, dst;
		  rtx lab;
		  rtx newsrc;
		  machine_mode mode;

		  if (GET_CODE (pat) == PARALLEL)
		    patp = &XVECEXP (pat, 0, 0), pat = *patp;
		  src = SET_SRC (pat);
		  dst = SET_DEST (pat);
		  mode = GET_MODE (dst);

		  if (mode == SImode && satisfies_constraint_I16 (src)
		      && REGNO (dst) != FPUL_REG)
		    {
		      int offset = 0;

		      mode = HImode;
		      while (GET_CODE (dst) == SUBREG)
			{
			  offset += subreg_regno_offset (REGNO (SUBREG_REG (dst)),
							 GET_MODE (SUBREG_REG (dst)),
							 SUBREG_BYTE (dst),
							 GET_MODE (dst));
			  dst = SUBREG_REG (dst);
			}
		      dst = gen_rtx_REG (HImode, REGNO (dst) + offset);
		    }
		  if (REG_P (dst) && FP_ANY_REGISTER_P (REGNO (dst)))
		    {
		      /* This must be an insn that clobbers r0.  */
		      rtx *clobberp = &XVECEXP (PATTERN (scan), 0,
						XVECLEN (PATTERN (scan), 0)
						- 1);
		      rtx clobber = *clobberp;

		      gcc_assert (GET_CODE (clobber) == CLOBBER
				  && rtx_equal_p (XEXP (clobber, 0), r0_rtx));

		      if (last_float
			  && reg_set_between_p (r0_rtx, last_float_move, scan))
			last_float = 0;
		      if (last_float
			  && TARGET_SHCOMPACT
			  && GET_MODE_SIZE (mode) != 4
			  && GET_MODE_SIZE (GET_MODE (last_float)) == 4)
			last_float = 0;
		      lab = add_constant (src, mode, last_float);
		      if (lab)
			emit_insn_before (gen_mova (lab), scan);
		      else
			{
			  /* There will be a REG_UNUSED note for r0 on
			     LAST_FLOAT_MOVE; we have to change it to REG_INC,
			     lest reorg:mark_target_live_regs will not
			     consider r0 to be used, and we end up with delay
			     slot insn in front of SCAN that clobbers r0.  */
			  rtx note
			    = find_regno_note (last_float_move, REG_UNUSED, 0);

			  /* If we are not optimizing, then there may not be
			     a note.  */
			  if (note)
			    PUT_REG_NOTE_KIND (note, REG_INC);

			  *last_float_addr = r0_inc_rtx;
			}
		      last_float_move = scan;
		      last_float = src;
		      newsrc = gen_const_mem (mode,
					(((TARGET_SH4 && ! TARGET_FMOVD)
					  || REGNO (dst) == FPUL_REG)
					 ? r0_inc_rtx
					 : r0_rtx));
		      last_float_addr = &XEXP (newsrc, 0);

		      /* Remove the clobber of r0.  */
		      *clobberp = gen_rtx_CLOBBER (GET_MODE (clobber),
						   gen_rtx_SCRATCH (Pmode));
		    }
		  /* This is a mova needing a label.  Create it.  */
		  else if (GET_CODE (src) == UNSPEC
			   && XINT (src, 1) == UNSPEC_MOVA
			   && GET_CODE (XVECEXP (src, 0, 0)) == CONST)
		    {
		      lab = add_constant (XVECEXP (src, 0, 0), mode, 0);
		      newsrc = gen_rtx_LABEL_REF (VOIDmode, lab);
		      newsrc = gen_rtx_UNSPEC (SImode,
					       gen_rtvec (1, newsrc),
					       UNSPEC_MOVA);
		    }
		  else if (GET_CODE (src) == UNSPEC_VOLATILE
			   && XINT (src, 1) == UNSPECV_SP_SWITCH_B)
		    {
		      newsrc = XVECEXP (src, 0, 0);
		      XVECEXP (src, 0, 0) = gen_const_mem (mode, newsrc);
		      INSN_CODE (scan) = -1;
		      continue;
		    }
		  else
		    {
		      lab = add_constant (src, mode, 0);
		      newsrc = gen_rtx_LABEL_REF (VOIDmode, lab);
		      newsrc = gen_const_mem (mode, newsrc);
		    }
		  *patp = gen_rtx_SET (VOIDmode, dst, newsrc);
		  INSN_CODE (scan) = -1;
		}
	    }
	  dump_table (need_aligned_label ? insn : 0, barrier);
	  insn = barrier;
	}
    }
  free_alloc_pool (label_ref_list_pool);
  for (insn = first; insn; insn = NEXT_INSN (insn))
    PUT_MODE (insn, VOIDmode);

  mdep_reorg_phase = SH_SHORTEN_BRANCHES1;
  INSN_ADDRESSES_FREE ();
  split_branches (first);

  /* The INSN_REFERENCES_ARE_DELAYED in sh.h is problematic because it
     also has an effect on the register that holds the address of the sfunc.
     Insert an extra dummy insn in front of each sfunc that pretends to
     use this register.  */
  if (flag_delayed_branch)
    {
      for (insn = first; insn; insn = NEXT_INSN (insn))
	{
	  rtx reg = sfunc_uses_reg (insn);

	  if (! reg)
	    continue;
	  emit_insn_before (gen_use_sfunc_addr (reg), insn);
	}
    }
  mdep_reorg_phase = SH_AFTER_MDEP_REORG;
}

/* Return the UID of the insn that follows the specified label.  */
int
get_dest_uid (rtx label, int max_uid)
{
  rtx_insn *dest = next_real_insn (label);
  int dest_uid;
  if (! dest)
    /* This can happen for an undefined label.  */
    return 0;
  dest_uid = INSN_UID (dest);
  /* If this is a newly created branch redirection blocking instruction,
     we cannot index the branch_uid or insn_addresses arrays with its
     uid.  But then, we won't need to, because the actual destination is
     the following branch.  */
  while (dest_uid >= max_uid)
    {
      dest = NEXT_INSN (dest);
      dest_uid = INSN_UID (dest);
    }
  if (JUMP_P (dest) && GET_CODE (PATTERN (dest)) == RETURN)
    return 0;
  return dest_uid;
}

/* Split condbranches that are out of range.  Also add clobbers for
   scratch registers that are needed in far jumps.
   We do this before delay slot scheduling, so that it can take our
   newly created instructions into account.  It also allows us to
   find branches with common targets more easily.  */
static void
split_branches (rtx_insn *first)
{
  rtx_insn *insn;
  struct far_branch **uid_branch, *far_branch_list = 0;
  int max_uid = get_max_uid ();
  int ok;

  /* Find out which branches are out of range.  */
  shorten_branches (first);

  uid_branch = (struct far_branch **) alloca (max_uid * sizeof *uid_branch);
  memset ((char *) uid_branch, 0, max_uid * sizeof *uid_branch);

  for (insn = first; insn; insn = NEXT_INSN (insn))
    if (! INSN_P (insn))
      continue;
    else if (insn->deleted ())
      {
	/* Shorten_branches would split this instruction again,
	   so transform it into a note.  */
	SET_INSN_DELETED (insn);
      }
    else if (JUMP_P (insn))
      {
	enum attr_type type = get_attr_type (insn);
	if (type == TYPE_CBRANCH)
	  {
	    rtx_insn *next, *beyond;

	    if (get_attr_length (insn) > 4)
	      {
		rtx src = SET_SRC (PATTERN (insn));
		rtx olabel = XEXP (XEXP (src, 1), 0);
		int addr = INSN_ADDRESSES (INSN_UID (insn));
		rtx_insn *label = 0;
		int dest_uid = get_dest_uid (olabel, max_uid);
		struct far_branch *bp = uid_branch[dest_uid];

		/* redirect_jump needs a valid JUMP_LABEL, and it might delete
		   the label if the LABEL_NUSES count drops to zero.  There is
		   always a jump_optimize pass that sets these values, but it
		   proceeds to delete unreferenced code, and then if not
		   optimizing, to un-delete the deleted instructions, thus
		   leaving labels with too low uses counts.  */
		if (! optimize)
		  {
		    JUMP_LABEL (insn) = olabel;
		    LABEL_NUSES (olabel)++;
		  }
		if (! bp)
		  {
		    bp = (struct far_branch *) alloca (sizeof *bp);
		    uid_branch[dest_uid] = bp;
		    bp->prev = far_branch_list;
		    far_branch_list = bp;
		    bp->far_label = as_a <rtx_insn *> (
				      XEXP (XEXP (SET_SRC (PATTERN (insn)), 1),
					    0));
		    LABEL_NUSES (bp->far_label)++;
		  }
		else
		  {
		    label = bp->near_label;
		    if (! label && bp->address - addr >= CONDJUMP_MIN)
		      {
			rtx_insn *block = bp->insert_place;

			if (GET_CODE (PATTERN (block)) == RETURN)
			  block = PREV_INSN (block);
			else
			  block = gen_block_redirect (block,
						      bp->address, 2);
			label = emit_label_after (gen_label_rtx (),
						  PREV_INSN (block));
			bp->near_label = label;
		      }
		    else if (label && ! NEXT_INSN (label))
		      {
			if (addr + 2 - bp->address <= CONDJUMP_MAX)
			  bp->insert_place = insn;
			else
			  gen_far_branch (bp);
		      }
		  }
		if (! label
		    || (NEXT_INSN (label) && bp->address - addr < CONDJUMP_MIN))
		  {
		    bp->near_label = label = gen_label_rtx ();
		    bp->insert_place = insn;
		    bp->address = addr;
		  }
		ok = redirect_jump (insn, label, 0);
		gcc_assert (ok);
	      }
	    else
	      {
		/* get_attr_length (insn) == 2 */
		/* Check if we have a pattern where reorg wants to redirect
		   the branch to a label from an unconditional branch that
		   is too far away.  */
		/* We can't use JUMP_LABEL here because it might be undefined
		   when not optimizing.  */
		/* A syntax error might cause beyond to be NULL_RTX.  */
		beyond
		  = next_active_insn (XEXP (XEXP (SET_SRC (PATTERN (insn)), 1),
					    0));

		if (beyond
		    && (JUMP_P (beyond)
			|| ((beyond = next_active_insn (beyond))
			    && JUMP_P (beyond)))
		    && GET_CODE (PATTERN (beyond)) == SET
		    && recog_memoized (beyond) == CODE_FOR_jump_compact
		    && ((INSN_ADDRESSES
			 (INSN_UID (XEXP (SET_SRC (PATTERN (beyond)), 0)))
			 - INSN_ADDRESSES (INSN_UID (insn)) + (unsigned) 252)
			> 252 + 258 + 2))
		  gen_block_redirect (beyond,
				      INSN_ADDRESSES (INSN_UID (beyond)), 1);
	      }

	    next = next_active_insn (insn);

	    if (next
		&& (JUMP_P (next)
		    || ((next = next_active_insn (next))
			&& JUMP_P (next)))
		&& GET_CODE (PATTERN (next)) == SET
		&& recog_memoized (next) == CODE_FOR_jump_compact
		&& ((INSN_ADDRESSES
		     (INSN_UID (XEXP (SET_SRC (PATTERN (next)), 0)))
		     - INSN_ADDRESSES (INSN_UID (insn)) + (unsigned) 252)
		    > 252 + 258 + 2))
	      gen_block_redirect (next, INSN_ADDRESSES (INSN_UID (next)), 1);
	  }
	else if (type == TYPE_JUMP || type == TYPE_RETURN)
	  {
	    int addr = INSN_ADDRESSES (INSN_UID (insn));
	    rtx_insn *far_label = 0;
	    int dest_uid = 0;
	    struct far_branch *bp;

	    if (type == TYPE_JUMP)
	      {
		far_label = as_a <rtx_insn *> (
			      XEXP (SET_SRC (PATTERN (insn)), 0));
		dest_uid = get_dest_uid (far_label, max_uid);
		if (! dest_uid)
		  {
		    /* Parse errors can lead to labels outside
		      the insn stream.  */
		    if (! NEXT_INSN (far_label))
		      continue;

		    if (! optimize)
		      {
			JUMP_LABEL (insn) = far_label;
			LABEL_NUSES (far_label)++;
		      }
		    redirect_jump (insn, ret_rtx, 1);
		    far_label = 0;
		  }
	      }
	    bp = uid_branch[dest_uid];
	    if (! bp)
	      {
		bp = (struct far_branch *) alloca (sizeof *bp);
		uid_branch[dest_uid] = bp;
		bp->prev = far_branch_list;
		far_branch_list = bp;
		bp->near_label = 0;
		bp->far_label = far_label;
		if (far_label)
		  LABEL_NUSES (far_label)++;
	      }
	    else if (bp->near_label && ! NEXT_INSN (bp->near_label))
	      if (addr - bp->address <= CONDJUMP_MAX)
		emit_label_after (bp->near_label, PREV_INSN (insn));
	      else
		{
		  gen_far_branch (bp);
		  bp->near_label = 0;
		}
	    else
	      bp->near_label = 0;
	    bp->address = addr;
	    bp->insert_place = insn;
	    if (! far_label)
	      emit_insn_before (gen_block_branch_redirect (const0_rtx), insn);
	    else
	      gen_block_redirect (insn, addr, bp->near_label ? 2 : 0);
	  }
      }
  /* Generate all pending far branches,
     and free our references to the far labels.  */
  while (far_branch_list)
    {
      if (far_branch_list->near_label
	  && ! NEXT_INSN (far_branch_list->near_label))
	gen_far_branch (far_branch_list);
      if (optimize
	  && far_branch_list->far_label
	  && ! --LABEL_NUSES (far_branch_list->far_label))
	delete_insn (far_branch_list->far_label);
      far_branch_list = far_branch_list->prev;
    }

  /* Instruction length information is no longer valid due to the new
     instructions that have been generated.  */
  init_insn_lengths ();
}

/* Dump out instruction addresses, which is useful for debugging the
   constant pool table stuff.

   If relaxing, output the label and pseudo-ops used to link together
   calls and the instruction which set the registers.

   ??? The addresses printed by this routine for insns are nonsense for
   insns which are inside of a sequence where none of the inner insns have
   variable length.  This is because the second pass of shorten_branches
   does not bother to update them.  */
void
final_prescan_insn (rtx_insn *insn, rtx *opvec ATTRIBUTE_UNUSED,
		    int noperands ATTRIBUTE_UNUSED)
{
  if (TARGET_DUMPISIZE)
    fprintf (asm_out_file, "\n! at %04x\n", INSN_ADDRESSES (INSN_UID (insn)));

  if (TARGET_RELAX)
    {
      rtx note;

      note = find_reg_note (insn, REG_LABEL_OPERAND, NULL_RTX);
      if (note)
	{
	  rtx pattern;

	  pattern = PATTERN (insn);
	  if (GET_CODE (pattern) == PARALLEL)
	    pattern = XVECEXP (pattern, 0, 0);
	  switch (GET_CODE (pattern))
	    {
	    case SET:
	      if (GET_CODE (SET_SRC (pattern)) != CALL
		  && get_attr_type (insn) != TYPE_SFUNC)
		{
		  targetm.asm_out.internal_label
		    (asm_out_file, "L", CODE_LABEL_NUMBER (XEXP (note, 0)));
		  break;
		}
	      /* else FALLTHROUGH */
	    case CALL:
	      asm_fprintf (asm_out_file, "\t.uses %LL%d\n",
			   CODE_LABEL_NUMBER (XEXP (note, 0)));
	      break;

	    default:
	      gcc_unreachable ();
	    }
	}
    }
}

/* Dump out any constants accumulated in the final pass.  These will
   only be labels.  */
const char *
output_jump_label_table (void)
{
  int i;

  if (pool_size)
    {
      fprintf (asm_out_file, "\t.align 2\n");
      for (i = 0; i < pool_size; i++)
	{
	  pool_node *p = &pool_vector[i];

	  (*targetm.asm_out.internal_label) (asm_out_file, "L",
				     CODE_LABEL_NUMBER (p->label));
	  output_asm_insn (".long	%O0", &p->value);
	}
      pool_size = 0;
    }

  return "";
}

/* A full frame looks like:

   arg-5
   arg-4
   [ if current_function_anonymous_args
   arg-3
   arg-2
   arg-1
   arg-0 ]
   saved-fp
   saved-r10
   saved-r11
   saved-r12
   saved-pr
   local-n
   ..
   local-1
   local-0        <- fp points here.

   Number of bytes pushed for anonymous args, used to pass information
   between expand_prologue and expand_epilogue.

   Adjust the stack by SIZE bytes.  REG holds the rtl of the register to be
   adjusted.  If epilogue_p is zero, this is for a prologue; otherwise, it's
   for an epilogue and a negative value means that it's for a sibcall
   epilogue.  If LIVE_REGS_MASK is nonzero, it points to a HARD_REG_SET of
   all the registers that are about to be restored, and hence dead.  */
static void
output_stack_adjust (int size, rtx reg, int epilogue_p,
		     HARD_REG_SET *live_regs_mask, bool frame_p)
{
  rtx_insn *(*emit_fn) (rtx) = frame_p ? &frame_insn : &emit_insn;
  if (size)
    {
      HOST_WIDE_INT align = STACK_BOUNDARY / BITS_PER_UNIT;

/* This test is bogus, as output_stack_adjust is used to re-align the
   stack.  */
#if 0
      gcc_assert (!(size % align));
#endif

      if (CONST_OK_FOR_ADD (size))
	emit_fn (GEN_ADD3 (reg, reg, GEN_INT (size)));
      /* Try to do it with two partial adjustments; however, we must make
	 sure that the stack is properly aligned at all times, in case
	 an interrupt occurs between the two partial adjustments.  */
      else if (CONST_OK_FOR_ADD (size / 2 & -align)
	       && CONST_OK_FOR_ADD (size - (size / 2 & -align)))
	{
	  emit_fn (GEN_ADD3 (reg, reg, GEN_INT (size / 2 & -align)));
	  emit_fn (GEN_ADD3 (reg, reg, GEN_INT (size - (size / 2 & -align))));
	}
      else
	{
	  rtx const_reg;
	  rtx insn;
	  int temp = epilogue_p ? 7 : (TARGET_SH5 ? 0 : 1);
	  int i;

	  /* If TEMP is invalid, we could temporarily save a general
	     register to MACL.  However, there is currently no need
	     to handle this case, so just die when we see it.  */
	  if (epilogue_p < 0
	      || current_function_interrupt
	      || ! call_really_used_regs[temp] || fixed_regs[temp])
	    temp = -1;
	  if (temp < 0 && ! current_function_interrupt
	      && (TARGET_SHMEDIA || epilogue_p >= 0))
	    {
	      HARD_REG_SET temps;
	      COPY_HARD_REG_SET (temps, call_used_reg_set);
	      AND_COMPL_HARD_REG_SET (temps, call_fixed_reg_set);
	      if (epilogue_p > 0)
		{
		  int nreg = 0;
		  if (crtl->return_rtx)
		    {
		      machine_mode mode;
		      mode = GET_MODE (crtl->return_rtx);
		      if (BASE_RETURN_VALUE_REG (mode) == FIRST_RET_REG)
			nreg = HARD_REGNO_NREGS (FIRST_RET_REG, mode);
		    }
		  for (i = 0; i < nreg; i++)
		    CLEAR_HARD_REG_BIT (temps, FIRST_RET_REG + i);
		  if (crtl->calls_eh_return)
		    {
		      CLEAR_HARD_REG_BIT (temps, EH_RETURN_STACKADJ_REGNO);
		      for (i = 0; i <= 3; i++)
			CLEAR_HARD_REG_BIT (temps, EH_RETURN_DATA_REGNO (i));
		    }
		}
	      if (TARGET_SHMEDIA && epilogue_p < 0)
		for (i = FIRST_TARGET_REG; i <= LAST_TARGET_REG; i++)
		  CLEAR_HARD_REG_BIT (temps, i);
	      if (epilogue_p <= 0)
		{
		  for (i = FIRST_PARM_REG;
		       i < FIRST_PARM_REG + NPARM_REGS (SImode); i++)
		    CLEAR_HARD_REG_BIT (temps, i);
		  if (cfun->static_chain_decl != NULL)
		    CLEAR_HARD_REG_BIT (temps, STATIC_CHAIN_REGNUM);
		}
	      temp = scavenge_reg (&temps);
	    }
	  if (temp < 0 && live_regs_mask)
	    {
	      HARD_REG_SET temps;

	      COPY_HARD_REG_SET (temps, *live_regs_mask);
	      CLEAR_HARD_REG_BIT (temps, REGNO (reg));
	      temp = scavenge_reg (&temps);
	    }
	  if (temp < 0)
	    {
	      rtx adj_reg, tmp_reg, mem;
	      
	      /* If we reached here, the most likely case is the (sibcall)
		 epilogue for non SHmedia.  Put a special push/pop sequence
		 for such case as the last resort.  This looks lengthy but
		 would not be problem because it seems to be very
		 rare.  */
	      
	      gcc_assert (!TARGET_SHMEDIA && epilogue_p);
	      

	       /* ??? There is still the slight possibility that r4 or
		  r5 have been reserved as fixed registers or assigned
		  as global registers, and they change during an
		  interrupt.  There are possible ways to handle this:
		     
		  - If we are adjusting the frame pointer (r14), we can do
		    with a single temp register and an ordinary push / pop
		    on the stack.
		  - Grab any call-used or call-saved registers (i.e. not
		    fixed or globals) for the temps we need.  We might
		    also grab r14 if we are adjusting the stack pointer.
		    If we can't find enough available registers, issue
		    a diagnostic and die - the user must have reserved
		    way too many registers.
		 But since all this is rather unlikely to happen and
		 would require extra testing, we just die if r4 / r5
		 are not available.  */
	      gcc_assert (!fixed_regs[4] && !fixed_regs[5]
			  && !global_regs[4] && !global_regs[5]);

	      adj_reg = gen_rtx_REG (GET_MODE (reg), 4);
	      tmp_reg = gen_rtx_REG (GET_MODE (reg), 5);
	      emit_move_insn (gen_tmp_stack_mem (Pmode, reg), adj_reg);
	      emit_insn (GEN_MOV (adj_reg, GEN_INT (size)));
	      emit_insn (GEN_ADD3 (adj_reg, adj_reg, reg));
	      mem = gen_tmp_stack_mem (Pmode, gen_rtx_PRE_DEC (Pmode, adj_reg));
	      emit_move_insn (mem, tmp_reg);
	      emit_move_insn (tmp_reg, gen_tmp_stack_mem (Pmode, reg));
	      mem = gen_tmp_stack_mem (Pmode, gen_rtx_PRE_DEC (Pmode, adj_reg));
	      emit_move_insn (mem, tmp_reg);
	      emit_move_insn (reg, adj_reg);
	      mem = gen_tmp_stack_mem (Pmode, gen_rtx_POST_INC (Pmode, reg));
	      emit_move_insn (adj_reg, mem);
	      mem = gen_tmp_stack_mem (Pmode, gen_rtx_POST_INC (Pmode, reg));
	      emit_move_insn (tmp_reg, mem);
	      /* Tell flow the insns that pop r4/r5 aren't dead.  */
	      emit_use (tmp_reg);
	      emit_use (adj_reg);
	      return;
	    }
	  const_reg = gen_rtx_REG (GET_MODE (reg), temp);

	  /* If SIZE is negative, subtract the positive value.
	     This sometimes allows a constant pool entry to be shared
	     between prologue and epilogue code.  */
	  if (size < 0)
	    {
	      emit_insn (GEN_MOV (const_reg, GEN_INT (-size)));
	      insn = emit_fn (GEN_SUB3 (reg, reg, const_reg));
	    }
	  else
	    {
	      emit_insn (GEN_MOV (const_reg, GEN_INT (size)));
	      insn = emit_fn (GEN_ADD3 (reg, reg, const_reg));
	    }
	  add_reg_note (insn, REG_FRAME_RELATED_EXPR,
			gen_rtx_SET (VOIDmode, reg,
				     gen_rtx_PLUS (SImode, reg,
						   GEN_INT (size))));
	}
    }
}

/* Emit the specified insn and mark it as frame related.
   FIXME: Rename this to emit_frame_insn.  */
static rtx_insn *
frame_insn (rtx x)
{
  rtx_insn *insn = emit_insn (x);
  RTX_FRAME_RELATED_P (insn) = 1;
  return insn;
}

/* Output RTL to push register RN onto the stack.  */
static rtx
push (int rn)
{
  rtx x;
  if (rn == FPUL_REG)
    x = gen_push_fpul ();
  else if (rn == FPSCR_REG)
    x = gen_push_fpscr ();
  else if ((TARGET_SH4 || TARGET_SH2A_DOUBLE) && TARGET_FMOVD
	   && ! TARGET_FPU_SINGLE && FP_OR_XD_REGISTER_P (rn))
    {
      if (FP_REGISTER_P (rn) && (rn - FIRST_FP_REG) & 1)
	return NULL_RTX;
      x = gen_push_4 (gen_rtx_REG (DFmode, rn));
    }
  else if (TARGET_SH2E && FP_REGISTER_P (rn))
    x = gen_push_e (gen_rtx_REG (SFmode, rn));
  else
    x = gen_push (gen_rtx_REG (SImode, rn));

  x = frame_insn (x);
  add_reg_note (x, REG_INC, gen_rtx_REG (SImode, STACK_POINTER_REGNUM));
  return x;
}

/* Output RTL to pop register RN from the stack.  */
static void
pop (int rn)
{
  rtx x, sp_reg, reg;
  if (rn == FPUL_REG)
    x = gen_pop_fpul ();
  else if (rn == FPSCR_REG)
    x = gen_pop_fpscr ();
  else if ((TARGET_SH4 || TARGET_SH2A_DOUBLE) && TARGET_FMOVD
	   && ! TARGET_FPU_SINGLE && FP_OR_XD_REGISTER_P (rn))
    {
      if (FP_REGISTER_P (rn) && (rn - FIRST_FP_REG) & 1)
	return;
      x = gen_pop_4 (gen_rtx_REG (DFmode, rn));
    }
  else if (TARGET_SH2E && FP_REGISTER_P (rn))
    x = gen_pop_e (gen_rtx_REG (SFmode, rn));
  else
    x = gen_pop (gen_rtx_REG (SImode, rn));

  x = emit_insn (x);

  sp_reg = gen_rtx_REG (SImode, STACK_POINTER_REGNUM);
  reg = copy_rtx (GET_CODE (PATTERN (x)) == PARALLEL
		  ? SET_DEST (XVECEXP (PATTERN (x), 0, 0))
		  : SET_DEST (PATTERN (x)));
  add_reg_note (x, REG_CFA_RESTORE, reg);
  add_reg_note (x, REG_CFA_ADJUST_CFA,
		gen_rtx_SET (SImode, sp_reg,
			     plus_constant (SImode, sp_reg,
					    GET_MODE_SIZE (GET_MODE (reg)))));
  add_reg_note (x, REG_INC, gen_rtx_REG (SImode, STACK_POINTER_REGNUM));
  RTX_FRAME_RELATED_P (x) = 1;
}

/* Generate code to push the regs specified in the mask.  */
static void
push_regs (HARD_REG_SET *mask, int interrupt_handler)
{
  int i = interrupt_handler ? LAST_BANKED_REG + 1 : 0;
  int skip_fpscr = 0;

  /* Push PR last; this gives better latencies after the prologue, and
     candidates for the return delay slot when there are no general
     registers pushed.  */
  for (; i < FIRST_PSEUDO_REGISTER; i++)
    {
      /* If this is an interrupt handler, and the SZ bit varies,
	 and we have to push any floating point register, we need
	 to switch to the correct precision first.  */
      if (i == FIRST_FP_REG && interrupt_handler && TARGET_FMOVD
	  && hard_reg_set_intersect_p (*mask, reg_class_contents[DF_REGS]))
	{
	  HARD_REG_SET unsaved;

	  push (FPSCR_REG);
	  COMPL_HARD_REG_SET (unsaved, *mask);
	  fpscr_set_from_mem (NORMAL_MODE (FP_MODE), unsaved);
	  skip_fpscr = 1;
	}
      if (i != PR_REG
	  && (i != FPSCR_REG || ! skip_fpscr)
	  && TEST_HARD_REG_BIT (*mask, i))
	{
	/* If the ISR has RESBANK attribute assigned, don't push any of
	   the following registers - R0-R14, MACH, MACL and GBR.  */
      if (! (sh_cfun_resbank_handler_p ()
	     && ((i >= FIRST_GENERAL_REG && i < LAST_GENERAL_REG)
		 || i == MACH_REG
		 || i == MACL_REG
		 || i == GBR_REG)))
	  push (i);
	}
    }

  /* Push banked registers last to improve delay slot opportunities.  */
  if (interrupt_handler)
    {
      bool use_movml = false;

      if (TARGET_SH2A)
	{
	  unsigned int count = 0;

	  for (i = FIRST_BANKED_REG; i <= LAST_BANKED_REG; i++)
	    if (TEST_HARD_REG_BIT (*mask, i))
	      count++;
	    else
	      break;

	  /* Use movml when all banked registers are pushed.  */
	  if (count == LAST_BANKED_REG - FIRST_BANKED_REG + 1)
	    use_movml = true;
	}

      if (sh_cfun_resbank_handler_p ())
	; /* Do nothing.  */
      else if (use_movml)
	{
	  rtx x, mem, reg, set;
	  rtx sp_reg = gen_rtx_REG (SImode, STACK_POINTER_REGNUM);

	  /* We must avoid scheduling multiple store insn with another
	     insns.  */
	  emit_insn (gen_blockage ());
	  x = gen_movml_push_banked (sp_reg);
	  x = frame_insn (x);
	  for (i = FIRST_BANKED_REG; i <= LAST_BANKED_REG; i++)
	    {
	      mem = gen_rtx_MEM (SImode, plus_constant (Pmode, sp_reg, i * 4));
	      reg = gen_rtx_REG (SImode, i);
	      add_reg_note (x, REG_CFA_OFFSET, gen_rtx_SET (SImode, mem, reg));
	    }

	  set = gen_rtx_SET (SImode, sp_reg,
			     plus_constant (Pmode, sp_reg, - 32));
	  add_reg_note (x, REG_CFA_ADJUST_CFA, set);
	  emit_insn (gen_blockage ());
	}
      else
	for (i = FIRST_BANKED_REG; i <= LAST_BANKED_REG; i++)
	  if (TEST_HARD_REG_BIT (*mask, i))
	    push (i);
    }

  /* Don't push PR register for an ISR with RESBANK attribute assigned.  */
  if (TEST_HARD_REG_BIT (*mask, PR_REG) && !sh_cfun_resbank_handler_p ())
    push (PR_REG);
}

/* Calculate how much extra space is needed to save all callee-saved
   target registers.
   LIVE_REGS_MASK is the register mask calculated by calc_live_regs.  */
static int
shmedia_target_regs_stack_space (HARD_REG_SET *live_regs_mask)
{
  int reg;
  int stack_space = 0;
  int interrupt_handler = sh_cfun_interrupt_handler_p ();

  for (reg = LAST_TARGET_REG; reg >= FIRST_TARGET_REG; reg--)
    if ((! call_really_used_regs[reg] || interrupt_handler)
	&& ! TEST_HARD_REG_BIT (*live_regs_mask, reg))
      /* Leave space to save this target register on the stack,
	 in case target register allocation wants to use it.  */
      stack_space += GET_MODE_SIZE (REGISTER_NATURAL_MODE (reg));
  return stack_space;
}

/* Decide whether we should reserve space for callee-save target registers,
   in case target register allocation wants to use them.  REGS_SAVED is
   the space, in bytes, that is already required for register saves.
   LIVE_REGS_MASK is the register mask calculated by calc_live_regs.  */
static int
shmedia_reserve_space_for_target_registers_p (int regs_saved,
					      HARD_REG_SET *live_regs_mask)
{
  if (optimize_size)
    return 0;
  return shmedia_target_regs_stack_space (live_regs_mask) <= regs_saved;
}

/* Decide how much space to reserve for callee-save target registers
   in case target register allocation wants to use them.
   LIVE_REGS_MASK is the register mask calculated by calc_live_regs.  */
static int
shmedia_target_regs_stack_adjust (HARD_REG_SET *live_regs_mask)
{
  if (shmedia_space_reserved_for_target_registers)
    return shmedia_target_regs_stack_space (live_regs_mask);
  else
    return 0;
}

/* Work out the registers which need to be saved, both as a mask and a
   count of saved words.  Return the count.

   If doing a pragma interrupt function, then push all regs used by the
   function, and if we call another function (we can tell by looking at PR),
   make sure that all the regs it clobbers are safe too.  */
static int
calc_live_regs (HARD_REG_SET *live_regs_mask)
{
  unsigned int reg;
  int count;
  tree attrs;
  bool interrupt_or_trapa_handler, trapa_handler, interrupt_handler;
  bool nosave_low_regs;
  int pr_live, has_call;

  attrs = DECL_ATTRIBUTES (current_function_decl);
  interrupt_or_trapa_handler = sh_cfun_interrupt_handler_p ();
  trapa_handler = lookup_attribute ("trapa_handler", attrs) != NULL_TREE;
  interrupt_handler = interrupt_or_trapa_handler && ! trapa_handler;
  nosave_low_regs = lookup_attribute ("nosave_low_regs", attrs) != NULL_TREE;

  CLEAR_HARD_REG_SET (*live_regs_mask);
  if ((TARGET_SH4 || TARGET_SH2A_DOUBLE) && TARGET_FMOVD && interrupt_handler
      && df_regs_ever_live_p (FPSCR_REG))
    target_flags &= ~MASK_FPU_SINGLE;
  /* If we can save a lot of saves by switching to double mode, do that.  */
  else if ((TARGET_SH4 || TARGET_SH2A_DOUBLE) && TARGET_FMOVD
	   && TARGET_FPU_SINGLE)
    for (count = 0, reg = FIRST_FP_REG; reg <= LAST_FP_REG; reg += 2)
      if (df_regs_ever_live_p (reg) && df_regs_ever_live_p (reg+1)
	  && (! call_really_used_regs[reg]
	      || interrupt_handler)
	  && ++count > 2)
	{
	  target_flags &= ~MASK_FPU_SINGLE;
	  break;
	}
  /* PR_MEDIA_REG is a general purpose register, thus global_alloc already
     knows how to use it.  That means the pseudo originally allocated for
     the initial value can become the PR_MEDIA_REG hard register, as seen for
     execute/20010122-1.c:test9.  */
  if (TARGET_SHMEDIA)
    /* ??? this function is called from initial_elimination_offset, hence we
       can't use the result of sh_media_register_for_return here.  */
    pr_live = sh_pr_n_sets ();
  else
    {
      rtx pr_initial = has_hard_reg_initial_val (Pmode, PR_REG);
      pr_live = (pr_initial
		 ? (!REG_P (pr_initial)
		    || REGNO (pr_initial) != (PR_REG))
		 : df_regs_ever_live_p (PR_REG));
      /* For Shcompact, if not optimizing, we end up with a memory reference
	 using the return address pointer for __builtin_return_address even
	 though there is no actual need to put the PR register on the stack.  */
      pr_live |= df_regs_ever_live_p (RETURN_ADDRESS_POINTER_REGNUM);
    }
  /* Force PR to be live if the prologue has to call the SHmedia
     argument decoder or register saver.  */
  if (TARGET_SHCOMPACT
      && ((crtl->args.info.call_cookie
	   & ~ CALL_COOKIE_RET_TRAMP (1))
	  || crtl->saves_all_registers))
    pr_live = 1;
  has_call = TARGET_SHMEDIA ? ! leaf_function_p () : pr_live;
  for (count = 0, reg = FIRST_PSEUDO_REGISTER; reg-- != 0; )
    {
      if (reg == (TARGET_SHMEDIA ? PR_MEDIA_REG : PR_REG)
	  ? pr_live
	  : interrupt_handler
	  ? (/* Need to save all the regs ever live.  */
	     (df_regs_ever_live_p (reg)
	      || (call_really_used_regs[reg]
		  && (! fixed_regs[reg] || reg == MACH_REG || reg == MACL_REG
		      || reg == PIC_OFFSET_TABLE_REGNUM)
		  && has_call)
	      || (TARGET_SHMEDIA && has_call
		  && REGISTER_NATURAL_MODE (reg) == SImode
		  && (GENERAL_REGISTER_P (reg) || TARGET_REGISTER_P (reg))))
	     && reg != STACK_POINTER_REGNUM && reg != ARG_POINTER_REGNUM
	     && reg != RETURN_ADDRESS_POINTER_REGNUM
	     && reg != T_REG && reg != GBR_REG
	     && reg != FPSCR_MODES_REG && reg != FPSCR_STAT_REG
	     /* Push fpscr only on targets which have FPU */
	     && (reg != FPSCR_REG || TARGET_FPU_ANY))
	  : (/* Only push those regs which are used and need to be saved.  */
	     (TARGET_SHCOMPACT
	      && flag_pic
	      && crtl->args.info.call_cookie
	      && reg == PIC_OFFSET_TABLE_REGNUM)
	     || (df_regs_ever_live_p (reg)
		 && ((!call_really_used_regs[reg]
		      && !(reg != PIC_OFFSET_TABLE_REGNUM
			   && fixed_regs[reg] && call_used_regs[reg]))
		     || (trapa_handler && reg == FPSCR_REG && TARGET_FPU_ANY)))
	     || (crtl->calls_eh_return
		 && (reg == EH_RETURN_DATA_REGNO (0)
		     || reg == EH_RETURN_DATA_REGNO (1)
		     || reg == EH_RETURN_DATA_REGNO (2)
		     || reg == EH_RETURN_DATA_REGNO (3)))
	     || ((reg == MACL_REG || reg == MACH_REG)
		 && df_regs_ever_live_p (reg)
		 && sh_cfun_attr_renesas_p ())
	     ))
	{
	  SET_HARD_REG_BIT (*live_regs_mask, reg);
	  count += GET_MODE_SIZE (REGISTER_NATURAL_MODE (reg));

	  if ((TARGET_SH4 || TARGET_SH2A_DOUBLE || TARGET_SH5) && TARGET_FMOVD
	      && GET_MODE_CLASS (REGISTER_NATURAL_MODE (reg)) == MODE_FLOAT)
	    {
	      if (FP_REGISTER_P (reg))
		{
		  if (! TARGET_FPU_SINGLE && ! df_regs_ever_live_p (reg ^ 1))
		    {
		      SET_HARD_REG_BIT (*live_regs_mask, (reg ^ 1));
		      count += GET_MODE_SIZE (REGISTER_NATURAL_MODE (reg ^ 1));
		    }
		}
	      else if (XD_REGISTER_P (reg))
		{
		  /* Must switch to double mode to access these registers.  */
		  target_flags &= ~MASK_FPU_SINGLE;
		}
	    }
	}
      if (nosave_low_regs && reg == R8_REG)
	break;
    }
  /* If we have a target register optimization pass after prologue / epilogue
     threading, we need to assume all target registers will be live even if
     they aren't now.  */
  if (flag_branch_target_load_optimize2
      && TARGET_SAVE_ALL_TARGET_REGS
      && shmedia_space_reserved_for_target_registers)
    for (reg = LAST_TARGET_REG; reg >= FIRST_TARGET_REG; reg--)
      if ((! call_really_used_regs[reg] || interrupt_handler)
	  && ! TEST_HARD_REG_BIT (*live_regs_mask, reg))
	{
	  SET_HARD_REG_BIT (*live_regs_mask, reg);
	  count += GET_MODE_SIZE (REGISTER_NATURAL_MODE (reg));
	}
  /* If this is an interrupt handler, we don't have any call-clobbered
     registers we can conveniently use for target register save/restore.
     Make sure we save at least one general purpose register when we need
     to save target registers.  */
  if (interrupt_handler
      && hard_reg_set_intersect_p (*live_regs_mask,
				   reg_class_contents[TARGET_REGS])
      && ! hard_reg_set_intersect_p (*live_regs_mask,
				     reg_class_contents[GENERAL_REGS]))
    {
      SET_HARD_REG_BIT (*live_regs_mask, R0_REG);
      count += GET_MODE_SIZE (REGISTER_NATURAL_MODE (R0_REG));
    }

  return count;
}

/* Code to generate prologue and epilogue sequences */

/* PUSHED is the number of bytes that are being pushed on the
   stack for register saves.  Return the frame size, padded
   appropriately so that the stack stays properly aligned.  */
static HOST_WIDE_INT
rounded_frame_size (int pushed)
{
  HOST_WIDE_INT size = get_frame_size ();
  HOST_WIDE_INT align = STACK_BOUNDARY / BITS_PER_UNIT;

  if (ACCUMULATE_OUTGOING_ARGS)
    size += crtl->outgoing_args_size;

  return ((size + pushed + align - 1) & -align) - pushed;
}

/* Choose a call-clobbered target-branch register that remains
   unchanged along the whole function.  We set it up as the return
   value in the prologue.  */
int
sh_media_register_for_return (void)
{
  int regno;
  int tr0_used;

  if (! crtl->is_leaf)
    return -1;
  if (lookup_attribute ("interrupt_handler",
			DECL_ATTRIBUTES (current_function_decl)))
    return -1;
  if (sh_cfun_interrupt_handler_p ())
    return -1;

  tr0_used = flag_pic && df_regs_ever_live_p (PIC_OFFSET_TABLE_REGNUM);

  for (regno = FIRST_TARGET_REG + tr0_used; regno <= LAST_TARGET_REG; regno++)
    if (call_really_used_regs[regno] && ! df_regs_ever_live_p (regno))
      return regno;

  return -1;
}

/* The maximum registers we need to save are:
   - 62 general purpose registers (r15 is stack pointer, r63 is zero)
   - 32 floating point registers (for each pair, we save none,
         one single precision value, or a double precision value).
   -  8 target registers
   -  add 1 entry for a delimiter.  */
#define MAX_SAVED_REGS (62+32+8)

typedef struct save_entry_s
{
  unsigned char reg;
  unsigned char mode;
  short offset;
} save_entry;

#define MAX_TEMPS 4

/* There will be a delimiter entry with VOIDmode both at the start and the
   end of a filled in schedule.  The end delimiter has the offset of the
   save with the smallest (i.e. most negative) offset.  */
typedef struct save_schedule_s
{
  save_entry entries[MAX_SAVED_REGS + 2];
  int temps[MAX_TEMPS+1];
} save_schedule;

/* Fill in SCHEDULE according to LIVE_REGS_MASK.  If RESTORE is nonzero,
   use reverse order.  Returns the last entry written to (not counting
   the delimiter).  OFFSET_BASE is a number to be added to all offset
   entries.  */
static save_entry *
sh5_schedule_saves (HARD_REG_SET *live_regs_mask, save_schedule *schedule,
		    int offset_base)
{
  int align, i;
  save_entry *entry = schedule->entries;
  int tmpx = 0;
  int offset;

  if (! current_function_interrupt)
    for (i = FIRST_GENERAL_REG; tmpx < MAX_TEMPS && i <= LAST_GENERAL_REG; i++)
      if (call_really_used_regs[i] && ! fixed_regs[i] && i != PR_MEDIA_REG
	  && ! FUNCTION_ARG_REGNO_P (i)
	  && i != FIRST_RET_REG
	  && ! (cfun->static_chain_decl != NULL && i == STATIC_CHAIN_REGNUM)
	  && ! (crtl->calls_eh_return
		&& (i == EH_RETURN_STACKADJ_REGNO
		    || ((unsigned) i >= EH_RETURN_DATA_REGNO (0)
			&& (unsigned) i <= EH_RETURN_DATA_REGNO (3)))))
	schedule->temps[tmpx++] = i;
  entry->reg = -1;
  entry->mode = VOIDmode;
  entry->offset = offset_base;
  entry++;
  /* We loop twice: first, we save 8-byte aligned registers in the
     higher addresses, that are known to be aligned.  Then, we
     proceed to saving 32-bit registers that don't need 8-byte
     alignment.
     If this is an interrupt function, all registers that need saving
     need to be saved in full.  moreover, we need to postpone saving
     target registers till we have saved some general purpose registers
     we can then use as scratch registers.  */
  offset = offset_base;
  for (align = 1; align >= 0; align--)
    {
      for (i = FIRST_PSEUDO_REGISTER - 1; i >= 0; i--)
	if (TEST_HARD_REG_BIT (*live_regs_mask, i))
	  {
	    machine_mode mode = REGISTER_NATURAL_MODE (i);
	    int reg = i;

	    if (current_function_interrupt)
	      {
		if (TARGET_REGISTER_P (i))
		  continue;
		if (GENERAL_REGISTER_P (i))
		  mode = DImode;
	      }
	    if (mode == SFmode && (i % 2) == 1
		&& ! TARGET_FPU_SINGLE && FP_REGISTER_P (i)
		&& (TEST_HARD_REG_BIT (*live_regs_mask, (i ^ 1))))
	      {
		mode = DFmode;
		i--;
		reg--;
	      }

	    /* If we're doing the aligned pass and this is not aligned,
	       or we're doing the unaligned pass and this is aligned,
	       skip it.  */
	    if ((GET_MODE_SIZE (mode) % (STACK_BOUNDARY / BITS_PER_UNIT) == 0)
		!= align)
	      continue;

	    if (current_function_interrupt
		&& GENERAL_REGISTER_P (i)
		&& tmpx < MAX_TEMPS)
	      schedule->temps[tmpx++] = i;

	    offset -= GET_MODE_SIZE (mode);
	    entry->reg = i;
	    entry->mode = mode;
	    entry->offset = offset;
	    entry++;
	  }
      if (align && current_function_interrupt)
	for (i = LAST_TARGET_REG; i >= FIRST_TARGET_REG; i--)
	  if (TEST_HARD_REG_BIT (*live_regs_mask, i))
	    {
	      offset -= GET_MODE_SIZE (DImode);
	      entry->reg = i;
	      entry->mode = DImode;
	      entry->offset = offset;
	      entry++;
	    }
    }
  entry->reg = -1;
  entry->mode = VOIDmode;
  entry->offset = offset;
  schedule->temps[tmpx] = -1;
  return entry - 1;
}

/* Expand code for the function prologue.  */
void
sh_expand_prologue (void)
{
  HARD_REG_SET live_regs_mask;
  int d, i;
  int d_rounding = 0;
  int save_flags = target_flags;
  int pretend_args;
  int stack_usage;
  tree sp_switch_attr
    = lookup_attribute ("sp_switch", DECL_ATTRIBUTES (current_function_decl));

  current_function_interrupt = sh_cfun_interrupt_handler_p ();

  /* We have pretend args if we had an object sent partially in registers
     and partially on the stack, e.g. a large structure.  */
  pretend_args = crtl->args.pretend_args_size;
  if (TARGET_VARARGS_PRETEND_ARGS (current_function_decl)
      && (NPARM_REGS(SImode)
	  > crtl->args.info.arg_count[(int) SH_ARG_INT]))
    pretend_args = 0;

  output_stack_adjust (-pretend_args
		       - crtl->args.info.stack_regs * 8,
		       stack_pointer_rtx, 0, NULL, true);
  stack_usage = pretend_args + crtl->args.info.stack_regs * 8;

  if (TARGET_SHCOMPACT && flag_pic && crtl->args.info.call_cookie)
    /* We're going to use the PIC register to load the address of the
       incoming-argument decoder and/or of the return trampoline from
       the GOT, so make sure the PIC register is preserved and
       initialized.  */
    df_set_regs_ever_live (PIC_OFFSET_TABLE_REGNUM, true);

  if (TARGET_SHCOMPACT
      && (crtl->args.info.call_cookie & ~ CALL_COOKIE_RET_TRAMP(1)))
    {
      int reg;

      /* First, make all registers with incoming arguments that will
	 be pushed onto the stack live, so that register renaming
	 doesn't overwrite them.  */
      for (reg = 0; reg < NPARM_REGS (SImode); reg++)
	if (CALL_COOKIE_STACKSEQ_GET (crtl->args.info.call_cookie)
	    >= NPARM_REGS (SImode) - reg)
	  for (; reg < NPARM_REGS (SImode); reg++)
	    emit_insn (gen_shcompact_preserve_incoming_args
		       (gen_rtx_REG (SImode, FIRST_PARM_REG + reg)));
	else if (CALL_COOKIE_INT_REG_GET
		 (crtl->args.info.call_cookie, reg) == 1)
	  emit_insn (gen_shcompact_preserve_incoming_args
		     (gen_rtx_REG (SImode, FIRST_PARM_REG + reg)));

      emit_move_insn (gen_rtx_REG (Pmode, MACL_REG),
		      stack_pointer_rtx);
      emit_move_insn (gen_rtx_REG (SImode, R0_REG),
		      GEN_INT (crtl->args.info.call_cookie));
      emit_move_insn (gen_rtx_REG (SImode, MACH_REG),
		      gen_rtx_REG (SImode, R0_REG));
    }
  else if (TARGET_SHMEDIA)
    {
      int tr = sh_media_register_for_return ();

      if (tr >= 0)
	emit_move_insn (gen_rtx_REG (DImode, tr),
			gen_rtx_REG (DImode, PR_MEDIA_REG));
    }

  /* Emit the code for SETUP_VARARGS.  */
  if (cfun->stdarg)
    {
      if (TARGET_VARARGS_PRETEND_ARGS (current_function_decl))
	{
	  /* Push arg regs as if they'd been provided by caller in stack.  */
	  for (i = 0; i < NPARM_REGS(SImode); i++)
	    {
	      int rn = NPARM_REGS(SImode) + FIRST_PARM_REG - i - 1;

	      if (i >= (NPARM_REGS(SImode)
			- crtl->args.info.arg_count[(int) SH_ARG_INT]
			))
		break;
	      push (rn);
	      stack_usage += GET_MODE_SIZE (SImode);
	    }
	}
    }

  /* If we're supposed to switch stacks at function entry, do so now.  */
  if (sp_switch_attr)
    {
      rtx lab, newsrc;
      /* The argument specifies a variable holding the address of the
	 stack the interrupt function should switch to/from at entry/exit.  */
      tree arg = TREE_VALUE ( TREE_VALUE (sp_switch_attr));
      const char *s
	= ggc_strdup (TREE_STRING_POINTER (arg));
      rtx sp_switch = gen_rtx_SYMBOL_REF (Pmode, s);

      lab = add_constant (sp_switch, SImode, 0);
      newsrc = gen_rtx_LABEL_REF (VOIDmode, lab);

      emit_insn (gen_sp_switch_1 (newsrc));
    }

  d = calc_live_regs (&live_regs_mask);
  /* ??? Maybe we could save some switching if we can move a mode switch
     that already happens to be at the function start into the prologue.  */
  if (target_flags != save_flags && ! current_function_interrupt)
    emit_insn (gen_toggle_sz ());

  if (TARGET_SH5)
    {
      int offset_base, offset;
      rtx r0 = NULL_RTX;
      int offset_in_r0 = -1;
      int sp_in_r0 = 0;
      int tregs_space = shmedia_target_regs_stack_adjust (&live_regs_mask);
      int total_size, save_size;
      save_schedule schedule;
      save_entry *entry;
      int *tmp_pnt;

      if (call_really_used_regs[R0_REG] && ! fixed_regs[R0_REG]
	  && ! current_function_interrupt)
	r0 = gen_rtx_REG (Pmode, R0_REG);

      /* D is the actual number of bytes that we need for saving registers,
	 however, in initial_elimination_offset we have committed to using
	 an additional TREGS_SPACE amount of bytes - in order to keep both
	 addresses to arguments supplied by the caller and local variables
	 valid, we must keep this gap.  Place it between the incoming
	 arguments and the actually saved registers in a bid to optimize
	 locality of reference.  */
      total_size = d + tregs_space;
      total_size += rounded_frame_size (total_size);
      save_size = total_size - rounded_frame_size (d);
      if (save_size % (STACK_BOUNDARY / BITS_PER_UNIT))
	d_rounding = ((STACK_BOUNDARY / BITS_PER_UNIT)
			- save_size % (STACK_BOUNDARY / BITS_PER_UNIT));

      /* If adjusting the stack in a single step costs nothing extra, do so.
	 I.e. either if a single addi is enough, or we need a movi anyway,
	 and we don't exceed the maximum offset range (the test for the
	 latter is conservative for simplicity).  */
      if (TARGET_SHMEDIA
	  && (CONST_OK_FOR_I10 (-total_size)
	      || (! CONST_OK_FOR_I10 (-(save_size + d_rounding))
		  && total_size <= 2044)))
	d_rounding = total_size - save_size;

      offset_base = d + d_rounding;

      output_stack_adjust (-(save_size + d_rounding), stack_pointer_rtx,
			   0, NULL, true);
      stack_usage += save_size + d_rounding;

      sh5_schedule_saves (&live_regs_mask, &schedule, offset_base);
      tmp_pnt = schedule.temps;
      for (entry = &schedule.entries[1]; entry->mode != VOIDmode; entry++)
        {
	  machine_mode mode = (machine_mode) entry->mode;
	  unsigned int reg = entry->reg;
	  rtx reg_rtx, mem_rtx, pre_dec = NULL_RTX;
	  rtx orig_reg_rtx;

	  offset = entry->offset;

	  reg_rtx = gen_rtx_REG (mode, reg);

	  mem_rtx = gen_frame_mem (mode,
				   gen_rtx_PLUS (Pmode,
						 stack_pointer_rtx,
						 GEN_INT (offset)));

	  if (!memory_address_p (mode, XEXP (mem_rtx, 0)))
	    {
	      gcc_assert (r0);
	      mem_rtx = NULL_RTX;
	    }

	  if (HAVE_PRE_DECREMENT
	      && (offset_in_r0 - offset == GET_MODE_SIZE (mode)
		  || mem_rtx == NULL_RTX
		  || reg == PR_REG || SPECIAL_REGISTER_P (reg)))
	    {
	      pre_dec = gen_frame_mem (mode, gen_rtx_PRE_DEC (Pmode, r0));

	      if (!memory_address_p (mode, XEXP (pre_dec, 0)))
		pre_dec = NULL_RTX;
	      else
		{
		  mem_rtx = NULL_RTX;
		  offset += GET_MODE_SIZE (mode);
		}
	    }

	  if (mem_rtx != NULL_RTX)
	    goto addr_ok;

	  if (offset_in_r0 == -1)
	    {
	      emit_move_insn (r0, GEN_INT (offset));
	      offset_in_r0 = offset;
	    }
	  else if (offset != offset_in_r0)
	    {
	      emit_move_insn (r0,
			      gen_rtx_PLUS
			      (Pmode, r0,
			       GEN_INT (offset - offset_in_r0)));
	      offset_in_r0 += offset - offset_in_r0;
	    }

	  if (pre_dec != NULL_RTX)
	    {
	      if (! sp_in_r0)
		{
		  emit_move_insn (r0,
				  gen_rtx_PLUS
				  (Pmode, r0, stack_pointer_rtx));
		  sp_in_r0 = 1;
		}

	      offset -= GET_MODE_SIZE (mode);
	      offset_in_r0 -= GET_MODE_SIZE (mode);

	      mem_rtx = pre_dec;
	    }
	  else if (sp_in_r0)
	    mem_rtx = gen_frame_mem (mode, r0);
	  else
	    mem_rtx = gen_frame_mem (mode,
				     gen_rtx_PLUS (Pmode,
						   stack_pointer_rtx,
						   r0));

	  /* We must not use an r0-based address for target-branch
	     registers or for special registers without pre-dec
	     memory addresses, since we store their values in r0
	     first.  */
	  gcc_assert (!TARGET_REGISTER_P (reg)
		      && ((reg != PR_REG && !SPECIAL_REGISTER_P (reg))
			  || mem_rtx == pre_dec));
	  
	addr_ok:
	  orig_reg_rtx = reg_rtx;
	  if (TARGET_REGISTER_P (reg)
	      || ((reg == PR_REG || SPECIAL_REGISTER_P (reg))
		  && mem_rtx != pre_dec))
	    {
	      rtx tmp_reg = gen_rtx_REG (GET_MODE (reg_rtx), *tmp_pnt);

	      emit_move_insn (tmp_reg, reg_rtx);

	      if (REGNO (tmp_reg) == R0_REG)
		{
		  offset_in_r0 = -1;
		  sp_in_r0 = 0;
		  gcc_assert (!refers_to_regno_p (R0_REG, mem_rtx));
		}

	      if (*++tmp_pnt <= 0)
		tmp_pnt = schedule.temps;

	      reg_rtx = tmp_reg;
	    }
	  {
	    rtx insn;

	    /* Mark as interesting for dwarf cfi generator */
	    insn = emit_move_insn (mem_rtx, reg_rtx);
	    RTX_FRAME_RELATED_P (insn) = 1;
	    /* If we use an intermediate register for the save, we can't
	       describe this exactly in cfi as a copy of the to-be-saved
	       register into the temporary register and then the temporary
	       register on the stack, because the temporary register can
	       have a different natural size than the to-be-saved register.
	       Thus, we gloss over the intermediate copy and pretend we do
	       a direct save from the to-be-saved register.  */
	    if (REGNO (reg_rtx) != reg)
	      {
		rtx set;

		set = gen_rtx_SET (VOIDmode, mem_rtx, orig_reg_rtx);
		add_reg_note (insn, REG_FRAME_RELATED_EXPR, set);
	      }

	    if (TARGET_SHCOMPACT && (offset_in_r0 != -1))
	      {
		rtx reg_rtx = gen_rtx_REG (mode, reg);
		rtx set;
		rtx mem_rtx = gen_frame_mem (mode,
					     gen_rtx_PLUS (Pmode,
							   stack_pointer_rtx,
							   GEN_INT (offset)));

		set = gen_rtx_SET (VOIDmode, mem_rtx, reg_rtx);
		add_reg_note (insn, REG_FRAME_RELATED_EXPR, set);
	      }
	  }
	}

      gcc_assert (entry->offset == d_rounding);
    }
  else
    {
      push_regs (&live_regs_mask, current_function_interrupt);
      stack_usage += d;
    }

  if (flag_pic && df_regs_ever_live_p (PIC_OFFSET_TABLE_REGNUM))
    emit_insn (gen_GOTaddr2picreg (const0_rtx));

  if (SHMEDIA_REGS_STACK_ADJUST ())
    {
      /* This must NOT go through the PLT, otherwise mach and macl
	 may be clobbered.  */
      function_symbol (gen_rtx_REG (Pmode, R0_REG),
		       (TARGET_FPU_ANY
			? "__GCC_push_shmedia_regs"
			: "__GCC_push_shmedia_regs_nofpu"), SFUNC_GOT);
      emit_insn (gen_shmedia_save_restore_regs_compact
		 (GEN_INT (-SHMEDIA_REGS_STACK_ADJUST ())));
    }

  if (target_flags != save_flags && ! current_function_interrupt)
    emit_insn (gen_toggle_sz ());

  target_flags = save_flags;

  output_stack_adjust (-rounded_frame_size (d) + d_rounding,
		       stack_pointer_rtx, 0, NULL, true);
  stack_usage += rounded_frame_size (d) - d_rounding;

  if (frame_pointer_needed)
    frame_insn (GEN_MOV (hard_frame_pointer_rtx, stack_pointer_rtx));

  if (TARGET_SHCOMPACT
      && (crtl->args.info.call_cookie & ~ CALL_COOKIE_RET_TRAMP(1)))
    {
      /* This must NOT go through the PLT, otherwise mach and macl
	 may be clobbered.  */
      function_symbol (gen_rtx_REG (Pmode, R0_REG),
		      "__GCC_shcompact_incoming_args", SFUNC_GOT);
      emit_insn (gen_shcompact_incoming_args ());
    }

  /* If we are profiling, make sure no instructions are scheduled before
     the call to mcount.  Similarly if some call instructions are swapped
     before frame related insns, it'll confuse the unwinder because
     currently SH has no unwind info for function epilogues.  */
  if (crtl->profile || flag_exceptions || flag_unwind_tables)
    emit_insn (gen_blockage ());

  if (flag_stack_usage_info)
    current_function_static_stack_size = stack_usage;
}

/* Expand code for the function epilogue.  */
void
sh_expand_epilogue (bool sibcall_p)
{
  HARD_REG_SET live_regs_mask;
  int d, i;
  int d_rounding = 0;

  int save_flags = target_flags;
  int frame_size, save_size;
  int fpscr_deferred = 0;
  int e = sibcall_p ? -1 : 1;

  d = calc_live_regs (&live_regs_mask);

  save_size = d;
  frame_size = rounded_frame_size (d);

  if (TARGET_SH5)
    {
      int tregs_space = shmedia_target_regs_stack_adjust (&live_regs_mask);
      int total_size;
      if (d % (STACK_BOUNDARY / BITS_PER_UNIT))
	d_rounding = ((STACK_BOUNDARY / BITS_PER_UNIT)
		      - d % (STACK_BOUNDARY / BITS_PER_UNIT));

      total_size = d + tregs_space;
      total_size += rounded_frame_size (total_size);
      save_size = total_size - frame_size;

      /* If adjusting the stack in a single step costs nothing extra, do so.
	 I.e. either if a single addi is enough, or we need a movi anyway,
	 and we don't exceed the maximum offset range (the test for the
	 latter is conservative for simplicity).  */
      if (TARGET_SHMEDIA
	  && ! frame_pointer_needed
	  && (CONST_OK_FOR_I10 (total_size)
	      || (! CONST_OK_FOR_I10 (save_size + d_rounding)
		  && total_size <= 2044)))
	d_rounding = frame_size;

      frame_size -= d_rounding;
    }

  if (frame_pointer_needed)
    {
      /* We must avoid scheduling the epilogue with previous basic blocks.
	 See PR/18032 and PR/40313.  */
      emit_insn (gen_blockage ());
      output_stack_adjust (frame_size, hard_frame_pointer_rtx, e,
			   &live_regs_mask, true);

      /* We must avoid moving the stack pointer adjustment past code
	 which reads from the local frame, else an interrupt could
	 occur after the SP adjustment and clobber data in the local
	 frame.  */
      emit_insn (gen_blockage ());
      frame_insn (GEN_MOV (stack_pointer_rtx, hard_frame_pointer_rtx));
    }
  else if (frame_size)
    {
      /* We must avoid moving the stack pointer adjustment past code
	 which reads from the local frame, else an interrupt could
	 occur after the SP adjustment and clobber data in the local
	 frame.  */
      emit_insn (gen_blockage ());
      output_stack_adjust (frame_size, stack_pointer_rtx, e,
			   &live_regs_mask, true);
    }

  if (SHMEDIA_REGS_STACK_ADJUST ())
    {
      function_symbol (gen_rtx_REG (Pmode, R0_REG),
		       (TARGET_FPU_ANY
			? "__GCC_pop_shmedia_regs"
			: "__GCC_pop_shmedia_regs_nofpu"), SFUNC_GOT);
      /* This must NOT go through the PLT, otherwise mach and macl
	 may be clobbered.  */
      emit_insn (gen_shmedia_save_restore_regs_compact
		 (GEN_INT (SHMEDIA_REGS_STACK_ADJUST ())));
    }

  /* Pop all the registers.  */

  if (target_flags != save_flags && ! current_function_interrupt)
    emit_insn (gen_toggle_sz ());
  if (TARGET_SH5)
    {
      int offset_base, offset;
      int offset_in_r0 = -1;
      int sp_in_r0 = 0;
      rtx r0 = gen_rtx_REG (Pmode, R0_REG);
      save_schedule schedule;
      save_entry *entry;
      int *tmp_pnt;

      entry = sh5_schedule_saves (&live_regs_mask, &schedule, d_rounding);
      offset_base = -entry[1].offset + d_rounding;
      tmp_pnt = schedule.temps;
      for (; entry->mode != VOIDmode; entry--)
	{
	  machine_mode mode = (machine_mode) entry->mode;
	  int reg = entry->reg;
	  rtx reg_rtx, mem_rtx, post_inc = NULL_RTX;

	  offset = offset_base + entry->offset;
	  reg_rtx = gen_rtx_REG (mode, reg);

	  mem_rtx = gen_frame_mem (mode,
				   gen_rtx_PLUS (Pmode,
						 stack_pointer_rtx,
						 GEN_INT (offset)));

	  if (!memory_address_p (mode, XEXP (mem_rtx, 0)))
	    mem_rtx = NULL_RTX;

	  if (HAVE_POST_INCREMENT
	      && (offset == offset_in_r0
		  || (offset + GET_MODE_SIZE (mode) != d + d_rounding
		      && mem_rtx == NULL_RTX)
		  || reg == PR_REG || SPECIAL_REGISTER_P (reg)))
	    {
	      post_inc = gen_frame_mem (mode, gen_rtx_POST_INC (Pmode, r0));

	      if (!memory_address_p (mode, XEXP (post_inc, 0)))
		post_inc = NULL_RTX;
	      else
		mem_rtx = NULL_RTX;
	    }

	  if (mem_rtx != NULL_RTX)
	    goto addr_ok;

	  if (offset_in_r0 == -1)
	    {
	      emit_move_insn (r0, GEN_INT (offset));
	      offset_in_r0 = offset;
	    }
	  else if (offset != offset_in_r0)
	    {
	      emit_move_insn (r0,
			      gen_rtx_PLUS
			      (Pmode, r0,
			       GEN_INT (offset - offset_in_r0)));
	      offset_in_r0 += offset - offset_in_r0;
	    }

	  if (post_inc != NULL_RTX)
	    {
	      if (! sp_in_r0)
		{
		  emit_move_insn (r0,
				  gen_rtx_PLUS
				  (Pmode, r0, stack_pointer_rtx));
		  sp_in_r0 = 1;
		}

	      mem_rtx = post_inc;

	      offset_in_r0 += GET_MODE_SIZE (mode);
	    }
	  else if (sp_in_r0)
	    mem_rtx = gen_frame_mem (mode, r0);
	  else
	    mem_rtx = gen_frame_mem (mode,
				     gen_rtx_PLUS (Pmode,
						   stack_pointer_rtx,
						   r0));

	  gcc_assert ((reg != PR_REG && !SPECIAL_REGISTER_P (reg))
		      || mem_rtx == post_inc);

	addr_ok:
	  if ((reg == PR_REG || SPECIAL_REGISTER_P (reg))
	      && mem_rtx != post_inc)
	    {
	      emit_move_insn (r0, mem_rtx);
	      mem_rtx = r0;
	    }
	  else if (TARGET_REGISTER_P (reg))
	    {
	      rtx tmp_reg = gen_rtx_REG (mode, *tmp_pnt);

	      /* Give the scheduler a bit of freedom by using up to
		 MAX_TEMPS registers in a round-robin fashion.  */
	      emit_move_insn (tmp_reg, mem_rtx);
	      mem_rtx = tmp_reg;
	      if (*++tmp_pnt < 0)
		tmp_pnt = schedule.temps;
	    }

	  emit_move_insn (reg_rtx, mem_rtx);
	}

      gcc_assert (entry->offset + offset_base == d + d_rounding);
    }
  else /* ! TARGET_SH5 */
    {
      int last_reg;

      save_size = 0;
	/* For an ISR with RESBANK attribute assigned, don't pop PR
	   register.  */
      if (TEST_HARD_REG_BIT (live_regs_mask, PR_REG)
	  && !sh_cfun_resbank_handler_p ())	
	{
	  if (!frame_pointer_needed)
	    emit_insn (gen_blockage ());
	  pop (PR_REG);
	}

      /* Banked registers are popped first to avoid being scheduled in the
	 delay slot. RTE switches banks before the ds instruction.  */
      if (current_function_interrupt)
	{
	  bool use_movml = false;

	  if (TARGET_SH2A)
	    {
	      unsigned int count = 0;

	      for (i = FIRST_BANKED_REG; i <= LAST_BANKED_REG; i++)
		if (TEST_HARD_REG_BIT (live_regs_mask, i))
		  count++;
		else
		  break;

	      /* Use movml when all banked register are poped.  */
	      if (count == LAST_BANKED_REG - FIRST_BANKED_REG + 1)
		use_movml = true;
	    }

	  if (sh_cfun_resbank_handler_p ())
	    ; /* Do nothing.  */
	  else if (use_movml)
	    {
	      rtx sp_reg = gen_rtx_REG (SImode, STACK_POINTER_REGNUM);

	      /* We must avoid scheduling multiple load insn with another
		 insns.  */
	      emit_insn (gen_blockage ());
	      emit_insn (gen_movml_pop_banked (sp_reg));
	      emit_insn (gen_blockage ());
	    }
	  else
	    for (i = LAST_BANKED_REG; i >= FIRST_BANKED_REG; i--)
	      if (TEST_HARD_REG_BIT (live_regs_mask, i))
		pop (i);

	  last_reg = FIRST_PSEUDO_REGISTER - LAST_BANKED_REG - 1;
	}
      else
	last_reg = FIRST_PSEUDO_REGISTER;

      for (i = 0; i < last_reg; i++)
	{
	  int j = (FIRST_PSEUDO_REGISTER - 1) - i;

	  if (j == FPSCR_REG && current_function_interrupt && TARGET_FMOVD
	      && hard_reg_set_intersect_p (live_regs_mask,
					  reg_class_contents[DF_REGS]))
	    fpscr_deferred = 1;
	  /* For an ISR with RESBANK attribute assigned, don't pop
	     following registers, R0-R14, MACH, MACL and GBR.  */
	  else if (j != PR_REG && TEST_HARD_REG_BIT (live_regs_mask, j) 
		   && ! (sh_cfun_resbank_handler_p ()
			 && ((j >= FIRST_GENERAL_REG
			      && j < LAST_GENERAL_REG)
			      || j == MACH_REG
			      || j == MACL_REG
			      || j == GBR_REG)))
	    pop (j);

	  if (j == FIRST_FP_REG && fpscr_deferred)
	    pop (FPSCR_REG);
	}
    }
  if (target_flags != save_flags && ! current_function_interrupt)
    emit_insn (gen_toggle_sz ());
  target_flags = save_flags;

  output_stack_adjust (crtl->args.pretend_args_size
		       + save_size + d_rounding
		       + crtl->args.info.stack_regs * 8,
		       stack_pointer_rtx, e, NULL, true);

  if (crtl->calls_eh_return)
    emit_insn (GEN_ADD3 (stack_pointer_rtx, stack_pointer_rtx,
			 EH_RETURN_STACKADJ_RTX));

  /* Switch back to the normal stack if necessary.  */
  if (lookup_attribute ("sp_switch", DECL_ATTRIBUTES (current_function_decl)))
    emit_insn (gen_sp_switch_2 ());

  /* Tell flow the insn that pops PR isn't dead.  */
  /* PR_REG will never be live in SHmedia mode, and we don't need to
     USE PR_MEDIA_REG, since it will be explicitly copied to TR0_REG
     by the return pattern.  */
  if (TEST_HARD_REG_BIT (live_regs_mask, PR_REG))
    emit_use (gen_rtx_REG (SImode, PR_REG));
}

/* Emit code to change the current function's return address to RA.
   TEMP is available as a scratch register, if needed.  */
void
sh_set_return_address (rtx ra, rtx tmp)
{
  HARD_REG_SET live_regs_mask;
  int d;
  int pr_reg = TARGET_SHMEDIA ? PR_MEDIA_REG : PR_REG;
  int pr_offset;

  d = calc_live_regs (&live_regs_mask);

  /* If pr_reg isn't life, we can set it (or the register given in
     sh_media_register_for_return) directly.  */
  if (! TEST_HARD_REG_BIT (live_regs_mask, pr_reg))
    {
      rtx rr;

      if (TARGET_SHMEDIA)
	{
	  int rr_regno = sh_media_register_for_return ();

	  if (rr_regno < 0)
	    rr_regno = pr_reg;

	  rr = gen_rtx_REG (DImode, rr_regno);
	}
      else
	rr = gen_rtx_REG (SImode, pr_reg);

      emit_insn (GEN_MOV (rr, ra));
      /* Tell flow the register for return isn't dead.  */
      emit_use (rr);
      return;
    }

  if (TARGET_SH5)
    {
      int offset;
      save_schedule schedule;
      save_entry *entry;

      entry = sh5_schedule_saves (&live_regs_mask, &schedule, 0);
      offset = entry[1].offset;
      for (; entry->mode != VOIDmode; entry--)
	if (entry->reg == pr_reg)
	  goto found;

      /* We can't find pr register.  */
      gcc_unreachable ();

    found:
      offset = entry->offset - offset;
      pr_offset = (rounded_frame_size (d) + offset
		   + SHMEDIA_REGS_STACK_ADJUST ());
    }
  else
    pr_offset = rounded_frame_size (d);

  emit_insn (GEN_MOV (tmp, GEN_INT (pr_offset)));

  if (frame_pointer_needed)
    emit_insn (GEN_ADD3 (tmp, tmp, hard_frame_pointer_rtx));
  else
    emit_insn (GEN_ADD3 (tmp, tmp, stack_pointer_rtx));

  tmp = gen_frame_mem (Pmode, tmp);
  emit_insn (GEN_MOV (tmp, ra));
  /* Tell this store isn't dead.  */
  emit_use (tmp);
}

/* Clear variables at function end.  */
static void
sh_output_function_epilogue (FILE *file ATTRIBUTE_UNUSED,
			     HOST_WIDE_INT size ATTRIBUTE_UNUSED)
{
}

static rtx
sh_builtin_saveregs (void)
{
  /* First unnamed integer register.  */
  int first_intreg = crtl->args.info.arg_count[(int) SH_ARG_INT];
  /* Number of integer registers we need to save.  */
  int n_intregs = MAX (0, NPARM_REGS (SImode) - first_intreg);
  /* First unnamed SFmode float reg */
  int first_floatreg = crtl->args.info.arg_count[(int) SH_ARG_FLOAT];
  /* Number of SFmode float regs to save.  */
  int n_floatregs = MAX (0, NPARM_REGS (SFmode) - first_floatreg);
  rtx regbuf, fpregs;
  int bufsize, regno;
  alias_set_type alias_set;

  if (TARGET_SH5)
    {
      if (n_intregs)
	{
	  int pushregs = n_intregs;

	  while (pushregs < NPARM_REGS (SImode) - 1
		 && (CALL_COOKIE_INT_REG_GET
			(crtl->args.info.call_cookie,
			 NPARM_REGS (SImode) - pushregs)
		     == 1))
	    {
	      crtl->args.info.call_cookie
		&= ~ CALL_COOKIE_INT_REG (NPARM_REGS (SImode)
					  - pushregs, 1);
	      pushregs++;
	    }

	  if (pushregs == NPARM_REGS (SImode))
	    crtl->args.info.call_cookie
	      |= (CALL_COOKIE_INT_REG (0, 1)
		  | CALL_COOKIE_STACKSEQ (pushregs - 1));
	  else
	    crtl->args.info.call_cookie
	      |= CALL_COOKIE_STACKSEQ (pushregs);

	  crtl->args.pretend_args_size += 8 * n_intregs;
	}
      if (TARGET_SHCOMPACT)
	return const0_rtx;
    }

  if (! TARGET_SH2E && ! TARGET_SH4 && ! TARGET_SH5)
    {
      error ("__builtin_saveregs not supported by this subtarget");
      return const0_rtx;
    }

  if (TARGET_SHMEDIA)
    n_floatregs = 0;

  /* Allocate block of memory for the regs.  */
  /* ??? If n_intregs + n_floatregs == 0, should we allocate at least 1 byte?
     Or can assign_stack_local accept a 0 SIZE argument?  */
  bufsize = (n_intregs * UNITS_PER_WORD) + (n_floatregs * UNITS_PER_WORD);

  if (TARGET_SHMEDIA)
    regbuf = gen_frame_mem (BLKmode, gen_rtx_REG (Pmode, ARG_POINTER_REGNUM));
  else if (n_floatregs & 1)
    {
      rtx addr;

      regbuf = assign_stack_local (BLKmode, bufsize + UNITS_PER_WORD, 0);
      addr = copy_to_mode_reg (Pmode, XEXP (regbuf, 0));
      emit_insn (gen_iorsi3 (addr, addr, GEN_INT (UNITS_PER_WORD)));
      regbuf = change_address (regbuf, BLKmode, addr);
    }
  else if (STACK_BOUNDARY < 64 && TARGET_FPU_DOUBLE && n_floatregs)
    {
      rtx addr, mask;

      regbuf = assign_stack_local (BLKmode, bufsize + UNITS_PER_WORD, 0);
      addr = copy_to_mode_reg (Pmode, plus_constant (Pmode,
						     XEXP (regbuf, 0), 4));
      mask = copy_to_mode_reg (Pmode, GEN_INT (-8));
      emit_insn (gen_andsi3 (addr, addr, mask));
      regbuf = change_address (regbuf, BLKmode, addr);
    }
  else
    regbuf = assign_stack_local (BLKmode, bufsize, TARGET_FPU_DOUBLE ? 64 : 0);
  alias_set = get_varargs_alias_set ();
  set_mem_alias_set (regbuf, alias_set);

  /* Save int args.
     This is optimized to only save the regs that are necessary.  Explicitly
     named args need not be saved.  */
  if (n_intregs > 0)
    move_block_from_reg (BASE_ARG_REG (SImode) + first_intreg,
			 adjust_address (regbuf, BLKmode,
					 n_floatregs * UNITS_PER_WORD),
			 n_intregs);

  if (TARGET_SHMEDIA)
    /* Return the address of the regbuf.  */
    return XEXP (regbuf, 0);

  /* Save float args.
     This is optimized to only save the regs that are necessary.  Explicitly
     named args need not be saved.
     We explicitly build a pointer to the buffer because it halves the insn
     count when not optimizing (otherwise the pointer is built for each reg
     saved).
     We emit the moves in reverse order so that we can use predecrement.  */

  fpregs = copy_to_mode_reg (Pmode,
			     plus_constant (Pmode, XEXP (regbuf, 0),
					    n_floatregs * UNITS_PER_WORD));
  if (TARGET_SH4 || TARGET_SH2A_DOUBLE)
    {
      rtx mem;
      for (regno = NPARM_REGS (DFmode) - 2; regno >= first_floatreg; regno -= 2)
	{
	  emit_insn (gen_addsi3 (fpregs, fpregs,
				 GEN_INT (-2 * UNITS_PER_WORD)));
	  mem = change_address (regbuf, DFmode, fpregs);
	  emit_move_insn (mem,
			  gen_rtx_REG (DFmode, BASE_ARG_REG (DFmode) + regno));
	}
      regno = first_floatreg;
      if (regno & 1)
	{
	  emit_insn (gen_addsi3 (fpregs, fpregs, GEN_INT (-UNITS_PER_WORD)));
	  mem = change_address (regbuf, SFmode, fpregs);
	  emit_move_insn (mem,
			  gen_rtx_REG (SFmode, BASE_ARG_REG (SFmode)
					       + regno - SH_REG_MSW_OFFSET));
	}
    }
  else
    for (regno = NPARM_REGS (SFmode) - 1; regno >= first_floatreg; regno--)
      {
        rtx mem;

	emit_insn (gen_addsi3 (fpregs, fpregs, GEN_INT (-UNITS_PER_WORD)));
	mem = change_address (regbuf, SFmode, fpregs);
	emit_move_insn (mem,
			gen_rtx_REG (SFmode, BASE_ARG_REG (SFmode) + regno));
      }

  /* Return the address of the regbuf.  */
  return XEXP (regbuf, 0);
}

/* Define the `__builtin_va_list' type for the ABI.  */
static tree
sh_build_builtin_va_list (void)
{
  tree f_next_o, f_next_o_limit, f_next_fp, f_next_fp_limit, f_next_stack;
  tree record, type_decl;

  if (TARGET_SH5 || (! TARGET_SH2E && ! TARGET_SH4)
      || TARGET_HITACHI || sh_cfun_attr_renesas_p ())
    return ptr_type_node;

  record = (*lang_hooks.types.make_type) (RECORD_TYPE);
  type_decl = build_decl (BUILTINS_LOCATION,
			  TYPE_DECL, get_identifier ("__va_list_tag"), record);

  f_next_o = build_decl (BUILTINS_LOCATION,
			 FIELD_DECL, get_identifier ("__va_next_o"),
			 ptr_type_node);
  f_next_o_limit = build_decl (BUILTINS_LOCATION,
			       FIELD_DECL,
			       get_identifier ("__va_next_o_limit"),
			       ptr_type_node);
  f_next_fp = build_decl (BUILTINS_LOCATION,
			  FIELD_DECL, get_identifier ("__va_next_fp"),
			  ptr_type_node);
  f_next_fp_limit = build_decl (BUILTINS_LOCATION,
				FIELD_DECL,
				get_identifier ("__va_next_fp_limit"),
				ptr_type_node);
  f_next_stack = build_decl (BUILTINS_LOCATION,
			     FIELD_DECL, get_identifier ("__va_next_stack"),
			     ptr_type_node);

  DECL_FIELD_CONTEXT (f_next_o) = record;
  DECL_FIELD_CONTEXT (f_next_o_limit) = record;
  DECL_FIELD_CONTEXT (f_next_fp) = record;
  DECL_FIELD_CONTEXT (f_next_fp_limit) = record;
  DECL_FIELD_CONTEXT (f_next_stack) = record;

  TYPE_STUB_DECL (record) = type_decl;
  TYPE_NAME (record) = type_decl;
  TYPE_FIELDS (record) = f_next_o;
  DECL_CHAIN (f_next_o) = f_next_o_limit;
  DECL_CHAIN (f_next_o_limit) = f_next_fp;
  DECL_CHAIN (f_next_fp) = f_next_fp_limit;
  DECL_CHAIN (f_next_fp_limit) = f_next_stack;

  layout_type (record);

  return record;
}

/* Implement `va_start' for varargs and stdarg.  */
static void
sh_va_start (tree valist, rtx nextarg)
{
  tree f_next_o, f_next_o_limit, f_next_fp, f_next_fp_limit, f_next_stack;
  tree next_o, next_o_limit, next_fp, next_fp_limit, next_stack;
  tree t, u;
  int nfp, nint;

  if (TARGET_SH5)
    {
      expand_builtin_saveregs ();
      std_expand_builtin_va_start (valist, nextarg);
      return;
    }

  if ((! TARGET_SH2E && ! TARGET_SH4)
      || TARGET_HITACHI || sh_cfun_attr_renesas_p ())
    {
      std_expand_builtin_va_start (valist, nextarg);
      return;
    }

  f_next_o = TYPE_FIELDS (va_list_type_node);
  f_next_o_limit = DECL_CHAIN (f_next_o);
  f_next_fp = DECL_CHAIN (f_next_o_limit);
  f_next_fp_limit = DECL_CHAIN (f_next_fp);
  f_next_stack = DECL_CHAIN (f_next_fp_limit);

  next_o = build3 (COMPONENT_REF, TREE_TYPE (f_next_o), valist, f_next_o,
		   NULL_TREE);
  next_o_limit = build3 (COMPONENT_REF, TREE_TYPE (f_next_o_limit),
			 valist, f_next_o_limit, NULL_TREE);
  next_fp = build3 (COMPONENT_REF, TREE_TYPE (f_next_fp), valist, f_next_fp,
		    NULL_TREE);
  next_fp_limit = build3 (COMPONENT_REF, TREE_TYPE (f_next_fp_limit),
			  valist, f_next_fp_limit, NULL_TREE);
  next_stack = build3 (COMPONENT_REF, TREE_TYPE (f_next_stack),
		       valist, f_next_stack, NULL_TREE);

  /* Call __builtin_saveregs.  */
  u = make_tree (sizetype, expand_builtin_saveregs ());
  u = fold_convert (ptr_type_node, u);
  t = build2 (MODIFY_EXPR, ptr_type_node, next_fp, u);
  TREE_SIDE_EFFECTS (t) = 1;
  expand_expr (t, const0_rtx, VOIDmode, EXPAND_NORMAL);

  nfp = crtl->args.info.arg_count[SH_ARG_FLOAT];
  if (nfp < 8)
    nfp = 8 - nfp;
  else
    nfp = 0;
  u = fold_build_pointer_plus_hwi (u, UNITS_PER_WORD * nfp);
  t = build2 (MODIFY_EXPR, ptr_type_node, next_fp_limit, u);
  TREE_SIDE_EFFECTS (t) = 1;
  expand_expr (t, const0_rtx, VOIDmode, EXPAND_NORMAL);

  t = build2 (MODIFY_EXPR, ptr_type_node, next_o, u);
  TREE_SIDE_EFFECTS (t) = 1;
  expand_expr (t, const0_rtx, VOIDmode, EXPAND_NORMAL);

  nint = crtl->args.info.arg_count[SH_ARG_INT];
  if (nint < 4)
    nint = 4 - nint;
  else
    nint = 0;
  u = fold_build_pointer_plus_hwi (u, UNITS_PER_WORD * nint);
  t = build2 (MODIFY_EXPR, ptr_type_node, next_o_limit, u);
  TREE_SIDE_EFFECTS (t) = 1;
  expand_expr (t, const0_rtx, VOIDmode, EXPAND_NORMAL);

  u = make_tree (ptr_type_node, nextarg);
  t = build2 (MODIFY_EXPR, ptr_type_node, next_stack, u);
  TREE_SIDE_EFFECTS (t) = 1;
  expand_expr (t, const0_rtx, VOIDmode, EXPAND_NORMAL);
}

/* TYPE is a RECORD_TYPE.  If there is only a single nonzero-sized
   member, return it.  */
static tree
find_sole_member (tree type)
{
  tree field, member = NULL_TREE;

  for (field = TYPE_FIELDS (type); field; field = DECL_CHAIN (field))
    {
      if (TREE_CODE (field) != FIELD_DECL)
	continue;
      if (!DECL_SIZE (field))
	return NULL_TREE;
      if (integer_zerop (DECL_SIZE (field)))
	continue;
      if (member)
	return NULL_TREE;
      member = field;
    }
  return member;
}

/* Implement `va_arg'.  */
static tree
sh_gimplify_va_arg_expr (tree valist, tree type, gimple_seq *pre_p,
			 gimple_seq *post_p ATTRIBUTE_UNUSED)
{
  HOST_WIDE_INT size, rsize;
  tree tmp, pptr_type_node;
  tree addr, lab_over = NULL, result = NULL;
  bool pass_by_ref;
  tree eff_type;

  if (!VOID_TYPE_P (type))
    pass_by_ref = targetm.calls.must_pass_in_stack (TYPE_MODE (type), type);
  else
    pass_by_ref = false;

  if (pass_by_ref)
    type = build_pointer_type (type);

  size = int_size_in_bytes (type);
  rsize = (size + UNITS_PER_WORD - 1) & -UNITS_PER_WORD;
  pptr_type_node = build_pointer_type (ptr_type_node);

  if (! TARGET_SH5 && (TARGET_SH2E || TARGET_SH4)
      && ! (TARGET_HITACHI || sh_cfun_attr_renesas_p ()))
    {
      tree f_next_o, f_next_o_limit, f_next_fp, f_next_fp_limit, f_next_stack;
      tree next_o, next_o_limit, next_fp, next_fp_limit, next_stack;
      int pass_as_float;
      tree lab_false;
      tree member;

      f_next_o = TYPE_FIELDS (va_list_type_node);
      f_next_o_limit = DECL_CHAIN (f_next_o);
      f_next_fp = DECL_CHAIN (f_next_o_limit);
      f_next_fp_limit = DECL_CHAIN (f_next_fp);
      f_next_stack = DECL_CHAIN (f_next_fp_limit);

      next_o = build3 (COMPONENT_REF, TREE_TYPE (f_next_o), valist, f_next_o,
		       NULL_TREE);
      next_o_limit = build3 (COMPONENT_REF, TREE_TYPE (f_next_o_limit),
			     valist, f_next_o_limit, NULL_TREE);
      next_fp = build3 (COMPONENT_REF, TREE_TYPE (f_next_fp),
			valist, f_next_fp, NULL_TREE);
      next_fp_limit = build3 (COMPONENT_REF, TREE_TYPE (f_next_fp_limit),
			      valist, f_next_fp_limit, NULL_TREE);
      next_stack = build3 (COMPONENT_REF, TREE_TYPE (f_next_stack),
			   valist, f_next_stack, NULL_TREE);

      /* Structures with a single member with a distinct mode are passed
	 like their member.  This is relevant if the latter has a REAL_TYPE
	 or COMPLEX_TYPE type.  */
      eff_type = type;
      while (TREE_CODE (eff_type) == RECORD_TYPE
	     && (member = find_sole_member (eff_type))
	     && (TREE_CODE (TREE_TYPE (member)) == REAL_TYPE
		 || TREE_CODE (TREE_TYPE (member)) == COMPLEX_TYPE
		 || TREE_CODE (TREE_TYPE (member)) == RECORD_TYPE))
	{
	  tree field_type = TREE_TYPE (member);

	  if (TYPE_MODE (eff_type) == TYPE_MODE (field_type))
	    eff_type = field_type;
	  else
	    {
	      gcc_assert ((TYPE_ALIGN (eff_type)
			   < GET_MODE_ALIGNMENT (TYPE_MODE (field_type)))
			  || (TYPE_ALIGN (eff_type)
			      > GET_MODE_BITSIZE (TYPE_MODE (field_type))));
	      break;
	    }
	}

      if (TARGET_SH4 || TARGET_SH2A_DOUBLE)
	{
	  pass_as_float = ((TREE_CODE (eff_type) == REAL_TYPE && size <= 8)
			   || (TREE_CODE (eff_type) == COMPLEX_TYPE
			       && TREE_CODE (TREE_TYPE (eff_type)) == REAL_TYPE
			       && size <= 16));
	}
      else
	{
	  pass_as_float = (TREE_CODE (eff_type) == REAL_TYPE && size == 4);
	}

      addr = create_tmp_var (pptr_type_node);
      lab_false = create_artificial_label (UNKNOWN_LOCATION);
      lab_over = create_artificial_label (UNKNOWN_LOCATION);

      valist = build_simple_mem_ref (addr);

      if (pass_as_float)
	{
	  tree next_fp_tmp = create_tmp_var (TREE_TYPE (f_next_fp));
	  tree cmp;
	  bool is_double = size == 8 && TREE_CODE (eff_type) == REAL_TYPE;

	  tmp = build1 (ADDR_EXPR, pptr_type_node, unshare_expr (next_fp));
	  gimplify_assign (unshare_expr (addr), tmp, pre_p);

	  gimplify_assign (unshare_expr (next_fp_tmp), valist, pre_p);
	  tmp = next_fp_limit;
	  if (size > 4 && !is_double)
	    tmp = fold_build_pointer_plus_hwi (unshare_expr (tmp), 4 - size);
	  tmp = build2 (GE_EXPR, boolean_type_node,
			unshare_expr (next_fp_tmp), unshare_expr (tmp));
	  cmp = build3 (COND_EXPR, void_type_node, tmp,
		        build1 (GOTO_EXPR, void_type_node,
				unshare_expr (lab_false)), NULL_TREE);
	  if (!is_double)
	    gimplify_and_add (cmp, pre_p);

	  if (TYPE_ALIGN (eff_type) > BITS_PER_WORD
	      || (is_double || size == 16))
	    {
	      tmp = fold_convert (sizetype, next_fp_tmp);
	      tmp = build2 (BIT_AND_EXPR, sizetype, tmp,
			    size_int (UNITS_PER_WORD));
	      tmp = fold_build_pointer_plus (unshare_expr (next_fp_tmp), tmp);
	      gimplify_assign (unshare_expr (next_fp_tmp), tmp, pre_p);
	    }
	  if (is_double)
	    gimplify_and_add (cmp, pre_p);

#ifdef FUNCTION_ARG_SCmode_WART
	  if (TYPE_MODE (eff_type) == SCmode
	      && TARGET_SH4 && TARGET_LITTLE_ENDIAN)
	    {
	      tree subtype = TREE_TYPE (eff_type);
	      tree real, imag;

	      imag
		= std_gimplify_va_arg_expr (next_fp_tmp, subtype, pre_p, NULL);
	      imag = get_initialized_tmp_var (imag, pre_p, NULL);

	      real
		= std_gimplify_va_arg_expr (next_fp_tmp, subtype, pre_p, NULL);
	      real = get_initialized_tmp_var (real, pre_p, NULL);

	      result = build2 (COMPLEX_EXPR, eff_type, real, imag);
	      if (type != eff_type)
		result = build1 (VIEW_CONVERT_EXPR, type, result);
	      result = get_initialized_tmp_var (result, pre_p, NULL);
	    }
#endif /* FUNCTION_ARG_SCmode_WART */

	  tmp = build1 (GOTO_EXPR, void_type_node, unshare_expr (lab_over));
	  gimplify_and_add (tmp, pre_p);

	  tmp = build1 (LABEL_EXPR, void_type_node, unshare_expr (lab_false));
	  gimplify_and_add (tmp, pre_p);

	  tmp = build1 (ADDR_EXPR, pptr_type_node, unshare_expr (next_stack));
	  gimplify_assign (unshare_expr (addr), tmp, pre_p);
	  gimplify_assign (unshare_expr (next_fp_tmp),
			   unshare_expr (valist), pre_p);

	  gimplify_assign (unshare_expr (valist),
			   unshare_expr (next_fp_tmp), post_p);
	  valist = next_fp_tmp;
	}
      else
	{
	  tmp = fold_build_pointer_plus_hwi (unshare_expr (next_o), rsize);
	  tmp = build2 (GT_EXPR, boolean_type_node, tmp,
			unshare_expr (next_o_limit));
	  tmp = build3 (COND_EXPR, void_type_node, tmp,
		        build1 (GOTO_EXPR, void_type_node,
				unshare_expr (lab_false)),
			NULL_TREE);
	  gimplify_and_add (tmp, pre_p);

	  tmp = build1 (ADDR_EXPR, pptr_type_node, unshare_expr (next_o));
	  gimplify_assign (unshare_expr (addr), tmp, pre_p);

	  tmp = build1 (GOTO_EXPR, void_type_node, unshare_expr (lab_over));
	  gimplify_and_add (tmp, pre_p);

	  tmp = build1 (LABEL_EXPR, void_type_node, unshare_expr (lab_false));
	  gimplify_and_add (tmp, pre_p);

	  if (size > 4 && ! (TARGET_SH4 || TARGET_SH2A))
	    gimplify_assign (unshare_expr (next_o),
			     unshare_expr (next_o_limit), pre_p);

	  tmp = build1 (ADDR_EXPR, pptr_type_node, unshare_expr (next_stack));
	  gimplify_assign (unshare_expr (addr), tmp, pre_p);
	}

      if (!result)
	{
	  tmp = build1 (LABEL_EXPR, void_type_node, unshare_expr (lab_over));
	  gimplify_and_add (tmp, pre_p);
	}
    }

  /* ??? In va-sh.h, there had been code to make values larger than
     size 8 indirect.  This does not match the FUNCTION_ARG macros.  */

  tmp = std_gimplify_va_arg_expr (valist, type, pre_p, NULL);
  if (result)
    {
      gimplify_assign (result, tmp, pre_p);
      result = build1 (NOP_EXPR, TREE_TYPE (result), result);
      tmp = build1 (LABEL_EXPR, void_type_node, unshare_expr (lab_over));
      gimplify_and_add (tmp, pre_p);
    }
  else
    result = tmp;

  if (pass_by_ref)
    result = build_va_arg_indirect_ref (result);

  return result;
}

/* 64 bit floating points memory transfers are paired single precision loads
   or store.  So DWARF information needs fixing in little endian (unless
   PR=SZ=1 in FPSCR).  */
rtx
sh_dwarf_register_span (rtx reg)
{
  unsigned regno = REGNO (reg);

  if (WORDS_BIG_ENDIAN || GET_MODE (reg) != DFmode)
    return NULL_RTX;

  return
    gen_rtx_PARALLEL (VOIDmode,
		      gen_rtvec (2,
				 gen_rtx_REG (SFmode, regno + 1),
				 gen_rtx_REG (SFmode, regno)));
}

static machine_mode
sh_promote_function_mode (const_tree type, machine_mode mode,
			  int *punsignedp, const_tree funtype,
			  int for_return)
{
  if (sh_promote_prototypes (funtype))
    return promote_mode (type, mode, punsignedp);
  else
    return default_promote_function_mode (type, mode, punsignedp, funtype,
					  for_return);
}

static bool
sh_promote_prototypes (const_tree type)
{
  if (TARGET_HITACHI)
    return false;
  if (! type)
    return true;
  return ! sh_attr_renesas_p (type);
}

/* Whether an argument must be passed by reference.  On SHcompact, we
   pretend arguments wider than 32-bits that would have been passed in
   registers are passed by reference, so that an SHmedia trampoline
   loads them into the full 64-bits registers.  */
static int
shcompact_byref (const CUMULATIVE_ARGS *cum, machine_mode mode,
		 const_tree type, bool named)
{
  unsigned HOST_WIDE_INT size;

  if (type)
    size = int_size_in_bytes (type);
  else
    size = GET_MODE_SIZE (mode);

  if (cum->arg_count[SH_ARG_INT] < NPARM_REGS (SImode)
      && (!named
	  || GET_SH_ARG_CLASS (mode) == SH_ARG_INT
	  || (GET_SH_ARG_CLASS (mode) == SH_ARG_FLOAT
	      && cum->arg_count[SH_ARG_FLOAT] >= NPARM_REGS (SFmode)))
      && size > 4
      && !SHCOMPACT_FORCE_ON_STACK (mode, type)
      && !SH5_WOULD_BE_PARTIAL_NREGS (*cum, mode, type, named))
    return size;
  else
    return 0;
}

static bool
sh_pass_by_reference (cumulative_args_t cum_v, machine_mode mode,
		      const_tree type, bool named)
{
  CUMULATIVE_ARGS *cum = get_cumulative_args (cum_v);

  if (targetm.calls.must_pass_in_stack (mode, type))
    return true;

  /* ??? std_gimplify_va_arg_expr passes NULL for cum.  That function
     wants to know about pass-by-reference semantics for incoming
     arguments.  */
  if (! cum)
    return false;

  if (TARGET_SHCOMPACT)
    {
      cum->byref = shcompact_byref (cum, mode, type, named);
      return cum->byref != 0;
    }

  return false;
}

static bool
sh_callee_copies (cumulative_args_t cum, machine_mode mode,
		  const_tree type, bool named ATTRIBUTE_UNUSED)
{
  /* ??? How can it possibly be correct to return true only on the
     caller side of the equation?  Is there someplace else in the
     sh backend that's magically producing the copies?  */
  return (get_cumulative_args (cum)->outgoing
	  && ((mode == BLKmode ? TYPE_ALIGN (type) : GET_MODE_ALIGNMENT (mode))
	      % SH_MIN_ALIGN_FOR_CALLEE_COPY == 0));
}

/* Round a register number up to a proper boundary for an arg of mode
   MODE.
   The SH doesn't care about double alignment, so we only
   round doubles to even regs when asked to explicitly.  */
static int
sh_round_reg (const CUMULATIVE_ARGS& cum, machine_mode mode)
{
  /* FIXME: This used to be a macro and has been copy pasted into this
     function as is.  Make this more readable.  */
  return
  (((TARGET_ALIGN_DOUBLE
      || ((TARGET_SH4 || TARGET_SH2A_DOUBLE)
	  && (mode == DFmode || mode == DCmode)
	  && cum.arg_count[(int) SH_ARG_FLOAT] < NPARM_REGS (mode)))
     && GET_MODE_UNIT_SIZE (mode) > UNITS_PER_WORD)
    ? (cum.arg_count[(int) GET_SH_ARG_CLASS (mode)]
       + (cum.arg_count[(int) GET_SH_ARG_CLASS (mode)] & 1))
    : cum.arg_count[(int) GET_SH_ARG_CLASS (mode)]);
}

/* Return true if arg of the specified mode should be be passed in a register
   or false otherwise.  */
static bool
sh_pass_in_reg_p (const CUMULATIVE_ARGS& cum, machine_mode mode,
		  const_tree type)
{
  /* FIXME: This used to be a macro and has been copy pasted into this
     function as is.  Make this more readable.  */
  return
  ((type == 0
    || (! TREE_ADDRESSABLE (type)
	&& (! (TARGET_HITACHI || cum.renesas_abi)
	    || ! (AGGREGATE_TYPE_P (type)
		  || (!TARGET_FPU_ANY
		      && (GET_MODE_CLASS (mode) == MODE_FLOAT
			  && GET_MODE_SIZE (mode) > GET_MODE_SIZE (SFmode)))))))
   && ! cum.force_mem
   && (TARGET_SH2E
       ? ((mode) == BLKmode
	  ? ((cum.arg_count[(int) SH_ARG_INT] * UNITS_PER_WORD
	      + int_size_in_bytes (type))
	     <= NPARM_REGS (SImode) * UNITS_PER_WORD)
	  : ((sh_round_reg (cum, mode)
	      + HARD_REGNO_NREGS (BASE_ARG_REG (mode), mode))
	     <= NPARM_REGS (mode)))
       : sh_round_reg (cum, mode) < NPARM_REGS (mode)));
}

static int
sh_arg_partial_bytes (cumulative_args_t cum_v, machine_mode mode,
		      tree type, bool named ATTRIBUTE_UNUSED)
{
  CUMULATIVE_ARGS *cum = get_cumulative_args (cum_v);
  int words = 0;

  if (!TARGET_SH5
      && sh_pass_in_reg_p (*cum, mode, type)
      && !(TARGET_SH4 || TARGET_SH2A_DOUBLE)
      && (sh_round_reg (*cum, mode)
	  + (mode != BLKmode
	     ? CEIL (GET_MODE_SIZE (mode), UNITS_PER_WORD)
	     : CEIL (int_size_in_bytes (type), UNITS_PER_WORD))
	  > NPARM_REGS (mode)))
    words = NPARM_REGS (mode) - sh_round_reg (*cum, mode);

  else if (!TARGET_SHCOMPACT
	   && SH5_WOULD_BE_PARTIAL_NREGS (*cum, mode, type, named))
    words = NPARM_REGS (SImode) - cum->arg_count[SH_ARG_INT];

  return words * UNITS_PER_WORD;
}


/* Define where to put the arguments to a function.
   Value is zero to push the argument on the stack,
   or a hard register in which to store the argument.

   MODE is the argument's machine mode.
   TYPE is the data type of the argument (as a tree).
    This is null for libcalls where that information may
    not be available.
   CUM is a variable of type CUMULATIVE_ARGS which gives info about
    the preceding args and about the function being called.
   NAMED is nonzero if this argument is a named parameter
    (otherwise it is an extra parameter matching an ellipsis).

   On SH the first args are normally in registers
   and the rest are pushed.  Any arg that starts within the first
   NPARM_REGS words is at least partially passed in a register unless
   its data type forbids.  */
static rtx
sh_function_arg (cumulative_args_t ca_v, machine_mode mode,
		 const_tree type, bool named)
{
  CUMULATIVE_ARGS *ca = get_cumulative_args (ca_v);

  if (! TARGET_SH5 && mode == VOIDmode)
    return GEN_INT (ca->renesas_abi ? 1 : 0);

  if (! TARGET_SH5
      && sh_pass_in_reg_p (*ca, mode, type)
      && (named || ! (TARGET_HITACHI || ca->renesas_abi)))
    {
      int regno;

      if (mode == SCmode && TARGET_SH4 && TARGET_LITTLE_ENDIAN
	  && (! FUNCTION_ARG_SCmode_WART || (sh_round_reg (*ca, mode) & 1)))
	{
	  rtx r1 = gen_rtx_EXPR_LIST (VOIDmode,
				      gen_rtx_REG (SFmode,
						   BASE_ARG_REG (mode)
						   + (sh_round_reg (*ca, mode) ^ 1)),
				      const0_rtx);
	  rtx r2 = gen_rtx_EXPR_LIST (VOIDmode,
				      gen_rtx_REG (SFmode,
						   BASE_ARG_REG (mode)
						   + ((sh_round_reg (*ca, mode) + 1) ^ 1)),
				      GEN_INT (4));
	  return gen_rtx_PARALLEL(SCmode, gen_rtvec(2, r1, r2));
	}

     /* If the alignment of a DF value causes an SF register to be
	skipped, we will use that skipped register for the next SF
	value.  */
      if ((TARGET_HITACHI || ca->renesas_abi)
	  && ca->free_single_fp_reg
	  && mode == SFmode)
	return gen_rtx_REG (mode, ca->free_single_fp_reg);

      regno = (BASE_ARG_REG (mode) + sh_round_reg (*ca, mode))
	       ^ (mode == SFmode && TARGET_SH4
		  && TARGET_LITTLE_ENDIAN
		  && ! TARGET_HITACHI && ! ca->renesas_abi);
      return gen_rtx_REG (mode, regno);

    }

  if (TARGET_SH5)
    {
      if (mode == VOIDmode && TARGET_SHCOMPACT)
	return GEN_INT (ca->call_cookie);

      /* The following test assumes unnamed arguments are promoted to
	 DFmode.  */
      if (mode == SFmode && ca->free_single_fp_reg)
	return SH5_PROTOTYPED_FLOAT_ARG (*ca, mode, ca->free_single_fp_reg);

      if ((GET_SH_ARG_CLASS (mode) == SH_ARG_FLOAT)
	  && (named || ! ca->prototype_p)
	  && ca->arg_count[(int) SH_ARG_FLOAT] < NPARM_REGS (SFmode))
	{
	  if (! ca->prototype_p && TARGET_SHMEDIA)
	    return SH5_PROTOTYPELESS_FLOAT_ARG (*ca, mode);

	  return SH5_PROTOTYPED_FLOAT_ARG (*ca, mode,
					   FIRST_FP_PARM_REG
					   + ca->arg_count[(int) SH_ARG_FLOAT]);
	}

      if (ca->arg_count[(int) SH_ARG_INT] < NPARM_REGS (SImode)
	  && (! TARGET_SHCOMPACT
	      || (! SHCOMPACT_FORCE_ON_STACK (mode, type)
		  && ! SH5_WOULD_BE_PARTIAL_NREGS (*ca, mode,
						   type, named))))
	{
	  return gen_rtx_REG (mode, (FIRST_PARM_REG
				       + ca->arg_count[(int) SH_ARG_INT]));
	}

      return NULL_RTX;
    }

  return NULL_RTX;
}

/* Update the data in CUM to advance over an argument
   of mode MODE and data type TYPE.
   (TYPE is null for libcalls where that information may not be
   available.)  */
static void
sh_function_arg_advance (cumulative_args_t ca_v, machine_mode mode,
			 const_tree type, bool named)
{
  CUMULATIVE_ARGS *ca = get_cumulative_args (ca_v);

  if (ca->force_mem)
    ca->force_mem = 0;
  else if (TARGET_SH5)
    {
      const_tree type2 = (ca->byref && type
			  ? TREE_TYPE (type)
			  : type);
      machine_mode mode2 = (ca->byref && type
				 ? TYPE_MODE (type2)
				 : mode);
      int dwords = ((ca->byref
		     ? ca->byref
		     : mode2 == BLKmode
		     ? int_size_in_bytes (type2)
		     : GET_MODE_SIZE (mode2)) + 7) / 8;
      int numregs = MIN (dwords, NPARM_REGS (SImode)
			 - ca->arg_count[(int) SH_ARG_INT]);

      if (numregs)
	{
	  ca->arg_count[(int) SH_ARG_INT] += numregs;
	  if (TARGET_SHCOMPACT
	      && SHCOMPACT_FORCE_ON_STACK (mode2, type2))
	    {
	      ca->call_cookie
		|= CALL_COOKIE_INT_REG (ca->arg_count[(int) SH_ARG_INT]
					- numregs, 1);
	      /* N.B. We want this also for outgoing.  */
	      ca->stack_regs += numregs;
	    }
	  else if (ca->byref)
	    {
	      if (! ca->outgoing)
		ca->stack_regs += numregs;
	      ca->byref_regs += numregs;
	      ca->byref = 0;
	      do
		ca->call_cookie
		  |= CALL_COOKIE_INT_REG (ca->arg_count[(int) SH_ARG_INT]
					  - numregs, 2);
	      while (--numregs);
	      ca->call_cookie
		|= CALL_COOKIE_INT_REG (ca->arg_count[(int) SH_ARG_INT]
					- 1, 1);
	    }
	  else if (dwords > numregs)
	    {
	      int pushregs = numregs;

	      if (TARGET_SHCOMPACT)
		ca->stack_regs += numregs;
	      while (pushregs < NPARM_REGS (SImode) - 1
		     && (CALL_COOKIE_INT_REG_GET
			 (ca->call_cookie,
			  NPARM_REGS (SImode) - pushregs)
			 == 1))
		{
		  ca->call_cookie
		    &= ~ CALL_COOKIE_INT_REG (NPARM_REGS (SImode)
					      - pushregs, 1);
		  pushregs++;
		}
	      if (numregs == NPARM_REGS (SImode))
		ca->call_cookie
		  |= CALL_COOKIE_INT_REG (0, 1)
		  | CALL_COOKIE_STACKSEQ (numregs - 1);
	      else
		ca->call_cookie
		  |= CALL_COOKIE_STACKSEQ (numregs);
	    }
	}
      if (GET_SH_ARG_CLASS (mode2) == SH_ARG_FLOAT
	  && (named || ! ca->prototype_p))
	{
	  if (mode2 == SFmode && ca->free_single_fp_reg)
	    ca->free_single_fp_reg = 0;
	  else if (ca->arg_count[(int) SH_ARG_FLOAT]
		   < NPARM_REGS (SFmode))
	    {
	      int numfpregs
		= MIN ((GET_MODE_SIZE (mode2) + 7) / 8 * 2,
		       NPARM_REGS (SFmode)
		       - ca->arg_count[(int) SH_ARG_FLOAT]);

	      ca->arg_count[(int) SH_ARG_FLOAT] += numfpregs;

	      if (TARGET_SHCOMPACT && ! ca->prototype_p)
		{
		  if (ca->outgoing && numregs > 0)
		    do
		      {
			ca->call_cookie
			  |= (CALL_COOKIE_INT_REG
			      (ca->arg_count[(int) SH_ARG_INT]
			       - numregs + ((numfpregs - 2) / 2),
			       4 + (ca->arg_count[(int) SH_ARG_FLOAT]
				    - numfpregs) / 2));
		      }
		    while (numfpregs -= 2);
		}
	      else if (mode2 == SFmode && (named)
		       && (ca->arg_count[(int) SH_ARG_FLOAT]
			   < NPARM_REGS (SFmode)))
		ca->free_single_fp_reg
		  = FIRST_FP_PARM_REG - numfpregs
		  + ca->arg_count[(int) SH_ARG_FLOAT] + 1;
	    }
	}
      return;
    }

  if ((TARGET_HITACHI || ca->renesas_abi) && TARGET_FPU_DOUBLE)
    {
      /* Note that we've used the skipped register.  */
      if (mode == SFmode && ca->free_single_fp_reg)
	{
	  ca->free_single_fp_reg = 0;
	  return;
	}
      /* When we have a DF after an SF, there's an SF register that get
	 skipped in order to align the DF value.  We note this skipped
	 register, because the next SF value will use it, and not the
	 SF that follows the DF.  */
      if (mode == DFmode
	  && sh_round_reg (*ca, DFmode) != sh_round_reg (*ca, SFmode))
	{
	  ca->free_single_fp_reg = (sh_round_reg (*ca, SFmode)
				    + BASE_ARG_REG (mode));
	}
    }

  if (! ((TARGET_SH4 || TARGET_SH2A) || ca->renesas_abi)
      || sh_pass_in_reg_p (*ca, mode, type))
    (ca->arg_count[(int) GET_SH_ARG_CLASS (mode)]
     = (sh_round_reg (*ca, mode)
	+ (mode == BLKmode
	   ? CEIL (int_size_in_bytes (type), UNITS_PER_WORD)
	   : CEIL (GET_MODE_SIZE (mode), UNITS_PER_WORD))));
}

/* The Renesas calling convention doesn't quite fit into this scheme since
   the address is passed like an invisible argument, but one that is always
   passed in memory.  */
static rtx
sh_struct_value_rtx (tree fndecl, int incoming ATTRIBUTE_UNUSED)
{
  if (TARGET_HITACHI || sh_attr_renesas_p (fndecl))
    return NULL_RTX;
  return gen_rtx_REG (Pmode, 2);
}

/* Worker function for TARGET_FUNCTION_VALUE.

   For the SH, this is like LIBCALL_VALUE, except that we must change the
   mode like PROMOTE_MODE does.
   ??? PROMOTE_MODE is ignored for non-scalar types.  The set of types
   tested here has to be kept in sync with the one in
   explow.c:promote_mode.  */
static rtx
sh_function_value (const_tree valtype,
		   const_tree fn_decl_or_type,
		   bool outgoing ATTRIBUTE_UNUSED)
{
  if (fn_decl_or_type
      && !DECL_P (fn_decl_or_type))
    fn_decl_or_type = NULL;

  return gen_rtx_REG (
	   ((GET_MODE_CLASS (TYPE_MODE (valtype)) == MODE_INT
	     && GET_MODE_SIZE (TYPE_MODE (valtype)) < 4
	     && (TREE_CODE (valtype) == INTEGER_TYPE
		 || TREE_CODE (valtype) == ENUMERAL_TYPE
		 || TREE_CODE (valtype) == BOOLEAN_TYPE
		 || TREE_CODE (valtype) == REAL_TYPE
		 || TREE_CODE (valtype) == OFFSET_TYPE))
	    && sh_promote_prototypes (fn_decl_or_type)
	    ? (TARGET_SHMEDIA64 ? DImode : SImode) : TYPE_MODE (valtype)),
	   BASE_RETURN_VALUE_REG (TYPE_MODE (valtype)));
}

/* Worker function for TARGET_LIBCALL_VALUE.  */
static rtx
sh_libcall_value (machine_mode mode, const_rtx fun ATTRIBUTE_UNUSED)
{
  return gen_rtx_REG (mode, BASE_RETURN_VALUE_REG (mode));
}

/* Return true if N is a possible register number of function value.  */
static bool
sh_function_value_regno_p (const unsigned int regno)
{
  return ((regno) == FIRST_RET_REG 
	  || (TARGET_SH2E && (regno) == FIRST_FP_RET_REG)
	  || (TARGET_SHMEDIA_FPU && (regno) == FIRST_FP_RET_REG));
}

/* Worker function for TARGET_RETURN_IN_MEMORY.  */
static bool
sh_return_in_memory (const_tree type, const_tree fndecl)
{
  if (TARGET_SH5)
    {
      if (TYPE_MODE (type) == BLKmode)
	return ((unsigned HOST_WIDE_INT) int_size_in_bytes (type)) > 8;
      else
	return GET_MODE_SIZE (TYPE_MODE (type)) > 8;
    }
  else
    {
      return (TYPE_MODE (type) == BLKmode
	      || ((TARGET_HITACHI || sh_attr_renesas_p (fndecl))
		  && TREE_CODE (type) == RECORD_TYPE));
    }
}

/* We actually emit the code in sh_expand_prologue.  We used to use
   a static variable to flag that we need to emit this code, but that
   doesn't when inlining, when functions are deferred and then emitted
   later.  Fortunately, we already have two flags that are part of struct
   function that tell if a function uses varargs or stdarg.  */
static void
sh_setup_incoming_varargs (cumulative_args_t ca,
			   machine_mode mode,
			   tree type,
			   int *pretend_arg_size,
			   int second_time ATTRIBUTE_UNUSED)
{
  gcc_assert (cfun->stdarg);
  if (TARGET_VARARGS_PRETEND_ARGS (current_function_decl))
    {
      int named_parm_regs, anon_parm_regs;

      named_parm_regs = (sh_round_reg (*get_cumulative_args (ca), mode)
			 + (mode == BLKmode
			    ? CEIL (int_size_in_bytes (type), UNITS_PER_WORD)
			    : CEIL (GET_MODE_SIZE (mode), UNITS_PER_WORD)));
      anon_parm_regs = NPARM_REGS (SImode) - named_parm_regs;
      if (anon_parm_regs > 0)
	*pretend_arg_size = anon_parm_regs * 4;
    }
}

static bool
sh_strict_argument_naming (cumulative_args_t ca ATTRIBUTE_UNUSED)
{
  return TARGET_SH5;
}

static bool
sh_pretend_outgoing_varargs_named (cumulative_args_t ca_v)
{
  CUMULATIVE_ARGS *ca = get_cumulative_args (ca_v);

  return ! (TARGET_HITACHI || ca->renesas_abi) && ! TARGET_SH5;
}


/* Define the offset between two registers, one to be eliminated, and
   the other its replacement, at the start of a routine.  */
int
initial_elimination_offset (int from, int to)
{
  int regs_saved;
  int regs_saved_rounding = 0;
  int total_saved_regs_space;
  int total_auto_space;
  int save_flags = target_flags;
  int copy_flags;
  HARD_REG_SET live_regs_mask;

  shmedia_space_reserved_for_target_registers = false;
  regs_saved = calc_live_regs (&live_regs_mask);
  regs_saved += SHMEDIA_REGS_STACK_ADJUST ();

  if (shmedia_reserve_space_for_target_registers_p (regs_saved, &live_regs_mask))
    {
      shmedia_space_reserved_for_target_registers = true;
      regs_saved += shmedia_target_regs_stack_adjust (&live_regs_mask);
    }

  if (TARGET_SH5 && regs_saved % (STACK_BOUNDARY / BITS_PER_UNIT))
    regs_saved_rounding = ((STACK_BOUNDARY / BITS_PER_UNIT)
			   - regs_saved % (STACK_BOUNDARY / BITS_PER_UNIT));

  total_auto_space = rounded_frame_size (regs_saved) - regs_saved_rounding;
  copy_flags = target_flags;
  target_flags = save_flags;

  total_saved_regs_space = regs_saved + regs_saved_rounding;

  if (from == ARG_POINTER_REGNUM && to == HARD_FRAME_POINTER_REGNUM)
    return total_saved_regs_space + total_auto_space
	   + crtl->args.info.byref_regs * 8;

  if (from == ARG_POINTER_REGNUM && to == STACK_POINTER_REGNUM)
    return total_saved_regs_space + total_auto_space
	   + crtl->args.info.byref_regs * 8;

  /* Initial gap between fp and sp is 0.  */
  if (from == HARD_FRAME_POINTER_REGNUM && to == STACK_POINTER_REGNUM)
    return 0;

  if (from == FRAME_POINTER_REGNUM && to == STACK_POINTER_REGNUM)
    return rounded_frame_size (0);

  if (from == FRAME_POINTER_REGNUM && to == HARD_FRAME_POINTER_REGNUM)
    return rounded_frame_size (0);

  gcc_assert (from == RETURN_ADDRESS_POINTER_REGNUM
	      && (to == HARD_FRAME_POINTER_REGNUM
		  || to == STACK_POINTER_REGNUM));
  if (TARGET_SH5)
    {
      int n = total_saved_regs_space;
      int pr_reg = TARGET_SHMEDIA ? PR_MEDIA_REG : PR_REG;
      save_schedule schedule;
      save_entry *entry;

      n += total_auto_space;

      /* If it wasn't saved, there's not much we can do.  */
      if (! TEST_HARD_REG_BIT (live_regs_mask, pr_reg))
	return n;

      target_flags = copy_flags;

      sh5_schedule_saves (&live_regs_mask, &schedule, n);
      for (entry = &schedule.entries[1]; entry->mode != VOIDmode; entry++)
	if (entry->reg == pr_reg)
	  {
	    target_flags = save_flags;
	    return entry->offset;
	  }
      gcc_unreachable ();
    }
  else
    return total_auto_space;
}

/* Parse the -mfixed-range= option string.  */
void
sh_fix_range (const char *const_str)
{
  int i, first, last;
  char *str, *dash, *comma;

  /* str must be of the form REG1'-'REG2{,REG1'-'REG} where REG1 and
     REG2 are either register names or register numbers.  The effect
     of this option is to mark the registers in the range from REG1 to
     REG2 as ``fixed'' so they won't be used by the compiler.  */

  i = strlen (const_str);
  str = (char *) alloca (i + 1);
  memcpy (str, const_str, i + 1);

  while (1)
    {
      dash = strchr (str, '-');
      if (!dash)
	{
	  warning (0, "value of -mfixed-range must have form REG1-REG2");
	  return;
	}
      *dash = '\0';
      comma = strchr (dash + 1, ',');
      if (comma)
	*comma = '\0';

      first = decode_reg_name (str);
      if (first < 0)
	{
	  warning (0, "unknown register name: %s", str);
	  return;
	}

      last = decode_reg_name (dash + 1);
      if (last < 0)
	{
	  warning (0, "unknown register name: %s", dash + 1);
	  return;
	}

      *dash = '-';

      if (first > last)
	{
	  warning (0, "%s-%s is an empty range", str, dash + 1);
	  return;
	}

      for (i = first; i <= last; ++i)
	fixed_regs[i] = call_used_regs[i] = 1;

      if (!comma)
	break;

      *comma = ',';
      str = comma + 1;
    }
}

/* Insert any deferred function attributes from earlier pragmas.  */
static void
sh_insert_attributes (tree node, tree *attributes)
{
  tree attrs;

  if (TREE_CODE (node) != FUNCTION_DECL)
    return;

  /* We are only interested in fields.  */
  if (!DECL_P (node))
    return;

  /* Append the attributes to the deferred attributes.  */
  *sh_deferred_function_attributes_tail = *attributes;
  attrs = sh_deferred_function_attributes;
  if (!attrs)
    return;

  /* Some attributes imply or require the interrupt attribute.  */
  if (!lookup_attribute ("interrupt_handler", attrs)
      && !lookup_attribute ("interrupt_handler", DECL_ATTRIBUTES (node)))
    {
      /* If we have a trapa_handler, but no interrupt_handler attribute,
	 insert an interrupt_handler attribute.  */
      if (lookup_attribute ("trapa_handler", attrs) != NULL_TREE)
	/* We can't use sh_pr_interrupt here because that's not in the
	   java frontend.  */
	attrs
	  = tree_cons (get_identifier("interrupt_handler"), NULL_TREE, attrs);
      /* However, for sp_switch, trap_exit, nosave_low_regs and resbank,
	 if the interrupt attribute is missing, we ignore the attribute
	 and warn.  */
      else if (lookup_attribute ("sp_switch", attrs)
	       || lookup_attribute ("trap_exit", attrs)
	       || lookup_attribute ("nosave_low_regs", attrs)
	       || lookup_attribute ("resbank", attrs))
	{
	  tree *tail;

	  for (tail = attributes; attrs; attrs = TREE_CHAIN (attrs))
	    {
	      if (is_attribute_p ("sp_switch", TREE_PURPOSE (attrs))
		  || is_attribute_p ("trap_exit", TREE_PURPOSE (attrs))
		  || is_attribute_p ("nosave_low_regs", TREE_PURPOSE (attrs))
		  || is_attribute_p ("resbank", TREE_PURPOSE (attrs)))
		warning (OPT_Wattributes,
			 "%qE attribute only applies to interrupt functions",
			 TREE_PURPOSE (attrs));
	      else
		{
		  *tail = tree_cons (TREE_PURPOSE (attrs), NULL_TREE,
				     NULL_TREE);
		  tail = &TREE_CHAIN (*tail);
		}
	    }
	  attrs = *attributes;
	}
    }

  /* Install the processed list.  */
  *attributes = attrs;

  /* Clear deferred attributes.  */
  sh_deferred_function_attributes = NULL_TREE;
  sh_deferred_function_attributes_tail = &sh_deferred_function_attributes;

  return;
}

/*------------------------------------------------------------------------------
  Target specific attributes
  Supported attributes are:

   * interrupt_handler
	Specifies this function is an interrupt handler.

   * trapa_handler
	Like interrupt_handler, but don't save all registers.

   * sp_switch
	Specifies an alternate stack for an interrupt handler to run on.

   * trap_exit
	Use a trapa to exit an interrupt function instead of rte.

   * nosave_low_regs
	Don't save r0..r7 in an interrupt handler function.
	This is useful on SH3* and SH4*, which have a separate set of low
	regs for user and privileged modes.
	This is mainly to be used for non-reentrant interrupt handlers (i.e.
	those that run with interrupts disabled and thus can't be
	interrupted thenselves).

   * renesas
	Use Renesas calling/layout conventions (functions and structures).

   * resbank
	In case of an interrupt handler function, use a register bank to
	save registers R0-R14, MACH, MACL, GBR and PR.
	This is available only on SH2A targets.

   * function_vector
	Declares a function to be called using the TBR relative addressing
	mode.  Takes an argument that specifies the slot number in the table
	where this function can be looked up by the JSR/N @@(disp8,TBR) insn.
*/

/* Handle a 'resbank' attribute.  */
static tree
sh_handle_resbank_handler_attribute (tree * node, tree name,
				     tree args ATTRIBUTE_UNUSED,
				     int flags ATTRIBUTE_UNUSED,
				     bool * no_add_attrs)
{
  if (!TARGET_SH2A)
    {
      warning (OPT_Wattributes, "%qE attribute is supported only for SH2A",
	       name);
      *no_add_attrs = true;
    }
  if (TREE_CODE (*node) != FUNCTION_DECL)
    {
      warning (OPT_Wattributes, "%qE attribute only applies to functions",
	       name);
      *no_add_attrs = true;
    }

  return NULL_TREE;
}

/* Handle an "interrupt_handler" attribute; arguments as in
   struct attribute_spec.handler.  */
static tree
sh_handle_interrupt_handler_attribute (tree *node, tree name,
				       tree args ATTRIBUTE_UNUSED,
				       int flags ATTRIBUTE_UNUSED,
				       bool *no_add_attrs)
{
  if (TREE_CODE (*node) != FUNCTION_DECL)
    {
      warning (OPT_Wattributes, "%qE attribute only applies to functions",
	       name);
      *no_add_attrs = true;
    }
  else if (TARGET_SHCOMPACT)
    {
      error ("attribute interrupt_handler is not compatible with -m5-compact");
      *no_add_attrs = true;
    }

  return NULL_TREE;
}

/* Handle an 'function_vector' attribute; arguments as in
   struct attribute_spec.handler.  */
static tree
sh2a_handle_function_vector_handler_attribute (tree * node, tree name,
					       tree args ATTRIBUTE_UNUSED,
					       int flags ATTRIBUTE_UNUSED,
					       bool * no_add_attrs)
{
  if (!TARGET_SH2A)
    {
      warning (OPT_Wattributes, "%qE attribute only applies to SH2A",
	       name);
      *no_add_attrs = true;
    }
  else if (TREE_CODE (*node) != FUNCTION_DECL)
    {
      warning (OPT_Wattributes, "%qE attribute only applies to functions",
	       name);
      *no_add_attrs = true;
    }
  else if (TREE_CODE (TREE_VALUE (args)) != INTEGER_CST)
    {
      /* The argument must be a constant integer.  */
      warning (OPT_Wattributes,
	       "%qE attribute argument not an integer constant",
	       name);
      *no_add_attrs = true;
    }
  else if (TREE_INT_CST_LOW (TREE_VALUE (args)) > 255)
    {
      /* The argument value must be between 0 to 255.  */
      warning (OPT_Wattributes,
	       "%qE attribute argument should be between 0 to 255",
	       name);
      *no_add_attrs = true;
    }
  return NULL_TREE;
}

/* Returns true if current function has been assigned the attribute
   'function_vector'.  */
bool
sh2a_is_function_vector_call (rtx x)
{
  if (GET_CODE (x) == SYMBOL_REF
      && (SYMBOL_REF_FLAGS (x) & SYMBOL_FLAG_FUNCVEC_FUNCTION))
    {
      tree tr = SYMBOL_REF_DECL (x);

      if (sh2a_function_vector_p (tr))
        return true;
    }

  return false;
}

/* Returns the function vector number, if the attribute
   'function_vector' is assigned, otherwise returns zero.  */
int
sh2a_get_function_vector_number (rtx x)
{
  int num;
  tree list, t;

  if ((GET_CODE (x) == SYMBOL_REF)
      && (SYMBOL_REF_FLAGS (x) & SYMBOL_FLAG_FUNCVEC_FUNCTION))
    {
      t = SYMBOL_REF_DECL (x);

      if (TREE_CODE (t) != FUNCTION_DECL)
	return 0;

      list = SH_ATTRIBUTES (t);
      while (list)
	{
	  if (is_attribute_p ("function_vector", TREE_PURPOSE (list)))
	    {
	      num = TREE_INT_CST_LOW (TREE_VALUE (TREE_VALUE (list)));
	      return num;
	    }

	  list = TREE_CHAIN (list);
	}

      return 0;
    }
  else
    return 0;
}

/* Handle an "sp_switch" attribute; arguments as in
   struct attribute_spec.handler.  */
static tree
sh_handle_sp_switch_attribute (tree *node, tree name, tree args,
			       int flags ATTRIBUTE_UNUSED, bool *no_add_attrs)
{
  if (TREE_CODE (*node) != FUNCTION_DECL)
    {
      warning (OPT_Wattributes, "%qE attribute only applies to functions",
	       name);
      *no_add_attrs = true;
    }
  else if (TREE_CODE (TREE_VALUE (args)) != STRING_CST)
    {
      /* The argument must be a constant string.  */
      warning (OPT_Wattributes, "%qE attribute argument not a string constant",
	       name);
      *no_add_attrs = true;
    }

  return NULL_TREE;
}

/* Handle an "trap_exit" attribute; arguments as in
   struct attribute_spec.handler.  */
static tree
sh_handle_trap_exit_attribute (tree *node, tree name, tree args,
			       int flags ATTRIBUTE_UNUSED, bool *no_add_attrs)
{
  if (TREE_CODE (*node) != FUNCTION_DECL)
    {
      warning (OPT_Wattributes, "%qE attribute only applies to functions",
	       name);
      *no_add_attrs = true;
    }
  /* The argument specifies a trap number to be used in a trapa instruction
     at function exit (instead of an rte instruction).  */
  else if (TREE_CODE (TREE_VALUE (args)) != INTEGER_CST)
    {
      /* The argument must be a constant integer.  */
      warning (OPT_Wattributes, "%qE attribute argument not an "
	       "integer constant", name);
      *no_add_attrs = true;
    }

  return NULL_TREE;
}

static tree
sh_handle_renesas_attribute (tree *node ATTRIBUTE_UNUSED,
			     tree name ATTRIBUTE_UNUSED,
			     tree args ATTRIBUTE_UNUSED,
			     int flags ATTRIBUTE_UNUSED,
			     bool *no_add_attrs ATTRIBUTE_UNUSED)
{
  return NULL_TREE;
}

/* True if __attribute__((renesas)) or -mrenesas.  */
bool
sh_attr_renesas_p (const_tree td)
{
  if (TARGET_HITACHI)
    return true;
  if (td == NULL_TREE)
    return false;
  if (DECL_P (td))
    td = TREE_TYPE (td);
  if (td == error_mark_node)
    return false;
  return (lookup_attribute ("renesas", TYPE_ATTRIBUTES (td))
	  != NULL_TREE);
}

/* True if __attribute__((renesas)) or -mrenesas, for the current
   function.  */
bool
sh_cfun_attr_renesas_p (void)
{
  return sh_attr_renesas_p (current_function_decl);
}

/* Returns true if the current function has the "interrupt_handler"
   attribute set.  */
bool
sh_cfun_interrupt_handler_p (void)
{
  return (lookup_attribute ("interrupt_handler",
			    DECL_ATTRIBUTES (current_function_decl))
	  != NULL_TREE);
}

/* Returns true if FUNC has been assigned the attribute
   "function_vector".  */
bool
sh2a_function_vector_p (tree func)
{
  tree list;
  if (TREE_CODE (func) != FUNCTION_DECL)
    return false;

  list = SH_ATTRIBUTES (func);
  while (list)
    {
      if (is_attribute_p ("function_vector", TREE_PURPOSE (list)))
	return true;

      list = TREE_CHAIN (list);
    }
  return false;
}

/* Returns true if given tree has the "resbank" attribute set.  */
bool
sh_cfun_resbank_handler_p (void)
{
  return ((lookup_attribute ("resbank",
			     DECL_ATTRIBUTES (current_function_decl))
	  != NULL_TREE)
	  && (lookup_attribute ("interrupt_handler",
				DECL_ATTRIBUTES (current_function_decl))
	      != NULL_TREE) && TARGET_SH2A);
}

/* Returns true if the current function has a "trap_exit" attribute set.  */
bool
sh_cfun_trap_exit_p (void)
{
  return lookup_attribute ("trap_exit", DECL_ATTRIBUTES (current_function_decl))
	 != NULL_TREE;
}

/* Implement TARGET_CHECK_PCH_TARGET_FLAGS.  */
static const char *
sh_check_pch_target_flags (int old_flags)
{
  if ((old_flags ^ target_flags) & (MASK_SH1 | MASK_SH2 | MASK_SH3
				    | MASK_SH_E | MASK_HARD_SH4
				    | MASK_FPU_SINGLE | MASK_SH4))
    return _("created and used with different architectures / ABIs");
  if ((old_flags ^ target_flags) & MASK_HITACHI)
    return _("created and used with different ABIs");
  if ((old_flags ^ target_flags) & MASK_LITTLE_ENDIAN)
    return _("created and used with different endianness");
  return NULL;
}

/* Predicates used by the templates.  */

/* Returns true if OP is MACL, MACH or PR.  The input must be a REG rtx.
   Used only in general_movsrc_operand.  */
bool
system_reg_operand (rtx op, machine_mode mode ATTRIBUTE_UNUSED)
{
  switch (REGNO (op))
    {
    case PR_REG:
    case MACL_REG:
    case MACH_REG:
      return true;
    }
  return false;
}

/* Returns true if OP is a floating point value with value 0.0.  */
bool
fp_zero_operand (rtx op)
{
  REAL_VALUE_TYPE r;

  if (GET_MODE (op) != SFmode)
    return false;

  REAL_VALUE_FROM_CONST_DOUBLE (r, op);
  return REAL_VALUES_EQUAL (r, dconst0) && ! REAL_VALUE_MINUS_ZERO (r);
}

/* Returns true if OP is a floating point value with value 1.0.  */
bool
fp_one_operand (rtx op)
{
  REAL_VALUE_TYPE r;

  if (GET_MODE (op) != SFmode)
    return false;

  REAL_VALUE_FROM_CONST_DOUBLE (r, op);
  return REAL_VALUES_EQUAL (r, dconst1);
}

/* Return the TLS type for TLS symbols.  */
enum tls_model
tls_symbolic_operand (rtx op, machine_mode mode ATTRIBUTE_UNUSED)
{
  if (GET_CODE (op) != SYMBOL_REF)
    return TLS_MODEL_NONE;
  return SYMBOL_REF_TLS_MODEL (op);
}

/* Return the destination address of a branch.  */
static int
branch_dest (rtx branch)
{
  rtx dest = SET_SRC (PATTERN (branch));
  int dest_uid;

  if (GET_CODE (dest) == IF_THEN_ELSE)
    dest = XEXP (dest, 1);
  dest = XEXP (dest, 0);
  dest_uid = INSN_UID (dest);
  return INSN_ADDRESSES (dest_uid);
}

/* Return nonzero if REG is not used after INSN.
   We assume REG is a reload reg, and therefore does
   not live past labels.  It may live past calls or jumps though.  */
bool
reg_unused_after (rtx reg, rtx_insn *insn)
{
  enum rtx_code code;
  rtx set;

  /* If the reg is set by this instruction, then it is safe for our
     case.  Disregard the case where this is a store to memory, since
     we are checking a register used in the store address.  */
  set = single_set (insn);
  if (set && !MEM_P (SET_DEST (set))
      && reg_overlap_mentioned_p (reg, SET_DEST (set)))
    return true;

  while ((insn = NEXT_INSN (insn)))
    {
      rtx set;
      if (!INSN_P (insn))
	continue;

      code = GET_CODE (insn);

#if 0
      /* If this is a label that existed before reload, then the register
	 is dead here.  However, if this is a label added by reorg, then
	 the register may still be live here.  We can't tell the difference,
	 so we just ignore labels completely.  */
      if (code == CODE_LABEL)
	return 1;
      /* else */
#endif

      if (code == JUMP_INSN)
	return false;

      /* If this is a sequence, we must handle them all at once.
	 We could have for instance a call that sets the target register,
	 and an insn in a delay slot that uses the register.  In this case,
	 we must return 0.  */
      else if (code == INSN && GET_CODE (PATTERN (insn)) == SEQUENCE)
	{
	  rtx_sequence *seq = as_a <rtx_sequence *> (PATTERN (insn));
	  int i;
	  int retval = 0;

	  for (i = 0; i < seq->len (); i++)
	    {
	      rtx_insn *this_insn = seq->insn (i);
	      rtx set = single_set (this_insn);

	      if (CALL_P (this_insn))
		code = CALL_INSN;
	      else if (JUMP_P (this_insn))
		{
		  if (INSN_ANNULLED_BRANCH_P (this_insn))
		    return false;
		  code = JUMP_INSN;
		}

	      if (set && reg_overlap_mentioned_p (reg, SET_SRC (set)))
		return false;
	      if (set && reg_overlap_mentioned_p (reg, SET_DEST (set)))
		{
		  if (!MEM_P (SET_DEST (set)))
		    retval = true;
		  else
		    return false;
		}
	      if (set == NULL_RTX
		  && reg_overlap_mentioned_p (reg, PATTERN (this_insn)))
		return false;
	    }
	  if (retval == 1)
	    return true;
	  else if (code == JUMP_INSN)
	    return false;
	}

      set = single_set (insn);
      if (set && reg_overlap_mentioned_p (reg, SET_SRC (set)))
	return false;
      if (set && reg_overlap_mentioned_p (reg, SET_DEST (set)))
	return !MEM_P (SET_DEST (set));
      if (set == 0 && reg_overlap_mentioned_p (reg, PATTERN (insn)))
	return false;

      if (code == CALL_INSN && call_really_used_regs[REGNO (reg)])
	return true;
    }
  return true;
}


static GTY(()) rtx t_reg_rtx;
rtx
get_t_reg_rtx (void)
{
  if (! t_reg_rtx)
    t_reg_rtx = gen_rtx_REG (SImode, T_REG);
  return t_reg_rtx;
}

static GTY(()) tree fpscr_values;

static void
emit_fpu_switch (rtx scratch, int index)
{
  rtx src;

  if (fpscr_values == NULL)
    {
      tree t;

      t = build_index_type (integer_one_node);
      t = build_array_type (integer_type_node, t);
      t = build_decl (BUILTINS_LOCATION,
		      VAR_DECL, get_identifier ("__fpscr_values"), t);
      DECL_ARTIFICIAL (t) = 1;
      DECL_IGNORED_P (t) = 1;
      DECL_EXTERNAL (t) = 1;
      TREE_STATIC (t) = 1;
      TREE_PUBLIC (t) = 1;
      TREE_USED (t) = 1;

      fpscr_values = t;
    }

  src = DECL_RTL (fpscr_values);
  if (!can_create_pseudo_p ())
    {
      emit_move_insn (scratch, XEXP (src, 0));
      if (index != 0)
	emit_insn (gen_addsi3 (scratch, scratch, GEN_INT (index * 4)));
      src = adjust_automodify_address (src, SImode, scratch, index * 4);
    }
  else
    src = adjust_address (src, SImode, index * 4);

  emit_insn (gen_lds_fpscr (src));
}

static rtx get_free_reg (HARD_REG_SET);

/* This function returns a register to use to load the address to load
   the fpscr from.  Currently it always returns r1 or r7, but when we are
   able to use pseudo registers after combine, or have a better mechanism
   for choosing a register, it should be done here.  */
/* REGS_LIVE is the liveness information for the point for which we
   need this allocation.  In some bare-bones exit blocks, r1 is live at the
   start.  We can even have all of r0..r3 being live:
__complex__ long long f (double d) { if (d == 0) return 2; else return 3; }
   INSN before which new insns are placed with will clobber the register
   we return.  If a basic block consists only of setting the return value
   register to a pseudo and using that register, the return value is not
   live before or after this block, yet we we'll insert our insns right in
   the middle.  */
static rtx
get_free_reg (HARD_REG_SET regs_live)
{
  if (! TEST_HARD_REG_BIT (regs_live, 1))
    return gen_rtx_REG (Pmode, 1);

  /* Hard reg 1 is live; since this is a small register classes target,
     there shouldn't be anything but a jump before the function end.  */
  gcc_assert (!TEST_HARD_REG_BIT (regs_live, 7));
  return gen_rtx_REG (Pmode, 7);
}

/* This function will set the fpscr from memory.
   MODE is the mode we are setting it to.  */
void
fpscr_set_from_mem (int mode, HARD_REG_SET regs_live)
{
  enum attr_fp_mode fp_mode = (enum attr_fp_mode) mode;
  enum attr_fp_mode norm_mode = ACTUAL_NORMAL_MODE (FP_MODE);
  rtx addr_reg;

  addr_reg = !can_create_pseudo_p () ? get_free_reg (regs_live) : NULL_RTX;
  emit_fpu_switch (addr_reg, fp_mode == norm_mode);
}

/* Is the given character a logical line separator for the assembler?  */
#ifndef IS_ASM_LOGICAL_LINE_SEPARATOR
#define IS_ASM_LOGICAL_LINE_SEPARATOR(C, STR) ((C) == ';')
#endif

static bool
sequence_insn_p (rtx_insn *insn)
{
  rtx_insn *prev, *next;

  prev = PREV_INSN (insn);
  if (prev == NULL)
    return false;

  next = NEXT_INSN (prev);
  if (next == NULL)
    return false;

  return INSN_P (next) && GET_CODE (PATTERN (next)) == SEQUENCE;
}

int
sh_insn_length_adjustment (rtx_insn *insn)
{
  /* Instructions with unfilled delay slots take up an extra two bytes for
     the nop in the delay slot.  */
  if (((NONJUMP_INSN_P (insn)
	&& GET_CODE (PATTERN (insn)) != USE
	&& GET_CODE (PATTERN (insn)) != CLOBBER)
       || CALL_P (insn) || JUMP_P (insn))
      && ! sequence_insn_p (insn)
      && get_attr_needs_delay_slot (insn) == NEEDS_DELAY_SLOT_YES)
    return 2;

  /* Increase the insn length of a cbranch without a delay slot insn to
     force a delay slot which will be stuffed with a nop.  */
  if (TARGET_CBRANCH_FORCE_DELAY_SLOT && TARGET_SH2
      && JUMP_P (insn) && get_attr_type (insn) == TYPE_CBRANCH
      && ! sequence_insn_p (insn))
    return 2;

  /* sh-dsp parallel processing insn take four bytes instead of two.  */

  if (NONJUMP_INSN_P (insn))
    {
      int sum = 0;
      rtx body = PATTERN (insn);
      const char *templ;
      char c;
      bool maybe_label = true;

      if (GET_CODE (body) == ASM_INPUT)
	templ = XSTR (body, 0);
      else if (asm_noperands (body) >= 0)
	templ
	  = decode_asm_operands (body, NULL, NULL, NULL, NULL, NULL);
      else
	return 0;
      do
	{
	  int ppi_adjust = 0;

	  do
	    c = *templ++;
	  while (c == ' ' || c == '\t');
	  /* all sh-dsp parallel-processing insns start with p.
	     The only non-ppi sh insn starting with p is pref.
	     The only ppi starting with pr is prnd.  */
	  if ((c == 'p' || c == 'P') && strncasecmp ("re", templ, 2))
	    ppi_adjust = 2;
	  /* The repeat pseudo-insn expands two three insns, a total of
	     six bytes in size.  */
	  else if ((c == 'r' || c == 'R')
		   && ! strncasecmp ("epeat", templ, 5))
	    ppi_adjust = 4;
	  while (c && c != '\n'
		 && ! IS_ASM_LOGICAL_LINE_SEPARATOR (c, templ))
	    {
	      /* If this is a label, it is obviously not a ppi insn.  */
	      if (c == ':' && maybe_label)
		{
		  ppi_adjust = 0;
		  break;
		}
	      else if (c == '\'' || c == '"')
		maybe_label = false;
	      c = *templ++;
	    }
	  sum += ppi_adjust;
	  maybe_label = c != ':';
	}
      while (c);
      return sum;
    }
  return 0;
}

/* Return TRUE for a valid displacement for the REG+disp addressing
   with MODE.  */
bool
sh_legitimate_index_p (machine_mode mode, rtx op, bool consider_sh2a,
		       bool allow_zero)
{
  if (! CONST_INT_P (op))
    return false;

  if (TARGET_SHMEDIA)
    {
      int size;

      /* Check if this is the address of an unaligned load / store.  */
      if (mode == VOIDmode)
	return satisfies_constraint_I06 (op);

      size = GET_MODE_SIZE (mode);
      return (!(INTVAL (op) & (size - 1))
	      && INTVAL (op) >= -512 * size
	      && INTVAL (op) < 512 * size);
    }
  else
    {
      const HOST_WIDE_INT offset = INTVAL (op);
      const int max_disp = sh_max_mov_insn_displacement (mode, consider_sh2a);
      const int align_mask = mov_insn_alignment_mask (mode, consider_sh2a);

      /* If the mode does not support any displacement always return false.
	 Even though an index of '0' is actually always valid, it will cause
	 troubles when e.g. a DFmode move is split into two SFmode moves,
	 where one SFmode move will have index '0' and the other move will
	 have index '4'.  */
       if (!allow_zero && max_disp < 1)
	return false;

      return offset >= 0 && offset <= max_disp && (offset & align_mask) == 0;
    }
}

/* Recognize an RTL expression that is a valid memory address for
   an instruction.
   The MODE argument is the machine mode for the MEM expression
   that wants to use this address.
   Allow  REG
	  REG+disp
	  REG+r0
	  REG++
	  --REG
	  GBR
	  GBR+disp  */
static bool
sh_legitimate_address_p (machine_mode mode, rtx x, bool strict)
{
  if (! ALLOW_INDEXED_ADDRESS
      && GET_CODE (x) == PLUS && REG_P (XEXP (x, 0)) && REG_P (XEXP (x, 1)))
    return false;

  if (REG_P (x) && REGNO (x) == GBR_REG)
    return true;

  if (MAYBE_BASE_REGISTER_RTX_P (x, strict))
    return true;
  else if ((GET_CODE (x) == POST_INC || GET_CODE (x) == PRE_DEC)
	   && ! TARGET_SHMEDIA
	   && MAYBE_BASE_REGISTER_RTX_P (XEXP (x, 0), strict))
    return true;
  else if (GET_CODE (x) == PLUS)
    {
      rtx xop0 = XEXP (x, 0);
      rtx xop1 = XEXP (x, 1);

      if (REG_P (xop0) && REGNO (xop0) == GBR_REG)
	return gbr_displacement (xop1, mode);

      if (GET_MODE_SIZE (mode) <= 8
	  && MAYBE_BASE_REGISTER_RTX_P (xop0, strict)
	  && sh_legitimate_index_p (mode, xop1, TARGET_SH2A, false))
	return true;

      if ((ALLOW_INDEXED_ADDRESS || GET_MODE (x) == DImode
	   || ((xop0 == stack_pointer_rtx
		|| xop0 == hard_frame_pointer_rtx)
	       && REG_P (xop1) && REGNO (xop1) == R0_REG)
	   || ((xop1 == stack_pointer_rtx
		|| xop1 == hard_frame_pointer_rtx)
	       && REG_P (xop0) && REGNO (xop0) == R0_REG))
	  && ((!TARGET_SHMEDIA && GET_MODE_SIZE (mode) <= 4)
	      || (TARGET_SHMEDIA && GET_MODE_SIZE (mode) <= 8)
	      || ((TARGET_SH4 || TARGET_SH2A_DOUBLE)
		  && TARGET_FMOVD && mode == DFmode)))
	{
	  if (MAYBE_BASE_REGISTER_RTX_P (xop1, strict)
	      && MAYBE_INDEX_REGISTER_RTX_P (xop0, strict))
	    return true;
	  if (MAYBE_INDEX_REGISTER_RTX_P (xop1, strict)
	      && MAYBE_BASE_REGISTER_RTX_P (xop0, strict))
	    return true;
	}
    }

  return false;
}

/* Return TRUE if X references a SYMBOL_REF or LABEL_REF whose symbol
   isn't protected by a PIC unspec.  */
bool
nonpic_symbol_mentioned_p (rtx x)
{
  const char *fmt;
  int i;

  if (GET_CODE (x) == SYMBOL_REF || GET_CODE (x) == LABEL_REF
      || GET_CODE (x) == PC)
    return true;

  /* We don't want to look into the possible MEM location of a
     CONST_DOUBLE, since we're not going to use it, in general.  */
  if (GET_CODE (x) == CONST_DOUBLE)
    return false;

  if (GET_CODE (x) == UNSPEC
      && (XINT (x, 1) == UNSPEC_PIC
	  || XINT (x, 1) == UNSPEC_GOT
	  || XINT (x, 1) == UNSPEC_GOTOFF
	  || XINT (x, 1) == UNSPEC_GOTPLT
	  || XINT (x, 1) == UNSPEC_GOTTPOFF
	  || XINT (x, 1) == UNSPEC_DTPOFF
	  || XINT (x, 1) == UNSPEC_TPOFF
	  || XINT (x, 1) == UNSPEC_PLT
	  || XINT (x, 1) == UNSPEC_SYMOFF
	  || XINT (x, 1) == UNSPEC_PCREL_SYMOFF))
    return false;

  fmt = GET_RTX_FORMAT (GET_CODE (x));
  for (i = GET_RTX_LENGTH (GET_CODE (x)) - 1; i >= 0; i--)
    {
      if (fmt[i] == 'E')
	{
	  int j;
	  for (j = XVECLEN (x, i) - 1; j >= 0; j--)
	    if (nonpic_symbol_mentioned_p (XVECEXP (x, i, j)))
	      return true;
	}
      else if (fmt[i] == 'e' && nonpic_symbol_mentioned_p (XEXP (x, i)))
	return true;
    }

  return false;
}

/* Convert a non-PIC address in `orig' to a PIC address using @GOT or
   @GOTOFF in `reg'.  */
rtx
legitimize_pic_address (rtx orig, machine_mode mode ATTRIBUTE_UNUSED,
			rtx reg)
{
  if (tls_symbolic_operand (orig, Pmode) != TLS_MODEL_NONE)
    return orig;

  if (GET_CODE (orig) == LABEL_REF
      || (GET_CODE (orig) == SYMBOL_REF && SYMBOL_REF_LOCAL_P (orig)))
    {
      if (reg == NULL_RTX)
	reg = gen_reg_rtx (Pmode);

      emit_insn (gen_symGOTOFF2reg (reg, orig));
      return reg;
    }
  else if (GET_CODE (orig) == SYMBOL_REF)
    {
      if (reg == NULL_RTX)
	reg = gen_reg_rtx (Pmode);

      emit_insn (gen_symGOT2reg (reg, orig));
      return reg;
    }
  return orig;
}

/* Given a (logical) mode size and an offset in bytes, try to find a the
   appropriate displacement value for a mov insn.  On SH the displacements
   are limited to max. 60 bytes for SImode, max. 30 bytes in HImode and max.
   15 bytes in QImode.  To compensate this we create a new base address by
   adding an adjustment value to it.

   If the originally requested offset is greater than 127 we prefer using
   values 124..127 over 128..131 to increase opportunities to use the
   add #imm, Rn insn.

   In some cases it is possible that a requested offset might seem unaligned
   or inappropriate for the mode size, like offset = 2 and mode size = 4.
   This is compensated by adjusting the base address so that the effective
   address of the displacement move insn will be aligned. 

   This is not the best possible way of rebasing the base address, as it
   does not look at other present displacement addressings around it.
   In some cases this can create more base address adjustments than would
   actually be necessary.  */
struct disp_adjust
{
  rtx offset_adjust;
  rtx mov_disp;
};

static struct disp_adjust
sh_find_mov_disp_adjust (machine_mode mode, HOST_WIDE_INT offset)
{
  struct disp_adjust res = { NULL_RTX, NULL_RTX };

  /* Do not try to use SH2A's large displacements here, because this would
     effectively disable the small displacement insns.  */
  const int mode_sz = GET_MODE_SIZE (mode);
  const int mov_insn_sz = mov_insn_size (mode, false);
  const int max_disp = sh_max_mov_insn_displacement (mode, false);
  const int max_disp_next = max_disp + mov_insn_sz;
  HOST_WIDE_INT align_modifier = offset > 127 ? mov_insn_sz : 0;
  HOST_WIDE_INT offset_adjust;

  /* In some cases this actually does happen and we must check for it.  */
  if (mode_sz < 1 || mode_sz > 8 || max_disp < 1)
    return res;

  /* Keeps the previous behavior for QImode displacement addressing.
     This just decides how the offset is re-based.  Removing this special
     case will result in slightly bigger code on average, but it's not that
     bad actually.  */
  if (mov_insn_sz == 1)
    align_modifier = 0;

  offset_adjust = ((offset + align_modifier) & ~max_disp) - align_modifier;

  if (mode_sz + offset - offset_adjust <= max_disp_next)
    {
      res.offset_adjust = GEN_INT (offset_adjust);
      res.mov_disp = GEN_INT (offset - offset_adjust);
    }

  return res;
}

/* Try to modify an illegitimate address and make it legitimate.
   If we find one, return the new, valid address.
   Otherwise, return the original address.  */
static rtx
sh_legitimize_address (rtx x, rtx oldx, machine_mode mode)
{
  if (flag_pic)
    x = legitimize_pic_address (oldx, mode, NULL_RTX);

  if (TARGET_SHMEDIA)
    return x;

  if (((TARGET_SH4 || TARGET_SH2A_DOUBLE) && mode == DFmode)
      || (TARGET_SH2E && mode == SFmode))
    return x;

  if (GET_CODE (x) == PLUS && CONST_INT_P (XEXP (x, 1))
      && BASE_REGISTER_RTX_P (XEXP (x, 0)))
    {
      struct disp_adjust adj = sh_find_mov_disp_adjust (mode,
							INTVAL (XEXP (x, 1)));

      if (adj.offset_adjust != NULL_RTX && adj.mov_disp != NULL_RTX)
	{
	  rtx sum = expand_binop (Pmode, add_optab, XEXP (x, 0),
				  adj.offset_adjust, NULL_RTX, 0,
				  OPTAB_LIB_WIDEN);
	  return gen_rtx_PLUS (Pmode, sum, adj.mov_disp);
	}
    }
  return x;
}

/* Attempt to replace *p, which is an address that needs reloading, with
   a valid memory address for an operand of mode MODE.
   Like for sh_legitimize_address, for the SH we try to get a normal form
   of the address.  That will allow inheritance of the address reloads.  */
bool
sh_legitimize_reload_address (rtx *p, machine_mode mode, int opnum,
			      int itype)
{
  enum reload_type type = (enum reload_type) itype;
  const int mode_sz = GET_MODE_SIZE (mode);

<<<<<<< HEAD
=======
  if (sh_lra_p ())
    return false;

>>>>>>> 7b26e389
  if (! ALLOW_INDEXED_ADDRESS
      && GET_CODE (*p) == PLUS
      && REG_P (XEXP (*p, 0)) && REG_P (XEXP (*p, 1)))
    {
      *p = copy_rtx (*p);
      push_reload (*p, NULL_RTX, p, NULL,
		   BASE_REG_CLASS, Pmode, VOIDmode, 0, 0, opnum, type);
      return true;
    }

  if (! ALLOW_INDEXED_ADDRESS
      && GET_CODE (*p) == PLUS
      && GET_CODE (XEXP (*p, 0)) == PLUS)
    {
      rtx sum = gen_rtx_PLUS (Pmode, XEXP (XEXP (*p, 0), 0),
				     XEXP (XEXP (*p, 0), 1));
      *p = gen_rtx_PLUS (Pmode, sum, XEXP (*p, 1));
      push_reload (sum, NULL_RTX, &XEXP (*p, 0), NULL,
		   BASE_REG_CLASS, Pmode, VOIDmode, 0, 0, opnum, type);
      return true;
    }

  if (TARGET_SHMEDIA)
    return false;

  if (GET_CODE (*p) == PLUS && CONST_INT_P (XEXP (*p, 1))
      && MAYBE_BASE_REGISTER_RTX_P (XEXP (*p, 0), true)
      && (ALLOW_INDEXED_ADDRESS
	  || XEXP (*p, 0) == stack_pointer_rtx
	  || XEXP (*p, 0) == hard_frame_pointer_rtx))
    {
      const HOST_WIDE_INT offset = INTVAL (XEXP (*p, 1));
      struct disp_adjust adj = sh_find_mov_disp_adjust (mode, offset);

      if (TARGET_SH2A && mode == DFmode && (offset & 0x7))
	{
	  push_reload (*p, NULL_RTX, p, NULL,
		       BASE_REG_CLASS, Pmode, VOIDmode, 0, 0, opnum, type);
	  return true;
	}

      if (TARGET_SH2E && mode == SFmode)
	{
	  *p = copy_rtx (*p);
	  push_reload (*p, NULL_RTX, p, NULL,
		       BASE_REG_CLASS, Pmode, VOIDmode, 0, 0, opnum, type);
	  return true;
	}

      /* FIXME: Do not allow to legitimize QImode and HImode displacement
	 moves because then reload has a problem figuring the constraint
	 that the move insn target/source reg must be R0.
	 Or maybe some handling is wrong in sh_secondary_reload for this
	 to work properly? */
      if ((mode_sz == 4 || mode_sz == 8)
	  && ! (TARGET_SH4 && mode == DFmode)
	  && adj.offset_adjust != NULL_RTX && adj.mov_disp != NULL_RTX)
	{
	  rtx sum = gen_rtx_PLUS (Pmode, XEXP (*p, 0), adj.offset_adjust);
	  *p = gen_rtx_PLUS (Pmode, sum, adj.mov_disp);
	  push_reload (sum, NULL_RTX, &XEXP (*p, 0), NULL,
		       BASE_REG_CLASS, Pmode, VOIDmode, 0, 0, opnum, type);
	  return true;
	}
    }

  /* We must re-recognize what we created before.  */
  if (GET_CODE (*p) == PLUS
      && (mode_sz == 4 || mode_sz == 8)
      && GET_CODE (XEXP (*p, 0)) == PLUS
      && CONST_INT_P (XEXP (XEXP (*p, 0), 1))
      && MAYBE_BASE_REGISTER_RTX_P (XEXP (XEXP (*p, 0), 0), true)
      && CONST_INT_P (XEXP (*p, 1))
      && ! (TARGET_SH2E && mode == SFmode))
    {
      /* Because this address is so complex, we know it must have
	 been created by LEGITIMIZE_RELOAD_ADDRESS before; thus,
	 it is already unshared, and needs no further unsharing.  */
      push_reload (XEXP (*p, 0), NULL_RTX, &XEXP (*p, 0), NULL,
		   BASE_REG_CLASS, Pmode, VOIDmode, 0, 0, opnum, type);
      return true;
    }

  return false;
}

/* In the name of slightly smaller debug output, and to cater to
   general assembler lossage, recognize various UNSPEC sequences
   and turn them back into a direct symbol reference.  */
static rtx
sh_delegitimize_address (rtx orig_x)
{
  rtx x, y;

  orig_x = delegitimize_mem_from_attrs (orig_x);

  x = orig_x;
  if (MEM_P (x))
    x = XEXP (x, 0);
  if (GET_CODE (x) == CONST)
    {
      y = XEXP (x, 0);
      if (GET_CODE (y) == UNSPEC)
	{
	  if (XINT (y, 1) == UNSPEC_GOT
	      || XINT (y, 1) == UNSPEC_GOTOFF
	      || XINT (y, 1) == UNSPEC_SYMOFF)
	    return XVECEXP (y, 0, 0);
	  else if (XINT (y, 1) == UNSPEC_PCREL_SYMOFF)
	    {
	      if (GET_CODE (XVECEXP (y, 0, 0)) == CONST)
		{
		  rtx symplt = XEXP (XVECEXP (y, 0, 0), 0);

		  if (GET_CODE (symplt) == UNSPEC
		      && XINT (symplt, 1) == UNSPEC_PLT)
		    return XVECEXP (symplt, 0, 0);
		}
	    }
	  else if (TARGET_SHMEDIA
		   && (XINT (y, 1) == UNSPEC_EXTRACT_S16
		       || XINT (y, 1) == UNSPEC_EXTRACT_U16))
	    {
	      rtx offset = XVECEXP (y, 0, 1);

	      x = gen_rtx_PLUS (Pmode, XVECEXP (y, 0, 0), offset);
	      if (MEM_P (orig_x))
		x = replace_equiv_address_nv (orig_x, x);
	      return x;
	    }
	}
    }

  return orig_x;
}

/* Mark the use of a constant in the literal table. If the constant
   has multiple labels, make it unique.  */
static rtx
mark_constant_pool_use (rtx x)
{
  rtx_insn *insn, *lab;
  rtx pattern;

  if (x == NULL_RTX)
    return x;

  switch (GET_CODE (x))
    {
    case LABEL_REF:
      x = XEXP (x, 0);
    case CODE_LABEL:
      break;
    default:
      return x;
    }

  /* Get the first label in the list of labels for the same constant
     and delete another labels in the list.  */
  lab = as_a <rtx_insn *> (x);
  for (insn = PREV_INSN (lab); insn; insn = PREV_INSN (insn))
    {
      if (!LABEL_P (insn)
	  || LABEL_REFS (insn) != NEXT_INSN (insn))
	break;
      lab = insn;
    }

  for (rtx insn = LABEL_REFS (lab); insn; insn = LABEL_REFS (insn))
    as_a<rtx_insn *> (insn)->set_deleted ();

  /* Mark constants in a window.  */
  for (insn = NEXT_INSN (as_a <rtx_insn *> (x)); insn; insn = NEXT_INSN (insn))
    {
      if (!NONJUMP_INSN_P (insn))
	continue;

      pattern = PATTERN (insn);
      if (GET_CODE (pattern) != UNSPEC_VOLATILE)
	continue;

      switch (XINT (pattern, 1))
	{
	case UNSPECV_CONST2:
	case UNSPECV_CONST4:
	case UNSPECV_CONST8:
	  XVECEXP (pattern, 0, 1) = const1_rtx;
	  break;
	case UNSPECV_WINDOW_END:
	  if (XVECEXP (pattern, 0, 0) == x)
	    return lab;
	  break;
	case UNSPECV_CONST_END:
	  return lab;
	default:
	  break;
	}
    }

  return lab;
}

/* Return true if it's possible to redirect BRANCH1 to the destination
   of an unconditional jump BRANCH2.  We only want to do this if the
   resulting branch will have a short displacement.  */
static bool
sh_can_follow_jump (const rtx_insn *branch1, const rtx_insn *branch2)
{
  /* Don't follow if BRANCH2 is possible to be a jump crossing between
     hot and cold partitions.  */
  if (TARGET_SH1
      && flag_reorder_blocks_and_partition
      && simplejump_p (branch2)
      && CROSSING_JUMP_P (branch2))
    return false;

  if (flag_expensive_optimizations && simplejump_p (branch2))
    {
      rtx dest = XEXP (SET_SRC (single_set (branch2)), 0);
      rtx_insn *insn;
      int distance;

      for (distance = 0, insn = NEXT_INSN (branch1);
	   insn && distance < 256;
	   insn = PREV_INSN (insn))
	{
	  if (insn == dest)
	    return true;
	  else
	    distance += get_attr_length (insn);
	}
      for (distance = 0, insn = NEXT_INSN (branch1);
	   insn && distance < 256;
	   insn = NEXT_INSN (insn))
	{
	  if (insn == dest)
	    return true;
	  else
	    distance += get_attr_length (insn);
	}
    }
  return false;
}

/* Return nonzero if register old_reg can be renamed to register new_reg.  */
bool
sh_hard_regno_rename_ok (unsigned int old_reg ATTRIBUTE_UNUSED,
			 unsigned int new_reg)
{
  /* Interrupt functions can only use registers that have already been
     saved by the prologue, even if they would normally be
     call-clobbered.  */
  if (sh_cfun_interrupt_handler_p () && !df_regs_ever_live_p (new_reg))
    return false;

  return true;
}

/* Function to update the integer COST
   based on the relationship between INSN that is dependent on
   DEP_INSN through the dependence LINK.  The default is to make no
   adjustment to COST.  This can be used for example to specify to
   the scheduler that an output- or anti-dependence does not incur
   the same cost as a data-dependence.  The return value should be
   the new value for COST.  */
static int
sh_adjust_cost (rtx_insn *insn, rtx link ATTRIBUTE_UNUSED,
		rtx_insn *dep_insn, int cost)
{
  rtx reg, use_pat;

  if (TARGET_SHMEDIA)
    {
      /* On SHmedia, if the dependence is an anti-dependence or
         output-dependence, there is no cost.  */
      if (REG_NOTE_KIND (link) != 0)
	{
	  /* However, dependencies between target register loads and
	     uses of the register in a subsequent block that are separated
	     by a conditional branch are not modelled - we have to do with
	     the anti-dependency between the target register load and the
	     conditional branch that ends the current block.  */
	  if (REG_NOTE_KIND (link) == REG_DEP_ANTI
	      && GET_CODE (PATTERN (dep_insn)) == SET
	      && (get_attr_type (dep_insn) == TYPE_PT_MEDIA
		  || get_attr_type (dep_insn) == TYPE_PTABS_MEDIA)
	      && get_attr_type (insn) == TYPE_CBRANCH_MEDIA)
	    {
	      int orig_cost = cost;
	      rtx note = find_reg_note (insn, REG_BR_PROB, 0);
	      rtx target = ((!note || XINT (note, 0) * 2 < REG_BR_PROB_BASE)
			    ? insn : JUMP_LABEL (insn));
	      /* On the likely path, the branch costs 1, on the unlikely path,
		 it costs 3.  */
	      cost--;
	      do
		target = next_active_insn (target);
	      while (target && ! flow_dependent_p (target, dep_insn)
		     && --cost > 0);
	      /* If two branches are executed in immediate succession, with the
		 first branch properly predicted, this causes a stall at the
		 second branch, hence we won't need the target for the
		 second branch for two cycles after the launch of the first
		 branch.  */
	      if (cost > orig_cost - 2)
		cost = orig_cost - 2;
	    }
	  else
	    cost = 0;
	}

      else if (get_attr_is_mac_media (insn)
	       && get_attr_is_mac_media (dep_insn))
	cost = 1;

      else if (! reload_completed
	       && GET_CODE (PATTERN (insn)) == SET
	       && GET_CODE (SET_SRC (PATTERN (insn))) == FLOAT
	       && GET_CODE (PATTERN (dep_insn)) == SET
	       && fp_arith_reg_operand (SET_SRC (PATTERN (dep_insn)), VOIDmode)
	       && cost < 4)
	cost = 4;
      /* Schedule the ptabs for a casesi_jump_media in preference to stuff
	 that is needed at the target.  */
      else if (get_attr_type (insn) == TYPE_JUMP_MEDIA
	       && ! flow_dependent_p (insn, dep_insn))
	cost--;
    }
  else if (REG_NOTE_KIND (link) == 0)
    {
      enum attr_type type;
      rtx dep_set;

      if (recog_memoized (insn) < 0
	  || recog_memoized (dep_insn) < 0)
	return cost;

      dep_set = single_set (dep_insn);

      /* The latency that we specify in the scheduling description refers
	 to the actual output, not to an auto-increment register; for that,
	 the latency is one.  */
      if (dep_set && MEM_P (SET_SRC (dep_set)) && cost > 1)
	{
	  rtx set = single_set (insn);

	  if (set
	      && !reg_mentioned_p (SET_DEST (dep_set), SET_SRC (set))
	      && (!MEM_P (SET_DEST (set))
		  || !reg_mentioned_p (SET_DEST (dep_set),
				       XEXP (SET_DEST (set), 0))))
	    cost = 1;
	}
      /* The only input for a call that is timing-critical is the
	 function's address.  */
      if (CALL_P (insn))
	{
	  rtx call = get_call_rtx_from (insn);
	  if (call
		  /* sibcalli_thunk uses a symbol_ref in an unspec.  */
	      && (GET_CODE (XEXP (XEXP (call, 0), 0)) == UNSPEC
		  || ! reg_set_p (XEXP (XEXP (call, 0), 0), dep_insn)))
	    cost -= TARGET_SH4_300 ? 3 : 6;
	}
      /* Likewise, the most timing critical input for an sfuncs call
	 is the function address.  However, sfuncs typically start
	 using their arguments pretty quickly.
	 Assume a four cycle delay for SH4 before they are needed.
	 Cached ST40-300 calls are quicker, so assume only a one
	 cycle delay there.
	 ??? Maybe we should encode the delays till input registers
	 are needed by sfuncs into the sfunc call insn.  */
      /* All sfunc calls are parallels with at least four components.
	 Exploit this to avoid unnecessary calls to sfunc_uses_reg.  */
      else if (GET_CODE (PATTERN (insn)) == PARALLEL
	       && XVECLEN (PATTERN (insn), 0) >= 4
	       && (reg = sfunc_uses_reg (insn)))
	{
	  if (! reg_set_p (reg, dep_insn))
	    cost -= TARGET_SH4_300 ? 1 : 4;
	}
      if (TARGET_HARD_SH4 && !TARGET_SH4_300)
	{
	  enum attr_type dep_type = get_attr_type (dep_insn);

	  if (dep_type == TYPE_FLOAD || dep_type == TYPE_PCFLOAD)
	    cost--;
	  else if ((dep_type == TYPE_LOAD_SI || dep_type == TYPE_PCLOAD_SI)
		   && (type = get_attr_type (insn)) != TYPE_CALL
		   && type != TYPE_SFUNC)
	    cost--;
	  /* When the preceding instruction loads the shift amount of
	     the following SHAD/SHLD, the latency of the load is increased
	     by 1 cycle.  */
	  if (get_attr_type (insn) == TYPE_DYN_SHIFT
	      && get_attr_any_int_load (dep_insn) == ANY_INT_LOAD_YES
	      && reg_overlap_mentioned_p (SET_DEST (dep_set),
					  XEXP (SET_SRC (single_set (insn)),
						1)))
	    cost++;
	  /* When an LS group instruction with a latency of less than
	     3 cycles is followed by a double-precision floating-point
	     instruction, FIPR, or FTRV, the latency of the first
	     instruction is increased to 3 cycles.  */
	  else if (cost < 3
		   && get_attr_insn_class (dep_insn) == INSN_CLASS_LS_GROUP
		   && get_attr_dfp_comp (insn) == DFP_COMP_YES)
	    cost = 3;
	  /* The lsw register of a double-precision computation is ready one
	     cycle earlier.  */
	  else if (reload_completed
		   && get_attr_dfp_comp (dep_insn) == DFP_COMP_YES
		   && (use_pat = single_set (insn))
		   && ! regno_use_in (REGNO (SET_DEST (single_set (dep_insn))),
				      SET_SRC (use_pat)))
	    cost -= 1;

	  if (get_attr_any_fp_comp (dep_insn) == ANY_FP_COMP_YES
	      && get_attr_late_fp_use (insn) == LATE_FP_USE_YES)
	    cost -= 1;
	}
      else if (TARGET_SH4_300)
	{
	  /* Stores need their input register two cycles later.  */
	  if (dep_set && cost >= 1
	      && ((type = get_attr_type (insn)) == TYPE_STORE
		  || type == TYPE_PSTORE
		  || type == TYPE_FSTORE || type == TYPE_MAC_MEM))
	    {
	      rtx set = single_set (insn);

	      if (!reg_mentioned_p (SET_SRC (set), XEXP (SET_DEST (set), 0))
		  && rtx_equal_p (SET_SRC (set), SET_DEST (dep_set)))
		{
		  cost -= 2;
		  /* But don't reduce the cost below 1 if the address depends
		     on a side effect of dep_insn.  */
		  if (cost < 1
		      && modified_in_p (XEXP (SET_DEST (set), 0), dep_insn))
		    cost = 1;
		}
	    }
	}
    }
  /* An anti-dependence penalty of two applies if the first insn is a double
     precision fadd / fsub / fmul.  */
  else if (!TARGET_SH4_300
	   && REG_NOTE_KIND (link) == REG_DEP_ANTI
	   && recog_memoized (dep_insn) >= 0
	   && (get_attr_type (dep_insn) == TYPE_DFP_ARITH
	       || get_attr_type (dep_insn) == TYPE_DFP_MUL)
	   /* A lot of alleged anti-flow dependences are fake,
	      so check this one is real.  */
	   && flow_dependent_p (dep_insn, insn))
    cost = 2;

  return cost;
}

/* Check if INSN is flow-dependent on DEP_INSN.  Can also be used to check
   if DEP_INSN is anti-flow dependent on INSN.  */
static bool
flow_dependent_p (rtx insn, rtx dep_insn)
{
  rtx tmp = PATTERN (insn);

  note_stores (PATTERN (dep_insn), flow_dependent_p_1, &tmp);
  return tmp == NULL_RTX;
}

/* A helper function for flow_dependent_p called through note_stores.  */
static void
flow_dependent_p_1 (rtx x, const_rtx pat ATTRIBUTE_UNUSED, void *data)
{
  rtx * pinsn = (rtx *) data;

  if (*pinsn && reg_referenced_p (x, *pinsn))
    *pinsn = NULL_RTX;
}

/* For use by sh_allocate_initial_value.  Note that sh.md contains some
   'special function' patterns (type sfunc) that clobber pr, but that
   do not look like function calls to leaf_function_p.  Hence we must
   do this extra check.  */
static int
sh_pr_n_sets (void)
{
  return DF_REG_DEF_COUNT (TARGET_SHMEDIA ? PR_MEDIA_REG : PR_REG);
}

/* Return where to allocate pseudo for a given hard register initial
   value.  */
static rtx
sh_allocate_initial_value (rtx hard_reg)
{
  rtx x;

  if (REGNO (hard_reg) == (TARGET_SHMEDIA ? PR_MEDIA_REG : PR_REG))
    {
      if (crtl->is_leaf
	  && ! sh_pr_n_sets ()
	  && ! (TARGET_SHCOMPACT
		&& ((crtl->args.info.call_cookie
		     & ~ CALL_COOKIE_RET_TRAMP (1))
		    || crtl->saves_all_registers)))
	x = hard_reg;
      else
	x = gen_frame_mem (Pmode, return_address_pointer_rtx);
    }
  else
    x = NULL_RTX;

  return x;
}

/* This function returns "2" to indicate dual issue for the SH4
   processor.  To be used by the DFA pipeline description.  */
static int
sh_issue_rate (void)
{
  if (TARGET_SUPERSCALAR)
    return 2;
  else
    return 1;
}

/* Functions for ready queue reordering for sched1.  */

/* Get weight for mode for a set x.  */
static short
find_set_regmode_weight (rtx x, machine_mode mode)
{
  if (GET_CODE (x) == CLOBBER && register_operand (SET_DEST (x), mode))
    return 1;
  if (GET_CODE (x) == SET && register_operand (SET_DEST (x), mode))
    {
      if (REG_P (SET_DEST (x)))
	{
	  if (!reg_mentioned_p (SET_DEST (x), SET_SRC (x)))
	    return 1;
	  else
	    return 0;
	}
      return 1;
    }
  return 0;
}

/* Get regmode weight for insn.  */
static short
find_insn_regmode_weight (rtx insn, machine_mode mode)
{
  short reg_weight = 0;
  rtx x;

  /* Increment weight for each register born here.  */
  x = PATTERN (insn);
  reg_weight += find_set_regmode_weight (x, mode);
  if (GET_CODE (x) == PARALLEL)
    {
      int j;
      for (j = XVECLEN (x, 0) - 1; j >= 0; j--)
	{
	  x = XVECEXP (PATTERN (insn), 0, j);
	  reg_weight += find_set_regmode_weight (x, mode);
	}
    }
  /* Decrement weight for each register that dies here.  */
  for (x = REG_NOTES (insn); x; x = XEXP (x, 1))
    {
      if (REG_NOTE_KIND (x) == REG_DEAD || REG_NOTE_KIND (x) == REG_UNUSED)
	{
	  rtx note = XEXP (x, 0);
	  if (REG_P (note) && GET_MODE (note) == mode)
	    reg_weight--;
	}
    }
  return reg_weight;
}

/* Calculate regmode weights for all insns of a basic block.  */
static void
find_regmode_weight (basic_block b, machine_mode mode)
{
  rtx_insn *insn, *next_tail, *head, *tail;

  get_ebb_head_tail (b, b, &head, &tail);
  next_tail = NEXT_INSN (tail);

  for (insn = head; insn != next_tail; insn = NEXT_INSN (insn))
    {
      /* Handle register life information.  */
      if (!INSN_P (insn))
	continue;

      if (mode == SFmode)
	INSN_REGMODE_WEIGHT (insn, mode) =
	  find_insn_regmode_weight (insn, mode)
	  + 2 * find_insn_regmode_weight (insn, DFmode);
      else if (mode == SImode)
	INSN_REGMODE_WEIGHT (insn, mode) =
	  find_insn_regmode_weight (insn, mode)
	  + 2 * find_insn_regmode_weight (insn, DImode);
    }
}

/* Comparison function for ready queue sorting.  */
static int
rank_for_reorder (const void *x, const void *y)
{
  rtx_insn *tmp = *(rtx_insn * const *) y;
  rtx_insn *tmp2 = *(rtx_insn * const *) x;

  /* The insn in a schedule group should be issued the first.  */
  if (SCHED_GROUP_P (tmp) != SCHED_GROUP_P (tmp2))
    return SCHED_GROUP_P (tmp2) ? 1 : -1;

  /* If insns are equally good, sort by INSN_LUID (original insn order), This
     minimizes instruction movement, thus minimizing sched's effect on
     register pressure.  */
  return INSN_LUID (tmp) - INSN_LUID (tmp2);
}

/* Resort the array A in which only element at index N may be out of order.  */
static void
swap_reorder (rtx_insn **a, int n)
{
  rtx_insn *insn = a[n - 1];
  int i = n - 2;

  while (i >= 0 && rank_for_reorder (a + i, &insn) >= 0)
    {
      a[i + 1] = a[i];
      i -= 1;
    }
  a[i + 1] = insn;
}

/* Sort the ready list by ascending priority.  */
static void
ready_reorder (rtx_insn **ready, int nready)
{
  if (nready == 2)
    swap_reorder (ready, nready);
  else if (nready > 2)
     qsort (ready, nready, sizeof (rtx_insn *), rank_for_reorder);
}

/* Count life regions of r0 for a block.  */
static int
find_r0_life_regions (basic_block b)
{
  rtx_insn *end, *insn;
  rtx pset;
  rtx r0_reg;
  int live;
  int set;
  int death = 0;

  if (REGNO_REG_SET_P (df_get_live_in (b), R0_REG))
    {
      set = 1;
      live = 1;
    }
  else
    {
      set = 0;
      live = 0;
    }

  insn = BB_HEAD (b);
  end = BB_END (b);
  r0_reg = gen_rtx_REG (SImode, R0_REG);
  while (1)
    {
      if (INSN_P (insn))
	{
	  if (find_regno_note (insn, REG_DEAD, R0_REG))
	    {
	      death++;
	      live = 0;
	    }
	  if (!live
	      && (pset = single_set (insn))
	      && reg_overlap_mentioned_p (r0_reg, SET_DEST (pset))
	      && !find_regno_note (insn, REG_UNUSED, R0_REG))
	    {
	      set++;
	      live = 1;
	    }
	}
      if (insn == end)
	break;
      insn = NEXT_INSN (insn);
    }
  return set - death;
}

/* Calculate regmode weights for all insns of all basic block.  */
static void
sh_md_init_global (FILE *dump ATTRIBUTE_UNUSED,
		   int verbose ATTRIBUTE_UNUSED,
		   int old_max_uid)
{
  basic_block b;

  regmode_weight[0] = (short *) xcalloc (old_max_uid, sizeof (short));
  regmode_weight[1] = (short *) xcalloc (old_max_uid, sizeof (short));
  r0_life_regions = 0;

  FOR_EACH_BB_REVERSE_FN (b, cfun)
  {
    find_regmode_weight (b, SImode);
    find_regmode_weight (b, SFmode);
    if (!reload_completed)
      r0_life_regions += find_r0_life_regions (b);
  }

  CURR_REGMODE_PRESSURE (SImode) = 0;
  CURR_REGMODE_PRESSURE (SFmode) = 0;
}

/* Cleanup.  */
static void
sh_md_finish_global (FILE *dump ATTRIBUTE_UNUSED,
		     int verbose ATTRIBUTE_UNUSED)
{
  if (regmode_weight[0])
    {
      free (regmode_weight[0]);
      regmode_weight[0] = NULL;
    }
  if (regmode_weight[1])
    {
      free (regmode_weight[1]);
      regmode_weight[1] = NULL;
    }
}

/* The scalar modes supported differs from the default version in TImode
   for 32-bit SHMEDIA.  */
static bool
sh_scalar_mode_supported_p (machine_mode mode)
{
  if (TARGET_SHMEDIA32 && mode == TImode)
    return false;

  return default_scalar_mode_supported_p (mode);
}

/* Cache the can_issue_more so that we can return it from reorder2. Also,
   keep count of register pressures on SImode and SFmode. */
static int
sh_variable_issue (FILE *dump ATTRIBUTE_UNUSED,
		   int sched_verbose ATTRIBUTE_UNUSED,
		   rtx_insn *insn,
		   int can_issue_more)
{
  if (GET_CODE (PATTERN (insn)) != USE
      && GET_CODE (PATTERN (insn)) != CLOBBER)
    cached_can_issue_more = can_issue_more - 1;
  else
    cached_can_issue_more = can_issue_more;

  if (reload_completed)
    return cached_can_issue_more;

  CURR_REGMODE_PRESSURE (SImode) += INSN_REGMODE_WEIGHT (insn, SImode);
  CURR_REGMODE_PRESSURE (SFmode) += INSN_REGMODE_WEIGHT (insn, SFmode);

  return cached_can_issue_more;
}

static void
sh_md_init (FILE *dump ATTRIBUTE_UNUSED,
	    int verbose ATTRIBUTE_UNUSED,
	    int veclen ATTRIBUTE_UNUSED)
{
  CURR_REGMODE_PRESSURE (SImode) = 0;
  CURR_REGMODE_PRESSURE (SFmode) = 0;
}

/* Some magic numbers.  */
/* Pressure on register r0 can lead to spill failures. so avoid sched1 for
   functions that already have high pressure on r0. */
#define R0_MAX_LIFE_REGIONS 2
/* Register Pressure thresholds for SImode and SFmode registers.  */
#define SIMODE_MAX_WEIGHT 5
#define SFMODE_MAX_WEIGHT 10

/* Return true if the pressure is high for MODE.  */
static bool
high_pressure (machine_mode mode)
{
  /* Pressure on register r0 can lead to spill failures. so avoid sched1 for
     functions that already have high pressure on r0. */
   if (r0_life_regions >= R0_MAX_LIFE_REGIONS)
     return true;

  if (mode == SFmode)
    return (CURR_REGMODE_PRESSURE (SFmode) > SFMODE_MAX_WEIGHT);
  else
    return (CURR_REGMODE_PRESSURE (SImode) > SIMODE_MAX_WEIGHT);
}

/* Reorder ready queue if register pressure is high.  */
static int
sh_reorder (FILE *dump ATTRIBUTE_UNUSED,
	    int sched_verbose ATTRIBUTE_UNUSED,
	    rtx_insn **ready,
	    int *n_readyp,
	    int clock_var ATTRIBUTE_UNUSED)
{
  if (reload_completed)
    return sh_issue_rate ();

  if (high_pressure (SFmode) || high_pressure (SImode))
    {
      ready_reorder (ready, *n_readyp);
    }

  return sh_issue_rate ();
}

/* Skip cycles if the current register pressure is high.  */
static int
sh_reorder2 (FILE *dump ATTRIBUTE_UNUSED,
	     int sched_verbose ATTRIBUTE_UNUSED,
	     rtx_insn **ready ATTRIBUTE_UNUSED,
	     int *n_readyp ATTRIBUTE_UNUSED,
	     int clock_var ATTRIBUTE_UNUSED)
{
  if (reload_completed)
    return cached_can_issue_more;

  if (high_pressure(SFmode) || high_pressure (SImode))
    skip_cycles = 1;

  return cached_can_issue_more;
}

/* Skip cycles without sorting the ready queue. This will move insn from
   Q->R. If this is the last cycle we are skipping; allow sorting of ready
   queue by sh_reorder.  */

/* Generally, skipping these many cycles are sufficient for all insns to move
   from Q -> R.  */
#define MAX_SKIPS 8

static int
sh_dfa_new_cycle (FILE *sched_dump ATTRIBUTE_UNUSED,
		  int sched_verbose ATTRIBUTE_UNUSED,
		  rtx_insn *insn ATTRIBUTE_UNUSED,
		  int last_clock_var,
		  int clock_var,
		  int *sort_p)
{
  if (reload_completed)
    return 0;

  if (skip_cycles)
    {
      if ((clock_var - last_clock_var) < MAX_SKIPS)
	{
	  *sort_p = 0;
	  return 1;
	}
      /* If this is the last cycle we are skipping, allow reordering of R.  */
      if ((clock_var - last_clock_var) == MAX_SKIPS)
	{
	  *sort_p = 1;
	  return 1;
	}
    }

  skip_cycles = 0;

  return 0;
}

/* SHmedia requires registers for branches, so we can't generate new
   branches past reload.  */
static bool
sh_cannot_modify_jumps_p (void)
{
  return (TARGET_SHMEDIA && (reload_in_progress || reload_completed));
}

static reg_class_t
sh_target_reg_class (void)
{
  return TARGET_SHMEDIA ? TARGET_REGS : NO_REGS;
}

static bool
sh_optimize_target_register_callee_saved (bool after_prologue_epilogue_gen)
{
  if (! shmedia_space_reserved_for_target_registers)
    return 0;
  if (after_prologue_epilogue_gen && ! TARGET_SAVE_ALL_TARGET_REGS)
    return 0;

  HARD_REG_SET dummy;
  if (calc_live_regs (&dummy) >= 6 * 8)
    return 1;
  return 0;
}

static bool
sh_ms_bitfield_layout_p (const_tree record_type ATTRIBUTE_UNUSED)
{
  return (TARGET_SH5 || TARGET_HITACHI || sh_attr_renesas_p (record_type));
}

/*
   On the SH1..SH4, the trampoline looks like
   2 0002 D202     	   	mov.l	l2,r2
   1 0000 D301     		mov.l	l1,r3
   3 0004 422B     		jmp	@r2
   4 0006 0009     		nop
   5 0008 00000000 	l1:  	.long   area
   6 000c 00000000 	l2:	.long   function

   SH5 (compact) uses r1 instead of r3 for the static chain.  */


/* Emit RTL insns to initialize the variable parts of a trampoline.
   FNADDR is an RTX for the address of the function's pure code.
   CXT is an RTX for the static chain value for the function.  */
static void
sh_trampoline_init (rtx tramp_mem, tree fndecl, rtx cxt)
{
  rtx fnaddr = XEXP (DECL_RTL (fndecl), 0);
  rtx tramp = force_reg (Pmode, XEXP (tramp_mem, 0));

  if (TARGET_SHMEDIA64)
    {
      rtx tramp_templ;
      int fixed_len;

      rtx movi1 = GEN_INT (0xcc000010);
      rtx shori1 = GEN_INT (0xc8000010);
      rtx src, dst;

      /* The following trampoline works within a +- 128 KB range for cxt:
	 ptb/u cxt,tr1; movi fnaddr >> 48,r0; shori fnaddr >> 32,r0;
	 shori fnaddr >> 16,r0; shori fnaddr,r0; ptabs/l r0,tr0
	 gettr tr1,r1; blink tr0,r63  */
      /* Address rounding makes it hard to compute the exact bounds of the
	 offset for this trampoline, but we have a rather generous offset
	 range, so frame_offset should do fine as an upper bound.  */
      if (cxt == virtual_stack_vars_rtx && frame_offset < 0x20000)
	{
	  /* ??? could optimize this trampoline initialization
	     by writing DImode words with two insns each.  */
	  rtx mask = force_reg (DImode, GEN_INT (0x3fffc00));
	  rtx insn = gen_rtx_MINUS (DImode, cxt, tramp);
	  insn = gen_rtx_ASHIFT (DImode, insn, GEN_INT (10-2));
	  insn = gen_rtx_AND (DImode, insn, mask);
	  /* Or in ptb/u .,tr1 pattern */
	  insn = gen_rtx_IOR (DImode, insn, gen_int_mode (0xec000010, SImode));
	  insn = force_operand (insn, NULL_RTX);
	  insn = gen_lowpart (SImode, insn);
	  emit_move_insn (change_address (tramp_mem, SImode, NULL_RTX), insn);
	  insn = gen_rtx_LSHIFTRT (DImode, fnaddr, GEN_INT (38));
	  insn = gen_rtx_AND (DImode, insn, mask);
	  insn = force_operand (gen_rtx_IOR (DImode, movi1, insn), NULL_RTX);
	  insn = gen_lowpart (SImode, insn);
	  emit_move_insn (adjust_address (tramp_mem, SImode, 4), insn);
	  insn = gen_rtx_LSHIFTRT (DImode, fnaddr, GEN_INT (22));
	  insn = gen_rtx_AND (DImode, insn, mask);
	  insn = force_operand (gen_rtx_IOR (DImode, shori1, insn), NULL_RTX);
	  insn = gen_lowpart (SImode, insn);
	  emit_move_insn (adjust_address (tramp_mem, SImode, 8), insn);
	  insn = gen_rtx_LSHIFTRT (DImode, fnaddr, GEN_INT (6));
	  insn = gen_rtx_AND (DImode, insn, mask);
	  insn = force_operand (gen_rtx_IOR (DImode, shori1, insn), NULL_RTX);
	  insn = gen_lowpart (SImode, insn);
	  emit_move_insn (adjust_address (tramp_mem, SImode, 12), insn);
	  insn = gen_rtx_ASHIFT (DImode, fnaddr, GEN_INT (10));
	  insn = gen_rtx_AND (DImode, insn, mask);
	  insn = force_operand (gen_rtx_IOR (DImode, shori1, insn), NULL_RTX);
	  insn = gen_lowpart (SImode, insn);
	  emit_move_insn (adjust_address (tramp_mem, SImode, 16), insn);
	  emit_move_insn (adjust_address (tramp_mem, SImode, 20),
			  GEN_INT (0x6bf10600));
	  emit_move_insn (adjust_address (tramp_mem, SImode, 24),
			  GEN_INT (0x4415fc10));
	  emit_move_insn (adjust_address (tramp_mem, SImode, 28),
			  GEN_INT (0x4401fff0));
	  emit_insn (gen_ic_invalidate_line (tramp));
	  return;
	}
      tramp_templ = gen_rtx_SYMBOL_REF (Pmode,"__GCC_nested_trampoline");
      fixed_len = TRAMPOLINE_SIZE - 2 * GET_MODE_SIZE (Pmode);

      tramp_templ = gen_datalabel_ref (tramp_templ);
      dst = tramp_mem;
      src = gen_const_mem (BLKmode, tramp_templ);
      set_mem_align (dst, 256);
      set_mem_align (src, 64);
      emit_block_move (dst, src, GEN_INT (fixed_len), BLOCK_OP_NORMAL);

      emit_move_insn (adjust_address (tramp_mem, Pmode, fixed_len), fnaddr);
      emit_move_insn (adjust_address (tramp_mem, Pmode,
				      fixed_len + GET_MODE_SIZE (Pmode)),
		      cxt);
      emit_insn (gen_ic_invalidate_line (tramp));
      return;
    }
  else if (TARGET_SHMEDIA)
    {
      /* movi fnaddr >> 16,r1; shori fnaddr,r1; ptabs/l r1,tr0
         movi cxt >> 16,r1; shori cxt,r1; blink tr0,r63  */
      rtx quad0 = gen_reg_rtx (DImode), cxtload = gen_reg_rtx (DImode);
      rtx quad1 = gen_reg_rtx (DImode), quad2 = gen_reg_rtx (DImode);
      /* movi 0,r1: 0xcc000010 shori 0,r1: c8000010  concatenated,
	 rotated 10 right, and higher 16 bit of every 32 selected.  */
      rtx movishori
	= force_reg (V2HImode, (simplify_gen_subreg
				(V2HImode, GEN_INT (0x4330432), SImode, 0)));
      rtx ptabs = force_reg (DImode, GEN_INT (0x6bf10600));
      rtx blink = force_reg (DImode, GEN_INT (0x4401fff0));

      fnaddr = force_reg (SImode, fnaddr);
      cxt = force_reg (SImode, cxt);
      emit_insn (gen_mshflo_w_x (gen_rtx_SUBREG (V4HImode, quad0, 0),
				 gen_rtx_SUBREG (V2HImode, fnaddr, 0),
				 movishori));
      emit_insn (gen_rotrdi3_mextr (quad0, quad0,
				    GEN_INT (TARGET_LITTLE_ENDIAN ? 24 : 56)));
      emit_insn (gen_ashldi3_media (quad0, quad0, const2_rtx));
      emit_move_insn (change_address (tramp_mem, DImode, NULL_RTX), quad0);
      emit_insn (gen_mshflo_w_x (gen_rtx_SUBREG (V4HImode, cxtload, 0),
				 gen_rtx_SUBREG (V2HImode, cxt, 0),
				 movishori));
      emit_insn (gen_rotrdi3_mextr (cxtload, cxtload,
				    GEN_INT (TARGET_LITTLE_ENDIAN ? 24 : 56)));
      emit_insn (gen_ashldi3_media (cxtload, cxtload, const2_rtx));
      if (TARGET_LITTLE_ENDIAN)
	{
	  emit_insn (gen_mshflo_l_di (quad1, ptabs, cxtload));
	  emit_insn (gen_mextr4 (quad2, cxtload, blink));
	}
      else
	{
	  emit_insn (gen_mextr4 (quad1, cxtload, ptabs));
	  emit_insn (gen_mshflo_l_di (quad2, blink, cxtload));
	}
      emit_move_insn (adjust_address (tramp_mem, DImode, 8), quad1);
      emit_move_insn (adjust_address (tramp_mem, DImode, 16), quad2);
      emit_insn (gen_ic_invalidate_line (tramp));
      return;
    }
  else if (TARGET_SHCOMPACT)
    {
      emit_insn (gen_initialize_trampoline (tramp, cxt, fnaddr));
      return;
    }
  emit_move_insn (change_address (tramp_mem, SImode, NULL_RTX),
		  gen_int_mode (TARGET_LITTLE_ENDIAN ? 0xd301d202 : 0xd202d301,
				SImode));
  emit_move_insn (adjust_address (tramp_mem, SImode, 4),
		  gen_int_mode (TARGET_LITTLE_ENDIAN ? 0x0009422b : 0x422b0009,
				SImode));
  emit_move_insn (adjust_address (tramp_mem, SImode, 8), cxt);
  emit_move_insn (adjust_address (tramp_mem, SImode, 12), fnaddr);
  if (TARGET_HARD_SH4 || TARGET_SH5)
    {
      if (!TARGET_INLINE_IC_INVALIDATE
	  || (!(TARGET_SH4A || TARGET_SH4_300) && TARGET_USERMODE))
	emit_library_call (function_symbol (NULL, "__ic_invalidate",
					    FUNCTION_ORDINARY),
			   LCT_NORMAL, VOIDmode, 1, tramp, SImode);
      else
	emit_insn (gen_ic_invalidate_line (tramp));
    }
}

/* On SH5, trampolines are SHmedia code, so add 1 to the address.  */
static rtx
sh_trampoline_adjust_address (rtx tramp)
{
  if (TARGET_SHMEDIA)
    tramp = expand_simple_binop (Pmode, PLUS, tramp, const1_rtx,
				 gen_reg_rtx (Pmode), 0, OPTAB_LIB_WIDEN);
  return tramp;
}

/* FIXME: This is overly conservative.  A SHcompact function that
   receives arguments ``by reference'' will have them stored in its
   own stack frame, so it must not pass pointers or references to
   these arguments to other functions by means of sibling calls.  */
/* If PIC, we cannot make sibling calls to global functions
   because the PLT requires r12 to be live.  */
static bool
sh_function_ok_for_sibcall (tree decl, tree exp ATTRIBUTE_UNUSED)
{
  return (1
	  && (! TARGET_SHCOMPACT
	      || crtl->args.info.stack_regs == 0)
	  && ! sh_cfun_interrupt_handler_p ()
	  && (! flag_pic
	      || (decl && ! TREE_PUBLIC (decl))
	      || (decl && DECL_VISIBILITY (decl) != VISIBILITY_DEFAULT)));
}

/* Machine specific built-in functions.  */

struct builtin_description
{
  bool (* const is_enabled) (void);
  const enum insn_code icode;
  const char *const name;
  int signature;
  tree fndecl;
};

static bool
shmedia_builtin_p (void)
{
  return TARGET_SHMEDIA;
}

/* This function can be used if there are any built-ins that are not for
   SHmedia.  It's commented out to avoid the defined-but-unused warning.  */
static bool
sh1_builtin_p (void)
{
  return TARGET_SH1;
}

/* describe number and signedness of arguments; arg[0] == result
   (1: unsigned, 2: signed, 4: don't care, 8: pointer 0: no argument */
/* 9: 64-bit pointer, 10: 32-bit pointer */
static const char signature_args[][4] =
{
#define SH_BLTIN_V2SI2 0
  { 4, 4 },
#define SH_BLTIN_V4HI2 1
  { 4, 4 },
#define SH_BLTIN_V2SI3 2
  { 4, 4, 4 },
#define SH_BLTIN_V4HI3 3
  { 4, 4, 4 },
#define SH_BLTIN_V8QI3 4
  { 4, 4, 4 },
#define SH_BLTIN_MAC_HISI 5
  { 1, 4, 4, 1 },
#define SH_BLTIN_SH_HI 6
  { 4, 4, 1 },
#define SH_BLTIN_SH_SI 7
  { 4, 4, 1 },
#define SH_BLTIN_V4HI2V2SI 8
  { 4, 4, 4 },
#define SH_BLTIN_V4HI2V8QI 9
  { 4, 4, 4 },
#define SH_BLTIN_SISF 10
  { 4, 2 },
#define SH_BLTIN_LDUA_L 11
  { 2, 10 },
#define SH_BLTIN_LDUA_Q 12
  { 1, 10 },
#define SH_BLTIN_STUA_L 13
  { 0, 10, 2 },
#define SH_BLTIN_STUA_Q 14
  { 0, 10, 1 },
#define SH_BLTIN_LDUA_L64 15
  { 2, 9 },
#define SH_BLTIN_LDUA_Q64 16
  { 1, 9 },
#define SH_BLTIN_STUA_L64 17
  { 0, 9, 2 },
#define SH_BLTIN_STUA_Q64 18
  { 0, 9, 1 },
#define SH_BLTIN_NUM_SHARED_SIGNATURES 19
#define SH_BLTIN_2 19
#define SH_BLTIN_SU 19
  { 1, 2 },
#define SH_BLTIN_3 20
#define SH_BLTIN_SUS 20
  { 2, 2, 1 },
#define SH_BLTIN_PSSV 21
  { 0, 8, 2, 2 },
#define SH_BLTIN_XXUU 22
#define SH_BLTIN_UUUU 22
  { 1, 1, 1, 1 },
#define SH_BLTIN_PV 23
  { 0, 8 },
#define SH_BLTIN_VP 24
  { 8, 0 },
#define SH_BLTIN_UV 25
  { 1, 0 },
#define SH_BLTIN_VU 26
  { 0, 1 },
};
/* mcmv: operands considered unsigned.  */
/* mmulsum_wq, msad_ubq: result considered unsigned long long.  */
/* mperm: control value considered unsigned int.  */
/* mshalds, mshard, mshards, mshlld, mshlrd: shift count is unsigned int.  */
/* mshards_q: returns signed short.  */
/* nsb: takes long long arg, returns unsigned char.  */
static struct builtin_description bdesc[] =
{
  { shmedia_builtin_p,
    CODE_FOR_absv2si2,	"__builtin_absv2si2", SH_BLTIN_V2SI2, 0 },
  { shmedia_builtin_p,
    CODE_FOR_absv4hi2,	"__builtin_absv4hi2", SH_BLTIN_V4HI2, 0 },
  { shmedia_builtin_p,
    CODE_FOR_addv2si3,	"__builtin_addv2si3", SH_BLTIN_V2SI3, 0 },
  { shmedia_builtin_p,
    CODE_FOR_addv4hi3,	"__builtin_addv4hi3", SH_BLTIN_V4HI3, 0 },
  { shmedia_builtin_p,
    CODE_FOR_ssaddv2si3,"__builtin_ssaddv2si3", SH_BLTIN_V2SI3, 0 },
  { shmedia_builtin_p,
    CODE_FOR_usaddv8qi3,"__builtin_usaddv8qi3", SH_BLTIN_V8QI3, 0 },
  { shmedia_builtin_p,
    CODE_FOR_ssaddv4hi3,"__builtin_ssaddv4hi3", SH_BLTIN_V4HI3, 0 },
  { shmedia_builtin_p,
    CODE_FOR_alloco_i,	"__builtin_sh_media_ALLOCO", SH_BLTIN_PV, 0 },
  { shmedia_builtin_p,
    CODE_FOR_negcmpeqv8qi,"__builtin_sh_media_MCMPEQ_B", SH_BLTIN_V8QI3, 0 },
  { shmedia_builtin_p,
    CODE_FOR_negcmpeqv2si,"__builtin_sh_media_MCMPEQ_L", SH_BLTIN_V2SI3, 0 },
  { shmedia_builtin_p,
    CODE_FOR_negcmpeqv4hi,"__builtin_sh_media_MCMPEQ_W", SH_BLTIN_V4HI3, 0 },
  { shmedia_builtin_p,
    CODE_FOR_negcmpgtuv8qi,"__builtin_sh_media_MCMPGT_UB", SH_BLTIN_V8QI3, 0 },
  { shmedia_builtin_p,
    CODE_FOR_negcmpgtv2si,"__builtin_sh_media_MCMPGT_L", SH_BLTIN_V2SI3, 0 },
  { shmedia_builtin_p,
    CODE_FOR_negcmpgtv4hi,"__builtin_sh_media_MCMPGT_W", SH_BLTIN_V4HI3, 0 },
  { shmedia_builtin_p,
    CODE_FOR_mcmv,	"__builtin_sh_media_MCMV", SH_BLTIN_UUUU, 0 },
  { shmedia_builtin_p,
    CODE_FOR_mcnvs_lw,	"__builtin_sh_media_MCNVS_LW", SH_BLTIN_3, 0 },
  { shmedia_builtin_p,
    CODE_FOR_mcnvs_wb,	"__builtin_sh_media_MCNVS_WB", SH_BLTIN_V4HI2V8QI, 0 },
  { shmedia_builtin_p,
    CODE_FOR_mcnvs_wub,	"__builtin_sh_media_MCNVS_WUB", SH_BLTIN_V4HI2V8QI, 0 },
  { shmedia_builtin_p,
    CODE_FOR_mextr1,	"__builtin_sh_media_MEXTR1", SH_BLTIN_V8QI3, 0 },
  { shmedia_builtin_p,
    CODE_FOR_mextr2,	"__builtin_sh_media_MEXTR2", SH_BLTIN_V8QI3, 0 },
  { shmedia_builtin_p,
    CODE_FOR_mextr3,	"__builtin_sh_media_MEXTR3", SH_BLTIN_V8QI3, 0 },
  { shmedia_builtin_p,
    CODE_FOR_mextr4,	"__builtin_sh_media_MEXTR4", SH_BLTIN_V8QI3, 0 },
  { shmedia_builtin_p,
    CODE_FOR_mextr5,	"__builtin_sh_media_MEXTR5", SH_BLTIN_V8QI3, 0 },
  { shmedia_builtin_p,
    CODE_FOR_mextr6,	"__builtin_sh_media_MEXTR6", SH_BLTIN_V8QI3, 0 },
  { shmedia_builtin_p,
    CODE_FOR_mextr7,	"__builtin_sh_media_MEXTR7", SH_BLTIN_V8QI3, 0 },
  { shmedia_builtin_p,
    CODE_FOR_mmacfx_wl,	"__builtin_sh_media_MMACFX_WL", SH_BLTIN_MAC_HISI, 0 },
  { shmedia_builtin_p,
    CODE_FOR_mmacnfx_wl,"__builtin_sh_media_MMACNFX_WL", SH_BLTIN_MAC_HISI, 0 },
  { shmedia_builtin_p,
    CODE_FOR_mulv2si3,	"__builtin_mulv2si3", SH_BLTIN_V2SI3, 0 },
  { shmedia_builtin_p,
    CODE_FOR_mulv4hi3,	"__builtin_mulv4hi3", SH_BLTIN_V4HI3, 0 },
  { shmedia_builtin_p,
    CODE_FOR_mmulfx_l,	"__builtin_sh_media_MMULFX_L", SH_BLTIN_V2SI3, 0 },
  { shmedia_builtin_p,
    CODE_FOR_mmulfx_w,	"__builtin_sh_media_MMULFX_W", SH_BLTIN_V4HI3, 0 },
  { shmedia_builtin_p,
    CODE_FOR_mmulfxrp_w,"__builtin_sh_media_MMULFXRP_W", SH_BLTIN_V4HI3, 0 },
  { shmedia_builtin_p,
    CODE_FOR_mmulhi_wl,	"__builtin_sh_media_MMULHI_WL", SH_BLTIN_V4HI2V2SI, 0 },
  { shmedia_builtin_p,
    CODE_FOR_mmullo_wl,	"__builtin_sh_media_MMULLO_WL", SH_BLTIN_V4HI2V2SI, 0 },
  { shmedia_builtin_p,
    CODE_FOR_mmulsum_wq,"__builtin_sh_media_MMULSUM_WQ", SH_BLTIN_XXUU, 0 },
  { shmedia_builtin_p,
    CODE_FOR_mperm_w,	"__builtin_sh_media_MPERM_W", SH_BLTIN_SH_HI, 0 },
  { shmedia_builtin_p,
    CODE_FOR_msad_ubq,	"__builtin_sh_media_MSAD_UBQ", SH_BLTIN_XXUU, 0 },
  { shmedia_builtin_p,
    CODE_FOR_mshalds_l,	"__builtin_sh_media_MSHALDS_L", SH_BLTIN_SH_SI, 0 },
  { shmedia_builtin_p,
    CODE_FOR_mshalds_w,	"__builtin_sh_media_MSHALDS_W", SH_BLTIN_SH_HI, 0 },
  { shmedia_builtin_p,
    CODE_FOR_ashrv2si3,	"__builtin_ashrv2si3", SH_BLTIN_SH_SI, 0 },
  { shmedia_builtin_p,
    CODE_FOR_ashrv4hi3,	"__builtin_ashrv4hi3", SH_BLTIN_SH_HI, 0 },
  { shmedia_builtin_p,
    CODE_FOR_mshards_q,	"__builtin_sh_media_MSHARDS_Q", SH_BLTIN_SUS, 0 },
  { shmedia_builtin_p,
    CODE_FOR_mshfhi_b,	"__builtin_sh_media_MSHFHI_B", SH_BLTIN_V8QI3, 0 },
  { shmedia_builtin_p,
    CODE_FOR_mshfhi_l,	"__builtin_sh_media_MSHFHI_L", SH_BLTIN_V2SI3, 0 },
  { shmedia_builtin_p,
    CODE_FOR_mshfhi_w,	"__builtin_sh_media_MSHFHI_W", SH_BLTIN_V4HI3, 0 },
  { shmedia_builtin_p,
    CODE_FOR_mshflo_b,	"__builtin_sh_media_MSHFLO_B", SH_BLTIN_V8QI3, 0 },
  { shmedia_builtin_p,
    CODE_FOR_mshflo_l,	"__builtin_sh_media_MSHFLO_L", SH_BLTIN_V2SI3, 0 },
  { shmedia_builtin_p,
    CODE_FOR_mshflo_w,	"__builtin_sh_media_MSHFLO_W", SH_BLTIN_V4HI3, 0 },
  { shmedia_builtin_p,
    CODE_FOR_ashlv2si3,	"__builtin_ashlv2si3", SH_BLTIN_SH_SI, 0 },
  { shmedia_builtin_p,
    CODE_FOR_ashlv4hi3,	"__builtin_ashlv4hi3", SH_BLTIN_SH_HI, 0 },
  { shmedia_builtin_p,
    CODE_FOR_lshrv2si3,	"__builtin_lshrv2si3", SH_BLTIN_SH_SI, 0 },
  { shmedia_builtin_p,
    CODE_FOR_lshrv4hi3,	"__builtin_lshrv4hi3", SH_BLTIN_SH_HI, 0 },
  { shmedia_builtin_p,
    CODE_FOR_subv2si3,	"__builtin_subv2si3", SH_BLTIN_V2SI3, 0 },
  { shmedia_builtin_p,
    CODE_FOR_subv4hi3,	"__builtin_subv4hi3", SH_BLTIN_V4HI3, 0 },
  { shmedia_builtin_p,
    CODE_FOR_sssubv2si3,"__builtin_sssubv2si3", SH_BLTIN_V2SI3, 0 },
  { shmedia_builtin_p,
    CODE_FOR_ussubv8qi3,"__builtin_ussubv8qi3", SH_BLTIN_V8QI3, 0 },
  { shmedia_builtin_p,
    CODE_FOR_sssubv4hi3,"__builtin_sssubv4hi3", SH_BLTIN_V4HI3, 0 },
  { shmedia_builtin_p,
    CODE_FOR_fcosa_s,	"__builtin_sh_media_FCOSA_S", SH_BLTIN_SISF, 0 },
  { shmedia_builtin_p,
    CODE_FOR_fsina_s,	"__builtin_sh_media_FSINA_S", SH_BLTIN_SISF, 0 },
  { shmedia_builtin_p,
    CODE_FOR_fipr,	"__builtin_sh_media_FIPR_S", SH_BLTIN_3, 0 },
  { shmedia_builtin_p,
    CODE_FOR_ftrv,	"__builtin_sh_media_FTRV_S", SH_BLTIN_3, 0 },
  { shmedia_builtin_p,
    CODE_FOR_sqrtdf2,	"__builtin_sh_media_FSQRT_D", SH_BLTIN_2, 0 },
  { shmedia_builtin_p,
    CODE_FOR_sqrtsf2,	"__builtin_sh_media_FSQRT_S", SH_BLTIN_2, 0 },
  { shmedia_builtin_p,
    CODE_FOR_fsrra_s,	"__builtin_sh_media_FSRRA_S", SH_BLTIN_2, 0 },
  { shmedia_builtin_p,
    CODE_FOR_ldhi_l,	"__builtin_sh_media_LDHI_L", SH_BLTIN_LDUA_L, 0 },
  { shmedia_builtin_p,
    CODE_FOR_ldhi_q,	"__builtin_sh_media_LDHI_Q", SH_BLTIN_LDUA_Q, 0 },
  { shmedia_builtin_p,
    CODE_FOR_ldlo_l,	"__builtin_sh_media_LDLO_L", SH_BLTIN_LDUA_L, 0 },
  { shmedia_builtin_p,
    CODE_FOR_ldlo_q,	"__builtin_sh_media_LDLO_Q", SH_BLTIN_LDUA_Q, 0 },
  { shmedia_builtin_p,
    CODE_FOR_sthi_l,	"__builtin_sh_media_STHI_L", SH_BLTIN_STUA_L, 0 },
  { shmedia_builtin_p,
    CODE_FOR_sthi_q,	"__builtin_sh_media_STHI_Q", SH_BLTIN_STUA_Q, 0 },
  { shmedia_builtin_p,
    CODE_FOR_stlo_l,	"__builtin_sh_media_STLO_L", SH_BLTIN_STUA_L, 0 },
  { shmedia_builtin_p,
    CODE_FOR_stlo_q,	"__builtin_sh_media_STLO_Q", SH_BLTIN_STUA_Q, 0 },
  { shmedia_builtin_p,
    CODE_FOR_ldhi_l64,	"__builtin_sh_media_LDHI_L", SH_BLTIN_LDUA_L64, 0 },
  { shmedia_builtin_p,
    CODE_FOR_ldhi_q64,	"__builtin_sh_media_LDHI_Q", SH_BLTIN_LDUA_Q64, 0 },
  { shmedia_builtin_p,
    CODE_FOR_ldlo_l64,	"__builtin_sh_media_LDLO_L", SH_BLTIN_LDUA_L64, 0 },
  { shmedia_builtin_p,
    CODE_FOR_ldlo_q64,	"__builtin_sh_media_LDLO_Q", SH_BLTIN_LDUA_Q64, 0 },
  { shmedia_builtin_p,
    CODE_FOR_sthi_l64,	"__builtin_sh_media_STHI_L", SH_BLTIN_STUA_L64, 0 },
  { shmedia_builtin_p,
    CODE_FOR_sthi_q64,	"__builtin_sh_media_STHI_Q", SH_BLTIN_STUA_Q64, 0 },
  { shmedia_builtin_p,
    CODE_FOR_stlo_l64,	"__builtin_sh_media_STLO_L", SH_BLTIN_STUA_L64, 0 },
  { shmedia_builtin_p,
    CODE_FOR_stlo_q64,	"__builtin_sh_media_STLO_Q", SH_BLTIN_STUA_Q64, 0 },
  { shmedia_builtin_p,
    CODE_FOR_nsb,	"__builtin_sh_media_NSB", SH_BLTIN_SU, 0 },
  { shmedia_builtin_p,
    CODE_FOR_byterev,	"__builtin_sh_media_BYTEREV", SH_BLTIN_2, 0 },
  { shmedia_builtin_p,
    CODE_FOR_prefetch,	"__builtin_sh_media_PREFO", SH_BLTIN_PSSV, 0 },

  { sh1_builtin_p,
    CODE_FOR_sts_fpscr, "__builtin_sh_get_fpscr", SH_BLTIN_UV, 0 },
  { sh1_builtin_p,
    CODE_FOR_set_fpscr, "__builtin_sh_set_fpscr", SH_BLTIN_VU, 0 },
};

static tree sh_builtin_get_fpscr;
static tree sh_builtin_set_fpscr;

static void
sh_init_builtins (void)
{
  tree shared[SH_BLTIN_NUM_SHARED_SIGNATURES];
  memset (shared, 0, sizeof shared);

  for (unsigned int di = 0; di < ARRAY_SIZE (bdesc); ++di)
    {
      builtin_description* d = &bdesc[di];

      if (!d->is_enabled ())
	continue;

      tree type, arg_type = NULL_TREE;
      int signature = d->signature;

      if (signature < SH_BLTIN_NUM_SHARED_SIGNATURES && shared[signature])
	type = shared[signature];
      else
	{
	  int has_result = signature_args[signature][0] != 0;
	  tree args[3];

	  if ((signature_args[signature][1] & 8)
	      && (((signature_args[signature][1] & 1) && TARGET_SHMEDIA32)
		  || ((signature_args[signature][1] & 2) && TARGET_SHMEDIA64)))
	    continue;
	  if (! TARGET_FPU_ANY
	      && FLOAT_MODE_P (insn_data[d->icode].operand[0].mode))
	    continue;
	  for (unsigned int i = 0; i < ARRAY_SIZE (args); i++)
	    args[i] = NULL_TREE;
	  for (int i = 3; ; i--)
	    {
	      int arg = signature_args[signature][i];
	      int opno = i - 1 + has_result;

	      if (arg & 8)
		arg_type = ptr_type_node;
	      else if (arg)
		arg_type = (*lang_hooks.types.type_for_mode)
		  (insn_data[d->icode].operand[opno].mode, (arg & 1));
	      else if (i)
		continue;
	      else
		arg_type = void_type_node;
	      if (i == 0)
		break;
	      args[i-1] = arg_type;
	    }
	  type = build_function_type_list (arg_type, args[0], args[1],
					   args[2], NULL_TREE);
	  if (signature < SH_BLTIN_NUM_SHARED_SIGNATURES)
	    shared[signature] = type;
	}
      d->fndecl =
	add_builtin_function (d->name, type, d - bdesc, BUILT_IN_MD,
			      NULL, NULL_TREE);
      /* Recode {sts,set}_fpscr decls for sh_atomic_assign_expand_fenv.  */
      if (d->icode == CODE_FOR_sts_fpscr)
	sh_builtin_get_fpscr = d->fndecl;
      else if (d->icode == CODE_FOR_set_fpscr)
	sh_builtin_set_fpscr = d->fndecl;
    }
}

/* Implement TARGET_ATOMIC_ASSIGN_EXPAND_FENV.  */

static void
sh_atomic_assign_expand_fenv (tree *hold, tree *clear, tree *update)
{
  const unsigned SH_FE_INVALID = 64;
  const unsigned SH_FE_DIVBYZERO = 32;
  const unsigned SH_FE_OVERFLOW = 16;
  const unsigned SH_FE_UNDERFLOW = 8;
  const unsigned SH_FE_INEXACT = 4;
  const unsigned HOST_WIDE_INT SH_FE_ALL_EXCEPT = (SH_FE_INVALID
						   | SH_FE_DIVBYZERO
						   | SH_FE_OVERFLOW
						   | SH_FE_UNDERFLOW
						   | SH_FE_INEXACT);
  const unsigned HOST_WIDE_INT SH_FE_EXCEPT_SHIFT = 5;
  tree fenv_var, mask, ld_fenv, masked_fenv;
  tree new_fenv_var, reload_fenv, restore_fnenv;
  tree update_call, atomic_feraiseexcept, hold_fnclex;

  if (! TARGET_FPU_ANY)
    return;

  /* Generate the equivalent of :
       unsigned int fenv_var;
       fenv_var = __builtin_sh_get_fpscr ();

       unsigned int masked_fenv;
       masked_fenv = fenv_var & mask;

       __builtin_sh_set_fpscr (masked_fenv);  */

  fenv_var = create_tmp_var (unsigned_type_node);
  mask = build_int_cst (unsigned_type_node,
			~((SH_FE_ALL_EXCEPT << SH_FE_EXCEPT_SHIFT)
			  | SH_FE_ALL_EXCEPT));
  ld_fenv = build2 (MODIFY_EXPR, unsigned_type_node,
		    fenv_var, build_call_expr (sh_builtin_get_fpscr, 0));
  masked_fenv = build2 (BIT_AND_EXPR, unsigned_type_node, fenv_var, mask);
  hold_fnclex = build_call_expr (sh_builtin_set_fpscr, 1, masked_fenv);
  *hold = build2 (COMPOUND_EXPR, void_type_node,
		  build2 (COMPOUND_EXPR, void_type_node, masked_fenv, ld_fenv),
		  hold_fnclex);

  /* Store the value of masked_fenv to clear the exceptions:
     __builtin_sh_set_fpscr (masked_fenv);  */

  *clear = build_call_expr (sh_builtin_set_fpscr, 1, masked_fenv);

  /* Generate the equivalent of :
       unsigned int new_fenv_var;
       new_fenv_var = __builtin_sh_get_fpscr ();

       __builtin_sh_set_fpscr (fenv_var);

       __atomic_feraiseexcept (new_fenv_var);  */

  new_fenv_var = create_tmp_var (unsigned_type_node);
  reload_fenv = build2 (MODIFY_EXPR, unsigned_type_node, new_fenv_var,
			build_call_expr (sh_builtin_get_fpscr, 0));
  restore_fnenv = build_call_expr (sh_builtin_set_fpscr, 1, fenv_var);
  atomic_feraiseexcept = builtin_decl_implicit (BUILT_IN_ATOMIC_FERAISEEXCEPT);
  update_call = build_call_expr (atomic_feraiseexcept, 1,
				 fold_convert (integer_type_node,
					       new_fenv_var));
  *update = build2 (COMPOUND_EXPR, void_type_node,
		    build2 (COMPOUND_EXPR, void_type_node,
			    reload_fenv, restore_fnenv), update_call);
}

/* Implements target hook vector_mode_supported_p.  */
bool
sh_vector_mode_supported_p (machine_mode mode)
{
  if (TARGET_FPU_ANY
      && ((mode == V2SFmode)
	  || (mode == V4SFmode)
	  || (mode == V16SFmode)))
    return true;

  else if (TARGET_SHMEDIA
	   && ((mode == V8QImode)
	       || (mode == V2HImode)
	       || (mode == V4HImode)
	       || (mode == V2SImode)))
    return true;

  return false;
}

bool
sh_frame_pointer_required (void)
{
/* If needed override this in other tm.h files to cope with various OS 
   lossage requiring a frame pointer.  */
  if (SUBTARGET_FRAME_POINTER_REQUIRED)
    return true;

  if (crtl->profile)
    return true;

  return false;
}

/* Implements target hook dwarf_calling_convention.  Return an enum
   of dwarf_calling_convention.  */
int
sh_dwarf_calling_convention (const_tree func)
{
  if (sh_attr_renesas_p (func))
    return DW_CC_GNU_renesas_sh;

  return DW_CC_normal;
}

/* Returns the sh builtin decl for CODE.  */
static tree
sh_builtin_decl (unsigned code, bool initialize_p ATTRIBUTE_UNUSED)
{
  if (code >= ARRAY_SIZE (bdesc))
    return error_mark_node;

  if (!bdesc[code].is_enabled ())
    return error_mark_node;

  return bdesc[code].fndecl;
}

/* Expand an expression EXP that calls a built-in function,
   with result going to TARGET if that's convenient
   (and in mode MODE if that's convenient).
   SUBTARGET may be used as the target for computing one of EXP's operands.
   IGNORE is nonzero if the value is to be ignored.  */
static rtx
sh_expand_builtin (tree exp, rtx target, rtx subtarget ATTRIBUTE_UNUSED,
		   machine_mode mode ATTRIBUTE_UNUSED, int ignore)
{
  tree fndecl = TREE_OPERAND (CALL_EXPR_FN (exp), 0);
  unsigned int fcode = DECL_FUNCTION_CODE (fndecl);
  const struct builtin_description *d = &bdesc[fcode];
  enum insn_code icode = d->icode;
  int signature = d->signature;
  int nop = 0;
  rtx op[4];

  if (signature_args[signature][0])
    {
      if (ignore)
	return NULL_RTX;

      machine_mode tmode = insn_data[icode].operand[0].mode;
      if (! target || GET_MODE (target) != tmode
	  || ! (*insn_data[icode].operand[0].predicate) (target, tmode))
	target = gen_reg_rtx (tmode);
      op[nop++] = target;
    }
  else
    target = NULL_RTX;

  for (int i = 1; i <= 3; i++, nop++)
    {
      tree arg;
      machine_mode opmode, argmode;
      tree optype;

      if (! signature_args[signature][i])
	break;
      arg = CALL_EXPR_ARG (exp, i - 1);
      if (arg == error_mark_node)
	return const0_rtx;
      if (signature_args[signature][i] & 8)
	{
	  opmode = ptr_mode;
	  optype = ptr_type_node;
	}
      else
	{
	  opmode = insn_data[icode].operand[nop].mode;
	  optype = (*lang_hooks.types.type_for_mode) (opmode, 0);
	}
      argmode = TYPE_MODE (TREE_TYPE (arg));
      if (argmode != opmode)
	arg = build1 (NOP_EXPR, optype, arg);
      op[nop] = expand_expr (arg, NULL_RTX, opmode, EXPAND_NORMAL);
      if (! (*insn_data[icode].operand[nop].predicate) (op[nop], opmode))
	op[nop] = copy_to_mode_reg (opmode, op[nop]);
    }

  rtx pat = NULL_RTX;

  switch (nop)
    {
    case 1:
      pat = (*insn_data[d->icode].genfun) (op[0]);
      break;
    case 2:
      pat = (*insn_data[d->icode].genfun) (op[0], op[1]);
      break;
    case 3:
      pat = (*insn_data[d->icode].genfun) (op[0], op[1], op[2]);
      break;
    case 4:
      pat = (*insn_data[d->icode].genfun) (op[0], op[1], op[2], op[3]);
      break;
    default:
      gcc_unreachable ();
    }
  if (! pat)
    return NULL_RTX;
  emit_insn (pat);
  return target;
}

void
sh_expand_unop_v2sf (enum rtx_code code, rtx op0, rtx op1)
{
  rtx sel0 = const0_rtx;
  rtx sel1 = const1_rtx;
  rtx (*fn) (rtx, rtx, rtx, rtx, rtx) = gen_unary_sf_op;
  rtx op = gen_rtx_fmt_e (code, SFmode, op1);

  emit_insn ((*fn) (op0, op1, op, sel0, sel0));
  emit_insn ((*fn) (op0, op1, op, sel1, sel1));
}

void
sh_expand_binop_v2sf (enum rtx_code code, rtx op0, rtx op1, rtx op2)
{
  rtx op = gen_rtx_fmt_ee (code, SFmode, op1, op2);

  emit_insn (gen_binary_sf_op0 (op0, op1, op2, op));
  emit_insn (gen_binary_sf_op1 (op0, op1, op2, op));
}

/* Return true if hard register REGNO can hold a value of machine-mode MODE.
   We can allow any mode in any general register.  The special registers
   only allow SImode.  Don't allow any mode in the PR.

   We cannot hold DCmode values in the XD registers because alter_reg
   handles subregs of them incorrectly.  We could work around this by
   spacing the XD registers like the DR registers, but this would require
   additional memory in every compilation to hold larger register vectors.
   We could hold SFmode / SCmode values in XD registers, but that
   would require a tertiary reload when reloading from / to memory,
   and a secondary reload to reload from / to general regs; that
   seems to be a losing proposition.

   We want to allow TImode FP regs so that when V4SFmode is loaded as TImode,
   it won't be ferried through GP registers first.  */
bool
sh_hard_regno_mode_ok (unsigned int regno, machine_mode mode)
{
  if (SPECIAL_REGISTER_P (regno))
    return mode == SImode;

  if (regno == FPUL_REG)
    return (mode == SImode || mode == SFmode);

  if (FP_REGISTER_P (regno) && mode == SFmode)
    return true;

  if (mode == V2SFmode)
    {
      if (((FP_REGISTER_P (regno) && (regno - FIRST_FP_REG) % 2 == 0)
	   || GENERAL_REGISTER_P (regno)))
	return true;
      else
	return false;
    }

  if (mode == V4SFmode)
    {
      if ((FP_REGISTER_P (regno) && (regno - FIRST_FP_REG) % 4 == 0)
	  || GENERAL_REGISTER_P (regno))
	return true;
      else
	return false;
    }

  if (mode == V16SFmode)
    {
      if (TARGET_SHMEDIA)
	{
	  if (FP_REGISTER_P (regno) && (regno - FIRST_FP_REG) % 16 == 0)
	    return true;
	  else
	    return false;
	}
      else
	return regno == FIRST_XD_REG;
    }

  if (FP_REGISTER_P (regno))
    {
      if (mode == SFmode
	  || mode == SImode
	  || ((TARGET_SH2E || TARGET_SHMEDIA) && mode == SCmode)
	  || ((((TARGET_SH4 || TARGET_SH2A_DOUBLE) && mode == DFmode)
	       || mode == DCmode
	       || (TARGET_SHMEDIA
		   && (mode == DFmode || mode == DImode
		       || mode == V2SFmode || mode == TImode)))
	      && ((regno - FIRST_FP_REG) & 1) == 0)
	  || ((TARGET_SH4 || TARGET_SHMEDIA) && mode == TImode
	      && ((regno - FIRST_FP_REG) & 3) == 0))
	return true;
      else
	return false;
    }

  if (XD_REGISTER_P (regno))
    return mode == DFmode;

  if (TARGET_REGISTER_P (regno))
    return (mode == DImode || mode == SImode || mode == PDImode);

  if (regno == PR_REG)
    return mode == SImode;

  if (regno == FPSCR_REG)
    return mode == SImode;

  /* FIXME.  This works around PR target/37633 for -O0.  */
  if (!optimize && TARGET_SHMEDIA32 && GET_MODE_SIZE (mode) > 4)
    {
      unsigned int n = GET_MODE_SIZE (mode) / 8;

      if (regno >= FIRST_GENERAL_REG + 10 - n + 1
	  && regno <= FIRST_GENERAL_REG + 14)
	return false;
    }

  return true;
}

/* Specify the modes required to caller save a given hard regno.
   choose_hard_reg_mode chooses mode based on HARD_REGNO_MODE_OK
   and returns ?Imode for float regs when sh_hard_regno_mode_ok
   permits integer modes on them.  That makes LRA's split process
   unhappy.  See PR55212.
 */
machine_mode
sh_hard_regno_caller_save_mode (unsigned int regno, unsigned int nregs,
				machine_mode mode)
{
  if (FP_REGISTER_P (regno)
      && (mode == SFmode
	  || mode == SCmode
	  || ((mode == DFmode || mode == DCmode)
	      && ((regno - FIRST_FP_REG) & 1) == 0)))
    return mode;

  return choose_hard_reg_mode (regno, nregs, false);
}

/* Return the class of registers for which a mode change from FROM to TO
   is invalid.  */
bool
sh_cannot_change_mode_class (machine_mode from, machine_mode to,
			     enum reg_class rclass)
{
  /* We want to enable the use of SUBREGs as a means to
     VEC_SELECT a single element of a vector.  */

  /* This effectively disallows using GENERAL_REGS for SFmode vector subregs.
     This can be problematic when SFmode vector subregs need to be accessed
     on the stack with displacement addressing, as it happens with -O0.
     Thus we disallow the mode change for -O0.  */
  if (to == SFmode && VECTOR_MODE_P (from) && GET_MODE_INNER (from) == SFmode)
    return optimize ? (reg_classes_intersect_p (GENERAL_REGS, rclass)) : false;

  if (GET_MODE_SIZE (from) != GET_MODE_SIZE (to))
    {
      if (TARGET_LITTLE_ENDIAN)
	{
	  if (GET_MODE_SIZE (to) < 8 || GET_MODE_SIZE (from) < 8)
	    return reg_classes_intersect_p (DF_REGS, rclass);
	}
      else
	{
	  if (GET_MODE_SIZE (from) < 8)
	    return reg_classes_intersect_p (DF_REGS, rclass);
	}
    }
  return false;
}

/* Return true if registers in machine mode MODE will likely be
   allocated to registers in small register classes.  */
bool
sh_small_register_classes_for_mode_p (machine_mode mode ATTRIBUTE_UNUSED)
{
  return (! TARGET_SHMEDIA);
}

/* If ADDRESS refers to a CODE_LABEL, add NUSES to the number of times
   that label is used.  */
void
sh_mark_label (rtx address, int nuses)
{
  if (GOTOFF_P (address))
    {
      /* Extract the label or symbol.  */
      address = XEXP (address, 0);
      if (GET_CODE (address) == PLUS)
	address = XEXP (address, 0);
      address = XVECEXP (address, 0, 0);
    }
  if (GET_CODE (address) == LABEL_REF
      && LABEL_P (XEXP (address, 0)))
    LABEL_NUSES (XEXP (address, 0)) += nuses;
}

/* Compute extra cost of moving data between one register class
   and another.

   If SECONDARY*_RELOAD_CLASS says something about the src/dst pair, regclass
   uses this information.  Hence, the general register <-> floating point
   register information here is not used for SFmode.  */
static int
sh_register_move_cost (machine_mode mode,
		       reg_class_t srcclass, reg_class_t dstclass)
{
  if (dstclass == T_REGS || dstclass == PR_REGS)
    return 10;

  if (dstclass == MAC_REGS && srcclass == MAC_REGS)
    return 4;

  if (mode == SImode && ! TARGET_SHMEDIA && TARGET_FMOVD
      && REGCLASS_HAS_FP_REG (srcclass)
      && REGCLASS_HAS_FP_REG (dstclass))
    return 4;

  if (REGCLASS_HAS_FP_REG (dstclass) && srcclass == T_REGS)
    return ((TARGET_HARD_SH4 && !optimize_size) ? 10 : 7);

  if ((REGCLASS_HAS_FP_REG (dstclass) && srcclass == MAC_REGS)
      || (dstclass == MAC_REGS && REGCLASS_HAS_FP_REG (srcclass)))
    return 9;

  if ((REGCLASS_HAS_FP_REG (dstclass)
       && REGCLASS_HAS_GENERAL_REG (srcclass))
      || (REGCLASS_HAS_GENERAL_REG (dstclass)
	  && REGCLASS_HAS_FP_REG (srcclass)))
    {
      /* Discourage trying to use fp regs for a pointer.  This also
	 discourages fp regs with SImode because Pmode is an alias
	 of SImode on this target.  See PR target/48596.  */
      int addend = (mode == Pmode) ? 40 : 0;

      return (((TARGET_SHMEDIA ? 4 : TARGET_FMOVD ? 8 : 12) + addend)
	      * ((GET_MODE_SIZE (mode) + 7) / 8U));
    }

  if ((dstclass == FPUL_REGS
       && REGCLASS_HAS_GENERAL_REG (srcclass))
      || (srcclass == FPUL_REGS
	  && REGCLASS_HAS_GENERAL_REG (dstclass)))
    return 5;

  if ((dstclass == FPUL_REGS
       && (srcclass == PR_REGS || srcclass == MAC_REGS || srcclass == T_REGS))
      || (srcclass == FPUL_REGS
	  && (dstclass == PR_REGS || dstclass == MAC_REGS)))
    return 7;

  if ((srcclass == TARGET_REGS && ! REGCLASS_HAS_GENERAL_REG (dstclass))
      || ((dstclass) == TARGET_REGS && ! REGCLASS_HAS_GENERAL_REG (srcclass)))
    return 20;

  /* ??? ptabs faults on (value & 0x3) == 0x3  */
  if (TARGET_SHMEDIA
      && ((srcclass) == TARGET_REGS || (srcclass) == SIBCALL_REGS))
    {
      if (sh_gettrcost >= 0)
	return sh_gettrcost;
      else if (!TARGET_PT_FIXED)
	return 100;
    }

  if ((srcclass == FPSCR_REGS && ! REGCLASS_HAS_GENERAL_REG (dstclass))
      || (dstclass == FPSCR_REGS && ! REGCLASS_HAS_GENERAL_REG (srcclass)))
  return 4;

  if (TARGET_SHMEDIA
      || (TARGET_FMOVD
	  && ! REGCLASS_HAS_GENERAL_REG (srcclass)
	  && ! REGCLASS_HAS_GENERAL_REG (dstclass)))
    return 2 * ((GET_MODE_SIZE (mode) + 7) / 8U);

  return 2 * ((GET_MODE_SIZE (mode) + 3) / 4U);
}

static rtx
emit_load_ptr (rtx reg, rtx addr)
{
  rtx mem = gen_const_mem (ptr_mode, addr);

  if (Pmode != ptr_mode)
    mem = gen_rtx_SIGN_EXTEND (Pmode, mem);
  return emit_move_insn (reg, mem);
}

static void
sh_output_mi_thunk (FILE *file, tree thunk_fndecl ATTRIBUTE_UNUSED,
		    HOST_WIDE_INT delta, HOST_WIDE_INT vcall_offset,
		    tree function)
{
  CUMULATIVE_ARGS cum;
  int structure_value_byref = 0;
  rtx this_rtx, this_value, sibcall, funexp;
  rtx_insn *insns;
  tree funtype = TREE_TYPE (function);
  int simple_add = CONST_OK_FOR_ADD (delta);
  int did_load = 0;
  rtx scratch0, scratch1, scratch2;
  unsigned i;

  reload_completed = 1;
  epilogue_completed = 1;
  crtl->uses_only_leaf_regs = 1;

  emit_note (NOTE_INSN_PROLOGUE_END);

  /* Find the "this" pointer.  We have such a wide range of ABIs for the
     SH that it's best to do this completely machine independently.
     "this" is passed as first argument, unless a structure return pointer
     comes first, in which case "this" comes second.  */
  INIT_CUMULATIVE_ARGS (cum, funtype, NULL_RTX, 0, 1);
#ifndef PCC_STATIC_STRUCT_RETURN
  if (aggregate_value_p (TREE_TYPE (TREE_TYPE (function)), function))
    structure_value_byref = 1;
#endif /* not PCC_STATIC_STRUCT_RETURN */
  if (structure_value_byref && sh_struct_value_rtx (function, 0) == 0)
    {
      tree ptype = build_pointer_type (TREE_TYPE (funtype));

      sh_function_arg_advance (pack_cumulative_args (&cum), Pmode, ptype, true);
    }
  this_rtx
    = sh_function_arg (pack_cumulative_args (&cum), Pmode, ptr_type_node, true);

  /* For SHcompact, we only have r0 for a scratch register: r1 is the
     static chain pointer (even if you can't have nested virtual functions
     right now, someone might implement them sometime), and the rest of the
     registers are used for argument passing, are callee-saved, or reserved.  */
  /* We need to check call_used_regs / fixed_regs in case -fcall_saved-reg /
     -ffixed-reg has been used.  */
  if (! call_used_regs[0] || fixed_regs[0])
    error ("r0 needs to be available as a call-clobbered register");
  scratch0 = scratch1 = scratch2 = gen_rtx_REG (Pmode, 0);
  if (! TARGET_SH5)
    {
      if (call_used_regs[1] && ! fixed_regs[1])
	scratch1 = gen_rtx_REG (ptr_mode, 1);
      /* N.B., if not TARGET_HITACHI, register 2 is used to pass the pointer
	 pointing where to return struct values.  */
      if (call_used_regs[3] && ! fixed_regs[3])
	scratch2 = gen_rtx_REG (Pmode, 3);
    }
  else if (TARGET_SHMEDIA)
    {
      for (i = FIRST_GENERAL_REG; i <= LAST_GENERAL_REG; i++)
	if (i != REGNO (scratch0) &&
	    call_used_regs[i] && ! fixed_regs[i] && ! FUNCTION_ARG_REGNO_P (i))
	  {
	    scratch1 = gen_rtx_REG (ptr_mode, i);
	    break;
	  }
      if (scratch1 == scratch0)
	error ("need a second call-clobbered general purpose register");
      for (i = FIRST_TARGET_REG; i <= LAST_TARGET_REG; i++)
	if (call_used_regs[i] && ! fixed_regs[i])
	  {
	    scratch2 = gen_rtx_REG (Pmode, i);
	    break;
	  }
      if (scratch2 == scratch0)
	error ("need a call-clobbered target register");
    }

  this_value = plus_constant (Pmode, this_rtx, delta);
  if (vcall_offset
      && (simple_add || scratch0 != scratch1)
      && strict_memory_address_p (ptr_mode, this_value))
    {
      emit_load_ptr (scratch0, this_value);
      did_load = 1;
    }

  if (!delta)
    ; /* Do nothing.  */
  else if (simple_add)
    emit_move_insn (this_rtx, this_value);
  else
    {
      emit_move_insn (scratch1, GEN_INT (delta));
      emit_insn (gen_add2_insn (this_rtx, scratch1));
    }

  if (vcall_offset)
    {
      rtx offset_addr;

      if (!did_load)
	emit_load_ptr (scratch0, this_rtx);

      offset_addr = plus_constant (Pmode, scratch0, vcall_offset);
      if (strict_memory_address_p (ptr_mode, offset_addr))
	; /* Do nothing.  */
      else if (! TARGET_SH5 && scratch0 != scratch1)
	{
	  /* scratch0 != scratch1, and we have indexed loads.  Get better
	     schedule by loading the offset into r1 and using an indexed
	     load - then the load of r1 can issue before the load from
	     (this_rtx + delta) finishes.  */
	  emit_move_insn (scratch1, GEN_INT (vcall_offset));
	  offset_addr = gen_rtx_PLUS (Pmode, scratch0, scratch1);
	}
      else if (CONST_OK_FOR_ADD (vcall_offset))
	{
	  emit_insn (gen_add2_insn (scratch0, GEN_INT (vcall_offset)));
	  offset_addr = scratch0;
	}
      else if (scratch0 != scratch1)
	{
	  emit_move_insn (scratch1, GEN_INT (vcall_offset));
	  emit_insn (gen_add2_insn (scratch0, scratch1));
	  offset_addr = scratch0;
	}
      else
	gcc_unreachable (); /* FIXME */
      emit_load_ptr (scratch0, offset_addr);

      if (Pmode != ptr_mode)
	scratch0 = gen_rtx_TRUNCATE (ptr_mode, scratch0);
      emit_insn (gen_add2_insn (this_rtx, scratch0));
    }

  /* Generate a tail call to the target function.  */
  if (! TREE_USED (function))
    {
      assemble_external (function);
      TREE_USED (function) = 1;
    }
  funexp = XEXP (DECL_RTL (function), 0);
  /* If the function is overridden, so is the thunk, hence we don't
     need GOT addressing even if this is a public symbol.  */
#if 0
  if (TARGET_SH1 && ! flag_weak)
    sibcall = gen_sibcalli_thunk (funexp, const0_rtx);
  else
#endif
  if (TARGET_SH2 && flag_pic)
    {
      sibcall = gen_sibcall_pcrel (funexp, const0_rtx);
      XEXP (XVECEXP (sibcall, 0, 2), 0) = scratch2;
    }
  else
    {
      if (TARGET_SHMEDIA && flag_pic)
	{
	  funexp = gen_sym2PIC (funexp);
	  PUT_MODE (funexp, Pmode);
	}
      emit_move_insn (scratch2, funexp);
      funexp = gen_rtx_MEM (FUNCTION_MODE, scratch2);
      sibcall = gen_sibcall (funexp, const0_rtx, NULL_RTX);
    }
  sibcall = emit_call_insn (sibcall);
  SIBLING_CALL_P (sibcall) = 1;
  use_reg (&CALL_INSN_FUNCTION_USAGE (sibcall), this_rtx);
  emit_barrier ();

  /* Run just enough of rest_of_compilation to do scheduling and get
     the insns emitted.  Note that use_thunk calls
     assemble_start_function and assemble_end_function.  */

  insns = get_insns ();

  if (optimize > 0)
    {
      if (! cfun->cfg)
	init_flow (cfun);
      split_all_insns_noflow ();
    }

  sh_reorg ();
  shorten_branches (insns);
  final_start_function (insns, file, 1);
  final (insns, file, 1);
  final_end_function ();

  reload_completed = 0;
  epilogue_completed = 0;
}

rtx
function_symbol (rtx target, const char *name, enum sh_function_kind kind)
{
  rtx sym;

  /* If this is not an ordinary function, the name usually comes from a
     string literal or an sprintf buffer.  Make sure we use the same
     string consistently, so that cse will be able to unify address loads.  */
  if (kind != FUNCTION_ORDINARY)
    name = IDENTIFIER_POINTER (get_identifier (name));
  sym = gen_rtx_SYMBOL_REF (Pmode, name);
  SYMBOL_REF_FLAGS (sym) = SYMBOL_FLAG_FUNCTION;
  if (flag_pic)
    switch (kind)
      {
      case FUNCTION_ORDINARY:
	break;
      case SFUNC_GOT:
	{
	  rtx reg = target ? target : gen_reg_rtx (Pmode);

	  emit_insn (gen_symGOT2reg (reg, sym));
	  sym = reg;
	  break;
	}
      case SFUNC_STATIC:
	{
	  /* ??? To allow cse to work, we use GOTOFF relocations.
	     We could add combiner patterns to transform this into
	     straight pc-relative calls with sym2PIC / bsrf when
	     label load and function call are still 1:1 and in the
	     same basic block during combine.  */
	  rtx reg = target ? target : gen_reg_rtx (Pmode);

	  emit_insn (gen_symGOTOFF2reg (reg, sym));
	  sym = reg;
	  break;
	}
      }
  if (target && sym != target)
    {
      emit_move_insn (target, sym);
      return target;
    }
  return sym;
}

/* Find the number of a general purpose register in S.  */
static int
scavenge_reg (HARD_REG_SET *s)
{
  int r;
  for (r = FIRST_GENERAL_REG; r <= LAST_GENERAL_REG; r++)
    if (TEST_HARD_REG_BIT (*s, r))
      return r;
  return -1;
}

rtx
sh_get_pr_initial_val (void)
{
  rtx val;

  /* ??? Unfortunately, get_hard_reg_initial_val doesn't always work for the
     PR register on SHcompact, because it might be clobbered by the prologue.
     We check first if that is known to be the case.  */
  if (TARGET_SHCOMPACT
      && ((crtl->args.info.call_cookie
	   & ~ CALL_COOKIE_RET_TRAMP (1))
	  || crtl->saves_all_registers))
    return gen_frame_mem (SImode, return_address_pointer_rtx);

  /* If we haven't finished rtl generation, there might be a nonlocal label
     that we haven't seen yet.
     ??? get_hard_reg_initial_val fails if it is called after register
     allocation has started, unless it has been called before for the
     same register.  And even then, we end in trouble if we didn't use
     the register in the same basic block before.  So call
     get_hard_reg_initial_val now and wrap it in an unspec if we might
     need to replace it.  */
  /* ??? We also must do this for TARGET_SH1 in general, because otherwise
     combine can put the pseudo returned by get_hard_reg_initial_val into
     instructions that need a general purpose registers, which will fail to
     be recognized when the pseudo becomes allocated to PR.  */
  val
    = get_hard_reg_initial_val (Pmode, TARGET_SHMEDIA ? PR_MEDIA_REG : PR_REG);
  if (TARGET_SH1)
    return gen_rtx_UNSPEC (SImode, gen_rtvec (1, val), UNSPEC_RA);
  return val;
}

bool
sh_expand_t_scc (rtx operands[])
{
  enum rtx_code code = GET_CODE (operands[1]);
  rtx target = operands[0];
  rtx op0 = operands[2];
  rtx op1 = operands[3];
  rtx result = target;
  HOST_WIDE_INT val;

  if (!REG_P (op0) || REGNO (op0) != T_REG
      || !CONST_INT_P (op1))
    return false;
  if (!REG_P (result))
    result = gen_reg_rtx (SImode);
  val = INTVAL (op1);
  if ((code == EQ && val == 1) || (code == NE && val == 0))
    emit_insn (gen_movt (result, get_t_reg_rtx ()));
  else if ((code == EQ && val == 0) || (code == NE && val == 1))
    emit_insn (gen_movnegt (result, get_t_reg_rtx ()));
  else if (code == EQ || code == NE)
    emit_insn (gen_move_insn (result, GEN_INT (code == NE)));
  else
    return false;
  if (result != target)
    emit_move_insn (target, result);
  return true;
}

/* INSN is an sfunc; return the rtx that describes the address used.  */
static rtx
extract_sfunc_addr (rtx insn)
{
  rtx pattern, part = NULL_RTX;
  int len, i;

  pattern = PATTERN (insn);
  len = XVECLEN (pattern, 0);
  for (i = 0; i < len; i++)
    {
      part = XVECEXP (pattern, 0, i);
      if (GET_CODE (part) == USE && GET_MODE (XEXP (part, 0)) == Pmode
	  && GENERAL_REGISTER_P (true_regnum (XEXP (part, 0))))
	return XEXP (part, 0);
    }
  gcc_assert (GET_CODE (XVECEXP (pattern, 0, 0)) == UNSPEC_VOLATILE);
  return XVECEXP (XVECEXP (pattern, 0, 0), 0, 1);
}

/* Verify that the register in use_sfunc_addr still agrees with the address
   used in the sfunc.  This prevents fill_slots_from_thread from changing
   use_sfunc_addr.
   INSN is the use_sfunc_addr instruction, and REG is the register it
   guards.  */
bool
check_use_sfunc_addr (rtx_insn *insn, rtx reg)
{
  /* Search for the sfunc.  It should really come right after INSN.  */
  while ((insn = NEXT_INSN (insn)))
    {
      if (LABEL_P (insn) || JUMP_P (insn))
	break;
      if (! INSN_P (insn))
	continue;

      if (rtx_sequence *seq = dyn_cast<rtx_sequence *> (PATTERN (insn)))
	insn = seq->insn (0);
      if (GET_CODE (PATTERN (insn)) != PARALLEL
	  || get_attr_type (insn) != TYPE_SFUNC)
	continue;
      return rtx_equal_p (extract_sfunc_addr (insn), reg);
    }
  gcc_unreachable ();
}

/* This function returns a constant rtx that represents 2**15 / pi in
   SFmode.  It's used to scale a fixed-point signed 16.16-bit fraction
   of a full circle back to an SFmode value, i.e. 0x10000 maps to 2*pi.  */
static GTY(()) rtx sh_fsca_sf2int_rtx;

rtx
sh_fsca_sf2int (void)
{
  if (! sh_fsca_sf2int_rtx)
    {
      REAL_VALUE_TYPE rv;

      real_from_string (&rv, "10430.378350470453");
      sh_fsca_sf2int_rtx = const_double_from_real_value (rv, SFmode);
    }

  return sh_fsca_sf2int_rtx;
}

/* This function returns a constant rtx that represents pi / 2**15 in
   SFmode.  It's used to scale SFmode angles, in radians, to a
   fixed-point signed 16.16-bit fraction of a full circle, i.e. 2*pi
   maps to 0x10000.  */
static GTY(()) rtx sh_fsca_int2sf_rtx;

rtx
sh_fsca_int2sf (void)
{
  if (! sh_fsca_int2sf_rtx)
    {
      REAL_VALUE_TYPE rv;

      real_from_string (&rv, "9.587379924285257e-5");
      sh_fsca_int2sf_rtx = const_double_from_real_value (rv, SFmode);
    }

  return sh_fsca_int2sf_rtx;
}

/* Initialize the CUMULATIVE_ARGS structure.  */
void
sh_init_cumulative_args (CUMULATIVE_ARGS *  pcum,
			 tree		    fntype,
			 rtx		    libname ATTRIBUTE_UNUSED,
			 tree		    fndecl,
			 signed int	    n_named_args,
			 machine_mode  mode)
{
  pcum->arg_count [(int) SH_ARG_FLOAT] = 0;
  pcum->free_single_fp_reg = 0;
  pcum->stack_regs = 0;
  pcum->byref_regs = 0;
  pcum->byref = 0;
  pcum->outgoing = (n_named_args == -1) ? 0 : 1;

  /* XXX - Should we check TARGET_HITACHI here ???  */
  pcum->renesas_abi = sh_attr_renesas_p (fntype) ? 1 : 0;

  if (fntype)
    {
      pcum->force_mem = ((TARGET_HITACHI || pcum->renesas_abi)
			 && aggregate_value_p (TREE_TYPE (fntype), fndecl));
      pcum->prototype_p = prototype_p (fntype);
      pcum->arg_count [(int) SH_ARG_INT]
	= TARGET_SH5 && aggregate_value_p (TREE_TYPE (fntype), fndecl);

      pcum->call_cookie
	= CALL_COOKIE_RET_TRAMP (TARGET_SHCOMPACT
				 && pcum->arg_count [(int) SH_ARG_INT] == 0
				 && (TYPE_MODE (TREE_TYPE (fntype)) == BLKmode
				     ? int_size_in_bytes (TREE_TYPE (fntype))
				     : GET_MODE_SIZE (TYPE_MODE (TREE_TYPE (fntype)))) > 4
				 && (BASE_RETURN_VALUE_REG (TYPE_MODE (TREE_TYPE (fntype)))
				     == FIRST_RET_REG));
    }
  else
    {
      pcum->arg_count [(int) SH_ARG_INT] = 0;
      pcum->prototype_p = FALSE;
      if (mode != VOIDmode)
	{
	  pcum->call_cookie =
	    CALL_COOKIE_RET_TRAMP (TARGET_SHCOMPACT
				   && GET_MODE_SIZE (mode) > 4
				   && BASE_RETURN_VALUE_REG (mode) == FIRST_RET_REG);

	  /* If the default ABI is the Renesas ABI then all library
	     calls must assume that the library will be using the
	     Renesas ABI.  So if the function would return its result
	     in memory then we must force the address of this memory
	     block onto the stack.  Ideally we would like to call
	     targetm.calls.return_in_memory() here but we do not have
	     the TYPE or the FNDECL available so we synthesize the
	     contents of that function as best we can.  */
	  pcum->force_mem =
	    (TARGET_DEFAULT & MASK_HITACHI)
	    && (mode == BLKmode
		|| (GET_MODE_SIZE (mode) > 4
		    && !(mode == DFmode
			 && TARGET_FPU_DOUBLE)));
	}
      else
	{
	  pcum->call_cookie = 0;
	  pcum->force_mem = FALSE;
	}
    }
}

rtx
sh_gen_truncate (machine_mode mode, rtx x, int need_sign_ext)
{
  enum rtx_code code = TRUNCATE;

  if (GET_CODE (x) == ZERO_EXTEND || GET_CODE (x) == SIGN_EXTEND)
    {
      rtx inner = XEXP (x, 0);
      machine_mode inner_mode = GET_MODE (inner);

      if (inner_mode == mode)
	return inner;
      else if (GET_MODE_SIZE (inner_mode) >= GET_MODE_SIZE (mode))
	x = inner;
      else if (GET_MODE_SIZE (inner_mode) < GET_MODE_SIZE (mode)
	       && (! need_sign_ext || GET_CODE (x) == SIGN_EXTEND))
	{
	  code = GET_CODE (x);
	  x = inner;
	}
    }
  return gen_rtx_fmt_e (code, mode, x);
}

/* Look through X cleaning up truncates of registers that span multiple
   actual hard registers.  Return the number of changes made.  */
int
shmedia_cleanup_truncate (rtx x)
{
  int n_changes = 0;
  subrtx_var_iterator::array_type array;
  FOR_EACH_SUBRTX_VAR (iter, array, x, NONCONST)
    {
      rtx x = *iter;
      if (GET_CODE (x) == TRUNCATE)
	{
	  rtx reg = XEXP (x, 0);
	  machine_mode reg_mode = GET_MODE (reg);
	  if (REG_P (reg) && GET_MODE_SIZE (reg_mode) > 8)
	    {
	      int offset = subreg_lowpart_offset (DImode, reg_mode);
	      XEXP (x, 0) = simplify_subreg (DImode, reg, reg_mode, offset);
	      n_changes += 1;
	      iter.skip_subrtxes ();
	    }
	}
    }
  return n_changes;
}

/* Load and store depend on the highpart of the address.  However,
   set_attr_alternative does not give well-defined results before reload,
   so we must look at the rtl ourselves to see if any of the feeding
   registers is used in a memref.

   Return true iff INSN contains a MEM.  */
bool
sh_contains_memref_p (rtx insn)
{
  subrtx_iterator::array_type array;
  FOR_EACH_SUBRTX (iter, array, PATTERN (insn), NONCONST)
    if (MEM_P (*iter))
      return true;
  return false;
}

/* Return true iff INSN loads a banked register.  */
bool
sh_loads_bankedreg_p (rtx insn)
{
  if (GET_CODE (PATTERN (insn)) == SET)
    {
      rtx op = SET_DEST (PATTERN(insn));
      if (REG_P (op) && BANKED_REGISTER_P (REGNO (op)))
	return true;
    }

  return false;
}

/* FNADDR is the MEM expression from a call expander.  Return an address
   to use in an SHmedia insn pattern.  */
rtx
shmedia_prepare_call_address (rtx fnaddr, int is_sibcall)
{
  int is_sym;

  fnaddr = XEXP (fnaddr, 0);
  is_sym = GET_CODE (fnaddr) == SYMBOL_REF;
  if (flag_pic && is_sym)
    {
      if (! SYMBOL_REF_LOCAL_P (fnaddr))
	{
	  rtx reg = gen_reg_rtx (Pmode);

	  /* We must not use GOTPLT for sibcalls, because PIC_REG
	     must be restored before the PLT code gets to run.  */
	  if (is_sibcall)
	    emit_insn (gen_symGOT2reg (reg, fnaddr));
	  else
	    emit_insn (gen_symGOTPLT2reg (reg, fnaddr));
	  fnaddr = reg;
	}
      else
	{
	  fnaddr = gen_sym2PIC (fnaddr);
	  PUT_MODE (fnaddr, Pmode);
	}
    }
  /* If ptabs might trap, make this visible to the rest of the compiler.
     We generally assume that symbols pertain to valid locations, but
     it is possible to generate invalid symbols with asm or linker tricks.
     In a list of functions where each returns its successor, an invalid
     symbol might denote an empty list.  */
  if (!TARGET_PT_FIXED
      && (!is_sym || TARGET_INVALID_SYMBOLS)
      && (!REG_P (fnaddr) || ! TARGET_REGISTER_P (REGNO (fnaddr))))
    {
      rtx tr = gen_reg_rtx (PDImode);

      emit_insn (gen_ptabs (tr, fnaddr));
      fnaddr = tr;
    }
  else if (! target_reg_operand (fnaddr, Pmode))
    fnaddr = copy_to_mode_reg (Pmode, fnaddr);
  return fnaddr;
}

/* Implement TARGET_PREFERRED_RELOAD_CLASS.  */
static reg_class_t
sh_preferred_reload_class (rtx x, reg_class_t rclass)
{
  if (rclass == NO_REGS
      && TARGET_SHMEDIA
      && (CONST_DOUBLE_P (x)
	  || GET_CODE (x) == SYMBOL_REF
	  || PIC_ADDR_P (x)))
    return GENERAL_REGS;

  return rclass;
}

/* Implement TARGET_SECONDARY_RELOAD.  */
static reg_class_t
sh_secondary_reload (bool in_p, rtx x, reg_class_t rclass_i,
		     machine_mode mode, secondary_reload_info *sri)
{
  enum reg_class rclass = (enum reg_class) rclass_i;

  if (MEM_P (x) && GET_CODE (XEXP (x, 0)) == PLUS
      && REG_P (XEXP (XEXP (x, 0), 0))
      && REGNO (XEXP (XEXP (x, 0), 0)) == GBR_REG)
    return rclass == R0_REGS ? NO_REGS : R0_REGS;

  if (MEM_P (x) && REG_P (XEXP (x, 0)) && REGNO (XEXP (x, 0)) == GBR_REG)
    return rclass == R0_REGS ? NO_REGS : R0_REGS;

  if (REG_P (x) && REGNO (x) == GBR_REG)
    return NO_REGS;

  if (in_p)
    {
      if (REGCLASS_HAS_FP_REG (rclass)
	  && ! TARGET_SHMEDIA
	  && immediate_operand ((x), mode)
	  && ! ((fp_zero_operand (x) || fp_one_operand (x)) && mode == SFmode))
	switch (mode)
	  {
	  case SFmode:
	    sri->icode = CODE_FOR_reload_insf__frn;
	    return NO_REGS;
	  case DFmode:
	    sri->icode = CODE_FOR_reload_indf__frn;
	    return NO_REGS;
	  case SImode:
	    /* ??? If we knew that we are in the appropriate mode -
	       single precision - we could use a reload pattern directly.  */
	    return FPUL_REGS;
	  default:
	    abort ();
	  }
      if (rclass == FPUL_REGS
	  && ((REG_P (x) && (REGNO (x) == MACL_REG || REGNO (x) == MACH_REG
			     || REGNO (x) == T_REG))
	      || GET_CODE (x) == PLUS))
	return GENERAL_REGS;
      if (rclass == FPUL_REGS && immediate_operand (x, mode))
	{
	  if (satisfies_constraint_I08 (x) || fp_zero_operand (x))
	    return GENERAL_REGS;
	  else if (mode == SFmode)
	    return FP_REGS;
	  sri->icode = CODE_FOR_reload_insi__i_fpul;
	  return NO_REGS;
	}
      if (rclass == FPSCR_REGS
	  && ((REG_P (x) && REGNO (x) >= FIRST_PSEUDO_REGISTER)
	      || (MEM_P (x) && GET_CODE (XEXP (x, 0)) == PLUS)))
        return GENERAL_REGS;
      if (REGCLASS_HAS_FP_REG (rclass)
	  && TARGET_SHMEDIA
	  && immediate_operand (x, mode)
	  && x != CONST0_RTX (GET_MODE (x))
	  && GET_MODE (x) != V4SFmode)
	return GENERAL_REGS;
      if ((mode == QImode || mode == HImode)
	  && TARGET_SHMEDIA && inqhi_operand (x, mode))
	{
	  sri->icode = ((mode == QImode)
			? CODE_FOR_reload_inqi : CODE_FOR_reload_inhi);
	  return NO_REGS;
	}
      if (TARGET_SHMEDIA && rclass == GENERAL_REGS
	  && (GET_CODE (x) == LABEL_REF || PIC_ADDR_P (x)))
	return TARGET_REGS;
    } /* end of input-only processing.  */

  if (((REGCLASS_HAS_FP_REG (rclass)
	&& (REG_P (x)
	    && (GENERAL_OR_AP_REGISTER_P (REGNO (x))
		|| (FP_REGISTER_P (REGNO (x)) && mode == SImode
		    && TARGET_FMOVD))))
       || (REGCLASS_HAS_GENERAL_REG (rclass)
	   && REG_P (x)
	   && FP_REGISTER_P (REGNO (x))))
      && ! TARGET_SHMEDIA
      && (mode == SFmode || mode == SImode))
    return FPUL_REGS;
  if ((rclass == FPUL_REGS
       || (REGCLASS_HAS_FP_REG (rclass)
	   && ! TARGET_SHMEDIA && mode == SImode))
      && (MEM_P (x)
	  || (REG_P (x)
	      && (REGNO (x) >= FIRST_PSEUDO_REGISTER
		  || REGNO (x) == T_REG
		  || system_reg_operand (x, VOIDmode)))))
    {
      if (rclass == FPUL_REGS)
	return GENERAL_REGS;
      return NO_REGS;  // LRA wants NO_REGS here, it used to be FPUL_REGS;
    }
  if ((rclass == TARGET_REGS
       || (TARGET_SHMEDIA && rclass == SIBCALL_REGS))
      && !satisfies_constraint_Csy (x)
      && (!REG_P (x) || ! GENERAL_REGISTER_P (REGNO (x))))
    return GENERAL_REGS;
  if ((rclass == MAC_REGS || rclass == PR_REGS)
      && REG_P (x) && ! GENERAL_REGISTER_P (REGNO (x))
      && rclass != REGNO_REG_CLASS (REGNO (x)))
    return GENERAL_REGS;
  if (rclass != GENERAL_REGS && REG_P (x)
      && TARGET_REGISTER_P (REGNO (x)))
    return GENERAL_REGS;

 /* If here fall back to loading FPUL register through general registers.
    This case can happen when movsi_ie insn is picked initially to
    load/store the FPUL register from/to another register, and then the
    other register is allocated on the stack.  */
  if (rclass == FPUL_REGS && true_regnum (x) == -1)
    return GENERAL_REGS;

  /* Force mov.b / mov.w displacement addressing insn to use R0 as
     the other operand.
     On SH2A could also just leave it alone here, which would result in a
     4 byte move insn being generated instead.  However, for this to work
     the insns must have the appropriate alternatives.  */
  if ((mode == QImode || mode == HImode) && rclass != R0_REGS
      && satisfies_constraint_Sdd (x)
      && sh_disp_addr_displacement (x)
	 <= sh_max_mov_insn_displacement (mode, false))
    return R0_REGS;

  /* When reload is trying to address a QImode or HImode subreg on the stack, 
     force any subreg byte into R0_REGS, as this is going to become a
     displacement address.
     We could restrict this to SUBREG_BYTE (x) > 0, but if the actual reg
     is on the stack, the memref to it might already require a displacement
     and that has to be added to the final address.  At this point we don't
     know the cumulative displacement so we assume the worst case.  */
  if ((mode == QImode || mode == HImode) && rclass != R0_REGS 
      && GET_CODE (x) == SUBREG && true_regnum (x) == -1)
    return R0_REGS;

  return NO_REGS;
}

/* Return true if SUBST can't safely replace its equivalent during RA.  */
static bool
sh_cannot_substitute_mem_equiv_p (rtx)
{
  if (TARGET_SHMEDIA)
    return false;

  /* If SUBST is mem[base+index] or QI/HImode mem[base+disp], the insn
     uses R0 and may cause spill failure when R0 is already used.
     We have to return true for that case at least.
     Moreover SH has strong R0 parity and also have not enough numbers of
     the hard registers to make the equiv substitution win in the size
     and the speed on average working sets.  The pseudos produced to
     hold the equiv values can't get good hard registers for bad cases
     and end up memory save/restore insns which make the code worse.  */
  return true;
}

/* Return true if DISP can be legitimized.  */
static bool
sh_legitimize_address_displacement (rtx *disp, rtx *offs,
				    machine_mode mode)
{
  if (TARGET_SHMEDIA)
    return false;

  if (((TARGET_SH4 || TARGET_SH2A_DOUBLE) && mode == DFmode)
      || (TARGET_SH2E && mode == SFmode))
    return false;

  struct disp_adjust adj = sh_find_mov_disp_adjust (mode, INTVAL (*disp));
  if (adj.offset_adjust != NULL_RTX && adj.mov_disp != NULL_RTX)
    {
      *disp = adj.mov_disp;
      *offs = adj.offset_adjust;
      return true;
    }
 
  return false;
}

/* Return true if movsf insn should be splited with an additional
   register.  */
bool
sh_movsf_ie_ra_split_p (rtx op0, rtx op1, rtx op2)
{
  /* op0 == op1 */
  if (rtx_equal_p (op0, op1))
    return true;
  /* fy, FQ, reg */
  if (GET_CODE (op1) == CONST_DOUBLE
      && ! satisfies_constraint_G (op1)
      && ! satisfies_constraint_H (op1)
      && REG_P (op0)
      && REG_P (op2))
    return true;
  /* f, r, y */
  if (REG_P (op0) && FP_REGISTER_P (REGNO (op0))
      && REG_P (op1) && GENERAL_REGISTER_P (REGNO (op1))
      && REG_P (op2) && (REGNO (op2) == FPUL_REG))
    return true;
  /* r, f, y */
  if (REG_P (op1) && FP_REGISTER_P (REGNO (op1))
      && REG_P (op0) && GENERAL_REGISTER_P (REGNO (op0))
      && REG_P (op2) && (REGNO (op2) == FPUL_REG))
    return true;

  return false;
}

static void
sh_conditional_register_usage (void)
{
  int regno;
  for (regno = 0; regno < FIRST_PSEUDO_REGISTER; regno ++)
    if (! VALID_REGISTER_P (regno))
      fixed_regs[regno] = call_used_regs[regno] = 1;
  /* R8 and R9 are call-clobbered on SH5, but not on earlier SH ABIs.  */
  if (TARGET_SH5)
    {
      call_used_regs[FIRST_GENERAL_REG + 8]
	= call_used_regs[FIRST_GENERAL_REG + 9] = 1;
      call_really_used_regs[FIRST_GENERAL_REG + 8]
	= call_really_used_regs[FIRST_GENERAL_REG + 9] = 1;
    }
  if (TARGET_SHMEDIA)
    {
      regno_reg_class[FIRST_GENERAL_REG] = GENERAL_REGS;
      CLEAR_HARD_REG_SET (reg_class_contents[FP0_REGS]);
      regno_reg_class[FIRST_FP_REG] = FP_REGS;
    }
  if (flag_pic)
    {
      fixed_regs[PIC_OFFSET_TABLE_REGNUM] = 1;
      call_used_regs[PIC_OFFSET_TABLE_REGNUM] = 1;
    }
  /* Renesas saves and restores mac registers on call.  */
  if (TARGET_HITACHI && ! TARGET_NOMACSAVE)
    {
      call_really_used_regs[MACH_REG] = 0;
      call_really_used_regs[MACL_REG] = 0;
    }

  if (TARGET_SHMEDIA)
    {
      for (regno = FIRST_TARGET_REG; regno <= LAST_TARGET_REG; regno ++)
	if (! fixed_regs[regno] && call_really_used_regs[regno])
	  SET_HARD_REG_BIT (reg_class_contents[SIBCALL_REGS], regno);
    }
  else
    for (regno = FIRST_GENERAL_REG; regno <= LAST_GENERAL_REG; regno++)
      if (! fixed_regs[regno] && call_really_used_regs[regno])
	SET_HARD_REG_BIT (reg_class_contents[SIBCALL_REGS], regno);

  call_really_used_regs[FPSCR_MODES_REG] = 0;
  call_really_used_regs[FPSCR_STAT_REG] = 0;
}

/* Implement TARGET_LEGITIMATE_CONSTANT_P

   can_store_by_pieces constructs VOIDmode CONST_DOUBLEs.  */
static bool
sh_legitimate_constant_p (machine_mode mode, rtx x)
{
  return (TARGET_SHMEDIA
	  ? ((mode != DFmode && GET_MODE_CLASS (mode) != MODE_VECTOR_FLOAT)
	     || x == CONST0_RTX (mode)
	     || !TARGET_SHMEDIA_FPU
	     || TARGET_SHMEDIA64)
	  : (GET_CODE (x) != CONST_DOUBLE
	     || mode == DFmode || mode == SFmode
	     || mode == DImode || GET_MODE (x) == VOIDmode));
}

enum sh_divide_strategy_e sh_div_strategy = SH_DIV_STRATEGY_DEFAULT;

static void
sh_init_sync_libfuncs (void)
{
  init_sync_libfuncs (UNITS_PER_WORD);
}

/* Return true if it is appropriate to emit `ret' instructions in the
   body of a function.  */
bool
sh_can_use_simple_return_p (void)
{
  HARD_REG_SET live_regs_mask;
  int d;

  /* Some targets require special return insns.  */
  if (TARGET_SHMEDIA
      || (TARGET_SHCOMPACT
	  && (crtl->args.info.call_cookie & CALL_COOKIE_RET_TRAMP (1))))
    return false;

  if (! reload_completed || frame_pointer_needed)
    return false;

  /* Moving prologue around does't reduce the size.  */
  if (optimize_function_for_size_p (cfun))
    return false;

  /* Finally, allow for pr save.  */
  d = calc_live_regs (&live_regs_mask);

  if (rounded_frame_size (d) > 4)
   return false;

  return true;
}

/*------------------------------------------------------------------------------
  Address mode optimization support code
*/

typedef HOST_WIDE_INT disp_t;
static const disp_t MIN_DISP = HOST_WIDE_INT_MIN;
static const disp_t MAX_DISP = HOST_WIDE_INT_MAX;
static const disp_t INVALID_DISP = MAX_DISP;

/* A memory reference which is described by a base register and a
   displacement.  */
class base_reg_disp
{
public:
  base_reg_disp (rtx br, disp_t d);

  bool is_reg (void) const;
  bool is_disp (void) const;
  rtx reg (void) const;
  disp_t disp (void) const;

private:
  rtx reg_;
  disp_t disp_;
};

inline
base_reg_disp::base_reg_disp (rtx br, disp_t d)
: reg_ (br), disp_ (d)
{
}
 
inline bool
base_reg_disp::is_reg (void) const
{
  return reg_ != NULL_RTX && disp_ != INVALID_DISP;
}

inline bool
base_reg_disp::is_disp (void) const
{
  return reg_ == NULL_RTX && disp_ != INVALID_DISP;
}

inline rtx
base_reg_disp::reg (void) const
{
  return reg_;
}

inline disp_t
base_reg_disp::disp (void) const
{
  return disp_;
}

/* Find the base register and calculate the displacement for a given
   address rtx 'x'.  */
static base_reg_disp
sh_find_base_reg_disp (rtx_insn* insn, rtx x, disp_t disp = 0,
		       rtx base_reg = NULL)
{
  if (REG_P (x))
    {
      if (REGNO (x) == GBR_REG)
	return base_reg_disp (x, disp);

      /* We've reached a hard-reg.  This is probably the point where
	 function args are copied to pseudos.  Do not go any further and
	 stick to the pseudo.  If the original mem addr was in a hard reg
	 from the beginning, it will become the base reg.  */
      if (REGNO (x) < FIRST_PSEUDO_REGISTER)
	return base_reg_disp (base_reg != NULL ? base_reg : x, disp);

      /* Find the def of the reg and trace it.  If there are more than one
	 defs and they are not the same, assume it's not safe to proceed.  */
      rtx_insn* last_i = NULL;
      rtx last_set = NULL;
      for (df_ref d = DF_REG_DEF_CHAIN (REGNO (x)); d != NULL;
	   d = DF_REF_NEXT_REG (d))
	{
	  rtx set = const_cast<rtx> (set_of (x, DF_REF_INSN (d)));

	  /* Accept multiple defs, as long as they are equal.  */
	  if (last_set == NULL || rtx_equal_p (last_set, set))
	    {
	      last_i = DF_REF_INSN (d);
	      last_set = set;
	    }
	  else
	    {
	      last_i = NULL;
	      last_set = NULL;
	      break;
	    }
	}

      if (last_set != NULL && last_i != NULL)
	return sh_find_base_reg_disp (last_i, XEXP (last_set, 1), disp,
				      XEXP (last_set, 0));

      /* When here, no previous insn was found that sets the reg.
	 The input reg is already the base reg.  */
      return base_reg_disp (x, disp);
    }

  else if (GET_CODE (x) == PLUS)
    {
      base_reg_disp left_val = sh_find_base_reg_disp (insn, XEXP (x, 0));
      base_reg_disp right_val = sh_find_base_reg_disp (insn, XEXP (x, 1));

      /* Either left or right val must be a reg.
	 We don't handle the case of 'reg + reg' here.  */
      if (left_val.is_reg () && right_val.is_disp ())
	return base_reg_disp (left_val.reg (), left_val.disp ()
					       + right_val.disp () + disp);
      else if (right_val.is_reg () && left_val.is_disp ())
	return base_reg_disp (right_val.reg (), right_val.disp ()
						+ left_val.disp () + disp);
      else
	return base_reg_disp (base_reg, disp);
    }

  else if (CONST_INT_P (x))
    return base_reg_disp (NULL, disp + INTVAL (x));

  /* Didn't find anything useful.  */
  return base_reg_disp (base_reg, disp);
}

/* Given an insn and a memory operand, try to find an equivalent GBR
   based memory address and return the corresponding new memory address.
   Return NULL_RTX if not found.  */
rtx
sh_find_equiv_gbr_addr (rtx_insn* insn, rtx mem)
{
  if (!MEM_P (mem) || gbr_address_mem (mem, GET_MODE (mem)))
    return NULL_RTX;

  /* Leave post/pre inc/dec or any other side effect addresses alone.  */
  if (side_effects_p (XEXP (mem, 0)))
    return NULL_RTX;

  /* When not optimizing there might be no dataflow available.  */
  if (df == NULL)
    return NULL_RTX;

  base_reg_disp gbr_disp = sh_find_base_reg_disp (insn, XEXP (mem, 0));

  if (gbr_disp.is_reg () && REGNO (gbr_disp.reg ()) == GBR_REG)
    {
      /* If GBR is marked as call clobbered we bail out if we see a call.
	 FIXME: Actually should check if this mem refers to the gbr value
	 before or after the call.  If there is a store_gbr preceeding this
	 mem, it's safe to use GBR for this mem.

	 If GBR is not marked as call clobbered, but there is some other
	 def than a call, it's probably a load_gbr upon which we also
	 bail out to be on the safe side.
	 FIXME: Should check if we have a use-after-def case, such as
	 the call case above.  */
      for (df_ref d = DF_REG_DEF_CHAIN (GBR_REG); d != NULL;
	   d = DF_REF_NEXT_REG (d))
	{
	  if (CALL_P (DF_REF_INSN (d)))
	    {
	      if (REGNO_REG_SET_P (regs_invalidated_by_call_regset, GBR_REG))
		return NULL_RTX;
	      else
		continue;
	    }
	  else
	    return NULL_RTX;
	}

      rtx disp = GEN_INT (gbr_disp.disp ());
      if (gbr_displacement (disp, GET_MODE (mem)))
	return gen_rtx_PLUS (SImode, gen_rtx_REG (SImode, GBR_REG), disp);
    }

  return NULL_RTX;
}

/*------------------------------------------------------------------------------
  Manual insn combine support code.
*/

/* Return true if the specified insn contains any UNSPECs or
   UNSPEC_VOLATILEs.  */
static bool
sh_unspec_insn_p (rtx x)
{
  subrtx_iterator::array_type array;
  FOR_EACH_SUBRTX (i, array, x, ALL)
    if (*i != NULL
	&& (GET_CODE (*i) == UNSPEC || GET_CODE (*i) == UNSPEC_VOLATILE))
      return true;

  return false;
}

/* Return true if the register operands of the specified insn are modified
   between the specified from and to insns (exclusive of those two).  */
bool
sh_insn_operands_modified_between_p (rtx_insn* operands_insn,
				     const rtx_insn* from,
				     const rtx_insn* to)
{
  /*  FIXME: Return true for multiple sets for now.  */
  rtx s = single_set (operands_insn);
  if (s == NULL_RTX)
    return true;

  subrtx_iterator::array_type array;
  FOR_EACH_SUBRTX (i, array, SET_SRC (s), ALL)
    if (*i != NULL &&
	((REG_P (*i) || SUBREG_P (*i)) && reg_set_between_p (*i, from, to)))
      return true;

  return false;
}

/* Given an insn, determine whether it's a 'nott' insn, i.e. an insn that
   negates the T bit and stores the result in the T bit.  */
bool
sh_is_nott_insn (const rtx_insn* i)
{
  return i != NULL && GET_CODE (PATTERN (i)) == SET
	 && t_reg_operand (XEXP (PATTERN (i), 0), VOIDmode)
	 && negt_reg_operand (XEXP (PATTERN (i), 1), VOIDmode);
}

rtx
sh_movt_set_dest (const rtx_insn* i)
{
  if (i == NULL)
    return NULL;

  const_rtx p = PATTERN (i);
  return GET_CODE (p) == SET
	 && arith_reg_dest (XEXP (p, 0), SImode)
	 && t_reg_operand (XEXP (p, 1), VOIDmode) ? XEXP (p, 0) : NULL;
}

/* Given an insn, check whether it's a 'movrt' kind of insn, i.e. an insn
   that stores the negated T bit in a register, and return the destination
   register rtx, or null.  */
rtx
sh_movrt_set_dest (const rtx_insn* i)
{
  if (i == NULL)
    return NULL;

  const_rtx p = PATTERN (i);

  /* The negc movrt replacement is inside a parallel.  */
  if (GET_CODE (p) == PARALLEL)
    p = XVECEXP (p, 0, 0);

  return GET_CODE (p) == SET
	 && arith_reg_dest (XEXP (p, 0), SImode)
	 && negt_reg_operand (XEXP (p, 1), VOIDmode) ? XEXP (p, 0) : NULL;
}

/* Given an insn and a reg number, tell whether the reg dies or is unused
   after the insn.  */
bool
sh_reg_dead_or_unused_after_insn (const rtx_insn* i, int regno)
{
  return find_regno_note (i, REG_DEAD, regno) != NULL
	 || find_regno_note (i, REG_UNUSED, regno) != NULL;
}

/* Given an insn and a reg number, remove reg dead or reg unused notes to
   mark it as being used after the insn.  */
void
sh_remove_reg_dead_or_unused_notes (rtx_insn* i, int regno)
{
  if (rtx n = find_regno_note (i, REG_DEAD, regno))
    remove_note (i, n);
  if (rtx n = find_regno_note (i, REG_UNUSED, regno))
    remove_note (i, n);
}

/* Given an insn check if it contains any post/pre inc/dec mem operands and
   add the REG_INC notes accordingly.
   FIXME: This function is very similar to lra.c (add_auto_inc_notes).
   FIXME: This function is currently used by peephole2 patterns because
	  the peephole2 pass does not preserve REG_INC notes.  If the notes
	  are dropped the following passes will do wrong things.  */
rtx_insn*
sh_check_add_incdec_notes (rtx_insn* i)
{
  struct for_each_inc_dec_clb
  {
    static int func (rtx mem ATTRIBUTE_UNUSED, rtx op ATTRIBUTE_UNUSED,
		     rtx dest, rtx src ATTRIBUTE_UNUSED,
		     rtx srcoff ATTRIBUTE_UNUSED, void* arg)
    {
      gcc_assert (REG_P (dest));

      rtx_insn* i = (rtx_insn*)arg;
      if (find_regno_note (i, REG_INC, REGNO (dest)) == NULL)
	add_reg_note (i, REG_INC, dest);

      return 0;
    }
  };

  for_each_inc_dec (PATTERN (i), for_each_inc_dec_clb::func, i);
  return i;
}

/* Given an op rtx and an insn, try to find out whether the result of the
   specified op consists only of logical operations on T bit stores.  */
bool
sh_is_logical_t_store_expr (rtx op, rtx_insn* insn)
{
  if (!logical_operator (op, SImode))
    return false;

  rtx ops[2] = { XEXP (op, 0), XEXP (op, 1) };
  int op_is_t_count = 0;

  for (int i = 0; i < 2; ++i)
    {
      if (t_reg_operand (ops[i], VOIDmode)
	  || negt_reg_operand (ops[i], VOIDmode))
	op_is_t_count++;

      else
	{
	  set_of_reg op_set = sh_find_set_of_reg (ops[i], insn,
						  prev_nonnote_insn_bb);
	  if (op_set.set_src == NULL_RTX)
	    continue;

	  if (t_reg_operand (op_set.set_src, VOIDmode)
	      || negt_reg_operand (op_set.set_src, VOIDmode)
	      || sh_is_logical_t_store_expr (op_set.set_src, op_set.insn))
	      op_is_t_count++;
	}
    }
  
  return op_is_t_count == 2;
}

/* Given the operand that is extended in a sign/zero extend insn, and the
   insn, try to figure out whether the sign/zero extension can be replaced
   by a simple reg-reg copy.  If so, the replacement reg rtx is returned,
   NULL_RTX otherwise.  */
rtx
sh_try_omit_signzero_extend (rtx extended_op, rtx_insn* insn)
{
  if (REG_P (extended_op))
    extended_op = extended_op;
  else if (GET_CODE (extended_op) == SUBREG && REG_P (SUBREG_REG (extended_op)))
    extended_op = SUBREG_REG (extended_op);
  else
    return NULL_RTX;

  /* Reg moves must be of the same mode.  */
  if (GET_MODE (extended_op) != SImode)
    return NULL_RTX;

  set_of_reg s = sh_find_set_of_reg (extended_op, insn, prev_nonnote_insn_bb);
  if (s.set_src == NULL_RTX)
    return NULL_RTX;

  if (t_reg_operand (s.set_src, VOIDmode)
      || negt_reg_operand (s.set_src, VOIDmode))
    return extended_op;

  /* If the zero extended reg was formed by a logical operation, check the
     operands of the logical operation.  If both originated from T bit
     stores the zero extension can be eliminated.  */
  else if (sh_is_logical_t_store_expr (s.set_src, s.insn))
    return extended_op;

  return NULL_RTX;
}

/* Given the current insn, which is assumed to be a movrt_negc insn, try to
   figure out whether it should be converted into a movt-xor sequence in
   the movrt_negc splitter.
   Returns true if insns have been modified and the splitter has succeeded.  */
bool
sh_split_movrt_negc_to_movt_xor (rtx_insn* curr_insn, rtx operands[])
{
  /* In cases such as
	tst	r4,r4
	mov	#-1,r1
	negc	r1,r1
	tst	r4,r4
     we can replace the T bit clobbering negc with a movt-xor sequence and
     eliminate the redundant comparison.
     Because the xor insn depends on register allocation results, allow this
     only before reload.  */
  if (!can_create_pseudo_p ())
    return false;

  set_of_reg t_before_negc = sh_find_set_of_reg (get_t_reg_rtx (), curr_insn,
						 prev_nonnote_insn_bb);
  set_of_reg t_after_negc = sh_find_set_of_reg (get_t_reg_rtx (), curr_insn,
						next_nonnote_insn_bb);

  if (t_before_negc.set_rtx != NULL_RTX && t_after_negc.set_rtx != NULL_RTX
      && rtx_equal_p (t_before_negc.set_rtx, t_after_negc.set_rtx)
      && !reg_used_between_p (get_t_reg_rtx (), curr_insn, t_after_negc.insn)
      && !sh_insn_operands_modified_between_p (t_before_negc.insn,
					       t_before_negc.insn,
					       t_after_negc.insn)
      && !sh_unspec_insn_p (t_after_negc.insn)
      && !volatile_insn_p (PATTERN (t_after_negc.insn))
      && !side_effects_p (PATTERN (t_after_negc.insn))
      && !may_trap_or_fault_p (PATTERN (t_after_negc.insn)))
    {
      emit_insn (gen_movrt_xor (operands[0], get_t_reg_rtx ()));
      set_insn_deleted (t_after_negc.insn);
      return true;
    }
  else
    return false;
}

/* Given a reg and the current insn, see if the value of the reg originated
   from a sign or zero extension and return the discovered information.  */
sh_extending_set_of_reg
sh_find_extending_set_of_reg (rtx reg, rtx_insn* curr_insn)
{
  if (reg == NULL)
    return sh_extending_set_of_reg (curr_insn);

  if (SUBREG_P (reg))
    reg = SUBREG_REG (reg);

  if (!REG_P (reg))
    return sh_extending_set_of_reg (curr_insn);

  /* FIXME: Also search the predecessor basic blocks.  It seems that checking
     only the adjacent predecessor blocks would cover most of the cases.
     Also try to look through the first extension that we hit.  There are some
     cases, where a zero_extend is followed an (implicit) sign_extend, and it
     fails to see the sign_extend.  */
  sh_extending_set_of_reg result =
	sh_find_set_of_reg (reg, curr_insn, prev_nonnote_insn_bb, true);

  if (result.set_src != NULL)
    {
      if (GET_CODE (result.set_src) == SIGN_EXTEND
	  || GET_CODE (result.set_src) == ZERO_EXTEND)
	{
	  if (dump_file)
	    fprintf (dump_file, "sh_find_extending_set_of_reg: reg %d is "
				"explicitly sign/zero extended in insn %d\n",
				REGNO (reg), INSN_UID (result.insn));
	  result.from_mode = GET_MODE (XEXP (result.set_src, 0));
	  result.ext_code = GET_CODE (result.set_src);
	}
      else if (MEM_P (result.set_src)
	       && (GET_MODE (result.set_src) == QImode
		   || GET_MODE (result.set_src) == HImode)
	       && !sh_unspec_insn_p (result.insn))
	{
	  /* On SH QIHImode memory loads always sign extend.  However, in
	     some cases where it seems that the higher bits are not
	     interesting, the loads will not be expanded as sign extending
	     insns, but as QIHImode loads into QIHImode regs.  We report that
	     the reg has been sign extended by the mem load.  When it is used
	     as such, we must convert the mem load into a sign extending insn,
	     see also sh_extending_set_of_reg::use_as_extended_reg.  */
	  if (dump_file)
	    fprintf (dump_file, "sh_find_extending_set_of_reg: reg %d is "
				"implicitly sign extended in insn %d\n",
				REGNO (reg), INSN_UID (result.insn));
	  result.from_mode = GET_MODE (result.set_src);
	  result.ext_code = SIGN_EXTEND;
	}
    }

  return result;
}

/* Given a reg that is known to be sign or zero extended at some insn,
   take the appropriate measures so that the extended value can be used as
   a reg at the specified insn and return the resulting reg rtx.  */
rtx
sh_extending_set_of_reg::use_as_extended_reg (rtx_insn* use_at_insn) const
{
  gcc_assert (insn != NULL && set_src != NULL && set_rtx != NULL);
  gcc_assert (ext_code == SIGN_EXTEND || ext_code == ZERO_EXTEND);
  gcc_assert (from_mode == QImode || from_mode == HImode);

  if (MEM_P (set_src) && ext_code == SIGN_EXTEND)
    {
      if (dump_file)
	fprintf (dump_file,
		 "use_as_extended_reg: converting non-extending mem load in "
		 "insn %d into sign-extending load\n", INSN_UID (insn));

	rtx r = gen_reg_rtx (SImode);
	rtx_insn* i0;
	if (from_mode == QImode)
	  i0 = emit_insn_after (gen_extendqisi2 (r, set_src), insn);
	else if (from_mode == HImode)
	  i0 = emit_insn_after (gen_extendhisi2 (r, set_src), insn);
	else
	  gcc_unreachable ();

	emit_insn_after (
		gen_move_insn (XEXP (set_rtx, 0),
			       gen_lowpart (GET_MODE (set_src), r)), i0);
	set_insn_deleted (insn);
	return r;
    }
  else
    {
      rtx extension_dst = XEXP (set_rtx, 0);
      if (modified_between_p (extension_dst, insn, use_at_insn))
	{
	  if (dump_file)
	    fprintf (dump_file,
		     "use_as_extended_reg: dest reg %d of extending insn %d is "
		     "modified, inserting a reg-reg copy\n",
		     REGNO (extension_dst), INSN_UID (insn));

	  rtx r = gen_reg_rtx (SImode);
	  emit_insn_after (gen_move_insn (r, extension_dst), insn);
	  return r;
	}
      else
	{
	  sh_remove_reg_dead_or_unused_notes (insn, REGNO (extension_dst));
	  return extension_dst;
	}
    }
}

bool
sh_extending_set_of_reg::can_use_as_unextended_reg (void) const
{
  if ((ext_code == SIGN_EXTEND || ext_code == ZERO_EXTEND)
      && (from_mode == QImode || from_mode == HImode)
      && set_src != NULL)
    return arith_reg_operand (XEXP (set_src, 0), from_mode);
  else
    return false;
}

rtx
sh_extending_set_of_reg::use_as_unextended_reg (rtx_insn* use_at_insn) const
{
  gcc_assert (can_use_as_unextended_reg ());

  rtx r = XEXP (set_src, 0);
  rtx r0 = simplify_gen_subreg (SImode, r, from_mode, 0);

  if (modified_between_p (r, insn, use_at_insn))
    {
      rtx r1 = gen_reg_rtx (SImode);
      emit_insn_after (gen_move_insn (r1, r0), insn);
      return r1;
    }
  else
    {
      sh_remove_reg_dead_or_unused_notes (insn, SUBREG_P (r)
						? REGNO (SUBREG_REG (r))
						: REGNO (r));
      return r0;
    }
}

/* Given the current insn, which is assumed to be the *tst<mode>_t_subregs insn,
   perform the necessary checks on the operands and split it accordingly.  */
void
sh_split_tst_subregs (rtx_insn* curr_insn, machine_mode subreg_mode,
		      int subreg_offset, rtx operands[])
{
  gcc_assert (subreg_mode == QImode || subreg_mode == HImode);

  sh_extending_set_of_reg eop0 = sh_find_extending_set_of_reg (operands[0],
							       curr_insn);
  sh_extending_set_of_reg eop1 = sh_find_extending_set_of_reg (operands[1],
							       curr_insn);

  /* If one of the operands is known to be zero extended, that's already
     sufficient to mask out the unwanted high bits.  */
  if (eop0.ext_code == ZERO_EXTEND && eop0.from_mode == subreg_mode)
    {
      emit_insn (gen_tstsi_t (eop0.use_as_extended_reg (curr_insn),
			      operands[1]));
      return;
    }
  if (eop1.ext_code == ZERO_EXTEND && eop1.from_mode == subreg_mode)
    {
      emit_insn (gen_tstsi_t (operands[0],
			      eop1.use_as_extended_reg (curr_insn)));
      return;
    }

  /* None of the operands seem to be zero extended.
     If both are sign extended it's OK, too.  */
  if (eop0.ext_code == SIGN_EXTEND && eop1.ext_code == SIGN_EXTEND
      && eop0.from_mode == subreg_mode && eop1.from_mode == subreg_mode)
    {
      emit_insn (gen_tstsi_t (eop0.use_as_extended_reg (curr_insn),
			      eop1.use_as_extended_reg (curr_insn)));
      return;
    }

  /* Otherwise we have to insert a zero extension on one of the operands to
     mask out the unwanted high bits.
     Prefer the operand that has no known extension.  */
  if (eop0.ext_code != UNKNOWN && eop1.ext_code == UNKNOWN)
    std::swap (operands[0], operands[1]);

  rtx tmp0 = gen_reg_rtx (SImode);
  rtx tmp1 = simplify_gen_subreg (subreg_mode, operands[0],
				  GET_MODE (operands[0]), subreg_offset);
  emit_insn (subreg_mode == QImode
	     ? gen_zero_extendqisi2 (tmp0, tmp1)
	     : gen_zero_extendhisi2 (tmp0, tmp1));
  emit_insn (gen_tstsi_t (tmp0, operands[1]));
}

/* A helper class to increment/decrement a counter variable each time a
   function is entered/left.  */
class scope_counter
{
public:
  scope_counter (int& counter) : m_counter (counter) { ++m_counter; }

  ~scope_counter (void)
  {
    --m_counter;
    gcc_assert (m_counter >= 0);
  }

  int count (void) const { return m_counter; }

private:
  int& m_counter;
};

/* Given an rtx x, determine whether the expression can be used to create
   an insn that calulates x and stores the result in the T bit.
   This is used by the 'treg_set_expr' predicate to construct insns sequences
   where T bit results are fed into other insns, such as addc, subc, negc
   insns.

   FIXME: The patterns that expand 'treg_set_expr' operands tend to
   distinguish between 'positive' and 'negative' forms.  For now this has to
   be done in the preparation code.  We could also introduce
   'pos_treg_set_expr' and 'neg_treg_set_expr' predicates for that and write
   two different patterns for the 'postive' and 'negative' forms.  However,
   the total amount of lines of code seems to be about the same and the
   '{pos|neg}_treg_set_expr' predicates would be more expensive, because the
   recog function would need to look inside the expression by temporarily
   splitting it.  */
static int sh_recog_treg_set_expr_reent_count = 0;

bool
sh_recog_treg_set_expr (rtx op, machine_mode mode)
{
  scope_counter recursion (sh_recog_treg_set_expr_reent_count);

  /* Limit the recursion count to avoid nested expressions which we can't
     resolve to a single treg set insn.  */
  if (recursion.count () > 1)
    return false;

  /* Early accept known possible operands before doing recog.  */
  if (op == const0_rtx || op == const1_rtx || t_reg_operand (op, mode))
    return true;

  /* Early reject impossible operands before doing recog.
     There are some (set ((t) (subreg ...))) patterns, but we must be careful
     not to allow any invalid reg-reg or mem-reg moves, or else other passes
     such as lower-subreg will bail out.  Some insns such as SH4A movua are
     done with UNSPEC, so must reject those, too, or else it would result
     in an invalid reg -> treg move.  */
  if (register_operand (op, mode) || memory_operand (op, mode)
      || sh_unspec_insn_p (op))
    return false;

  if (!can_create_pseudo_p ())
    return false;

  /* We are going to invoke recog in a re-entrant way and thus
     have to capture its current state and restore it afterwards.  */
  recog_data_d prev_recog_data = recog_data;

  rtx_insn* i = make_insn_raw (gen_rtx_SET (VOIDmode, get_t_reg_rtx (), op));
  SET_PREV_INSN (i) = NULL;
  SET_NEXT_INSN (i) = NULL;

  int result = recog (PATTERN (i), i, 0);

  /* It seems there is no insn like that.  Create a simple negated
     version and try again.  If we hit a negated form, we'll allow that
     and append a nott sequence when splitting out the insns.  Insns that
     do the split can then remove the trailing nott if they know how to
     deal with it.  */
  if (result < 0 && GET_CODE (op) == EQ)
    {
      PUT_CODE (op, NE);
      result = recog (PATTERN (i), i, 0);
      PUT_CODE (op, EQ);
    }
  if (result < 0 && GET_CODE (op) == NE)
    {
      PUT_CODE (op, EQ);
      result = recog (PATTERN (i), i, 0);
      PUT_CODE (op, NE);
    }

  recog_data = prev_recog_data;
  return result >= 0;
}

/* Returns true when recog of a 'treg_set_expr' is currently in progress.
   This can be used as a condition for insn/split patterns to allow certain
   T bit setting patters only to be matched as sub expressions of other
   patterns.  */
bool
sh_in_recog_treg_set_expr (void)
{
  return sh_recog_treg_set_expr_reent_count > 0;
}

/* Given an rtx x, which is assumed to be some expression that has been
   matched by the 'treg_set_expr' predicate before, split and emit the
   insns that are necessary to calculate the expression and store the result
   in the T bit.
   The splitting is done recursively similar to 'try_split' in emit-rt.c.
   Unfortunately we can't use 'try_split' here directly, as it tries to invoke
   'delete_insn' which then causes the DF parts to bail out, because we
   currently are inside another gen_split* function and would invoke
   'try_split' in a reentrant way.  */
static std::pair<rtx_insn*, rtx_insn*>
sh_try_split_insn_simple (rtx_insn* i, rtx_insn* curr_insn, int n = 0)
{
  if (dump_file)
    {
      fprintf (dump_file, "sh_try_split_insn_simple n = %d i = \n", n);
      print_rtl_single (dump_file, i);
      fprintf (dump_file, "\n");
    }

  rtx_insn* seq = safe_as_a<rtx_insn*> (split_insns (PATTERN (i), curr_insn));

  if (seq == NULL)
    return std::make_pair (i, i);

  /* Avoid infinite splitter loops if any insn of the result matches
     the original pattern.  */
  for (rtx_insn* s = seq; s != NULL; s = NEXT_INSN (s))
    if (INSN_P (s) && rtx_equal_p (PATTERN (s), PATTERN (i)))
      return std::make_pair (i, i);

  unshare_all_rtl_in_chain (seq);

  /* 'seq' is now a replacement for 'i'.  Assuming that 'i' is an insn in
     a linked list, replace the single insn with the new insns.  */
  rtx_insn* seqlast = seq;
  while (NEXT_INSN (seqlast) != NULL)
    seqlast = NEXT_INSN (seqlast);

  if (rtx_insn* iprev = PREV_INSN (i))
    SET_NEXT_INSN (iprev) = seq;
  if (rtx_insn* inext = NEXT_INSN (i))
    SET_PREV_INSN (inext) = seqlast;

  SET_PREV_INSN (seq) = PREV_INSN (i);
  SET_NEXT_INSN (seqlast) = NEXT_INSN (i);

  SET_PREV_INSN (i) = NULL;
  SET_NEXT_INSN (i) = NULL;

  /* Recursively split all insns.  */
  for (i = seq; ; i = NEXT_INSN (i))
    {
      std::pair<rtx_insn*, rtx_insn*> ii =
	  sh_try_split_insn_simple (i, curr_insn, n + 1);
      if (i == seq)
	seq = ii.first;
      if (i == seqlast)
	{
	  seqlast = ii.second;
	  break;
	}
      i = ii.first;
    }

  return std::make_pair (seq, seqlast);
}

sh_treg_insns
sh_split_treg_set_expr (rtx x, rtx_insn* curr_insn)
{
  if (t_reg_operand (x, VOIDmode))
    return sh_treg_insns ();

  scope_counter in_treg_set_expr (sh_recog_treg_set_expr_reent_count);

  rtx_insn* i = make_insn_raw (gen_rtx_SET (VOIDmode, get_t_reg_rtx (), x));
  SET_PREV_INSN (i) = NULL;
  SET_NEXT_INSN (i) = NULL;

  if (dump_file)
    {
      fprintf (dump_file, "split_treg_set_expr insn:\n");
      print_rtl (dump_file, i);
      fprintf (dump_file, "\n");
    }

  /* We are going to invoke recog/split_insns in a re-entrant way and thus
     have to capture its current state and restore it afterwards.  */
  recog_data_d prev_recog_data = recog_data;

  int insn_code = recog (PATTERN (i), i, 0);

  /* If the insn was not found, see if we matched the negated form before
     and append a nott.  */
  bool append_nott = false;

  if (insn_code < 0 && GET_CODE (x) == EQ)
    {
      PUT_CODE (x, NE);
      insn_code = recog (PATTERN (i), i, 0);
      if (insn_code >= 0)
	append_nott = true;
      else
	PUT_CODE (x, EQ);
    }
  if (insn_code < 0 && GET_CODE (x) == NE)
    {
      PUT_CODE (x, EQ);
      insn_code = recog (PATTERN (i), i, 0);
      if (insn_code >= 0)
	append_nott = true;
      else
	PUT_CODE (x, NE);
    }

  gcc_assert (insn_code >= 0);

  /* Try to recursively split the insn.  Some insns might refuse to split
     any further while we are in the treg_set_expr splitting phase.  They
     will be emitted as part of the outer insn and then split again.  */
  std::pair<rtx_insn*, rtx_insn*> insnlist =
	sh_try_split_insn_simple (i, curr_insn);

  /* Restore recog state.  */
  recog_data = prev_recog_data;

  rtx_insn* nott_insn = sh_is_nott_insn (insnlist.second)
			? insnlist.second
			: NULL;
  if (dump_file)
    {
      fprintf (dump_file, "split_treg_set_expr insnlist:\n");
      print_rtl (dump_file, insnlist.first);
      fprintf (dump_file, "\n");

      if (nott_insn != NULL)
	fprintf (dump_file, "trailing nott insn %d\n", INSN_UID (nott_insn));
    }

  emit_insn (insnlist.first);

  if (nott_insn != NULL && append_nott)
    {
      if (dump_file)
	fprintf (dump_file, "removing trailing nott\n");
      remove_insn (nott_insn);
      nott_insn = NULL;
      append_nott = false;
    }

  if (append_nott)
    nott_insn = emit_insn (gen_nott (get_t_reg_rtx ()));

  rtx_insn* first_insn = get_insns ();

  if (dump_file)
    {
      fprintf (dump_file, "resulting insns:\n");
      print_rtl (dump_file, first_insn);
      fprintf (dump_file, "\n");
    }

  return sh_treg_insns (first_insn, nott_insn);
}

/*------------------------------------------------------------------------------
  Mode switching support code.
*/

static void
sh_emit_mode_set (int entity ATTRIBUTE_UNUSED, int mode,
		  int prev_mode, HARD_REG_SET regs_live ATTRIBUTE_UNUSED)
{
  if ((TARGET_SH4A_FP || TARGET_SH4_300)
      && prev_mode != FP_MODE_NONE && prev_mode != mode)
    {
      emit_insn (gen_toggle_pr ());
      if (TARGET_FMOVD)
	emit_insn (gen_toggle_sz ());
    }
  else if (mode != FP_MODE_NONE)
    {
      rtx tmp = gen_reg_rtx (SImode);
      emit_insn (gen_sts_fpscr (tmp));
      rtx i = NULL;

      const unsigned HOST_WIDE_INT fpbits =
	  TARGET_FMOVD ? (FPSCR_PR | FPSCR_SZ) : FPSCR_PR;

      if (prev_mode != FP_MODE_NONE && prev_mode != mode)
	i = gen_xorsi3 (tmp, tmp, force_reg (SImode, GEN_INT (fpbits)));
      else if (mode == FP_MODE_SINGLE)
	i = gen_andsi3 (tmp, tmp, force_reg (SImode, GEN_INT (~fpbits)));
      else if (mode == FP_MODE_DOUBLE)
	i = gen_iorsi3 (tmp, tmp, force_reg (SImode, GEN_INT (fpbits)));
      else
	gcc_unreachable ();

      emit_insn (i);
      emit_insn (gen_lds_fpscr (tmp));
    }
}

static int
sh_mode_needed (int entity ATTRIBUTE_UNUSED, rtx_insn *insn)
{
  return recog_memoized (insn) >= 0  ? get_attr_fp_mode (insn) : FP_MODE_NONE;
}

static int
sh_mode_after (int entity ATTRIBUTE_UNUSED, int mode, rtx_insn *insn)
{
  if (TARGET_HITACHI && recog_memoized (insn) >= 0 &&
      get_attr_fp_set (insn) != FP_SET_NONE)
    return (int) get_attr_fp_set (insn);
  else
    return mode;
}

static int
sh_mode_entry (int entity ATTRIBUTE_UNUSED)
{
  return NORMAL_MODE (entity);
}

static int
sh_mode_exit (int entity ATTRIBUTE_UNUSED)
{
  return sh_cfun_attr_renesas_p () ? FP_MODE_NONE : NORMAL_MODE (entity);
}

static int
sh_mode_priority (int entity ATTRIBUTE_UNUSED, int n)
{
  return ((TARGET_FPU_SINGLE != 0) ^ (n) ? FP_MODE_SINGLE : FP_MODE_DOUBLE);
}

/*------------------------------------------------------------------------------
  Misc
*/

/* Return true if we use LRA instead of reload pass.  */
static bool
sh_lra_p (void)
{
  return sh_lra_flag;
}

/* Implement TARGET_USE_BY_PIECES_INFRASTRUCTURE_P.  */

static bool
sh_use_by_pieces_infrastructure_p (unsigned HOST_WIDE_INT size,
				   unsigned int align,
				   enum by_pieces_operation op,
				   bool speed_p)
{
  switch (op)
    {
      case MOVE_BY_PIECES:
	return move_by_pieces_ninsns (size, align, MOVE_MAX_PIECES + 1)
	  < (!speed_p ? 2 : (align >= 32) ? 16 : 2);
      case STORE_BY_PIECES:
      case SET_BY_PIECES:
	return move_by_pieces_ninsns (size, align, STORE_MAX_PIECES + 1)
	  < (!speed_p ? 2 : (align >= 32) ? 16 : 2);
      default:
	return default_use_by_pieces_infrastructure_p (size, align,
						       op, speed_p);
    }
}

#include "gt-sh.h"<|MERGE_RESOLUTION|>--- conflicted
+++ resolved
@@ -21,10 +21,6 @@
 
 #include <sstream>
 #include <vector>
-<<<<<<< HEAD
-#include <algorithm>
-=======
->>>>>>> 7b26e389
 
 #include "config.h"
 #include "system.h"
@@ -103,11 +99,8 @@
 #include "tree-pass.h"
 #include "pass_manager.h"
 #include "context.h"
-<<<<<<< HEAD
-=======
 #include "builtins.h"
 #include "rtl-iter.h"
->>>>>>> 7b26e389
 
 int code_for_indirect_jump_scratch = CODE_FOR_indirect_jump_scratch;
 
@@ -10620,12 +10613,9 @@
   enum reload_type type = (enum reload_type) itype;
   const int mode_sz = GET_MODE_SIZE (mode);
 
-<<<<<<< HEAD
-=======
   if (sh_lra_p ())
     return false;
 
->>>>>>> 7b26e389
   if (! ALLOW_INDEXED_ADDRESS
       && GET_CODE (*p) == PLUS
       && REG_P (XEXP (*p, 0)) && REG_P (XEXP (*p, 1)))
