--- conflicted
+++ resolved
@@ -573,11 +573,7 @@
 	(mem:QIHI (match_operand:SI 1 "arith_reg_operand" "r")))
    (set (mem:QIHI (match_dup 1))
 	(unspec:QIHI
-<<<<<<< HEAD
-	  [(match_operand:QIHI 2 "register_operand" "r")] UNSPEC_ATOMIC))
-=======
 	  [(match_operand:QIHI 2 "arith_reg_operand" "r")] UNSPEC_ATOMIC))
->>>>>>> 7b26e389
    (set (reg:SI T_REG) (const_int 1))
    (clobber (reg:SI R0_REG))
    (clobber (match_scratch:SI 3 "=&r"))
@@ -1545,18 +1541,6 @@
    (clobber (match_scratch:SI 3 "=&r"))]
   "TARGET_ATOMIC_SOFT_IMASK"
 {
-<<<<<<< HEAD
-  return "\r	stc	sr,%0"			"\n"
-	 "	mov	%0,%4"			"\n"
-	 "	or	#0xF0,%0"		"\n"
-	 "	ldc	%0,sr"			"\n"
-	 "	mov.<bwl>	@%1,%0"		"\n"
-	 "	mov	%2,%3"			"\n"
-	 "	and	%0,%3"			"\n"
-	 "	not	%3,%3"			"\n"
-	 "	mov.<bwl>	%3,@%1"		"\n"
-	 "	ldc	%4,sr";
-=======
   return "\r	stc	sr,r0"			"\n"
 	 "	mov	r0,%3"			"\n"
 	 "	or	#0xF0,r0"		"\n"
@@ -1574,7 +1558,6 @@
 {
   emit_insn (gen_atomic_nand_fetch<mode>_soft_imask (gen_reg_rtx (<MODE>mode),
 						     operands[1], operands[2]));
->>>>>>> 7b26e389
 }
   [(set_attr "length" "20")])
 
@@ -1631,11 +1614,7 @@
 			      "<fetchop_constraint_1_llcs>")))
    (set (match_dup 1)
 	(unspec:SI
-<<<<<<< HEAD
-	  [(FETCHOP:SI (mem:SI (match_dup 1)) (match_dup 2))]
-=======
 	  [(FETCHOP:SI (match_dup 1) (match_dup 2))]
->>>>>>> 7b26e389
 	  UNSPEC_ATOMIC))
    (set (reg:SI T_REG) (const_int 1))]
   "TARGET_ATOMIC_HARD_LLCS
@@ -1978,11 +1957,7 @@
 			(match_operand:SI 2 "logical_operand" "rK08"))))
    (set (match_dup 1)
 	(unspec:SI
-<<<<<<< HEAD
-	  [(not:SI (and:SI (mem:SI (match_dup 1)) (match_dup 2)))]
-=======
 	  [(not:SI (and:SI (match_dup 1) (match_dup 2)))]
->>>>>>> 7b26e389
 	  UNSPEC_ATOMIC))
    (set (reg:SI T_REG) (const_int 1))]
   "TARGET_ATOMIC_HARD_LLCS
