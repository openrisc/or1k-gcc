--- conflicted
+++ resolved
@@ -180,11 +180,7 @@
 static void cris_function_arg_advance (cumulative_args_t, machine_mode,
 				       const_tree, bool);
 static tree cris_md_asm_clobbers (tree, tree, tree);
-<<<<<<< HEAD
-static bool cris_cannot_force_const_mem (enum machine_mode, rtx);
-=======
 static bool cris_cannot_force_const_mem (machine_mode, rtx);
->>>>>>> 7b26e389
 
 static void cris_option_override (void);
 
@@ -556,11 +552,7 @@
    can be reached as pc-relative as we can't tell when or how to do that.  */
 
 static bool
-<<<<<<< HEAD
-cris_cannot_force_const_mem (enum machine_mode mode ATTRIBUTE_UNUSED, rtx x)
-=======
 cris_cannot_force_const_mem (machine_mode mode ATTRIBUTE_UNUSED, rtx x)
->>>>>>> 7b26e389
 {
   enum cris_symbol_type t = cris_symbol_type_of (x);
 
@@ -1539,11 +1531,7 @@
    so don't bother; fix the documentation instead.  */
 
 bool
-<<<<<<< HEAD
-cris_legitimate_constant_p (enum machine_mode mode ATTRIBUTE_UNUSED, rtx x)
-=======
 cris_legitimate_constant_p (machine_mode mode ATTRIBUTE_UNUSED, rtx x)
->>>>>>> 7b26e389
 {
   enum cris_symbol_type t;
 
