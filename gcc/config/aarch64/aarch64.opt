--- conflicted
+++ resolved
@@ -71,13 +71,10 @@
 Target Report Var(aarch64_fix_a53_err835769) Init(2)
 Workaround for ARM Cortex-A53 Erratum number 835769
 
-<<<<<<< HEAD
-=======
 mfix-cortex-a53-843419
 Target Report
 Workaround for ARM Cortex-A53 Erratum number 843419
 
->>>>>>> 7b26e389
 mlittle-endian
 Target Report RejectNegative InverseMask(BIG_END)
 Assume target CPU is configured as little endian
