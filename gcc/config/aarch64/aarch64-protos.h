/* Machine description for AArch64 architecture.
   Copyright (C) 2009-2015 Free Software Foundation, Inc.
   Contributed by ARM Ltd.

   This file is part of GCC.

   GCC is free software; you can redistribute it and/or modify it
   under the terms of the GNU General Public License as published by
   the Free Software Foundation; either version 3, or (at your option)
   any later version.

   GCC is distributed in the hope that it will be useful, but
   WITHOUT ANY WARRANTY; without even the implied warranty of
   MERCHANTABILITY or FITNESS FOR A PARTICULAR PURPOSE.  See the GNU
   General Public License for more details.

   You should have received a copy of the GNU General Public License
   along with GCC; see the file COPYING3.  If not see
   <http://www.gnu.org/licenses/>.  */


#ifndef GCC_AARCH64_PROTOS_H
#define GCC_AARCH64_PROTOS_H

/*
  SYMBOL_CONTEXT_ADR
  The symbol is used in a load-address operation.
  SYMBOL_CONTEXT_MEM
  The symbol is used as the address in a MEM.
 */
enum aarch64_symbol_context
{
  SYMBOL_CONTEXT_MEM,
  SYMBOL_CONTEXT_ADR
};

/* SYMBOL_SMALL_ABSOLUTE: Generate symbol accesses through
   high and lo relocs that calculate the base address using a PC
   relative reloc.
   So to get the address of foo, we generate
   adrp x0, foo
   add  x0, x0, :lo12:foo

   To load or store something to foo, we could use the corresponding
   load store variants that generate an
   ldr x0, [x0,:lo12:foo]
   or
   str x1, [x0, :lo12:foo]

   This corresponds to the small code model of the compiler.

   SYMBOL_SMALL_GOT: Similar to the one above but this
   gives us the GOT entry of the symbol being referred to :
   Thus calculating the GOT entry for foo is done using the
   following sequence of instructions.  The ADRP instruction
   gets us to the page containing the GOT entry of the symbol
   and the got_lo12 gets us the actual offset in it.

   adrp  x0, :got:foo
   ldr   x0, [x0, :gotoff_lo12:foo]

   This corresponds to the small PIC model of the compiler.

   SYMBOL_SMALL_TLSGD
   SYMBOL_SMALL_TLSDESC
   SYMBOL_SMALL_GOTTPREL
   SYMBOL_SMALL_TPREL
   Each of of these represents a thread-local symbol, and corresponds to the
   thread local storage relocation operator for the symbol being referred to.

   SYMBOL_TINY_ABSOLUTE

   Generate symbol accesses as a PC relative address using a single
   instruction.  To compute the address of symbol foo, we generate:

   ADR x0, foo

   SYMBOL_TINY_GOT

   Generate symbol accesses via the GOT using a single PC relative
   instruction.  To compute the address of symbol foo, we generate:

   ldr t0, :got:foo

   The value of foo can subsequently read using:

   ldrb    t0, [t0]

   SYMBOL_FORCE_TO_MEM : Global variables are addressed using
   constant pool.  All variable addresses are spilled into constant
   pools.  The constant pools themselves are addressed using PC
   relative accesses.  This only works for the large code model.
 */
enum aarch64_symbol_type
{
  SYMBOL_SMALL_ABSOLUTE,
  SYMBOL_SMALL_GOT,
  SYMBOL_SMALL_TLSGD,
  SYMBOL_SMALL_TLSDESC,
  SYMBOL_SMALL_GOTTPREL,
  SYMBOL_SMALL_TPREL,
  SYMBOL_TINY_ABSOLUTE,
  SYMBOL_TINY_GOT,
  SYMBOL_FORCE_TO_MEM
};

/* A set of tuning parameters contains references to size and time
   cost models and vectors for address cost calculations, register
   move costs and memory move costs.  */

/* Scaled addressing modes can vary cost depending on the mode of the
   value to be loaded/stored.  QImode values cannot use scaled
   addressing modes.  */

struct scale_addr_mode_cost
{
  const int hi;
  const int si;
  const int di;
  const int ti;
};

/* Additional cost for addresses.  */
struct cpu_addrcost_table
{
  const struct scale_addr_mode_cost addr_scale_costs;
  const int pre_modify;
  const int post_modify;
  const int register_offset;
  const int register_extend;
  const int imm_offset;
};

/* Additional costs for register copies.  Cost is for one register.  */
struct cpu_regmove_cost
{
  const int GP2GP;
  const int GP2FP;
  const int FP2GP;
  const int FP2FP;
};

/* Cost for vector insn classes.  */
struct cpu_vector_cost
{
  const int scalar_stmt_cost;		 /* Cost of any scalar operation,
					    excluding load and store.  */
  const int scalar_load_cost;		 /* Cost of scalar load.  */
  const int scalar_store_cost;		 /* Cost of scalar store.  */
  const int vec_stmt_cost;		 /* Cost of any vector operation,
					    excluding load, store,
					    vector-to-scalar and
					    scalar-to-vector operation.  */
  const int vec_to_scalar_cost;		 /* Cost of vec-to-scalar operation.  */
  const int scalar_to_vec_cost;		 /* Cost of scalar-to-vector
					    operation.  */
  const int vec_align_load_cost;	 /* Cost of aligned vector load.  */
  const int vec_unalign_load_cost;	 /* Cost of unaligned vector load.  */
  const int vec_unalign_store_cost;	 /* Cost of unaligned vector store.  */
  const int vec_store_cost;		 /* Cost of vector store.  */
  const int cond_taken_branch_cost;	 /* Cost of taken branch.  */
  const int cond_not_taken_branch_cost;  /* Cost of not taken branch.  */
};

struct tune_params
{
  const struct cpu_cost_table *const insn_extra_cost;
  const struct cpu_addrcost_table *const addr_cost;
  const struct cpu_regmove_cost *const regmove_cost;
  const struct cpu_vector_cost *const vec_costs;
  const int memmov_cost;
  const int issue_rate;
  const unsigned int fuseable_ops;
  const int function_align;
  const int jump_align;
  const int loop_align;
  const int int_reassoc_width;
  const int fp_reassoc_width;
  const int vec_reassoc_width;
};

HOST_WIDE_INT aarch64_initial_elimination_offset (unsigned, unsigned);
int aarch64_get_condition_code (rtx);
bool aarch64_bitmask_imm (HOST_WIDE_INT val, machine_mode);
enum aarch64_symbol_type
aarch64_classify_symbolic_expression (rtx, enum aarch64_symbol_context);
bool aarch64_const_vec_all_same_int_p (rtx, HOST_WIDE_INT);
bool aarch64_constant_address_p (rtx);
bool aarch64_expand_movmem (rtx *);
bool aarch64_float_const_zero_rtx_p (rtx);
bool aarch64_function_arg_regno_p (unsigned);
bool aarch64_gen_movmemqi (rtx *);
bool aarch64_gimple_fold_builtin (gimple_stmt_iterator *);
bool aarch64_is_extend_from_extract (machine_mode, rtx, rtx);
bool aarch64_is_long_call_p (rtx);
bool aarch64_label_mentioned_p (rtx);
bool aarch64_legitimate_pic_operand_p (rtx);
bool aarch64_modes_tieable_p (machine_mode mode1,
			      machine_mode mode2);
bool aarch64_move_imm (HOST_WIDE_INT, machine_mode);
bool aarch64_mov_operand_p (rtx, enum aarch64_symbol_context,
			    machine_mode);
int aarch64_simd_attr_length_rglist (enum machine_mode);
rtx aarch64_reverse_mask (enum machine_mode);
bool aarch64_offset_7bit_signed_scaled_p (machine_mode, HOST_WIDE_INT);
char *aarch64_output_scalar_simd_mov_immediate (rtx, machine_mode);
char *aarch64_output_simd_mov_immediate (rtx, machine_mode, unsigned);
bool aarch64_pad_arg_upward (machine_mode, const_tree);
bool aarch64_pad_reg_upward (machine_mode, const_tree, bool);
bool aarch64_regno_ok_for_base_p (int, bool);
bool aarch64_regno_ok_for_index_p (int, bool);
bool aarch64_simd_check_vect_par_cnst_half (rtx op, machine_mode mode,
					    bool high);
bool aarch64_simd_imm_scalar_p (rtx x, machine_mode mode);
bool aarch64_simd_imm_zero_p (rtx, machine_mode);
bool aarch64_simd_scalar_immediate_valid_for_move (rtx, machine_mode);
bool aarch64_simd_shift_imm_p (rtx, machine_mode, bool);
bool aarch64_simd_valid_immediate (rtx, machine_mode, bool,
				   struct simd_immediate_info *);
bool aarch64_symbolic_address_p (rtx);
bool aarch64_uimm12_shift (HOST_WIDE_INT);
bool aarch64_use_return_insn_p (void);
const char *aarch64_mangle_builtin_type (const_tree);
const char *aarch64_output_casesi (rtx *);
const char *aarch64_rewrite_selected_cpu (const char *name);

enum aarch64_symbol_type aarch64_classify_symbol (rtx, rtx,
						  enum aarch64_symbol_context);
enum aarch64_symbol_type aarch64_classify_tls_symbol (rtx);
enum reg_class aarch64_regno_regclass (unsigned);
int aarch64_asm_preferred_eh_data_format (int, int);
machine_mode aarch64_hard_regno_caller_save_mode (unsigned, unsigned,
						       machine_mode);
int aarch64_hard_regno_mode_ok (unsigned, machine_mode);
int aarch64_hard_regno_nregs (unsigned, machine_mode);
int aarch64_simd_attr_length_move (rtx_insn *);
int aarch64_uxt_size (int, HOST_WIDE_INT);
rtx aarch64_final_eh_return_addr (void);
rtx aarch64_legitimize_reload_address (rtx *, machine_mode, int, int, int);
const char *aarch64_output_move_struct (rtx *operands);
rtx aarch64_return_addr (int, rtx);
rtx aarch64_simd_gen_const_vector_dup (machine_mode, int);
bool aarch64_simd_mem_operand_p (rtx);
rtx aarch64_simd_vect_par_cnst_half (machine_mode, bool);
rtx aarch64_tls_get_addr (void);
tree aarch64_fold_builtin (tree, int, tree *, bool);
unsigned aarch64_dbx_register_number (unsigned);
unsigned aarch64_trampoline_size (void);
void aarch64_asm_output_labelref (FILE *, const char *);
void aarch64_elf_asm_named_section (const char *, unsigned, tree);
void aarch64_expand_epilogue (bool);
void aarch64_expand_mov_immediate (rtx, rtx);
void aarch64_expand_prologue (void);
void aarch64_expand_vector_init (rtx, rtx);
void aarch64_init_cumulative_args (CUMULATIVE_ARGS *, const_tree, rtx,
				   const_tree, unsigned);
void aarch64_init_expanders (void);
void aarch64_print_operand (FILE *, rtx, char);
void aarch64_print_operand_address (FILE *, rtx);
void aarch64_emit_call_insn (rtx);

/* Initialize builtins for SIMD intrinsics.  */
void init_aarch64_simd_builtins (void);

void aarch64_simd_emit_reg_reg_move (rtx *, enum machine_mode, unsigned int);

/* Emit code to place a AdvSIMD pair result in memory locations (with equal
   registers).  */
void aarch64_simd_emit_pair_result_insn (machine_mode,
					 rtx (*intfn) (rtx, rtx, rtx), rtx,
					 rtx);

/* Expand builtins for SIMD intrinsics.  */
rtx aarch64_simd_expand_builtin (int, tree, rtx);

void aarch64_simd_lane_bounds (rtx, HOST_WIDE_INT, HOST_WIDE_INT, const_tree);

void aarch64_split_128bit_move (rtx, rtx);

bool aarch64_split_128bit_move_p (rtx, rtx);

void aarch64_split_simd_combine (rtx, rtx, rtx);

void aarch64_split_simd_move (rtx, rtx);

/* Check for a legitimate floating point constant for FMOV.  */
bool aarch64_float_const_representable_p (rtx);

#if defined (RTX_CODE)

bool aarch64_legitimate_address_p (machine_mode, rtx, RTX_CODE, bool);
machine_mode aarch64_select_cc_mode (RTX_CODE, rtx, rtx);
rtx aarch64_gen_compare_reg (RTX_CODE, rtx, rtx);
rtx aarch64_load_tp (rtx);

void aarch64_expand_compare_and_swap (rtx op[]);
void aarch64_split_compare_and_swap (rtx op[]);
void aarch64_split_atomic_op (enum rtx_code, rtx, rtx, rtx, rtx, rtx, rtx);

bool aarch64_gen_adjusted_ldpstp (rtx *, bool, enum machine_mode, RTX_CODE);
#endif /* RTX_CODE */

void aarch64_init_builtins (void);
rtx aarch64_expand_builtin (tree exp,
			    rtx target,
			    rtx subtarget ATTRIBUTE_UNUSED,
			    machine_mode mode ATTRIBUTE_UNUSED,
			    int ignore ATTRIBUTE_UNUSED);
tree aarch64_builtin_decl (unsigned, bool ATTRIBUTE_UNUSED);

tree
aarch64_builtin_vectorized_function (tree fndecl,
				     tree type_out,
				     tree type_in);

extern void aarch64_split_combinev16qi (rtx operands[3]);
extern void aarch64_expand_vec_perm (rtx target, rtx op0, rtx op1, rtx sel);
<<<<<<< HEAD
extern bool aarch64_madd_needs_nop (rtx);
extern void aarch64_final_prescan_insn (rtx);
=======
extern bool aarch64_madd_needs_nop (rtx_insn *);
extern void aarch64_final_prescan_insn (rtx_insn *);
>>>>>>> 7b26e389
extern bool
aarch64_expand_vec_perm_const (rtx target, rtx op0, rtx op1, rtx sel);
void aarch64_atomic_assign_expand_fenv (tree *, tree *, tree *);
int aarch64_ccmp_mode_to_code (enum machine_mode mode);

bool extract_base_offset_in_addr (rtx mem, rtx *base, rtx *offset);
bool aarch64_operands_ok_for_ldpstp (rtx *, bool, enum machine_mode);
bool aarch64_operands_adjust_ok_for_ldpstp (rtx *, bool, enum machine_mode);
#endif /* GCC_AARCH64_PROTOS_H */<|MERGE_RESOLUTION|>--- conflicted
+++ resolved
@@ -315,13 +315,8 @@
 
 extern void aarch64_split_combinev16qi (rtx operands[3]);
 extern void aarch64_expand_vec_perm (rtx target, rtx op0, rtx op1, rtx sel);
-<<<<<<< HEAD
-extern bool aarch64_madd_needs_nop (rtx);
-extern void aarch64_final_prescan_insn (rtx);
-=======
 extern bool aarch64_madd_needs_nop (rtx_insn *);
 extern void aarch64_final_prescan_insn (rtx_insn *);
->>>>>>> 7b26e389
 extern bool
 aarch64_expand_vec_perm_const (rtx target, rtx op0, rtx op1, rtx sel);
 void aarch64_atomic_assign_expand_fenv (tree *, tree *, tree *);
