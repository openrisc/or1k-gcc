--- conflicted
+++ resolved
@@ -4192,11 +4192,7 @@
 static void
 pa_output_function_epilogue (FILE *file, HOST_WIDE_INT size ATTRIBUTE_UNUSED)
 {
-<<<<<<< HEAD
-  rtx insn = get_last_insn ();
-=======
   rtx_insn *insn = get_last_insn ();
->>>>>>> 7b26e389
   bool extra_nop;
 
   /* pa_expand_epilogue does the dirty work now.  We just need
