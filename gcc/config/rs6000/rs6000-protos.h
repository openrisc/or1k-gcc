--- conflicted
+++ resolved
@@ -167,11 +167,8 @@
 extern rtx rs6000_va_arg (tree, tree);
 extern int function_ok_for_sibcall (tree);
 extern int rs6000_reg_parm_stack_space (tree, bool);
-<<<<<<< HEAD
-=======
 extern void rs6000_xcoff_declare_function_name (FILE *, const char *, tree);
 extern void rs6000_xcoff_declare_object_name (FILE *, const char *, tree);
->>>>>>> 7b26e389
 extern void rs6000_elf_declare_function_name (FILE *, const char *, tree);
 extern bool rs6000_elf_in_small_data_p (const_tree);
 #ifdef ARGS_SIZE_RTX
