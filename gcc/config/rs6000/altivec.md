--- conflicted
+++ resolved
@@ -136,8 +136,6 @@
    UNSPEC_VMRGL_DIRECT
    UNSPEC_VSPLT_DIRECT
    UNSPEC_VSUMSWS_DIRECT
-<<<<<<< HEAD
-=======
    UNSPEC_VADDCUQ
    UNSPEC_VADDEUQM
    UNSPEC_VADDECUQ
@@ -145,7 +143,6 @@
    UNSPEC_VSUBEUQM
    UNSPEC_VSUBECUQ
    UNSPEC_VBPERMQ
->>>>>>> a7aa3838
 ])
 
 (define_c_enum "unspecv"
