;; Predicate definitions for POWER and PowerPC.
;; Copyright (C) 2005-2015 Free Software Foundation, Inc.
;;
;; This file is part of GCC.
;;
;; GCC is free software; you can redistribute it and/or modify
;; it under the terms of the GNU General Public License as published by
;; the Free Software Foundation; either version 3, or (at your option)
;; any later version.
;;
;; GCC is distributed in the hope that it will be useful,
;; but WITHOUT ANY WARRANTY; without even the implied warranty of
;; MERCHANTABILITY or FITNESS FOR A PARTICULAR PURPOSE.  See the
;; GNU General Public License for more details.
;;
;; You should have received a copy of the GNU General Public License
;; along with GCC; see the file COPYING3.  If not see
;; <http://www.gnu.org/licenses/>.

;; Return 1 for anything except PARALLEL.
(define_predicate "any_operand"
  (match_code "const_int,const_double,const_wide_int,const,symbol_ref,label_ref,subreg,reg,mem"))

;; Return 1 for any PARALLEL.
(define_predicate "any_parallel_operand"
  (match_code "parallel"))

;; Return 1 if op is COUNT register.
(define_predicate "count_register_operand"
  (and (match_code "reg")
       (match_test "REGNO (op) == CTR_REGNO
		    || REGNO (op) > LAST_VIRTUAL_REGISTER")))

;; Return 1 if op is an Altivec register.
(define_predicate "altivec_register_operand"
  (match_operand 0 "register_operand")
{
  if (GET_CODE (op) == SUBREG)
    op = SUBREG_REG (op);

  if (!REG_P (op))
    return 0;

  if (REGNO (op) >= FIRST_PSEUDO_REGISTER)
    return 1;

  return ALTIVEC_REGNO_P (REGNO (op));
})

;; Return 1 if op is a VSX register.
(define_predicate "vsx_register_operand"
  (match_operand 0 "register_operand")
{
  if (GET_CODE (op) == SUBREG)
    op = SUBREG_REG (op);

  if (!REG_P (op))
    return 0;

  if (REGNO (op) >= FIRST_PSEUDO_REGISTER)
    return 1;

  return VSX_REGNO_P (REGNO (op));
})

;; Return 1 if op is a vector register that operates on floating point vectors
;; (either altivec or VSX).
(define_predicate "vfloat_operand"
  (match_operand 0 "register_operand")
{
  if (GET_CODE (op) == SUBREG)
    op = SUBREG_REG (op);

  if (!REG_P (op))
    return 0;

  if (REGNO (op) >= FIRST_PSEUDO_REGISTER)
    return 1;

  return VFLOAT_REGNO_P (REGNO (op));
})

;; Return 1 if op is a vector register that operates on integer vectors
;; (only altivec, VSX doesn't support integer vectors)
(define_predicate "vint_operand"
  (match_operand 0 "register_operand")
{
  if (GET_CODE (op) == SUBREG)
    op = SUBREG_REG (op);

  if (!REG_P (op))
    return 0;

  if (REGNO (op) >= FIRST_PSEUDO_REGISTER)
    return 1;

  return VINT_REGNO_P (REGNO (op));
})

;; Return 1 if op is a vector register to do logical operations on (and, or,
;; xor, etc.)
(define_predicate "vlogical_operand"
  (match_operand 0 "register_operand")
{
  if (GET_CODE (op) == SUBREG)
    op = SUBREG_REG (op);

  if (!REG_P (op))
    return 0;

  if (REGNO (op) >= FIRST_PSEUDO_REGISTER)
    return 1;

  return VLOGICAL_REGNO_P (REGNO (op));
})

;; Return 1 if op is the carry register.
(define_predicate "ca_operand"
  (match_operand 0 "register_operand")
{
  if (GET_CODE (op) == SUBREG)
    op = SUBREG_REG (op);

  if (!REG_P (op))
    return 0;

  return CA_REGNO_P (REGNO (op));
})

;; Return 1 if op is a signed 5-bit constant integer.
(define_predicate "s5bit_cint_operand"
  (and (match_code "const_int")
       (match_test "INTVAL (op) >= -16 && INTVAL (op) <= 15")))

;; Return 1 if op is a unsigned 3-bit constant integer.
(define_predicate "u3bit_cint_operand"
  (and (match_code "const_int")
       (match_test "INTVAL (op) >= 0 && INTVAL (op) <= 7")))

;; Return 1 if op is a unsigned 5-bit constant integer.
(define_predicate "u5bit_cint_operand"
  (and (match_code "const_int")
       (match_test "INTVAL (op) >= 0 && INTVAL (op) <= 31")))

;; Return 1 if op is a signed 8-bit constant integer.
;; Integer multiplication complete more quickly
(define_predicate "s8bit_cint_operand"
  (and (match_code "const_int")
       (match_test "INTVAL (op) >= -128 && INTVAL (op) <= 127")))

;; Return 1 if op is a unsigned 10-bit constant integer.
(define_predicate "u10bit_cint_operand"
  (and (match_code "const_int")
       (match_test "INTVAL (op) >= 0 && INTVAL (op) <= 1023")))

;; Return 1 if op is a constant integer that can fit in a D field.
(define_predicate "short_cint_operand"
  (and (match_code "const_int")
       (match_test "satisfies_constraint_I (op)")))

;; Return 1 if op is a constant integer that can fit in an unsigned D field.
(define_predicate "u_short_cint_operand"
  (and (match_code "const_int")
       (match_test "satisfies_constraint_K (op)")))

;; Return 1 if op is a constant integer that cannot fit in a signed D field.
(define_predicate "non_short_cint_operand"
  (and (match_code "const_int")
       (match_test "(unsigned HOST_WIDE_INT)
		    (INTVAL (op) + 0x8000) >= 0x10000")))

;; Return 1 if op is a positive constant integer that is an exact power of 2.
(define_predicate "exact_log2_cint_operand"
  (and (match_code "const_int")
       (match_test "INTVAL (op) > 0 && exact_log2 (INTVAL (op)) >= 0")))

;; Match op = 0 or op = 1.
(define_predicate "const_0_to_1_operand"
  (and (match_code "const_int")
       (match_test "IN_RANGE (INTVAL (op), 0, 1)")))

;; Match op = 0..3.
(define_predicate "const_0_to_3_operand"
  (and (match_code "const_int")
       (match_test "IN_RANGE (INTVAL (op), 0, 3)")))

;; Match op = 2 or op = 3.
(define_predicate "const_2_to_3_operand"
  (and (match_code "const_int")
       (match_test "IN_RANGE (INTVAL (op), 2, 3)")))

;; Match op = 0..15
(define_predicate "const_0_to_15_operand"
  (and (match_code "const_int")
       (match_test "IN_RANGE (INTVAL (op), 0, 15)")))

;; Return 1 if op is a register that is not special.
(define_predicate "gpc_reg_operand"
  (match_operand 0 "register_operand")
{
  if ((TARGET_E500_DOUBLE || TARGET_SPE) && invalid_e500_subreg (op, mode))
    return 0;

  if (GET_CODE (op) == SUBREG)
    op = SUBREG_REG (op);

  if (!REG_P (op))
    return 0;

  if (REGNO (op) >= ARG_POINTER_REGNUM && !CA_REGNO_P (REGNO (op)))
    return 1;

  if (TARGET_VSX && VSX_REGNO_P (REGNO (op)))
    return 1;

  return INT_REGNO_P (REGNO (op)) || FP_REGNO_P (REGNO (op));
})

;; Return 1 if op is a general purpose register.  Unlike gpc_reg_operand, don't
;; allow floating point or vector registers.
(define_predicate "int_reg_operand"
  (match_operand 0 "register_operand")
{
  if ((TARGET_E500_DOUBLE || TARGET_SPE) && invalid_e500_subreg (op, mode))
    return 0;

  if (GET_CODE (op) == SUBREG)
    op = SUBREG_REG (op);

  if (!REG_P (op))
    return 0;

  if (REGNO (op) >= FIRST_PSEUDO_REGISTER)
    return 1;

  return INT_REGNO_P (REGNO (op));
})

;; Like int_reg_operand, but only return true for base registers
(define_predicate "base_reg_operand"
  (match_operand 0 "int_reg_operand")
{
  if (GET_CODE (op) == SUBREG)
    op = SUBREG_REG (op);

  if (!REG_P (op))
    return 0;

  return (REGNO (op) != FIRST_GPR_REGNO);
})

;; Return 1 if op is a HTM specific SPR register.
(define_predicate "htm_spr_reg_operand"
  (match_operand 0 "register_operand")
{
  if (!TARGET_HTM)
    return 0;

  if (GET_CODE (op) == SUBREG)
    op = SUBREG_REG (op);

  if (!REG_P (op))
    return 0;

  switch (REGNO (op))
    {
      case TFHAR_REGNO:
      case TFIAR_REGNO:
      case TEXASR_REGNO:
	return 1;
      default:
	break;
    }
  
  /* Unknown SPR.  */
  return 0;
})

;; Return 1 if op is a general purpose register that is an even register
;; which suitable for a load/store quad operation
(define_predicate "quad_int_reg_operand"
  (match_operand 0 "register_operand")
{
  HOST_WIDE_INT r;

  if (!TARGET_QUAD_MEMORY && !TARGET_QUAD_MEMORY_ATOMIC)
    return 0;

  if (GET_CODE (op) == SUBREG)
    op = SUBREG_REG (op);

  if (!REG_P (op))
    return 0;

  r = REGNO (op);
  if (r >= FIRST_PSEUDO_REGISTER)
    return 1;

  return (INT_REGNO_P (r) && ((r & 1) == 0));
})

;; Return 1 if op is a register that is a condition register field.
(define_predicate "cc_reg_operand"
  (match_operand 0 "register_operand")
{
  if (GET_CODE (op) == SUBREG)
    op = SUBREG_REG (op);

  if (!REG_P (op))
    return 0;

  if (REGNO (op) > LAST_VIRTUAL_REGISTER)
    return 1;

  return CR_REGNO_P (REGNO (op));
})

;; Return 1 if op is a register that is a condition register field not cr0.
(define_predicate "cc_reg_not_cr0_operand"
  (match_operand 0 "register_operand")
{
  if (GET_CODE (op) == SUBREG)
    op = SUBREG_REG (op);

  if (!REG_P (op))
    return 0;

  if (REGNO (op) > LAST_VIRTUAL_REGISTER)
    return 1;

  return CR_REGNO_NOT_CR0_P (REGNO (op));
})

;; Return 1 if op is a register that is a condition register field and if generating microcode, not cr0.
(define_predicate "cc_reg_not_micro_cr0_operand"
  (match_operand 0 "register_operand")
{
  if (GET_CODE (op) == SUBREG)
    op = SUBREG_REG (op);

  if (!REG_P (op))
    return 0;

  if (REGNO (op) > LAST_VIRTUAL_REGISTER)
    return 1;

  if (rs6000_gen_cell_microcode)
    return CR_REGNO_NOT_CR0_P (REGNO (op));
  else
    return CR_REGNO_P (REGNO (op));
})

;; Return 1 if op is a constant integer valid for D field
;; or non-special register register.
(define_predicate "reg_or_short_operand"
  (if_then_else (match_code "const_int")
    (match_operand 0 "short_cint_operand")
    (match_operand 0 "gpc_reg_operand")))

;; Return 1 if op is a constant integer valid whose negation is valid for
;; D field or non-special register register.
;; Do not allow a constant zero because all patterns that call this
;; predicate use "addic r1,r2,-const" to set carry when r2 is greater than
;; or equal to const, which does not work for zero.
(define_predicate "reg_or_neg_short_operand"
  (if_then_else (match_code "const_int")
    (match_test "satisfies_constraint_P (op)
		 && INTVAL (op) != 0")
    (match_operand 0 "gpc_reg_operand")))

;; Return 1 if op is a constant integer valid for DS field
;; or non-special register.
(define_predicate "reg_or_aligned_short_operand"
  (if_then_else (match_code "const_int")
    (and (match_operand 0 "short_cint_operand")
	 (match_test "!(INTVAL (op) & 3)"))
    (match_operand 0 "gpc_reg_operand")))

;; Return 1 if op is a constant integer whose high-order 16 bits are zero
;; or non-special register.
(define_predicate "reg_or_u_short_operand"
  (if_then_else (match_code "const_int")
    (match_operand 0 "u_short_cint_operand")
    (match_operand 0 "gpc_reg_operand")))

;; Return 1 if op is any constant integer 
;; or non-special register.
(define_predicate "reg_or_cint_operand"
  (ior (match_code "const_int")
       (match_operand 0 "gpc_reg_operand")))

;; Return 1 if op is a constant integer valid for addition with addis, addi.
(define_predicate "add_cint_operand"
  (and (match_code "const_int")
       (match_test "((unsigned HOST_WIDE_INT) INTVAL (op)
		       + (mode == SImode ? 0x80000000 : 0x80008000))
		    < (unsigned HOST_WIDE_INT) 0x100000000ll")))

;; Return 1 if op is a constant integer valid for addition
;; or non-special register.
(define_predicate "reg_or_add_cint_operand"
  (if_then_else (match_code "const_int")
    (match_operand 0 "add_cint_operand")
    (match_operand 0 "gpc_reg_operand")))

;; Return 1 if op is a constant integer valid for subtraction
;; or non-special register.
(define_predicate "reg_or_sub_cint_operand"
  (if_then_else (match_code "const_int")
    (match_test "(unsigned HOST_WIDE_INT)
		   (- UINTVAL (op) + (mode == SImode ? 0x80000000 : 0x80008000))
		 < (unsigned HOST_WIDE_INT) 0x100000000ll")
    (match_operand 0 "gpc_reg_operand")))

;; Return 1 if op is any 32-bit unsigned constant integer
;; or non-special register.
(define_predicate "reg_or_logical_cint_operand"
  (if_then_else (match_code "const_int")
    (match_test "(GET_MODE_BITSIZE (mode) > HOST_BITS_PER_WIDE_INT
		  && INTVAL (op) >= 0)
		 || ((INTVAL (op) & GET_MODE_MASK (mode)
		      & (~ (unsigned HOST_WIDE_INT) 0xffffffff)) == 0)")
    (match_operand 0 "gpc_reg_operand")))

;; Like reg_or_logical_cint_operand, but allow vsx registers
(define_predicate "vsx_reg_or_cint_operand"
  (ior (match_operand 0 "vsx_register_operand")
       (match_operand 0 "reg_or_logical_cint_operand")))

;; Return 1 if operand is a CONST_DOUBLE that can be set in a register
;; with no more than one instruction per word.
(define_predicate "easy_fp_constant"
  (match_code "const_double")
{
  if (GET_MODE (op) != mode
      || (!SCALAR_FLOAT_MODE_P (mode) && mode != DImode))
    return 0;

  /* Consider all constants with -msoft-float to be easy.  */
  if ((TARGET_SOFT_FLOAT || TARGET_E500_SINGLE 
      || (TARGET_HARD_FLOAT && (TARGET_SINGLE_FLOAT && ! TARGET_DOUBLE_FLOAT)))
      && mode != DImode)
    return 1;

  /* The constant 0.0 is easy under VSX.  */
  if (TARGET_VSX && SCALAR_FLOAT_MODE_P (mode) && op == CONST0_RTX (mode))
    return 1;

  if (DECIMAL_FLOAT_MODE_P (mode))
    return 0;

  /* If we are using V.4 style PIC, consider all constants to be hard.  */
  if (flag_pic && DEFAULT_ABI == ABI_V4)
    return 0;

#ifdef TARGET_RELOCATABLE
  /* Similarly if we are using -mrelocatable, consider all constants
     to be hard.  */
  if (TARGET_RELOCATABLE)
    return 0;
#endif

  /* If we have real FPRs, consider floating point constants hard (other than
     0.0 under VSX), so that the constant gets pushed to memory during the
     early RTL phases.  This has the advantage that double precision constants
     that can be represented in single precision without a loss of precision
     will use single precision loads.  */

  switch (mode)
    {
    case TFmode:
    case DFmode:
    case SFmode:
      return 0;

    case DImode:
      return (num_insns_constant (op, DImode) <= 2);

    case SImode:
      return 1;

    default:
      gcc_unreachable ();
    }
})

;; Return 1 if the operand is a CONST_VECTOR and can be loaded into a
;; vector register without using memory.
(define_predicate "easy_vector_constant"
  (match_code "const_vector")
{
  /* As the paired vectors are actually FPRs it seems that there is
     no easy way to load a CONST_VECTOR without using memory.  */
  if (TARGET_PAIRED_FLOAT)
    return false;

  if (VECTOR_MEM_ALTIVEC_OR_VSX_P (mode))
    {
      if (zero_constant (op, mode))
	return true;

      return easy_altivec_constant (op, mode);
    }

  if (SPE_VECTOR_MODE (mode))
    {
      int cst, cst2;
      if (zero_constant (op, mode))
	return true;
      if (GET_MODE_CLASS (mode) != MODE_VECTOR_INT)
        return false;

      /* Limit SPE vectors to 15 bits signed.  These we can generate with:
	   li r0, CONSTANT1
	   evmergelo r0, r0, r0
	   li r0, CONSTANT2

	 I don't know how efficient it would be to allow bigger constants,
	 considering we'll have an extra 'ori' for every 'li'.  I doubt 5
	 instructions is better than a 64-bit memory load, but I don't
	 have the e500 timing specs.  */
      if (mode == V2SImode)
	{
	  cst  = INTVAL (CONST_VECTOR_ELT (op, 0));
	  cst2 = INTVAL (CONST_VECTOR_ELT (op, 1));
	  return cst  >= -0x7fff && cst <= 0x7fff
	         && cst2 >= -0x7fff && cst2 <= 0x7fff;
	}
    }

  return false;
})

;; Same as easy_vector_constant but only for EASY_VECTOR_15_ADD_SELF.
(define_predicate "easy_vector_constant_add_self"
  (and (match_code "const_vector")
       (and (match_test "TARGET_ALTIVEC")
	    (match_test "easy_altivec_constant (op, mode)")))
{
  HOST_WIDE_INT val;
  int elt;
  if (mode == V2DImode || mode == V2DFmode)
    return 0;
  elt = BYTES_BIG_ENDIAN ? GET_MODE_NUNITS (mode) - 1 : 0;
  val = const_vector_elt_as_int (op, elt);
  val = ((val & 0xff) ^ 0x80) - 0x80;
  return EASY_VECTOR_15_ADD_SELF (val);
})

;; Same as easy_vector_constant but only for EASY_VECTOR_MSB.
(define_predicate "easy_vector_constant_msb"
  (and (match_code "const_vector")
       (and (match_test "TARGET_ALTIVEC")
	    (match_test "easy_altivec_constant (op, mode)")))
{
  HOST_WIDE_INT val;
  int elt;
  if (mode == V2DImode || mode == V2DFmode)
    return 0;
  elt = BYTES_BIG_ENDIAN ? GET_MODE_NUNITS (mode) - 1 : 0;
  val = const_vector_elt_as_int (op, elt);
  return EASY_VECTOR_MSB (val, GET_MODE_INNER (mode));
})

;; Return 1 if operand is constant zero (scalars and vectors).
(define_predicate "zero_constant"
  (and (match_code "const_int,const_double,const_wide_int,const_vector")
       (match_test "op == CONST0_RTX (mode)")))

;; Return 1 if operand is 0.0.
(define_predicate "zero_fp_constant"
  (and (match_code "const_double")
       (match_test "SCALAR_FLOAT_MODE_P (mode)
		    && op == CONST0_RTX (mode)")))

;; Return 1 if the operand is in volatile memory.  Note that during the
;; RTL generation phase, memory_operand does not return TRUE for volatile
;; memory references.  So this function allows us to recognize volatile
;; references where it's safe.
(define_predicate "volatile_mem_operand"
  (and (and (match_code "mem")
	    (match_test "MEM_VOLATILE_P (op)"))
       (if_then_else (match_test "reload_completed")
         (match_operand 0 "memory_operand")
         (if_then_else (match_test "reload_in_progress")
	   (match_test "strict_memory_address_p (mode, XEXP (op, 0))")
	   (match_test "memory_address_p (mode, XEXP (op, 0))")))))

;; Return 1 if the operand is an offsettable memory operand.
(define_predicate "offsettable_mem_operand"
  (and (match_operand 0 "memory_operand")
       (match_test "offsettable_nonstrict_memref_p (op)")))

;; Return 1 if the operand is suitable for load/store quad memory.
;; This predicate only checks for non-atomic loads/stores (not lqarx/stqcx).
(define_predicate "quad_memory_operand"
  (match_code "mem")
{
  rtx addr, op0, op1;
  int ret;

  if (!TARGET_QUAD_MEMORY && !TARGET_SYNC_TI)
    ret = 0;

  else if (!memory_operand (op, mode))
    ret = 0;

  else if (GET_MODE_SIZE (GET_MODE (op)) != 16)
    ret = 0;

  else if (MEM_ALIGN (op) < 128)
    ret = 0;

  else
    {
      addr = XEXP (op, 0);
      if (int_reg_operand (addr, Pmode))
	ret = 1;

      else if (GET_CODE (addr) != PLUS)
	ret = 0;

      else
	{
	  op0 = XEXP (addr, 0);
	  op1 = XEXP (addr, 1);
	  ret = (int_reg_operand (op0, Pmode)
		 && GET_CODE (op1) == CONST_INT
		 && IN_RANGE (INTVAL (op1), -32768, 32767)
		 && (INTVAL (op1) & 15) == 0);
	}
    }

  if (TARGET_DEBUG_ADDR)
    {
      fprintf (stderr, "\nquad_memory_operand, ret = %s\n", ret ? "true" : "false");
      debug_rtx (op);
    }

  return ret;
})

;; Return 1 if the operand is an indexed or indirect memory operand.
(define_predicate "indexed_or_indirect_operand"
  (match_code "mem")
{
  op = XEXP (op, 0);
  if (VECTOR_MEM_ALTIVEC_P (mode)
      && GET_CODE (op) == AND
      && GET_CODE (XEXP (op, 1)) == CONST_INT
      && INTVAL (XEXP (op, 1)) == -16)
    op = XEXP (op, 0);

  return indexed_or_indirect_address (op, mode);
})

;; Like indexed_or_indirect_operand, but also allow a GPR register if direct
;; moves are supported.
(define_predicate "reg_or_indexed_operand"
  (match_code "mem,reg")
{
  if (MEM_P (op))
    return indexed_or_indirect_operand (op, mode);
  else if (TARGET_DIRECT_MOVE)
    return register_operand (op, mode);
  return
    0;
})

;; Return 1 if the operand is an indexed or indirect memory operand with an
;; AND -16 in it, used to recognize when we need to switch to Altivec loads
;; to realign loops instead of VSX (altivec silently ignores the bottom bits,
;; while VSX uses the full address and traps)
(define_predicate "altivec_indexed_or_indirect_operand"
  (match_code "mem")
{
  op = XEXP (op, 0);
  if (VECTOR_MEM_ALTIVEC_OR_VSX_P (mode)
      && GET_CODE (op) == AND
      && GET_CODE (XEXP (op, 1)) == CONST_INT
      && INTVAL (XEXP (op, 1)) == -16)
    return indexed_or_indirect_address (XEXP (op, 0), mode);

  return 0;
})

;; Return 1 if the operand is an indexed or indirect address.
(define_special_predicate "indexed_or_indirect_address"
  (and (match_test "REG_P (op)
		    || (GET_CODE (op) == PLUS
			/* Omit testing REG_P (XEXP (op, 0)).  */
			&& REG_P (XEXP (op, 1)))")
       (match_operand 0 "address_operand")))

;; Return 1 if the operand is an index-form address.
(define_special_predicate "indexed_address"
  (match_test "(GET_CODE (op) == PLUS
		&& REG_P (XEXP (op, 0))
		&& REG_P (XEXP (op, 1)))"))

;; Return 1 if the operand is a MEM with an update-form address. This may
;; also include update-indexed form.
(define_special_predicate "update_address_mem"
  (match_test "(MEM_P (op)
		&& (GET_CODE (XEXP (op, 0)) == PRE_INC
		    || GET_CODE (XEXP (op, 0)) == PRE_DEC
		    || GET_CODE (XEXP (op, 0)) == PRE_MODIFY))"))

;; Return 1 if the operand is a MEM with an indexed-form address.
(define_special_predicate "indexed_address_mem"
  (match_test "(MEM_P (op)
		&& (indexed_address (XEXP (op, 0), mode)
		    || (GET_CODE (XEXP (op, 0)) == PRE_MODIFY
			&& indexed_address (XEXP (XEXP (op, 0), 1), mode))))"))

;; Used for the destination of the fix_truncdfsi2 expander.
;; If stfiwx will be used, the result goes to memory; otherwise,
;; we're going to emit a store and a load of a subreg, so the dest is a
;; register.
(define_predicate "fix_trunc_dest_operand"
  (if_then_else (match_test "! TARGET_E500_DOUBLE && TARGET_PPC_GFXOPT")
   (match_operand 0 "memory_operand")
   (match_operand 0 "gpc_reg_operand")))

;; Return 1 if the operand is either a non-special register or can be used
;; as the operand of a `mode' add insn.
(define_predicate "add_operand"
  (if_then_else (match_code "const_int")
    (match_test "satisfies_constraint_I (op)
		 || satisfies_constraint_L (op)")
    (match_operand 0 "gpc_reg_operand")))

;; Return 1 if the operand is either a non-special register, or 0, or -1.
(define_predicate "adde_operand"
  (if_then_else (match_code "const_int")
    (match_test "INTVAL (op) == 0 || INTVAL (op) == -1")
    (match_operand 0 "gpc_reg_operand")))

;; Return 1 if OP is a constant but not a valid add_operand.
(define_predicate "non_add_cint_operand"
  (and (match_code "const_int")
       (match_test "!satisfies_constraint_I (op)
		    && !satisfies_constraint_L (op)")))

;; Return 1 if the operand is a constant that can be used as the operand
;; of an OR or XOR.
(define_predicate "logical_const_operand"
  (match_code "const_int")
{
  HOST_WIDE_INT opl;

  opl = INTVAL (op) & GET_MODE_MASK (mode);

  return ((opl & ~ (unsigned HOST_WIDE_INT) 0xffff) == 0
	  || (opl & ~ (unsigned HOST_WIDE_INT) 0xffff0000) == 0);
})

;; Return 1 if the operand is a non-special register or a constant that
;; can be used as the operand of an OR or XOR.
(define_predicate "logical_operand"
  (ior (match_operand 0 "gpc_reg_operand")
       (match_operand 0 "logical_const_operand")))

;; Return 1 if op is a constant that is not a logical operand, but could
;; be split into one.
(define_predicate "non_logical_cint_operand"
  (and (match_code "const_int,const_wide_int")
       (and (not (match_operand 0 "logical_operand"))
	    (match_operand 0 "reg_or_logical_cint_operand"))))

;; Return 1 if op is a constant that can be encoded in a 32-bit mask,
;; suitable for use with rlwinm (no more than two 1->0 or 0->1
;; transitions).  Reject all ones and all zeros, since these should have
;; been optimized away and confuse the making of MB and ME.
(define_predicate "mask_operand"
  (match_code "const_int")
{
  unsigned HOST_WIDE_INT c, lsb;

  c = INTVAL (op);

  if (TARGET_POWERPC64)
    {
      /* Fail if the mask is not 32-bit.  */
      if (mode == DImode && (c & ~(unsigned HOST_WIDE_INT) 0xffffffff) != 0)
	return 0;

      /* Fail if the mask wraps around because the upper 32-bits of the
	 mask will all be 1s, contrary to GCC's internal view.  */
      if ((c & 0x80000001) == 0x80000001)
	return 0;
    }

  /* We don't change the number of transitions by inverting,
     so make sure we start with the LS bit zero.  */
  if (c & 1)
    c = ~c;

  /* Reject all zeros or all ones.  */
  if (c == 0)
    return 0;

  /* Find the first transition.  */
  lsb = c & -c;

  /* Invert to look for a second transition.  */
  c = ~c;

  /* Erase first transition.  */
  c &= -lsb;

  /* Find the second transition (if any).  */
  lsb = c & -c;

  /* Match if all the bits above are 1's (or c is zero).  */
  return c == -lsb;
})

;; Return 1 for the PowerPC64 rlwinm corner case.
(define_predicate "mask_operand_wrap"
  (match_code "const_int")
{
  unsigned HOST_WIDE_INT c, lsb;

  c = INTVAL (op);

  if ((c & 0x80000001) != 0x80000001)
    return 0;

  c = ~c;
  if (c == 0)
    return 0;

  lsb = c & -c;
  c = ~c;
  c &= -lsb;
  lsb = c & -c;
  return c == -lsb;
})

;; Return 1 if the operand is a constant that is a PowerPC64 mask
;; suitable for use with rldicl or rldicr (no more than one 1->0 or 0->1
;; transition).  Reject all zeros, since zero should have been
;; optimized away and confuses the making of MB and ME.
(define_predicate "mask64_operand"
  (match_code "const_int")
{
  unsigned HOST_WIDE_INT c, lsb;

  c = INTVAL (op);

  /* Reject all zeros.  */
  if (c == 0)
    return 0;

  /* We don't change the number of transitions by inverting,
     so make sure we start with the LS bit zero.  */
  if (c & 1)
    c = ~c;

  /* Find the first transition.  */
  lsb = c & -c;

  /* Match if all the bits above are 1's (or c is zero).  */
  return c == -lsb;
})

;; Like mask64_operand, but allow up to three transitions.  This
;; predicate is used by insn patterns that generate two rldicl or
;; rldicr machine insns.
(define_predicate "mask64_2_operand"
  (match_code "const_int")
{
  unsigned HOST_WIDE_INT c, lsb;

  c = INTVAL (op);

  /* Disallow all zeros.  */
  if (c == 0)
    return 0;

  /* We don't change the number of transitions by inverting,
     so make sure we start with the LS bit zero.  */
  if (c & 1)
    c = ~c;

  /* Find the first transition.  */
  lsb = c & -c;

  /* Invert to look for a second transition.  */
  c = ~c;

  /* Erase first transition.  */
  c &= -lsb;

  /* Find the second transition.  */
  lsb = c & -c;

  /* Invert to look for a third transition.  */
  c = ~c;

  /* Erase second transition.  */
  c &= -lsb;

  /* Find the third transition (if any).  */
  lsb = c & -c;

  /* Match if all the bits above are 1's (or c is zero).  */
  return c == -lsb;
})

;; Match a mask_operand or a mask64_operand.
(define_predicate "any_mask_operand"
  (ior (match_operand 0 "mask_operand")
       (and (match_test "TARGET_POWERPC64 && mode == DImode")
	    (match_operand 0 "mask64_operand"))))

;; Like and_operand, but also match constants that can be implemented
;; with two rldicl or rldicr insns.
(define_predicate "and64_2_operand"
  (ior (match_operand 0 "mask64_2_operand")
       (if_then_else (match_test "fixed_regs[CR0_REGNO]")
	 (match_operand 0 "gpc_reg_operand")
	 (match_operand 0 "logical_operand"))))

;; Return 1 if the operand is either a non-special register or a
;; constant that can be used as the operand of a logical AND.
(define_predicate "and_operand"
  (ior (match_operand 0 "mask_operand")
       (and (match_test "TARGET_POWERPC64 && mode == DImode")
	    (match_operand 0 "mask64_operand"))
       (if_then_else (match_test "fixed_regs[CR0_REGNO]")
	 (match_operand 0 "gpc_reg_operand")
	 (match_operand 0 "logical_operand"))))

;; Return 1 if the operand is a constant that can be used as the operand
;; of a logical AND, implemented with two rld* insns, and it cannot be done
;; using just one insn.
(define_predicate "and_2rld_operand"
  (and (match_operand 0 "and64_2_operand")
       (not (match_operand 0 "and_operand"))))

;; Return 1 if the operand is either a logical operand or a short cint operand.
(define_predicate "scc_eq_operand"
  (ior (match_operand 0 "logical_operand")
       (match_operand 0 "short_cint_operand")))

;; Return 1 if the operand is a general non-special register or memory operand.
(define_predicate "reg_or_mem_operand"
     (ior (match_operand 0 "memory_operand")
	  (ior (and (match_code "mem")
		    (match_test "macho_lo_sum_memory_operand (op, mode)"))
	       (ior (match_operand 0 "volatile_mem_operand")
		    (match_operand 0 "gpc_reg_operand")))))

;; Return 1 if the operand is either an easy FP constant or memory or reg.
(define_predicate "reg_or_none500mem_operand"
  (if_then_else (match_code "mem")
     (and (match_test "!TARGET_E500_DOUBLE")
	  (ior (match_operand 0 "memory_operand")
	       (ior (match_test "macho_lo_sum_memory_operand (op, mode)")
		    (match_operand 0 "volatile_mem_operand"))))
     (match_operand 0 "gpc_reg_operand")))

;; Return 1 if the operand is CONST_DOUBLE 0, register or memory operand.
(define_predicate "zero_reg_mem_operand"
  (ior (and (match_test "TARGET_VSX")
	    (match_operand 0 "zero_fp_constant"))
       (match_operand 0 "reg_or_mem_operand")))

;; Return 1 if the operand is a CONST_INT and it is the element for 64-bit
;; data types inside of a vector that scalar instructions operate on
(define_predicate "vsx_scalar_64bit"
  (match_code "const_int")
{
  return (INTVAL (op) == VECTOR_ELEMENT_SCALAR_64BIT);
})

;; Return 1 if the operand is a general register or memory operand without
;; pre_inc or pre_dec or pre_modify, which produces invalid form of PowerPC
;; lwa instruction.
(define_predicate "lwa_operand"
  (match_code "reg,subreg,mem")
{
  rtx inner, addr, offset;

  inner = op;
  if (reload_completed && GET_CODE (inner) == SUBREG)
    inner = SUBREG_REG (inner);

  if (gpc_reg_operand (inner, mode))
    return true;
  if (!memory_operand (inner, mode))
    return false;
  if (!rs6000_gen_cell_microcode)
    return false;

  addr = XEXP (inner, 0);
  if (GET_CODE (addr) == PRE_INC
      || GET_CODE (addr) == PRE_DEC
      || (GET_CODE (addr) == PRE_MODIFY
	  && !legitimate_indexed_address_p (XEXP (addr, 1), 0)))
    return false;
  if (GET_CODE (addr) == LO_SUM
      && GET_CODE (XEXP (addr, 0)) == REG
      && GET_CODE (XEXP (addr, 1)) == CONST)
    addr = XEXP (XEXP (addr, 1), 0);
  if (GET_CODE (addr) != PLUS)
    return true;
  offset = XEXP (addr, 1);
  if (GET_CODE (offset) != CONST_INT)
    return true;
  return INTVAL (offset) % 4 == 0;
})

;; Return 1 if the operand, used inside a MEM, is a SYMBOL_REF.
(define_predicate "symbol_ref_operand"
  (and (match_code "symbol_ref")
       (match_test "(mode == VOIDmode || GET_MODE (op) == mode)
		    && (DEFAULT_ABI != ABI_AIX || SYMBOL_REF_FUNCTION_P (op))")))

;; Return 1 if op is an operand that can be loaded via the GOT.
;; or non-special register register field no cr0
(define_predicate "got_operand"
  (match_code "symbol_ref,const,label_ref"))

;; Return 1 if op is a simple reference that can be loaded via the GOT,
;; excluding labels involving addition.
(define_predicate "got_no_const_operand"
  (match_code "symbol_ref,label_ref"))

;; Return 1 if op is a SYMBOL_REF for a TLS symbol.
(define_predicate "rs6000_tls_symbol_ref"
  (and (match_code "symbol_ref")
       (match_test "RS6000_SYMBOL_REF_TLS_P (op)")))

;; Return 1 if the operand, used inside a MEM, is a valid first argument
;; to CALL.  This is a SYMBOL_REF, a pseudo-register, LR or CTR.
(define_predicate "call_operand"
  (if_then_else (match_code "reg")
     (match_test "REGNO (op) == LR_REGNO
		  || REGNO (op) == CTR_REGNO
		  || REGNO (op) >= FIRST_PSEUDO_REGISTER")
     (match_code "symbol_ref")))

;; Return 1 if the operand is a SYMBOL_REF for a function known to be in
;; this file.
(define_predicate "current_file_function_operand"
  (and (match_code "symbol_ref")
       (match_test "(DEFAULT_ABI != ABI_AIX || SYMBOL_REF_FUNCTION_P (op))
		    && ((SYMBOL_REF_LOCAL_P (op)
			 && ((DEFAULT_ABI != ABI_AIX
			      && DEFAULT_ABI != ABI_ELFv2)
			     || !SYMBOL_REF_EXTERNAL_P (op)))
		        || (op == XEXP (DECL_RTL (current_function_decl),
						  0)))")))

;; Return 1 if this operand is a valid input for a move insn.
(define_predicate "input_operand"
  (match_code "symbol_ref,const,reg,subreg,mem,
	       const_double,const_wide_int,const_vector,const_int")
{
  /* Memory is always valid.  */
  if (memory_operand (op, mode))
    return 1;

  /* For floating-point, easy constants are valid.  */
  if (SCALAR_FLOAT_MODE_P (mode)
      && easy_fp_constant (op, mode))
    return 1;

  /* Allow any integer constant.  */
  if (GET_MODE_CLASS (mode) == MODE_INT
      && CONST_SCALAR_INT_P (op))
    return 1;

  /* Allow easy vector constants.  */
  if (GET_CODE (op) == CONST_VECTOR
      && easy_vector_constant (op, mode))
    return 1;

  /* Do not allow invalid E500 subregs.  */
  if ((TARGET_E500_DOUBLE || TARGET_SPE)
      && GET_CODE (op) == SUBREG
      && invalid_e500_subreg (op, mode))
    return 0;

  /* For floating-point or multi-word mode, the only remaining valid type
     is a register.  */
  if (SCALAR_FLOAT_MODE_P (mode)
      || GET_MODE_SIZE (mode) > UNITS_PER_WORD)
    return register_operand (op, mode);

  /* We don't allow moving the carry bit around.  */
  if (ca_operand (op, mode))
    return 0;

  /* The only cases left are integral modes one word or smaller (we
     do not get called for MODE_CC values).  These can be in any
     register.  */
  if (register_operand (op, mode))
    return 1;

  /* V.4 allows SYMBOL_REFs and CONSTs that are in the small data region
     to be valid.  */
  if (DEFAULT_ABI == ABI_V4
      && (GET_CODE (op) == SYMBOL_REF || GET_CODE (op) == CONST)
      && small_data_operand (op, Pmode))
    return 1;

  return 0;
})

;; Return 1 if this operand is a valid input for a vsx_splat insn.
(define_predicate "splat_input_operand"
  (match_code "symbol_ref,const,reg,subreg,mem,
	       const_double,const_wide_int,const_vector,const_int")
{
  if (MEM_P (op))
    {
      if (! volatile_ok && MEM_VOLATILE_P (op))
	return 0;
      if (mode == DFmode)
	mode = V2DFmode;
      else if (mode == DImode)
	mode = V2DImode;
      else
	gcc_unreachable ();
      return memory_address_addr_space_p (mode, XEXP (op, 0),
					  MEM_ADDR_SPACE (op));
    }
  return input_operand (op, mode);
})

;; Return true if OP is a non-immediate operand and not an invalid
;; SUBREG operation on the e500.
(define_predicate "rs6000_nonimmediate_operand"
  (match_code "reg,subreg,mem")
{
  if ((TARGET_E500_DOUBLE || TARGET_SPE)
      && GET_CODE (op) == SUBREG
      && invalid_e500_subreg (op, mode))
    return 0;

  return nonimmediate_operand (op, mode);
})

;; Return true if operand is boolean operator.
(define_predicate "boolean_operator"
  (match_code "and,ior,xor"))

;; Return true if operand is OR-form of boolean operator.
(define_predicate "boolean_or_operator"
  (match_code "ior,xor"))

;; Return true if operand is an equality operator.
(define_special_predicate "equality_operator"
  (match_code "eq,ne"))

;; Return true if operand is MIN or MAX operator.
(define_predicate "min_max_operator"
  (match_code "smin,smax,umin,umax"))

;; Return 1 if OP is a comparison operation that is valid for a branch
;; instruction.  We check the opcode against the mode of the CC value.
;; validate_condition_mode is an assertion.
(define_predicate "branch_comparison_operator"
   (and (match_operand 0 "comparison_operator")
	(and (match_test "GET_MODE_CLASS (GET_MODE (XEXP (op, 0))) == MODE_CC")
	     (match_test "validate_condition_mode (GET_CODE (op),
						   GET_MODE (XEXP (op, 0))),
			  1"))))

;; Return 1 if OP is a valid comparison operator for "cbranch" instructions.
;; If we're assuming that FP operations cannot generate user-visible traps,
;; then on e500 we can use the ordered-signaling instructions to implement
;; the unordered-quiet FP comparison predicates modulo a reversal.
(define_predicate "rs6000_cbranch_operator"
  (if_then_else (match_test "TARGET_HARD_FLOAT && !TARGET_FPRS")
		(if_then_else (match_test "flag_trapping_math")
			      (match_operand 0 "ordered_comparison_operator")
			      (ior (match_operand 0 "ordered_comparison_operator")
				   (match_code ("unlt,unle,ungt,unge"))))
		(match_operand 0 "comparison_operator")))

;; Return 1 if OP is an unsigned comparison operator.
(define_predicate "unsigned_comparison_operator"
  (match_code "ltu,gtu,leu,geu"))

;; Return 1 if OP is a signed comparison operator.
(define_predicate "signed_comparison_operator"
  (match_code "lt,gt,le,ge"))

;; Return 1 if OP is a comparison operation that is valid for an SCC insn --
;; it must be a positive comparison.
(define_predicate "scc_comparison_operator"
  (and (match_operand 0 "branch_comparison_operator")
       (match_code "eq,lt,gt,ltu,gtu,unordered")))

;; Return 1 if OP is a comparison operation whose inverse would be valid for
;; an SCC insn.
(define_predicate "scc_rev_comparison_operator"
  (and (match_operand 0 "branch_comparison_operator")
       (match_code "ne,le,ge,leu,geu,ordered")))

;; Return 1 if OP is a comparison operation that is valid for a branch
;; insn, which is true if the corresponding bit in the CC register is set.
(define_predicate "branch_positive_comparison_operator"
  (and (match_operand 0 "branch_comparison_operator")
       (match_code "eq,lt,gt,ltu,gtu,unordered")))

;; Return 1 if OP is a load multiple operation, known to be a PARALLEL.
(define_predicate "load_multiple_operation"
  (match_code "parallel")
{
  int count = XVECLEN (op, 0);
  unsigned int dest_regno;
  rtx src_addr;
  int i;

  /* Perform a quick check so we don't blow up below.  */
  if (count <= 1
      || GET_CODE (XVECEXP (op, 0, 0)) != SET
      || GET_CODE (SET_DEST (XVECEXP (op, 0, 0))) != REG
      || GET_CODE (SET_SRC (XVECEXP (op, 0, 0))) != MEM)
    return 0;

  dest_regno = REGNO (SET_DEST (XVECEXP (op, 0, 0)));
  src_addr = XEXP (SET_SRC (XVECEXP (op, 0, 0)), 0);

  for (i = 1; i < count; i++)
    {
      rtx elt = XVECEXP (op, 0, i);

      if (GET_CODE (elt) != SET
	  || GET_CODE (SET_DEST (elt)) != REG
	  || GET_MODE (SET_DEST (elt)) != SImode
	  || REGNO (SET_DEST (elt)) != dest_regno + i
	  || GET_CODE (SET_SRC (elt)) != MEM
	  || GET_MODE (SET_SRC (elt)) != SImode
	  || GET_CODE (XEXP (SET_SRC (elt), 0)) != PLUS
	  || ! rtx_equal_p (XEXP (XEXP (SET_SRC (elt), 0), 0), src_addr)
	  || GET_CODE (XEXP (XEXP (SET_SRC (elt), 0), 1)) != CONST_INT
	  || INTVAL (XEXP (XEXP (SET_SRC (elt), 0), 1)) != i * 4)
	return 0;
    }

  return 1;
})

;; Return 1 if OP is a store multiple operation, known to be a PARALLEL.
;; The second vector element is a CLOBBER.
(define_predicate "store_multiple_operation"
  (match_code "parallel")
{
  int count = XVECLEN (op, 0) - 1;
  unsigned int src_regno;
  rtx dest_addr;
  int i;

  /* Perform a quick check so we don't blow up below.  */
  if (count <= 1
      || GET_CODE (XVECEXP (op, 0, 0)) != SET
      || GET_CODE (SET_DEST (XVECEXP (op, 0, 0))) != MEM
      || GET_CODE (SET_SRC (XVECEXP (op, 0, 0))) != REG)
    return 0;

  src_regno = REGNO (SET_SRC (XVECEXP (op, 0, 0)));
  dest_addr = XEXP (SET_DEST (XVECEXP (op, 0, 0)), 0);

  for (i = 1; i < count; i++)
    {
      rtx elt = XVECEXP (op, 0, i + 1);

      if (GET_CODE (elt) != SET
	  || GET_CODE (SET_SRC (elt)) != REG
	  || GET_MODE (SET_SRC (elt)) != SImode
	  || REGNO (SET_SRC (elt)) != src_regno + i
	  || GET_CODE (SET_DEST (elt)) != MEM
	  || GET_MODE (SET_DEST (elt)) != SImode
	  || GET_CODE (XEXP (SET_DEST (elt), 0)) != PLUS
	  || ! rtx_equal_p (XEXP (XEXP (SET_DEST (elt), 0), 0), dest_addr)
	  || GET_CODE (XEXP (XEXP (SET_DEST (elt), 0), 1)) != CONST_INT
	  || INTVAL (XEXP (XEXP (SET_DEST (elt), 0), 1)) != i * 4)
	return 0;
    }

  return 1;
})

;; Return 1 if OP is valid for a save_world call in prologue, known to be
;; a PARLLEL.
(define_predicate "save_world_operation"
  (match_code "parallel")
{
  int index;
  int i;
  rtx elt;
  int count = XVECLEN (op, 0);

  if (count != 54)
    return 0;

  index = 0;
  if (GET_CODE (XVECEXP (op, 0, index++)) != CLOBBER
      || GET_CODE (XVECEXP (op, 0, index++)) != USE)
    return 0;

  for (i=1; i <= 18; i++)
    {
      elt = XVECEXP (op, 0, index++);
      if (GET_CODE (elt) != SET
	  || GET_CODE (SET_DEST (elt)) != MEM
	  || ! memory_operand (SET_DEST (elt), DFmode)
	  || GET_CODE (SET_SRC (elt)) != REG
	  || GET_MODE (SET_SRC (elt)) != DFmode)
	return 0;
    }

  for (i=1; i <= 12; i++)
    {
      elt = XVECEXP (op, 0, index++);
      if (GET_CODE (elt) != SET
	  || GET_CODE (SET_DEST (elt)) != MEM
	  || GET_CODE (SET_SRC (elt)) != REG
	  || GET_MODE (SET_SRC (elt)) != V4SImode)
	return 0;
    }

  for (i=1; i <= 19; i++)
    {
      elt = XVECEXP (op, 0, index++);
      if (GET_CODE (elt) != SET
	  || GET_CODE (SET_DEST (elt)) != MEM
	  || ! memory_operand (SET_DEST (elt), Pmode)
	  || GET_CODE (SET_SRC (elt)) != REG
	  || GET_MODE (SET_SRC (elt)) != Pmode)
	return 0;
    }

  elt = XVECEXP (op, 0, index++);
  if (GET_CODE (elt) != SET
      || GET_CODE (SET_DEST (elt)) != MEM
      || ! memory_operand (SET_DEST (elt), Pmode)
      || GET_CODE (SET_SRC (elt)) != REG
      || REGNO (SET_SRC (elt)) != CR2_REGNO
      || GET_MODE (SET_SRC (elt)) != Pmode)
    return 0;

  if (GET_CODE (XVECEXP (op, 0, index++)) != SET
      || GET_CODE (XVECEXP (op, 0, index++)) != SET)
    return 0;
  return 1;
})

;; Return 1 if OP is valid for a restore_world call in epilogue, known to be
;; a PARLLEL.
(define_predicate "restore_world_operation"
  (match_code "parallel")
{
  int index;
  int i;
  rtx elt;
  int count = XVECLEN (op, 0);

  if (count != 59)
    return 0;

  index = 0;
  if (GET_CODE (XVECEXP (op, 0, index++)) != RETURN
      || GET_CODE (XVECEXP (op, 0, index++)) != USE
      || GET_CODE (XVECEXP (op, 0, index++)) != USE
      || GET_CODE (XVECEXP (op, 0, index++)) != CLOBBER)
    return 0;

  elt = XVECEXP (op, 0, index++);
  if (GET_CODE (elt) != SET
      || GET_CODE (SET_SRC (elt)) != MEM
      || ! memory_operand (SET_SRC (elt), Pmode)
      || GET_CODE (SET_DEST (elt)) != REG
      || REGNO (SET_DEST (elt)) != CR2_REGNO
      || GET_MODE (SET_DEST (elt)) != Pmode)
    return 0;

  for (i=1; i <= 19; i++)
    {
      elt = XVECEXP (op, 0, index++);
      if (GET_CODE (elt) != SET
	  || GET_CODE (SET_SRC (elt)) != MEM
	  || ! memory_operand (SET_SRC (elt), Pmode)
	  || GET_CODE (SET_DEST (elt)) != REG
	  || GET_MODE (SET_DEST (elt)) != Pmode)
	return 0;
    }

  for (i=1; i <= 12; i++)
    {
      elt = XVECEXP (op, 0, index++);
      if (GET_CODE (elt) != SET
	  || GET_CODE (SET_SRC (elt)) != MEM
	  || GET_CODE (SET_DEST (elt)) != REG
	  || GET_MODE (SET_DEST (elt)) != V4SImode)
	return 0;
    }

  for (i=1; i <= 18; i++)
    {
      elt = XVECEXP (op, 0, index++);
      if (GET_CODE (elt) != SET
	  || GET_CODE (SET_SRC (elt)) != MEM
	  || ! memory_operand (SET_SRC (elt), DFmode)
	  || GET_CODE (SET_DEST (elt)) != REG
	  || GET_MODE (SET_DEST (elt)) != DFmode)
	return 0;
    }

  if (GET_CODE (XVECEXP (op, 0, index++)) != CLOBBER
      || GET_CODE (XVECEXP (op, 0, index++)) != CLOBBER
      || GET_CODE (XVECEXP (op, 0, index++)) != CLOBBER
      || GET_CODE (XVECEXP (op, 0, index++)) != CLOBBER
      || GET_CODE (XVECEXP (op, 0, index++)) != USE)
    return 0;
  return 1;
})

;; Return 1 if OP is valid for a vrsave call, known to be a PARALLEL.
(define_predicate "vrsave_operation"
  (match_code "parallel")
{
  int count = XVECLEN (op, 0);
  unsigned int dest_regno, src_regno;
  int i;

  if (count <= 1
      || GET_CODE (XVECEXP (op, 0, 0)) != SET
      || GET_CODE (SET_DEST (XVECEXP (op, 0, 0))) != REG
      || GET_CODE (SET_SRC (XVECEXP (op, 0, 0))) != UNSPEC_VOLATILE
      || XINT (SET_SRC (XVECEXP (op, 0, 0)), 1) != UNSPECV_SET_VRSAVE)
    return 0;

  dest_regno = REGNO (SET_DEST (XVECEXP (op, 0, 0)));
  src_regno  = REGNO (XVECEXP (SET_SRC (XVECEXP (op, 0, 0)), 0, 1));

  if (dest_regno != VRSAVE_REGNO || src_regno != VRSAVE_REGNO)
    return 0;

  for (i = 1; i < count; i++)
    {
      rtx elt = XVECEXP (op, 0, i);

      if (GET_CODE (elt) != CLOBBER
	  && GET_CODE (elt) != SET)
	return 0;
    }

  return 1;
})

;; Return 1 if OP is valid for mfcr insn, known to be a PARALLEL.
(define_predicate "mfcr_operation"
  (match_code "parallel")
{
  int count = XVECLEN (op, 0);
  int i;

  /* Perform a quick check so we don't blow up below.  */
  if (count < 1
      || GET_CODE (XVECEXP (op, 0, 0)) != SET
      || GET_CODE (SET_SRC (XVECEXP (op, 0, 0))) != UNSPEC
      || XVECLEN (SET_SRC (XVECEXP (op, 0, 0)), 0) != 2)
    return 0;

  for (i = 0; i < count; i++)
    {
      rtx exp = XVECEXP (op, 0, i);
      rtx unspec;
      int maskval;
      rtx src_reg;

      src_reg = XVECEXP (SET_SRC (exp), 0, 0);

      if (GET_CODE (src_reg) != REG
	  || GET_MODE (src_reg) != CCmode
	  || ! CR_REGNO_P (REGNO (src_reg)))
	return 0;

      if (GET_CODE (exp) != SET
	  || GET_CODE (SET_DEST (exp)) != REG
	  || GET_MODE (SET_DEST (exp)) != SImode
	  || ! INT_REGNO_P (REGNO (SET_DEST (exp))))
	return 0;
      unspec = SET_SRC (exp);
      maskval = 1 << (MAX_CR_REGNO - REGNO (src_reg));

      if (GET_CODE (unspec) != UNSPEC
	  || XINT (unspec, 1) != UNSPEC_MOVESI_FROM_CR
	  || XVECLEN (unspec, 0) != 2
	  || XVECEXP (unspec, 0, 0) != src_reg
	  || GET_CODE (XVECEXP (unspec, 0, 1)) != CONST_INT
	  || INTVAL (XVECEXP (unspec, 0, 1)) != maskval)
	return 0;
    }
  return 1;
})

;; Return 1 if OP is valid for mtcrf insn, known to be a PARALLEL.
(define_predicate "mtcrf_operation"
  (match_code "parallel")
{
  int count = XVECLEN (op, 0);
  int i;
  rtx src_reg;

  /* Perform a quick check so we don't blow up below.  */
  if (count < 1
      || GET_CODE (XVECEXP (op, 0, 0)) != SET
      || GET_CODE (SET_SRC (XVECEXP (op, 0, 0))) != UNSPEC
      || XVECLEN (SET_SRC (XVECEXP (op, 0, 0)), 0) != 2)
    return 0;
  src_reg = XVECEXP (SET_SRC (XVECEXP (op, 0, 0)), 0, 0);

  if (GET_CODE (src_reg) != REG
      || GET_MODE (src_reg) != SImode
      || ! INT_REGNO_P (REGNO (src_reg)))
    return 0;

  for (i = 0; i < count; i++)
    {
      rtx exp = XVECEXP (op, 0, i);
      rtx unspec;
      int maskval;

      if (GET_CODE (exp) != SET
	  || GET_CODE (SET_DEST (exp)) != REG
	  || GET_MODE (SET_DEST (exp)) != CCmode
	  || ! CR_REGNO_P (REGNO (SET_DEST (exp))))
	return 0;
      unspec = SET_SRC (exp);
      maskval = 1 << (MAX_CR_REGNO - REGNO (SET_DEST (exp)));

      if (GET_CODE (unspec) != UNSPEC
	  || XINT (unspec, 1) != UNSPEC_MOVESI_TO_CR
	  || XVECLEN (unspec, 0) != 2
	  || XVECEXP (unspec, 0, 0) != src_reg
	  || GET_CODE (XVECEXP (unspec, 0, 1)) != CONST_INT
	  || INTVAL (XVECEXP (unspec, 0, 1)) != maskval)
	return 0;
    }
  return 1;
})

;; Return 1 if OP is valid for crsave insn, known to be a PARALLEL.
(define_predicate "crsave_operation"
  (match_code "parallel")
{
  int count = XVECLEN (op, 0);
  int i;

  for (i = 1; i < count; i++)
    {
      rtx exp = XVECEXP (op, 0, i);

      if (GET_CODE (exp) != USE
	  || GET_CODE (XEXP (exp, 0)) != REG
	  || GET_MODE (XEXP (exp, 0)) != CCmode
	  || ! CR_REGNO_P (REGNO (XEXP (exp, 0))))
	return 0;
    }
  return 1;
})

;; Return 1 if OP is valid for lmw insn, known to be a PARALLEL.
(define_predicate "lmw_operation"
  (match_code "parallel")
{
  int count = XVECLEN (op, 0);
  unsigned int dest_regno;
  rtx src_addr;
  unsigned int base_regno;
  HOST_WIDE_INT offset;
  int i;

  /* Perform a quick check so we don't blow up below.  */
  if (count <= 1
      || GET_CODE (XVECEXP (op, 0, 0)) != SET
      || GET_CODE (SET_DEST (XVECEXP (op, 0, 0))) != REG
      || GET_CODE (SET_SRC (XVECEXP (op, 0, 0))) != MEM)
    return 0;

  dest_regno = REGNO (SET_DEST (XVECEXP (op, 0, 0)));
  src_addr = XEXP (SET_SRC (XVECEXP (op, 0, 0)), 0);

  if (dest_regno > 31
      || count != 32 - (int) dest_regno)
    return 0;

  if (legitimate_indirect_address_p (src_addr, 0))
    {
      offset = 0;
      base_regno = REGNO (src_addr);
      if (base_regno == 0)
	return 0;
    }
  else if (rs6000_legitimate_offset_address_p (SImode, src_addr, false, false))
    {
      offset = INTVAL (XEXP (src_addr, 1));
      base_regno = REGNO (XEXP (src_addr, 0));
    }
  else
    return 0;

  for (i = 0; i < count; i++)
    {
      rtx elt = XVECEXP (op, 0, i);
      rtx newaddr;
      rtx addr_reg;
      HOST_WIDE_INT newoffset;

      if (GET_CODE (elt) != SET
	  || GET_CODE (SET_DEST (elt)) != REG
	  || GET_MODE (SET_DEST (elt)) != SImode
	  || REGNO (SET_DEST (elt)) != dest_regno + i
	  || GET_CODE (SET_SRC (elt)) != MEM
	  || GET_MODE (SET_SRC (elt)) != SImode)
	return 0;
      newaddr = XEXP (SET_SRC (elt), 0);
      if (legitimate_indirect_address_p (newaddr, 0))
	{
	  newoffset = 0;
	  addr_reg = newaddr;
	}
      else if (rs6000_legitimate_offset_address_p (SImode, newaddr, false, false))
	{
	  addr_reg = XEXP (newaddr, 0);
	  newoffset = INTVAL (XEXP (newaddr, 1));
	}
      else
	return 0;
      if (REGNO (addr_reg) != base_regno
	  || newoffset != offset + 4 * i)
	return 0;
    }

  return 1;
})

;; Return 1 if OP is valid for stmw insn, known to be a PARALLEL.
(define_predicate "stmw_operation"
  (match_code "parallel")
{
  int count = XVECLEN (op, 0);
  unsigned int src_regno;
  rtx dest_addr;
  unsigned int base_regno;
  HOST_WIDE_INT offset;
  int i;

  /* Perform a quick check so we don't blow up below.  */
  if (count <= 1
      || GET_CODE (XVECEXP (op, 0, 0)) != SET
      || GET_CODE (SET_DEST (XVECEXP (op, 0, 0))) != MEM
      || GET_CODE (SET_SRC (XVECEXP (op, 0, 0))) != REG)
    return 0;

  src_regno = REGNO (SET_SRC (XVECEXP (op, 0, 0)));
  dest_addr = XEXP (SET_DEST (XVECEXP (op, 0, 0)), 0);

  if (src_regno > 31
      || count != 32 - (int) src_regno)
    return 0;

  if (legitimate_indirect_address_p (dest_addr, 0))
    {
      offset = 0;
      base_regno = REGNO (dest_addr);
      if (base_regno == 0)
	return 0;
    }
  else if (rs6000_legitimate_offset_address_p (SImode, dest_addr, false, false))
    {
      offset = INTVAL (XEXP (dest_addr, 1));
      base_regno = REGNO (XEXP (dest_addr, 0));
    }
  else
    return 0;

  for (i = 0; i < count; i++)
    {
      rtx elt = XVECEXP (op, 0, i);
      rtx newaddr;
      rtx addr_reg;
      HOST_WIDE_INT newoffset;

      if (GET_CODE (elt) != SET
	  || GET_CODE (SET_SRC (elt)) != REG
	  || GET_MODE (SET_SRC (elt)) != SImode
	  || REGNO (SET_SRC (elt)) != src_regno + i
	  || GET_CODE (SET_DEST (elt)) != MEM
	  || GET_MODE (SET_DEST (elt)) != SImode)
	return 0;
      newaddr = XEXP (SET_DEST (elt), 0);
      if (legitimate_indirect_address_p (newaddr, 0))
	{
	  newoffset = 0;
	  addr_reg = newaddr;
	}
      else if (rs6000_legitimate_offset_address_p (SImode, newaddr, false, false))
	{
	  addr_reg = XEXP (newaddr, 0);
	  newoffset = INTVAL (XEXP (newaddr, 1));
	}
      else
	return 0;
      if (REGNO (addr_reg) != base_regno
	  || newoffset != offset + 4 * i)
	return 0;
    }

  return 1;
})

;; Return 1 if OP is a stack tie operand.
(define_predicate "tie_operand"
  (match_code "parallel")
{
  return (GET_CODE (XVECEXP (op, 0, 0)) == SET
	  && GET_CODE (XEXP (XVECEXP (op, 0, 0), 0)) == MEM
	  && GET_MODE (XEXP (XVECEXP (op, 0, 0), 0)) == BLKmode
	  && XEXP (XVECEXP (op, 0, 0), 1) == const0_rtx);
})

;; Match a small code model toc reference (or medium and large
;; model toc references before reload).
(define_predicate "small_toc_ref"
  (match_code "unspec,plus")
{
  if (GET_CODE (op) == PLUS && add_cint_operand (XEXP (op, 1), mode))
    op = XEXP (op, 0);

  return GET_CODE (op) == UNSPEC && XINT (op, 1) == UNSPEC_TOCREL;
})

;; Match the first insn (addis) in fusing the combination of addis and loads to
;; GPR registers on power8.
(define_predicate "fusion_gpr_addis"
  (match_code "const_int,high,plus")
{
  HOST_WIDE_INT value;
  rtx int_const;

  if (GET_CODE (op) == HIGH)
    return 1;

  if (CONST_INT_P (op))
    int_const = op;

  else if (GET_CODE (op) == PLUS
	   && base_reg_operand (XEXP (op, 0), Pmode)
	   && CONST_INT_P (XEXP (op, 1)))
    int_const = XEXP (op, 1);

  else
    return 0;

  /* Power8 currently will only do the fusion if the top 11 bits of the addis
     value are all 1's or 0's.  */
  value = INTVAL (int_const);
  if ((value & (HOST_WIDE_INT)0xffff) != 0)
    return 0;

  if ((value & (HOST_WIDE_INT)0xffff0000) == 0)
    return 0;

  return (IN_RANGE (value >> 16, -32, 31));
})

;; Match the second insn (lbz, lhz, lwz, ld) in fusing the combination of addis
;; and loads to GPR registers on power8.
(define_predicate "fusion_gpr_mem_load"
  (match_code "mem,sign_extend,zero_extend")
{
  rtx addr, base, offset;

  /* Handle sign/zero extend.  */
  if (GET_CODE (op) == ZERO_EXTEND
      || (TARGET_P8_FUSION_SIGN && GET_CODE (op) == SIGN_EXTEND))
    {
      op = XEXP (op, 0);
      mode = GET_MODE (op);
    }

  if (!MEM_P (op))
    return 0;

  switch (mode)
    {
    case QImode:
    case HImode:
    case SImode:
      break;

    case DImode:
      if (!TARGET_POWERPC64)
	return 0;
      break;

    default:
      return 0;
    }

  addr = XEXP (op, 0);
  if (GET_CODE (addr) != PLUS && GET_CODE (addr) != LO_SUM)
    return 0;

  base = XEXP (addr, 0);
  if (!base_reg_operand (base, GET_MODE (base)))
    return 0;

  offset = XEXP (addr, 1);

  if (GET_CODE (addr) == PLUS)
    return satisfies_constraint_I (offset);

  else if (GET_CODE (addr) == LO_SUM)
    {
      if (TARGET_XCOFF || (TARGET_ELF && TARGET_POWERPC64))
	return small_toc_ref (offset, GET_MODE (offset));

      else if (TARGET_ELF && !TARGET_POWERPC64)
	return CONSTANT_P (offset);
    }

  return 0;
})

;; Match a GPR load (lbz, lhz, lwz, ld) that uses a combined address in the
;; memory field with both the addis and the memory offset.  Sign extension
;; is not handled here, since lha and lwa are not fused.
(define_predicate "fusion_gpr_mem_combo"
  (match_code "mem,zero_extend")
{
  rtx addr, base, offset;

  /* Handle zero extend.  */
  if (GET_CODE (op) == ZERO_EXTEND)
<<<<<<< HEAD
    {
      op = XEXP (op, 0);
      mode = GET_MODE (op);
    }

  if (!MEM_P (op))
    return 0;

  switch (mode)
    {
    case QImode:
    case HImode:
    case SImode:
      break;

=======
    {
      op = XEXP (op, 0);
      mode = GET_MODE (op);
    }

  if (!MEM_P (op))
    return 0;

  switch (mode)
    {
    case QImode:
    case HImode:
    case SImode:
      break;

>>>>>>> 7b26e389
    case DImode:
      if (!TARGET_POWERPC64)
	return 0;
      break;
<<<<<<< HEAD

    default:
      return 0;
    }

  addr = XEXP (op, 0);
  if (GET_CODE (addr) != PLUS && GET_CODE (addr) != LO_SUM)
    return 0;

  base = XEXP (addr, 0);
  if (!fusion_gpr_addis (base, GET_MODE (base)))
    return 0;

  offset = XEXP (addr, 1);
  if (GET_CODE (addr) == PLUS)
    return satisfies_constraint_I (offset);

=======

    default:
      return 0;
    }

  addr = XEXP (op, 0);
  if (GET_CODE (addr) != PLUS && GET_CODE (addr) != LO_SUM)
    return 0;

  base = XEXP (addr, 0);
  if (!fusion_gpr_addis (base, GET_MODE (base)))
    return 0;

  offset = XEXP (addr, 1);
  if (GET_CODE (addr) == PLUS)
    return satisfies_constraint_I (offset);

>>>>>>> 7b26e389
  else if (GET_CODE (addr) == LO_SUM)
    {
      if (TARGET_XCOFF || (TARGET_ELF && TARGET_POWERPC64))
	return small_toc_ref (offset, GET_MODE (offset));

      else if (TARGET_ELF && !TARGET_POWERPC64)
	return CONSTANT_P (offset);
    }

  return 0;
})<|MERGE_RESOLUTION|>--- conflicted
+++ resolved
@@ -1843,7 +1843,6 @@
 
   /* Handle zero extend.  */
   if (GET_CODE (op) == ZERO_EXTEND)
-<<<<<<< HEAD
     {
       op = XEXP (op, 0);
       mode = GET_MODE (op);
@@ -1859,28 +1858,10 @@
     case SImode:
       break;
 
-=======
-    {
-      op = XEXP (op, 0);
-      mode = GET_MODE (op);
-    }
-
-  if (!MEM_P (op))
-    return 0;
-
-  switch (mode)
-    {
-    case QImode:
-    case HImode:
-    case SImode:
-      break;
-
->>>>>>> 7b26e389
     case DImode:
       if (!TARGET_POWERPC64)
 	return 0;
       break;
-<<<<<<< HEAD
 
     default:
       return 0;
@@ -1898,25 +1879,6 @@
   if (GET_CODE (addr) == PLUS)
     return satisfies_constraint_I (offset);
 
-=======
-
-    default:
-      return 0;
-    }
-
-  addr = XEXP (op, 0);
-  if (GET_CODE (addr) != PLUS && GET_CODE (addr) != LO_SUM)
-    return 0;
-
-  base = XEXP (addr, 0);
-  if (!fusion_gpr_addis (base, GET_MODE (base)))
-    return 0;
-
-  offset = XEXP (addr, 1);
-  if (GET_CODE (addr) == PLUS)
-    return satisfies_constraint_I (offset);
-
->>>>>>> 7b26e389
   else if (GET_CODE (addr) == LO_SUM)
     {
       if (TARGET_XCOFF || (TARGET_ELF && TARGET_POWERPC64))
