/* Definitions of target machine for GNU compiler, for IBM RS/6000.
   Copyright (C) 1992-2014 Free Software Foundation, Inc.
   Contributed by Richard Kenner (kenner@vlsi1.ultra.nyu.edu)

   This file is part of GCC.

   GCC is free software; you can redistribute it and/or modify it
   under the terms of the GNU General Public License as published
   by the Free Software Foundation; either version 3, or (at your
   option) any later version.

   GCC is distributed in the hope that it will be useful, but WITHOUT
   ANY WARRANTY; without even the implied warranty of MERCHANTABILITY
   or FITNESS FOR A PARTICULAR PURPOSE.  See the GNU General Public
   License for more details.

   Under Section 7 of GPL version 3, you are granted additional
   permissions described in the GCC Runtime Library Exception, version
   3.1, as published by the Free Software Foundation.

   You should have received a copy of the GNU General Public License and
   a copy of the GCC Runtime Library Exception along with this program;
   see the files COPYING3 and COPYING.RUNTIME respectively.  If not, see
   <http://www.gnu.org/licenses/>.  */

/* Note that some other tm.h files include this one and then override
   many of the definitions.  */

#ifndef RS6000_OPTS_H
#include "config/rs6000/rs6000-opts.h"
#endif

/* Definitions for the object file format.  These are set at
   compile-time.  */

#define OBJECT_XCOFF 1
#define OBJECT_ELF 2
#define OBJECT_PEF 3
#define OBJECT_MACHO 4

#define TARGET_ELF (TARGET_OBJECT_FORMAT == OBJECT_ELF)
#define TARGET_XCOFF (TARGET_OBJECT_FORMAT == OBJECT_XCOFF)
#define TARGET_MACOS (TARGET_OBJECT_FORMAT == OBJECT_PEF)
#define TARGET_MACHO (TARGET_OBJECT_FORMAT == OBJECT_MACHO)

#ifndef TARGET_AIX
#define TARGET_AIX 0
#endif

#ifndef TARGET_AIX_OS
#define TARGET_AIX_OS 0
#endif

/* Control whether function entry points use a "dot" symbol when
   ABI_AIX.  */
#define DOT_SYMBOLS 1

/* Default string to use for cpu if not specified.  */
#ifndef TARGET_CPU_DEFAULT
#define TARGET_CPU_DEFAULT ((char *)0)
#endif

/* If configured for PPC405, support PPC405CR Erratum77.  */
#ifdef CONFIG_PPC405CR
#define PPC405_ERRATUM77 (rs6000_cpu == PROCESSOR_PPC405)
#else
#define PPC405_ERRATUM77 0
#endif

#ifndef TARGET_PAIRED_FLOAT
#define TARGET_PAIRED_FLOAT 0
#endif

#ifdef HAVE_AS_POPCNTB
#define ASM_CPU_POWER5_SPEC "-mpower5"
#else
#define ASM_CPU_POWER5_SPEC "-mpower4"
#endif

#ifdef HAVE_AS_DFP
#define ASM_CPU_POWER6_SPEC "-mpower6 -maltivec"
#else
#define ASM_CPU_POWER6_SPEC "-mpower4 -maltivec"
#endif

#ifdef HAVE_AS_POPCNTD
#define ASM_CPU_POWER7_SPEC "-mpower7"
#else
#define ASM_CPU_POWER7_SPEC "-mpower4 -maltivec"
#endif

#ifdef HAVE_AS_POWER8
#define ASM_CPU_POWER8_SPEC "-mpower8"
#else
#define ASM_CPU_POWER8_SPEC ASM_CPU_POWER7_SPEC
#endif

#ifdef HAVE_AS_DCI
#define ASM_CPU_476_SPEC "-m476"
#else
#define ASM_CPU_476_SPEC "-mpower4"
#endif

/* Common ASM definitions used by ASM_SPEC among the various targets for
   handling -mcpu=xxx switches.  There is a parallel list in driver-rs6000.c to
   provide the default assembler options if the user uses -mcpu=native, so if
   you make changes here, make them also there.  */
#define ASM_CPU_SPEC \
"%{!mcpu*: \
  %{mpowerpc64*: -mppc64} \
  %{!mpowerpc64*: %(asm_default)}} \
%{mcpu=native: %(asm_cpu_native)} \
%{mcpu=cell: -mcell} \
%{mcpu=power3: -mppc64} \
%{mcpu=power4: -mpower4} \
%{mcpu=power5: %(asm_cpu_power5)} \
%{mcpu=power5+: %(asm_cpu_power5)} \
%{mcpu=power6: %(asm_cpu_power6) -maltivec} \
%{mcpu=power6x: %(asm_cpu_power6) -maltivec} \
%{mcpu=power7: %(asm_cpu_power7)} \
%{mcpu=power8: %(asm_cpu_power8)} \
%{mcpu=a2: -ma2} \
%{mcpu=powerpc: -mppc} \
%{mcpu=rs64a: -mppc64} \
%{mcpu=401: -mppc} \
%{mcpu=403: -m403} \
%{mcpu=405: -m405} \
%{mcpu=405fp: -m405} \
%{mcpu=440: -m440} \
%{mcpu=440fp: -m440} \
%{mcpu=464: -m440} \
%{mcpu=464fp: -m440} \
%{mcpu=476: %(asm_cpu_476)} \
%{mcpu=476fp: %(asm_cpu_476)} \
%{mcpu=505: -mppc} \
%{mcpu=601: -m601} \
%{mcpu=602: -mppc} \
%{mcpu=603: -mppc} \
%{mcpu=603e: -mppc} \
%{mcpu=ec603e: -mppc} \
%{mcpu=604: -mppc} \
%{mcpu=604e: -mppc} \
%{mcpu=620: -mppc64} \
%{mcpu=630: -mppc64} \
%{mcpu=740: -mppc} \
%{mcpu=750: -mppc} \
%{mcpu=G3: -mppc} \
%{mcpu=7400: -mppc -maltivec} \
%{mcpu=7450: -mppc -maltivec} \
%{mcpu=G4: -mppc -maltivec} \
%{mcpu=801: -mppc} \
%{mcpu=821: -mppc} \
%{mcpu=823: -mppc} \
%{mcpu=860: -mppc} \
%{mcpu=970: -mpower4 -maltivec} \
%{mcpu=G5: -mpower4 -maltivec} \
%{mcpu=8540: -me500} \
%{mcpu=8548: -me500} \
%{mcpu=e300c2: -me300} \
%{mcpu=e300c3: -me300} \
%{mcpu=e500mc: -me500mc} \
%{mcpu=e500mc64: -me500mc64} \
%{mcpu=e5500: -me5500} \
%{mcpu=e6500: -me6500} \
%{maltivec: -maltivec} \
%{mvsx: -mvsx %{!maltivec: -maltivec} %{!mcpu*: %(asm_cpu_power7)}} \
%{mpower8-vector|mcrypto|mdirect-move|mhtm: %{!mcpu*: %(asm_cpu_power8)}} \
-many"

#define CPP_DEFAULT_SPEC ""

#define ASM_DEFAULT_SPEC ""

/* This macro defines names of additional specifications to put in the specs
   that can be used in various specifications like CC1_SPEC.  Its definition
   is an initializer with a subgrouping for each command option.

   Each subgrouping contains a string constant, that defines the
   specification name, and a string constant that used by the GCC driver
   program.

   Do not define this macro if it does not need to do anything.  */

#define SUBTARGET_EXTRA_SPECS

#define EXTRA_SPECS							\
  { "cpp_default",		CPP_DEFAULT_SPEC },			\
  { "asm_cpu",			ASM_CPU_SPEC },				\
  { "asm_cpu_native",		ASM_CPU_NATIVE_SPEC },			\
  { "asm_default",		ASM_DEFAULT_SPEC },			\
  { "cc1_cpu",			CC1_CPU_SPEC },				\
  { "asm_cpu_power5",		ASM_CPU_POWER5_SPEC },			\
  { "asm_cpu_power6",		ASM_CPU_POWER6_SPEC },			\
  { "asm_cpu_power7",		ASM_CPU_POWER7_SPEC },			\
  { "asm_cpu_power8",		ASM_CPU_POWER8_SPEC },			\
  { "asm_cpu_476",		ASM_CPU_476_SPEC },			\
  SUBTARGET_EXTRA_SPECS

/* -mcpu=native handling only makes sense with compiler running on
   an PowerPC chip.  If changing this condition, also change
   the condition in driver-rs6000.c.  */
#if defined(__powerpc__) || defined(__POWERPC__) || defined(_AIX)
/* In driver-rs6000.c.  */
extern const char *host_detect_local_cpu (int argc, const char **argv);
#define EXTRA_SPEC_FUNCTIONS \
  { "local_cpu_detect", host_detect_local_cpu },
#define HAVE_LOCAL_CPU_DETECT
#define ASM_CPU_NATIVE_SPEC "%:local_cpu_detect(asm)"

#else
#define ASM_CPU_NATIVE_SPEC "%(asm_default)"
#endif

#ifndef CC1_CPU_SPEC
#ifdef HAVE_LOCAL_CPU_DETECT
#define CC1_CPU_SPEC \
"%{mcpu=native:%<mcpu=native %:local_cpu_detect(cpu)} \
 %{mtune=native:%<mtune=native %:local_cpu_detect(tune)}"
#else
#define CC1_CPU_SPEC ""
#endif
#endif

/* Architecture type.  */

/* Define TARGET_MFCRF if the target assembler does not support the
   optional field operand for mfcr.  */

#ifndef HAVE_AS_MFCRF
#undef  TARGET_MFCRF
#define TARGET_MFCRF 0
#endif

/* Define TARGET_POPCNTB if the target assembler does not support the
   popcount byte instruction.  */

#ifndef HAVE_AS_POPCNTB
#undef  TARGET_POPCNTB
#define TARGET_POPCNTB 0
#endif

/* Define TARGET_FPRND if the target assembler does not support the
   fp rounding instructions.  */

#ifndef HAVE_AS_FPRND
#undef  TARGET_FPRND
#define TARGET_FPRND 0
#endif

/* Define TARGET_CMPB if the target assembler does not support the
   cmpb instruction.  */

#ifndef HAVE_AS_CMPB
#undef  TARGET_CMPB
#define TARGET_CMPB 0
#endif

/* Define TARGET_MFPGPR if the target assembler does not support the
   mffpr and mftgpr instructions. */

#ifndef HAVE_AS_MFPGPR
#undef  TARGET_MFPGPR
#define TARGET_MFPGPR 0
#endif

/* Define TARGET_DFP if the target assembler does not support decimal
   floating point instructions.  */
#ifndef HAVE_AS_DFP
#undef  TARGET_DFP
#define TARGET_DFP 0
#endif

/* Define TARGET_POPCNTD if the target assembler does not support the
   popcount word and double word instructions.  */

#ifndef HAVE_AS_POPCNTD
#undef  TARGET_POPCNTD
#define TARGET_POPCNTD 0
#endif

/* Define the ISA 2.07 flags as 0 if the target assembler does not support the
   waitasecond instruction.  Allow -mpower8-fusion, since it does not add new
   instructions.  */

#ifndef HAVE_AS_POWER8
#undef  TARGET_DIRECT_MOVE
#undef  TARGET_CRYPTO
#undef  TARGET_HTM
#undef  TARGET_P8_VECTOR
#define TARGET_DIRECT_MOVE 0
#define TARGET_CRYPTO 0
#define TARGET_HTM 0
#define TARGET_P8_VECTOR 0
#endif

/* Define TARGET_LWSYNC_INSTRUCTION if the assembler knows about lwsync.  If
   not, generate the lwsync code as an integer constant.  */
#ifdef HAVE_AS_LWSYNC
#define TARGET_LWSYNC_INSTRUCTION 1
#else
#define TARGET_LWSYNC_INSTRUCTION 0
#endif

/* Define TARGET_TLS_MARKERS if the target assembler does not support
   arg markers for __tls_get_addr calls.  */
#ifndef HAVE_AS_TLS_MARKERS
#undef  TARGET_TLS_MARKERS
#define TARGET_TLS_MARKERS 0
#else
#define TARGET_TLS_MARKERS tls_markers
#endif

#ifndef TARGET_SECURE_PLT
#define TARGET_SECURE_PLT 0
#endif

#ifndef TARGET_CMODEL
#define TARGET_CMODEL CMODEL_SMALL
#endif

#define TARGET_32BIT		(! TARGET_64BIT)

#ifndef HAVE_AS_TLS
#define HAVE_AS_TLS 0
#endif

#ifndef TARGET_LINK_STACK
#define TARGET_LINK_STACK 0
#endif

#ifndef SET_TARGET_LINK_STACK
#define SET_TARGET_LINK_STACK(X) do { } while (0)
#endif

/* Return 1 for a symbol ref for a thread-local storage symbol.  */
#define RS6000_SYMBOL_REF_TLS_P(RTX) \
  (GET_CODE (RTX) == SYMBOL_REF && SYMBOL_REF_TLS_MODEL (RTX) != 0)

#ifdef IN_LIBGCC2
/* For libgcc2 we make sure this is a compile time constant */
#if defined (__64BIT__) || defined (__powerpc64__) || defined (__ppc64__)
#undef TARGET_POWERPC64
#define TARGET_POWERPC64	1
#else
#undef TARGET_POWERPC64
#define TARGET_POWERPC64	0
#endif
#else
    /* The option machinery will define this.  */
#endif

#define TARGET_DEFAULT (MASK_MULTIPLE | MASK_STRING)

/* FPU operations supported. 
   Each use of TARGET_SINGLE_FLOAT or TARGET_DOUBLE_FLOAT must 
   also test TARGET_HARD_FLOAT.  */
#define TARGET_SINGLE_FLOAT 1
#define TARGET_DOUBLE_FLOAT 1
#define TARGET_SINGLE_FPU   0
#define TARGET_SIMPLE_FPU   0
#define TARGET_XILINX_FPU   0

/* Recast the processor type to the cpu attribute.  */
#define rs6000_cpu_attr ((enum attr_cpu)rs6000_cpu)

/* Define generic processor types based upon current deployment.  */
#define PROCESSOR_COMMON    PROCESSOR_PPC601
#define PROCESSOR_POWERPC   PROCESSOR_PPC604
#define PROCESSOR_POWERPC64 PROCESSOR_RS64A

/* Define the default processor.  This is overridden by other tm.h files.  */
#define PROCESSOR_DEFAULT   PROCESSOR_PPC603
#define PROCESSOR_DEFAULT64 PROCESSOR_RS64A

/* Specify the dialect of assembler to use.  Only new mnemonics are supported
   starting with GCC 4.8, i.e. just one dialect, but for backwards
   compatibility with older inline asm ASSEMBLER_DIALECT needs to be
   defined.  */
#define ASSEMBLER_DIALECT 1

/* Debug support */
#define MASK_DEBUG_STACK	0x01	/* debug stack applications */
#define	MASK_DEBUG_ARG		0x02	/* debug argument handling */
#define MASK_DEBUG_REG		0x04	/* debug register handling */
#define MASK_DEBUG_ADDR		0x08	/* debug memory addressing */
#define MASK_DEBUG_COST		0x10	/* debug rtx codes */
#define MASK_DEBUG_TARGET	0x20	/* debug target attribute/pragma */
#define MASK_DEBUG_BUILTIN	0x40	/* debug builtins */
#define MASK_DEBUG_ALL		(MASK_DEBUG_STACK \
				 | MASK_DEBUG_ARG \
				 | MASK_DEBUG_REG \
				 | MASK_DEBUG_ADDR \
				 | MASK_DEBUG_COST \
				 | MASK_DEBUG_TARGET \
				 | MASK_DEBUG_BUILTIN)

#define	TARGET_DEBUG_STACK	(rs6000_debug & MASK_DEBUG_STACK)
#define	TARGET_DEBUG_ARG	(rs6000_debug & MASK_DEBUG_ARG)
#define TARGET_DEBUG_REG	(rs6000_debug & MASK_DEBUG_REG)
#define TARGET_DEBUG_ADDR	(rs6000_debug & MASK_DEBUG_ADDR)
#define TARGET_DEBUG_COST	(rs6000_debug & MASK_DEBUG_COST)
#define TARGET_DEBUG_TARGET	(rs6000_debug & MASK_DEBUG_TARGET)
#define TARGET_DEBUG_BUILTIN	(rs6000_debug & MASK_DEBUG_BUILTIN)

/* Describe the vector unit used for arithmetic operations.  */
extern enum rs6000_vector rs6000_vector_unit[];

#define VECTOR_UNIT_NONE_P(MODE)			\
  (rs6000_vector_unit[(MODE)] == VECTOR_NONE)

#define VECTOR_UNIT_VSX_P(MODE)				\
  (rs6000_vector_unit[(MODE)] == VECTOR_VSX)

#define VECTOR_UNIT_P8_VECTOR_P(MODE)			\
  (rs6000_vector_unit[(MODE)] == VECTOR_P8_VECTOR)

#define VECTOR_UNIT_ALTIVEC_P(MODE)			\
  (rs6000_vector_unit[(MODE)] == VECTOR_ALTIVEC)

#define VECTOR_UNIT_VSX_OR_P8_VECTOR_P(MODE)		\
  (IN_RANGE ((int)rs6000_vector_unit[(MODE)],		\
	     (int)VECTOR_VSX,				\
	     (int)VECTOR_P8_VECTOR))

/* VECTOR_UNIT_ALTIVEC_OR_VSX_P is used in places where we are using either
   altivec (VMX) or VSX vector instructions.  P8 vector support is upwards
   compatible, so allow it as well, rather than changing all of the uses of the
   macro.  */
#define VECTOR_UNIT_ALTIVEC_OR_VSX_P(MODE)		\
  (IN_RANGE ((int)rs6000_vector_unit[(MODE)],		\
	     (int)VECTOR_ALTIVEC,			\
	     (int)VECTOR_P8_VECTOR))

/* Describe whether to use VSX loads or Altivec loads.  For now, just use the
   same unit as the vector unit we are using, but we may want to migrate to
   using VSX style loads even for types handled by altivec.  */
extern enum rs6000_vector rs6000_vector_mem[];

#define VECTOR_MEM_NONE_P(MODE)				\
  (rs6000_vector_mem[(MODE)] == VECTOR_NONE)

#define VECTOR_MEM_VSX_P(MODE)				\
  (rs6000_vector_mem[(MODE)] == VECTOR_VSX)

#define VECTOR_MEM_P8_VECTOR_P(MODE)			\
  (rs6000_vector_mem[(MODE)] == VECTOR_VSX)

#define VECTOR_MEM_ALTIVEC_P(MODE)			\
  (rs6000_vector_mem[(MODE)] == VECTOR_ALTIVEC)

#define VECTOR_MEM_VSX_OR_P8_VECTOR_P(MODE)		\
  (IN_RANGE ((int)rs6000_vector_mem[(MODE)],		\
	     (int)VECTOR_VSX,				\
	     (int)VECTOR_P8_VECTOR))

#define VECTOR_MEM_ALTIVEC_OR_VSX_P(MODE)		\
  (IN_RANGE ((int)rs6000_vector_mem[(MODE)],		\
	     (int)VECTOR_ALTIVEC,			\
	     (int)VECTOR_P8_VECTOR))

/* Return the alignment of a given vector type, which is set based on the
   vector unit use.  VSX for instance can load 32 or 64 bit aligned words
   without problems, while Altivec requires 128-bit aligned vectors.  */
extern int rs6000_vector_align[];

#define VECTOR_ALIGN(MODE)						\
  ((rs6000_vector_align[(MODE)] != 0)					\
   ? rs6000_vector_align[(MODE)]					\
   : (int)GET_MODE_BITSIZE ((MODE)))

/* Determine the element order to use for vector instructions.  By
   default we use big-endian element order when targeting big-endian,
   and little-endian element order when targeting little-endian.  For
   programs being ported from BE Power to LE Power, it can sometimes
   be useful to use big-endian element order when targeting little-endian.
   This is set via -maltivec=be, for example.  */
#define VECTOR_ELT_ORDER_BIG                                  \
  (BYTES_BIG_ENDIAN || (rs6000_altivec_element_order == 2))

<<<<<<< HEAD
=======
/* Element number of the 64-bit value in a 128-bit vector that can be accessed
   with scalar instructions.  */
#define VECTOR_ELEMENT_SCALAR_64BIT	((BYTES_BIG_ENDIAN) ? 0 : 1)

>>>>>>> a7aa3838
/* Alignment options for fields in structures for sub-targets following
   AIX-like ABI.
   ALIGN_POWER word-aligns FP doubles (default AIX ABI).
   ALIGN_NATURAL doubleword-aligns FP doubles (align to object size).

   Override the macro definitions when compiling libobjc to avoid undefined
   reference to rs6000_alignment_flags due to library's use of GCC alignment
   macros which use the macros below.  */

#ifndef IN_TARGET_LIBS
#define MASK_ALIGN_POWER   0x00000000
#define MASK_ALIGN_NATURAL 0x00000001
#define TARGET_ALIGN_NATURAL (rs6000_alignment_flags & MASK_ALIGN_NATURAL)
#else
#define TARGET_ALIGN_NATURAL 0
#endif

#define TARGET_LONG_DOUBLE_128 (rs6000_long_double_type_size == 128)
#define TARGET_IEEEQUAD rs6000_ieeequad
#define TARGET_ALTIVEC_ABI rs6000_altivec_abi
#define TARGET_LDBRX (TARGET_POPCNTD || rs6000_cpu == PROCESSOR_CELL)

#define TARGET_SPE_ABI 0
#define TARGET_SPE 0
#define TARGET_ISEL64 (TARGET_ISEL && TARGET_POWERPC64)
#define TARGET_FPRS 1
#define TARGET_E500_SINGLE 0
#define TARGET_E500_DOUBLE 0
#define CHECK_E500_OPTIONS do { } while (0)

/* ISA 2.01 allowed FCFID to be done in 32-bit, previously it was 64-bit only.
   Enable 32-bit fcfid's on any of the switches for newer ISA machines or
   XILINX.  */
#define TARGET_FCFID	(TARGET_POWERPC64				\
			 || TARGET_PPC_GPOPT	/* 970/power4 */	\
			 || TARGET_POPCNTB	/* ISA 2.02 */		\
			 || TARGET_CMPB		/* ISA 2.05 */		\
			 || TARGET_POPCNTD	/* ISA 2.06 */		\
			 || TARGET_XILINX_FPU)

#define TARGET_FCTIDZ	TARGET_FCFID
#define TARGET_STFIWX	TARGET_PPC_GFXOPT
#define TARGET_LFIWAX	TARGET_CMPB
#define TARGET_LFIWZX	TARGET_POPCNTD
#define TARGET_FCFIDS	TARGET_POPCNTD
#define TARGET_FCFIDU	TARGET_POPCNTD
#define TARGET_FCFIDUS	TARGET_POPCNTD
#define TARGET_FCTIDUZ	TARGET_POPCNTD
#define TARGET_FCTIWUZ	TARGET_POPCNTD

#define TARGET_XSCVDPSPN	(TARGET_DIRECT_MOVE || TARGET_P8_VECTOR)
#define TARGET_XSCVSPDPN	(TARGET_DIRECT_MOVE || TARGET_P8_VECTOR)
#define TARGET_VADDUQM		(TARGET_P8_VECTOR && TARGET_POWERPC64)

/* Byte/char syncs were added as phased in for ISA 2.06B, but are not present
   in power7, so conditionalize them on p8 features.  TImode syncs need quad
   memory support.  */
#define TARGET_SYNC_HI_QI	(TARGET_QUAD_MEMORY			\
				 || TARGET_QUAD_MEMORY_ATOMIC		\
				 || TARGET_DIRECT_MOVE)

#define TARGET_SYNC_TI		TARGET_QUAD_MEMORY_ATOMIC

/* Power7 has both 32-bit load and store integer for the FPRs, so we don't need
   to allocate the SDmode stack slot to get the value into the proper location
   in the register.  */
#define TARGET_NO_SDMODE_STACK	(TARGET_LFIWZX && TARGET_STFIWX && TARGET_DFP)

/* In switching from using target_flags to using rs6000_isa_flags, the options
   machinery creates OPTION_MASK_<xxx> instead of MASK_<xxx>.  For now map
   OPTION_MASK_<xxx> back into MASK_<xxx>.  */
#define MASK_ALTIVEC			OPTION_MASK_ALTIVEC
#define MASK_CMPB			OPTION_MASK_CMPB
#define MASK_CRYPTO			OPTION_MASK_CRYPTO
#define MASK_DFP			OPTION_MASK_DFP
#define MASK_DIRECT_MOVE		OPTION_MASK_DIRECT_MOVE
#define MASK_DLMZB			OPTION_MASK_DLMZB
#define MASK_EABI			OPTION_MASK_EABI
#define MASK_FPRND			OPTION_MASK_FPRND
#define MASK_P8_FUSION			OPTION_MASK_P8_FUSION
#define MASK_HARD_FLOAT			OPTION_MASK_HARD_FLOAT
#define MASK_HTM			OPTION_MASK_HTM
#define MASK_ISEL			OPTION_MASK_ISEL
#define MASK_MFCRF			OPTION_MASK_MFCRF
#define MASK_MFPGPR			OPTION_MASK_MFPGPR
#define MASK_MULHW			OPTION_MASK_MULHW
#define MASK_MULTIPLE			OPTION_MASK_MULTIPLE
#define MASK_NO_UPDATE			OPTION_MASK_NO_UPDATE
#define MASK_P8_VECTOR			OPTION_MASK_P8_VECTOR
#define MASK_POPCNTB			OPTION_MASK_POPCNTB
#define MASK_POPCNTD			OPTION_MASK_POPCNTD
#define MASK_PPC_GFXOPT			OPTION_MASK_PPC_GFXOPT
#define MASK_PPC_GPOPT			OPTION_MASK_PPC_GPOPT
#define MASK_RECIP_PRECISION		OPTION_MASK_RECIP_PRECISION
#define MASK_SOFT_FLOAT			OPTION_MASK_SOFT_FLOAT
#define MASK_STRICT_ALIGN		OPTION_MASK_STRICT_ALIGN
#define MASK_STRING			OPTION_MASK_STRING
#define MASK_UPDATE			OPTION_MASK_UPDATE
#define MASK_VSX			OPTION_MASK_VSX
#define MASK_VSX_TIMODE			OPTION_MASK_VSX_TIMODE

#ifndef IN_LIBGCC2
#define MASK_POWERPC64			OPTION_MASK_POWERPC64
#endif

#ifdef TARGET_64BIT
#define MASK_64BIT			OPTION_MASK_64BIT
#endif

#ifdef TARGET_RELOCATABLE
#define MASK_RELOCATABLE		OPTION_MASK_RELOCATABLE
#endif

#ifdef TARGET_LITTLE_ENDIAN
#define MASK_LITTLE_ENDIAN		OPTION_MASK_LITTLE_ENDIAN
#endif

#ifdef TARGET_MINIMAL_TOC
#define MASK_MINIMAL_TOC		OPTION_MASK_MINIMAL_TOC
#endif

#ifdef TARGET_REGNAMES
#define MASK_REGNAMES			OPTION_MASK_REGNAMES
#endif

#ifdef TARGET_PROTOTYPE
#define MASK_PROTOTYPE			OPTION_MASK_PROTOTYPE
#endif

/* For power systems, we want to enable Altivec and VSX builtins even if the
   user did not use -maltivec or -mvsx to allow the builtins to be used inside
   of #pragma GCC target or the target attribute to change the code level for a
   given system.  The SPE and Paired builtins are only enabled if you configure
   the compiler for those builtins, and those machines don't support altivec or
   VSX.  */

#define TARGET_EXTRA_BUILTINS	(!TARGET_SPE && !TARGET_PAIRED_FLOAT	 \
				 && ((TARGET_POWERPC64			 \
				      || TARGET_PPC_GPOPT /* 970/power4 */ \
				      || TARGET_POPCNTB	  /* ISA 2.02 */ \
				      || TARGET_CMPB	  /* ISA 2.05 */ \
				      || TARGET_POPCNTD	  /* ISA 2.06 */ \
				      || TARGET_ALTIVEC			 \
				      || TARGET_VSX)))

/* E500 cores only support plain "sync", not lwsync.  */
#define TARGET_NO_LWSYNC (rs6000_cpu == PROCESSOR_PPC8540 \
			  || rs6000_cpu == PROCESSOR_PPC8548)


/* Whether SF/DF operations are supported on the E500.  */
#define TARGET_SF_SPE	(TARGET_HARD_FLOAT && TARGET_SINGLE_FLOAT	\
			 && !TARGET_FPRS)

#define TARGET_DF_SPE	(TARGET_HARD_FLOAT && TARGET_DOUBLE_FLOAT	\
			 && !TARGET_FPRS && TARGET_E500_DOUBLE)

/* Whether SF/DF operations are supported by by the normal floating point unit
   (or the vector/scalar unit).  */
#define TARGET_SF_FPR	(TARGET_HARD_FLOAT && TARGET_FPRS		\
			 && TARGET_SINGLE_FLOAT)

#define TARGET_DF_FPR	(TARGET_HARD_FLOAT && TARGET_FPRS		\
			 && TARGET_DOUBLE_FLOAT)

/* Whether SF/DF operations are supported by any hardware.  */
#define TARGET_SF_INSN	(TARGET_SF_FPR || TARGET_SF_SPE)
#define TARGET_DF_INSN	(TARGET_DF_FPR || TARGET_DF_SPE)

/* Which machine supports the various reciprocal estimate instructions.  */
#define TARGET_FRES	(TARGET_HARD_FLOAT && TARGET_PPC_GFXOPT \
			 && TARGET_FPRS && TARGET_SINGLE_FLOAT)

#define TARGET_FRE	(TARGET_HARD_FLOAT && TARGET_FPRS \
			 && TARGET_DOUBLE_FLOAT \
			 && (TARGET_POPCNTB || VECTOR_UNIT_VSX_P (DFmode)))

#define TARGET_FRSQRTES	(TARGET_HARD_FLOAT && TARGET_POPCNTB \
			 && TARGET_FPRS && TARGET_SINGLE_FLOAT)

#define TARGET_FRSQRTE	(TARGET_HARD_FLOAT && TARGET_FPRS \
			 && TARGET_DOUBLE_FLOAT \
			 && (TARGET_PPC_GFXOPT || VECTOR_UNIT_VSX_P (DFmode)))

/* Whether the various reciprocal divide/square root estimate instructions
   exist, and whether we should automatically generate code for the instruction
   by default.  */
#define RS6000_RECIP_MASK_HAVE_RE	0x1	/* have RE instruction.  */
#define RS6000_RECIP_MASK_AUTO_RE	0x2	/* generate RE by default.  */
#define RS6000_RECIP_MASK_HAVE_RSQRTE	0x4	/* have RSQRTE instruction.  */
#define RS6000_RECIP_MASK_AUTO_RSQRTE	0x8	/* gen. RSQRTE by default.  */

extern unsigned char rs6000_recip_bits[];

#define RS6000_RECIP_HAVE_RE_P(MODE) \
  (rs6000_recip_bits[(int)(MODE)] & RS6000_RECIP_MASK_HAVE_RE)

#define RS6000_RECIP_AUTO_RE_P(MODE) \
  (rs6000_recip_bits[(int)(MODE)] & RS6000_RECIP_MASK_AUTO_RE)

#define RS6000_RECIP_HAVE_RSQRTE_P(MODE) \
  (rs6000_recip_bits[(int)(MODE)] & RS6000_RECIP_MASK_HAVE_RSQRTE)

#define RS6000_RECIP_AUTO_RSQRTE_P(MODE) \
  (rs6000_recip_bits[(int)(MODE)] & RS6000_RECIP_MASK_AUTO_RSQRTE)

/* The default CPU for TARGET_OPTION_OVERRIDE.  */
#define OPTION_TARGET_CPU_DEFAULT TARGET_CPU_DEFAULT

/* Target pragma.  */
#define REGISTER_TARGET_PRAGMAS() do {				\
  c_register_pragma (0, "longcall", rs6000_pragma_longcall);	\
  targetm.target_option.pragma_parse = rs6000_pragma_target_parse; \
  targetm.resolve_overloaded_builtin = altivec_resolve_overloaded_builtin; \
  rs6000_target_modify_macros_ptr = rs6000_target_modify_macros; \
} while (0)

/* Target #defines.  */
#define TARGET_CPU_CPP_BUILTINS() \
  rs6000_cpu_cpp_builtins (pfile)

/* This is used by rs6000_cpu_cpp_builtins to indicate the byte order
   we're compiling for.  Some configurations may need to override it.  */
#define RS6000_CPU_CPP_ENDIAN_BUILTINS()	\
  do						\
    {						\
      if (BYTES_BIG_ENDIAN)			\
	{					\
	  builtin_define ("__BIG_ENDIAN__");	\
	  builtin_define ("_BIG_ENDIAN");	\
	  builtin_assert ("machine=bigendian");	\
	}					\
      else					\
	{					\
	  builtin_define ("__LITTLE_ENDIAN__");	\
	  builtin_define ("_LITTLE_ENDIAN");	\
	  builtin_assert ("machine=littleendian"); \
	}					\
    }						\
  while (0)

/* Target machine storage layout.  */

/* Define this macro if it is advisable to hold scalars in registers
   in a wider mode than that declared by the program.  In such cases,
   the value is constrained to be within the bounds of the declared
   type, but kept valid in the wider mode.  The signedness of the
   extension may differ from that of the type.  */

#define PROMOTE_MODE(MODE,UNSIGNEDP,TYPE)	\
  if (GET_MODE_CLASS (MODE) == MODE_INT		\
      && GET_MODE_SIZE (MODE) < UNITS_PER_WORD) \
    (MODE) = TARGET_32BIT ? SImode : DImode;

/* Define this if most significant bit is lowest numbered
   in instructions that operate on numbered bit-fields.  */
/* That is true on RS/6000.  */
#define BITS_BIG_ENDIAN 1

/* Define this if most significant byte of a word is the lowest numbered.  */
/* That is true on RS/6000.  */
#define BYTES_BIG_ENDIAN 1

/* Define this if most significant word of a multiword number is lowest
   numbered.

   For RS/6000 we can decide arbitrarily since there are no machine
   instructions for them.  Might as well be consistent with bits and bytes.  */
#define WORDS_BIG_ENDIAN 1

/* This says that for the IBM long double the larger magnitude double
   comes first.  It's really a two element double array, and arrays
   don't index differently between little- and big-endian.  */
#define LONG_DOUBLE_LARGE_FIRST 1

#define MAX_BITS_PER_WORD 64

/* Width of a word, in units (bytes).  */
#define UNITS_PER_WORD (! TARGET_POWERPC64 ? 4 : 8)
#ifdef IN_LIBGCC2
#define MIN_UNITS_PER_WORD UNITS_PER_WORD
#else
#define MIN_UNITS_PER_WORD 4
#endif
#define UNITS_PER_FP_WORD 8
#define UNITS_PER_ALTIVEC_WORD 16
#define UNITS_PER_VSX_WORD 16
#define UNITS_PER_SPE_WORD 8
#define UNITS_PER_PAIRED_WORD 8

/* Type used for ptrdiff_t, as a string used in a declaration.  */
#define PTRDIFF_TYPE "int"

/* Type used for size_t, as a string used in a declaration.  */
#define SIZE_TYPE "long unsigned int"

/* Type used for wchar_t, as a string used in a declaration.  */
#define WCHAR_TYPE "short unsigned int"

/* Width of wchar_t in bits.  */
#define WCHAR_TYPE_SIZE 16

/* A C expression for the size in bits of the type `short' on the
   target machine.  If you don't define this, the default is half a
   word.  (If this would be less than one storage unit, it is
   rounded up to one unit.)  */
#define SHORT_TYPE_SIZE 16

/* A C expression for the size in bits of the type `int' on the
   target machine.  If you don't define this, the default is one
   word.  */
#define INT_TYPE_SIZE 32

/* A C expression for the size in bits of the type `long' on the
   target machine.  If you don't define this, the default is one
   word.  */
#define LONG_TYPE_SIZE (TARGET_32BIT ? 32 : 64)

/* A C expression for the size in bits of the type `long long' on the
   target machine.  If you don't define this, the default is two
   words.  */
#define LONG_LONG_TYPE_SIZE 64

/* A C expression for the size in bits of the type `float' on the
   target machine.  If you don't define this, the default is one
   word.  */
#define FLOAT_TYPE_SIZE 32

/* A C expression for the size in bits of the type `double' on the
   target machine.  If you don't define this, the default is two
   words.  */
#define DOUBLE_TYPE_SIZE 64

/* A C expression for the size in bits of the type `long double' on
   the target machine.  If you don't define this, the default is two
   words.  */
#define LONG_DOUBLE_TYPE_SIZE rs6000_long_double_type_size

/* Define this to set long double type size to use in libgcc2.c, which can
   not depend on target_flags.  */
#ifdef __LONG_DOUBLE_128__
#define LIBGCC2_LONG_DOUBLE_TYPE_SIZE 128
#else
#define LIBGCC2_LONG_DOUBLE_TYPE_SIZE 64
#endif

/* Work around rs6000_long_double_type_size dependency in ada/targtyps.c.  */
#define WIDEST_HARDWARE_FP_SIZE 64

/* Width in bits of a pointer.
   See also the macro `Pmode' defined below.  */
extern unsigned rs6000_pointer_size;
#define POINTER_SIZE rs6000_pointer_size

/* Allocation boundary (in *bits*) for storing arguments in argument list.  */
#define PARM_BOUNDARY (TARGET_32BIT ? 32 : 64)

/* Boundary (in *bits*) on which stack pointer should be aligned.  */
#define STACK_BOUNDARY	\
  ((TARGET_32BIT && !TARGET_ALTIVEC && !TARGET_ALTIVEC_ABI && !TARGET_VSX) \
    ? 64 : 128)

/* Allocation boundary (in *bits*) for the code of a function.  */
#define FUNCTION_BOUNDARY 32

/* No data type wants to be aligned rounder than this.  */
#define BIGGEST_ALIGNMENT 128

/* Alignment of field after `int : 0' in a structure.  */
#define EMPTY_FIELD_BOUNDARY 32

/* Every structure's size must be a multiple of this.  */
#define STRUCTURE_SIZE_BOUNDARY 8

/* A bit-field declared as `int' forces `int' alignment for the struct.  */
#define PCC_BITFIELD_TYPE_MATTERS 1

enum data_align { align_abi, align_opt, align_both };

/* A C expression to compute the alignment for a variables in the
   local store.  TYPE is the data type, and ALIGN is the alignment
   that the object would ordinarily have.  */
#define LOCAL_ALIGNMENT(TYPE, ALIGN)				\
  rs6000_data_alignment (TYPE, ALIGN, align_both)

/* Make strings word-aligned so strcpy from constants will be faster.  */
#define CONSTANT_ALIGNMENT(EXP, ALIGN)                           \
  (TREE_CODE (EXP) == STRING_CST	                         \
   && (STRICT_ALIGNMENT || !optimize_size)                       \
   && (ALIGN) < BITS_PER_WORD                                    \
   ? BITS_PER_WORD                                               \
   : (ALIGN))

/* Make arrays of chars word-aligned for the same reasons.  */
#define DATA_ALIGNMENT(TYPE, ALIGN) \
  rs6000_data_alignment (TYPE, ALIGN, align_opt)

/* Align vectors to 128 bits.  Align SPE vectors and E500 v2 doubles to
   64 bits.  */
#define DATA_ABI_ALIGNMENT(TYPE, ALIGN) \
  rs6000_data_alignment (TYPE, ALIGN, align_abi)

/* Nonzero if move instructions will actually fail to work
   when given unaligned data.  */
#define STRICT_ALIGNMENT 0

/* Define this macro to be the value 1 if unaligned accesses have a cost
   many times greater than aligned accesses, for example if they are
   emulated in a trap handler.  */
/* Altivec vector memory instructions simply ignore the low bits; SPE vector
   memory instructions trap on unaligned accesses; VSX memory instructions are
   aligned to 4 or 8 bytes.  */
#define SLOW_UNALIGNED_ACCESS(MODE, ALIGN)				\
  (STRICT_ALIGNMENT							\
   || (((MODE) == SFmode || (MODE) == DFmode || (MODE) == TFmode	\
	|| (MODE) == SDmode || (MODE) == DDmode || (MODE) == TDmode)	\
       && (ALIGN) < 32)							\
   || (VECTOR_MODE_P ((MODE)) && (((int)(ALIGN)) < VECTOR_ALIGN (MODE))))


/* Standard register usage.  */

/* Number of actual hardware registers.
   The hardware registers are assigned numbers for the compiler
   from 0 to just below FIRST_PSEUDO_REGISTER.
   All registers that the compiler knows about must be given numbers,
   even those that are not normally considered general registers.

   RS/6000 has 32 fixed-point registers, 32 floating-point registers,
   a count register, a link register, and 8 condition register fields,
   which we view here as separate registers.  AltiVec adds 32 vector
   registers and a VRsave register.

   In addition, the difference between the frame and argument pointers is
   a function of the number of registers saved, so we need to have a
   register for AP that will later be eliminated in favor of SP or FP.
   This is a normal register, but it is fixed.

   We also create a pseudo register for float/int conversions, that will
   really represent the memory location used.  It is represented here as
   a register, in order to work around problems in allocating stack storage
   in inline functions.

   Another pseudo (not included in DWARF_FRAME_REGISTERS) is soft frame
   pointer, which is eventually eliminated in favor of SP or FP.

   The 3 HTM registers aren't also included in DWARF_FRAME_REGISTERS.  */

#define FIRST_PSEUDO_REGISTER 117

/* This must be included for pre gcc 3.0 glibc compatibility.  */
#define PRE_GCC3_DWARF_FRAME_REGISTERS 77

/* Add 32 dwarf columns for synthetic SPE registers.  */
#define DWARF_FRAME_REGISTERS ((FIRST_PSEUDO_REGISTER - 4) + 32)

/* The SPE has an additional 32 synthetic registers, with DWARF debug
   info numbering for these registers starting at 1200.  While eh_frame
   register numbering need not be the same as the debug info numbering,
   we choose to number these regs for eh_frame at 1200 too.  This allows
   future versions of the rs6000 backend to add hard registers and
   continue to use the gcc hard register numbering for eh_frame.  If the
   extra SPE registers in eh_frame were numbered starting from the
   current value of FIRST_PSEUDO_REGISTER, then if FIRST_PSEUDO_REGISTER
   changed we'd need to introduce a mapping in DWARF_FRAME_REGNUM to
   avoid invalidating older SPE eh_frame info.

   We must map them here to avoid huge unwinder tables mostly consisting
   of unused space.  */
#define DWARF_REG_TO_UNWIND_COLUMN(r) \
  ((r) > 1200 ? ((r) - 1200 + (DWARF_FRAME_REGISTERS - 32)) : (r))

/* Use standard DWARF numbering for DWARF debugging information.  */
#define DBX_REGISTER_NUMBER(REGNO) rs6000_dbx_register_number (REGNO)

/* Use gcc hard register numbering for eh_frame.  */
#define DWARF_FRAME_REGNUM(REGNO) (REGNO)

/* Map register numbers held in the call frame info that gcc has
   collected using DWARF_FRAME_REGNUM to those that should be output in
   .debug_frame and .eh_frame.  We continue to use gcc hard reg numbers
   for .eh_frame, but use the numbers mandated by the various ABIs for
   .debug_frame.  rs6000_emit_prologue has translated any combination of
   CR2, CR3, CR4 saves to a save of CR2.  The actual code emitted saves
   the whole of CR, so we map CR2_REGNO to the DWARF reg for CR.  */
#define DWARF2_FRAME_REG_OUT(REGNO, FOR_EH)	\
  ((FOR_EH) ? (REGNO)				\
   : (REGNO) == CR2_REGNO ? 64			\
   : DBX_REGISTER_NUMBER (REGNO))

/* 1 for registers that have pervasive standard uses
   and are not available for the register allocator.

   On RS/6000, r1 is used for the stack.  On Darwin, r2 is available
   as a local register; for all other OS's r2 is the TOC pointer.

   cr5 is not supposed to be used.

   On System V implementations, r13 is fixed and not available for use.  */

#define FIXED_REGISTERS  \
  {0, 1, FIXED_R2, 0, 0, 0, 0, 0, 0, 0, 0, 0, 0, FIXED_R13, 0, 0, \
   0, 0, 0, 0, 0, 0, 0, 0, 0, 0, 0, 0, 0, 0, 0, 0, \
   0, 0, 0, 0, 0, 0, 0, 0, 0, 0, 0, 0, 0, 0, 0, 0, \
   0, 0, 0, 0, 0, 0, 0, 0, 0, 0, 0, 0, 0, 0, 0, 0, \
   0, 0, 0, 1, 0, 0, 0, 0, 0, 1, 0, 0, 1,	   \
   /* AltiVec registers.  */			   \
   0, 0, 0, 0, 0, 0, 0, 0, 0, 0, 0, 0, 0, 0, 0, 0, \
   0, 0, 0, 0, 0, 0, 0, 0, 0, 0, 0, 0, 0, 0, 0, 0, \
   1, 1						   \
   , 1, 1, 1, 1, 1, 1				   \
}

/* 1 for registers not available across function calls.
   These must include the FIXED_REGISTERS and also any
   registers that can be used without being saved.
   The latter must include the registers where values are returned
   and the register where structure-value addresses are passed.
   Aside from that, you can include as many other registers as you like.  */

#define CALL_USED_REGISTERS  \
  {1, 1, 1, 1, 1, 1, 1, 1, 1, 1, 1, 1, 1, FIXED_R13, 0, 0, \
   0, 0, 0, 0, 0, 0, 0, 0, 0, 0, 0, 0, 0, 0, 0, 0, \
   1, 1, 1, 1, 1, 1, 1, 1, 1, 1, 1, 1, 1, 1, 0, 0, \
   0, 0, 0, 0, 0, 0, 0, 0, 0, 0, 0, 0, 0, 0, 0, 0, \
   1, 1, 1, 1, 1, 1, 0, 0, 0, 1, 1, 1, 1,	   \
   /* AltiVec registers.  */			   \
   0, 0, 0, 0, 0, 0, 0, 0, 0, 0, 0, 0, 0, 0, 0, 0, \
   0, 0, 0, 0, 0, 0, 0, 0, 0, 0, 0, 0, 0, 0, 0, 0, \
   1, 1						   \
   , 1, 1, 1, 1, 1, 1				   \
}

/* Like `CALL_USED_REGISTERS' except this macro doesn't require that
   the entire set of `FIXED_REGISTERS' be included.
   (`CALL_USED_REGISTERS' must be a superset of `FIXED_REGISTERS').
   This macro is optional.  If not specified, it defaults to the value
   of `CALL_USED_REGISTERS'.  */

#define CALL_REALLY_USED_REGISTERS  \
  {1, 1, 1, 1, 1, 1, 1, 1, 1, 1, 1, 1, 1, FIXED_R13, 0, 0, \
   0, 0, 0, 0, 0, 0, 0, 0, 0, 0, 0, 0, 0, 0, 0, 0, \
   1, 1, 1, 1, 1, 1, 1, 1, 1, 1, 1, 1, 1, 1, 0, 0, \
   0, 0, 0, 0, 0, 0, 0, 0, 0, 0, 0, 0, 0, 0, 0, 0, \
   1, 1, 1, 1, 1, 1, 0, 0, 0, 1, 1, 1, 1,	   \
   /* AltiVec registers.  */			   \
   0, 0, 0, 0, 0, 0, 0, 0, 0, 0, 0, 0, 0, 0, 0, 0, \
   0, 0, 0, 0, 0, 0, 0, 0, 0, 0, 0, 0, 0, 0, 0, 0, \
   0, 0						   \
   , 0, 0, 0, 0, 0, 0				   \
}

#define TOTAL_ALTIVEC_REGS	(LAST_ALTIVEC_REGNO - FIRST_ALTIVEC_REGNO + 1)

#define FIRST_SAVED_ALTIVEC_REGNO (FIRST_ALTIVEC_REGNO+20)
#define FIRST_SAVED_FP_REGNO	  (14+32)
#define FIRST_SAVED_GP_REGNO	  (FIXED_R13 ? 14 : 13)

/* List the order in which to allocate registers.  Each register must be
   listed once, even those in FIXED_REGISTERS.

   We allocate in the following order:
	fp0		(not saved or used for anything)
	fp13 - fp2	(not saved; incoming fp arg registers)
	fp1		(not saved; return value)
	fp31 - fp14	(saved; order given to save least number)
	cr7, cr6	(not saved or special)
	cr1		(not saved, but used for FP operations)
	cr0		(not saved, but used for arithmetic operations)
	cr4, cr3, cr2	(saved)
	r9		(not saved; best for TImode)
	r10, r8-r4	(not saved; highest first for less conflict with params)
	r3		(not saved; return value register)
	r11		(not saved; later alloc to help shrink-wrap)
	r0		(not saved; cannot be base reg)
	r31 - r13	(saved; order given to save least number)
	r12		(not saved; if used for DImode or DFmode would use r13)
	ctr		(not saved; when we have the choice ctr is better)
	lr		(saved)
	cr5, r1, r2, ap, ca (fixed)
	v0 - v1		(not saved or used for anything)
	v13 - v3	(not saved; incoming vector arg registers)
	v2		(not saved; incoming vector arg reg; return value)
	v19 - v14	(not saved or used for anything)
	v31 - v20	(saved; order given to save least number)
	vrsave, vscr	(fixed)
	spe_acc, spefscr (fixed)
	sfp		(fixed)
	tfhar		(fixed)
	tfiar		(fixed)
	texasr		(fixed)
*/

#if FIXED_R2 == 1
#define MAYBE_R2_AVAILABLE
#define MAYBE_R2_FIXED 2,
#else
#define MAYBE_R2_AVAILABLE 2,
#define MAYBE_R2_FIXED
#endif

#if FIXED_R13 == 1
#define EARLY_R12 12,
#define LATE_R12
#else
#define EARLY_R12
#define LATE_R12 12,
#endif

#define REG_ALLOC_ORDER						\
  {32,								\
   /* move fr13 (ie 45) later, so if we need TFmode, it does */	\
   /* not use fr14 which is a saved register.  */		\
   44, 43, 42, 41, 40, 39, 38, 37, 36, 35, 34, 45,		\
   33,								\
   63, 62, 61, 60, 59, 58, 57, 56, 55, 54, 53, 52, 51,		\
   50, 49, 48, 47, 46,						\
   75, 74, 69, 68, 72, 71, 70,					\
   MAYBE_R2_AVAILABLE						\
   9, 10, 8, 7, 6, 5, 4,					\
   3, EARLY_R12 11, 0,						\
   31, 30, 29, 28, 27, 26, 25, 24, 23, 22, 21, 20, 19,		\
   18, 17, 16, 15, 14, 13, LATE_R12				\
   66, 65,							\
   73, 1, MAYBE_R2_FIXED 67, 76,				\
   /* AltiVec registers.  */					\
   77, 78,							\
   90, 89, 88, 87, 86, 85, 84, 83, 82, 81, 80,			\
   79,								\
   96, 95, 94, 93, 92, 91,					\
   108, 107, 106, 105, 104, 103, 102, 101, 100, 99, 98, 97,	\
   109, 110,							\
   111, 112, 113, 114, 115, 116					\
}

/* True if register is floating-point.  */
#define FP_REGNO_P(N) ((N) >= 32 && (N) <= 63)

/* True if register is a condition register.  */
#define CR_REGNO_P(N) ((N) >= CR0_REGNO && (N) <= CR7_REGNO)

/* True if register is a condition register, but not cr0.  */
#define CR_REGNO_NOT_CR0_P(N) ((N) >= CR1_REGNO && (N) <= CR7_REGNO)

/* True if register is an integer register.  */
#define INT_REGNO_P(N) \
  ((N) <= 31 || (N) == ARG_POINTER_REGNUM || (N) == FRAME_POINTER_REGNUM)

/* SPE SIMD registers are just the GPRs.  */
#define SPE_SIMD_REGNO_P(N) ((N) <= 31)

/* PAIRED SIMD registers are just the FPRs.  */
#define PAIRED_SIMD_REGNO_P(N) ((N) >= 32 && (N) <= 63)

/* True if register is the CA register.  */
#define CA_REGNO_P(N) ((N) == CA_REGNO)

/* True if register is an AltiVec register.  */
#define ALTIVEC_REGNO_P(N) ((N) >= FIRST_ALTIVEC_REGNO && (N) <= LAST_ALTIVEC_REGNO)

/* True if register is a VSX register.  */
#define VSX_REGNO_P(N) (FP_REGNO_P (N) || ALTIVEC_REGNO_P (N))

/* Alternate name for any vector register supporting floating point, no matter
   which instruction set(s) are available.  */
#define VFLOAT_REGNO_P(N) \
  (ALTIVEC_REGNO_P (N) || (TARGET_VSX && FP_REGNO_P (N)))

/* Alternate name for any vector register supporting integer, no matter which
   instruction set(s) are available.  */
#define VINT_REGNO_P(N) ALTIVEC_REGNO_P (N)

/* Alternate name for any vector register supporting logical operations, no
   matter which instruction set(s) are available.  Allow GPRs as well as the
   vector registers.  */
#define VLOGICAL_REGNO_P(N)						\
  (INT_REGNO_P (N) || ALTIVEC_REGNO_P (N)				\
   || (TARGET_VSX && FP_REGNO_P (N)))					\

/* Return number of consecutive hard regs needed starting at reg REGNO
   to hold something of mode MODE.  */

#define HARD_REGNO_NREGS(REGNO, MODE) rs6000_hard_regno_nregs[(MODE)][(REGNO)]

/* When setting up caller-save slots (MODE == VOIDmode) ensure we allocate
   enough space to account for vectors in FP regs.  However, TFmode/TDmode
   should not use VSX instructions to do a caller save. */
#define HARD_REGNO_CALLER_SAVE_MODE(REGNO, NREGS, MODE)			\
  (TARGET_VSX								\
   && ((MODE) == VOIDmode || ALTIVEC_OR_VSX_VECTOR_MODE (MODE))		\
   && FP_REGNO_P (REGNO)						\
   ? V2DFmode								\
   : ((MODE) == TFmode && FP_REGNO_P (REGNO))				\
   ? DFmode								\
   : ((MODE) == TDmode && FP_REGNO_P (REGNO))				\
   ? DImode								\
   : choose_hard_reg_mode ((REGNO), (NREGS), false))

#define HARD_REGNO_CALL_PART_CLOBBERED(REGNO, MODE)			\
  (((TARGET_32BIT && TARGET_POWERPC64					\
     && (GET_MODE_SIZE (MODE) > 4)					\
     && INT_REGNO_P (REGNO)) ? 1 : 0)					\
   || (TARGET_VSX && FP_REGNO_P (REGNO)					\
       && GET_MODE_SIZE (MODE) > 8 && ((MODE) != TDmode) 		\
       && ((MODE) != TFmode)))

#define VSX_VECTOR_MODE(MODE)		\
	 ((MODE) == V4SFmode		\
	  || (MODE) == V2DFmode)	\

#define ALTIVEC_VECTOR_MODE(MODE)	\
	 ((MODE) == V16QImode		\
	  || (MODE) == V8HImode		\
	  || (MODE) == V4SFmode		\
	  || (MODE) == V4SImode)

#define ALTIVEC_OR_VSX_VECTOR_MODE(MODE)				\
  (ALTIVEC_VECTOR_MODE (MODE) || VSX_VECTOR_MODE (MODE)			\
   || (MODE) == V2DImode || (MODE) == V1TImode)

#define SPE_VECTOR_MODE(MODE)		\
	((MODE) == V4HImode          	\
         || (MODE) == V2SFmode          \
         || (MODE) == V1DImode          \
         || (MODE) == V2SImode)

#define PAIRED_VECTOR_MODE(MODE)        \
         ((MODE) == V2SFmode)            

/* Value is TRUE if hard register REGNO can hold a value of
   machine-mode MODE.  */
#define HARD_REGNO_MODE_OK(REGNO, MODE) \
  rs6000_hard_regno_mode_ok_p[(int)(MODE)][REGNO]

/* Value is 1 if it is a good idea to tie two pseudo registers
   when one has mode MODE1 and one has mode MODE2.
   If HARD_REGNO_MODE_OK could produce different values for MODE1 and MODE2,
   for any hard reg, then this must be 0 for correct output.

   PTImode cannot tie with other modes because PTImode is restricted to even
   GPR registers, and TImode can go in any GPR as well as VSX registers (PR
   57744).  */
#define MODES_TIEABLE_P(MODE1, MODE2)		\
  ((MODE1) == PTImode				\
   ? (MODE2) == PTImode				\
   : (MODE2) == PTImode				\
   ? 0						\
   : SCALAR_FLOAT_MODE_P (MODE1)		\
   ? SCALAR_FLOAT_MODE_P (MODE2)		\
   : SCALAR_FLOAT_MODE_P (MODE2)		\
   ? 0						\
   : GET_MODE_CLASS (MODE1) == MODE_CC		\
   ? GET_MODE_CLASS (MODE2) == MODE_CC		\
   : GET_MODE_CLASS (MODE2) == MODE_CC		\
   ? 0						\
   : SPE_VECTOR_MODE (MODE1)			\
   ? SPE_VECTOR_MODE (MODE2)			\
   : SPE_VECTOR_MODE (MODE2)			\
   ? 0						\
   : ALTIVEC_OR_VSX_VECTOR_MODE (MODE1)		\
   ? ALTIVEC_OR_VSX_VECTOR_MODE (MODE2)		\
   : ALTIVEC_OR_VSX_VECTOR_MODE (MODE2)		\
   ? 0						\
   : 1)

/* Post-reload, we can't use any new AltiVec registers, as we already
   emitted the vrsave mask.  */

#define HARD_REGNO_RENAME_OK(SRC, DST) \
  (! ALTIVEC_REGNO_P (DST) || df_regs_ever_live_p (DST))

/* Specify the cost of a branch insn; roughly the number of extra insns that
   should be added to avoid a branch.

   Set this to 3 on the RS/6000 since that is roughly the average cost of an
   unscheduled conditional branch.  */

#define BRANCH_COST(speed_p, predictable_p) 3

/* Override BRANCH_COST heuristic which empirically produces worse
   performance for removing short circuiting from the logical ops.  */

#define LOGICAL_OP_NON_SHORT_CIRCUIT 0

/* A fixed register used at epilogue generation to address SPE registers
   with negative offsets.  The 64-bit load/store instructions on the SPE
   only take positive offsets (and small ones at that), so we need to
   reserve a register for consing up negative offsets.  */

#define FIXED_SCRATCH 0

/* Specify the registers used for certain standard purposes.
   The values of these macros are register numbers.  */

/* RS/6000 pc isn't overloaded on a register that the compiler knows about.  */
/* #define PC_REGNUM  */

/* Register to use for pushing function arguments.  */
#define STACK_POINTER_REGNUM 1

/* Base register for access to local variables of the function.  */
#define HARD_FRAME_POINTER_REGNUM 31

/* Base register for access to local variables of the function.  */
#define FRAME_POINTER_REGNUM 113

/* Base register for access to arguments of the function.  */
#define ARG_POINTER_REGNUM 67

/* Place to put static chain when calling a function that requires it.  */
#define STATIC_CHAIN_REGNUM 11


/* Define the classes of registers for register constraints in the
   machine description.  Also define ranges of constants.

   One of the classes must always be named ALL_REGS and include all hard regs.
   If there is more than one class, another class must be named NO_REGS
   and contain no registers.

   The name GENERAL_REGS must be the name of a class (or an alias for
   another name such as ALL_REGS).  This is the class of registers
   that is allowed by "g" or "r" in a register constraint.
   Also, registers outside this class are allocated only when
   instructions express preferences for them.

   The classes must be numbered in nondecreasing order; that is,
   a larger-numbered class must never be contained completely
   in a smaller-numbered class.

   For any two classes, it is very desirable that there be another
   class that represents their union.  */

/* The RS/6000 has three types of registers, fixed-point, floating-point, and
   condition registers, plus three special registers, CTR, and the link
   register.  AltiVec adds a vector register class.  VSX registers overlap the
   FPR registers and the Altivec registers.

   However, r0 is special in that it cannot be used as a base register.
   So make a class for registers valid as base registers.

   Also, cr0 is the only condition code register that can be used in
   arithmetic insns, so make a separate class for it.  */

enum reg_class
{
  NO_REGS,
  BASE_REGS,
  GENERAL_REGS,
  FLOAT_REGS,
  ALTIVEC_REGS,
  VSX_REGS,
  VRSAVE_REGS,
  VSCR_REGS,
  SPE_ACC_REGS,
  SPEFSCR_REGS,
  SPR_REGS,
  NON_SPECIAL_REGS,
  LINK_REGS,
  CTR_REGS,
  LINK_OR_CTR_REGS,
  SPECIAL_REGS,
  SPEC_OR_GEN_REGS,
  CR0_REGS,
  CR_REGS,
  NON_FLOAT_REGS,
  CA_REGS,
  ALL_REGS,
  LIM_REG_CLASSES
};

#define N_REG_CLASSES (int) LIM_REG_CLASSES

/* Give names of register classes as strings for dump file.  */

#define REG_CLASS_NAMES							\
{									\
  "NO_REGS",								\
  "BASE_REGS",								\
  "GENERAL_REGS",							\
  "FLOAT_REGS",								\
  "ALTIVEC_REGS",							\
  "VSX_REGS",								\
  "VRSAVE_REGS",							\
  "VSCR_REGS",								\
  "SPE_ACC_REGS",                                                       \
  "SPEFSCR_REGS",                                                       \
  "SPR_REGS",								\
  "NON_SPECIAL_REGS",							\
  "LINK_REGS",								\
  "CTR_REGS",								\
  "LINK_OR_CTR_REGS",							\
  "SPECIAL_REGS",							\
  "SPEC_OR_GEN_REGS",							\
  "CR0_REGS",								\
  "CR_REGS",								\
  "NON_FLOAT_REGS",							\
  "CA_REGS",								\
  "ALL_REGS"								\
}

/* Define which registers fit in which classes.
   This is an initializer for a vector of HARD_REG_SET
   of length N_REG_CLASSES.  */

#define REG_CLASS_CONTENTS						     \
{									     \
  { 0x00000000, 0x00000000, 0x00000000, 0x00000000 }, /* NO_REGS */	     \
  { 0xfffffffe, 0x00000000, 0x00000008, 0x00020000 }, /* BASE_REGS */	     \
  { 0xffffffff, 0x00000000, 0x00000008, 0x00020000 }, /* GENERAL_REGS */     \
  { 0x00000000, 0xffffffff, 0x00000000, 0x00000000 }, /* FLOAT_REGS */       \
  { 0x00000000, 0x00000000, 0xffffe000, 0x00001fff }, /* ALTIVEC_REGS */     \
  { 0x00000000, 0xffffffff, 0xffffe000, 0x00001fff }, /* VSX_REGS */	     \
  { 0x00000000, 0x00000000, 0x00000000, 0x00002000 }, /* VRSAVE_REGS */	     \
  { 0x00000000, 0x00000000, 0x00000000, 0x00004000 }, /* VSCR_REGS */	     \
  { 0x00000000, 0x00000000, 0x00000000, 0x00008000 }, /* SPE_ACC_REGS */     \
  { 0x00000000, 0x00000000, 0x00000000, 0x00010000 }, /* SPEFSCR_REGS */     \
  { 0x00000000, 0x00000000, 0x00000000, 0x00040000 }, /* SPR_REGS */     \
  { 0xffffffff, 0xffffffff, 0x00000008, 0x00020000 }, /* NON_SPECIAL_REGS */ \
  { 0x00000000, 0x00000000, 0x00000002, 0x00000000 }, /* LINK_REGS */	     \
  { 0x00000000, 0x00000000, 0x00000004, 0x00000000 }, /* CTR_REGS */	     \
  { 0x00000000, 0x00000000, 0x00000006, 0x00000000 }, /* LINK_OR_CTR_REGS */ \
  { 0x00000000, 0x00000000, 0x00000006, 0x00002000 }, /* SPECIAL_REGS */     \
  { 0xffffffff, 0x00000000, 0x0000000e, 0x00022000 }, /* SPEC_OR_GEN_REGS */ \
  { 0x00000000, 0x00000000, 0x00000010, 0x00000000 }, /* CR0_REGS */	     \
  { 0x00000000, 0x00000000, 0x00000ff0, 0x00000000 }, /* CR_REGS */	     \
  { 0xffffffff, 0x00000000, 0x00000ffe, 0x00020000 }, /* NON_FLOAT_REGS */   \
  { 0x00000000, 0x00000000, 0x00001000, 0x00000000 }, /* CA_REGS */	     \
  { 0xffffffff, 0xffffffff, 0xfffffffe, 0x0007ffff }  /* ALL_REGS */	     \
}

/* The same information, inverted:
   Return the class number of the smallest class containing
   reg number REGNO.  This could be a conditional expression
   or could index an array.  */

extern enum reg_class rs6000_regno_regclass[FIRST_PSEUDO_REGISTER];

#if ENABLE_CHECKING
#define REGNO_REG_CLASS(REGNO) 						\
  (gcc_assert (IN_RANGE ((REGNO), 0, FIRST_PSEUDO_REGISTER-1)),		\
   rs6000_regno_regclass[(REGNO)])

#else
#define REGNO_REG_CLASS(REGNO) rs6000_regno_regclass[(REGNO)]
#endif

/* Register classes for various constraints that are based on the target
   switches.  */
enum r6000_reg_class_enum {
  RS6000_CONSTRAINT_d,		/* fpr registers for double values */
  RS6000_CONSTRAINT_f,		/* fpr registers for single values */
  RS6000_CONSTRAINT_v,		/* Altivec registers */
  RS6000_CONSTRAINT_wa,		/* Any VSX register */
  RS6000_CONSTRAINT_wd,		/* VSX register for V2DF */
  RS6000_CONSTRAINT_wf,		/* VSX register for V4SF */
  RS6000_CONSTRAINT_wg,		/* FPR register for -mmfpgpr */
  RS6000_CONSTRAINT_wl,		/* FPR register for LFIWAX */
  RS6000_CONSTRAINT_wm,		/* VSX register for direct move */
  RS6000_CONSTRAINT_wr,		/* GPR register if 64-bit  */
  RS6000_CONSTRAINT_ws,		/* VSX register for DF */
  RS6000_CONSTRAINT_wt,		/* VSX register for TImode */
  RS6000_CONSTRAINT_wu,		/* Altivec register for float load/stores.  */
  RS6000_CONSTRAINT_wv,		/* Altivec register for double load/stores.  */
  RS6000_CONSTRAINT_ww,		/* FP or VSX register for vsx float ops.  */
  RS6000_CONSTRAINT_wx,		/* FPR register for STFIWX */
  RS6000_CONSTRAINT_wy,		/* VSX register for SF */
  RS6000_CONSTRAINT_wz,		/* FPR register for LFIWZX */
  RS6000_CONSTRAINT_MAX
};

extern enum reg_class rs6000_constraints[RS6000_CONSTRAINT_MAX];

/* The class value for index registers, and the one for base regs.  */
#define INDEX_REG_CLASS GENERAL_REGS
#define BASE_REG_CLASS BASE_REGS

/* Return whether a given register class can hold VSX objects.  */
#define VSX_REG_CLASS_P(CLASS)			\
  ((CLASS) == VSX_REGS || (CLASS) == FLOAT_REGS || (CLASS) == ALTIVEC_REGS)

/* Given an rtx X being reloaded into a reg required to be
   in class CLASS, return the class of reg to actually use.
   In general this is just CLASS; but on some machines
   in some cases it is preferable to use a more restrictive class.

   On the RS/6000, we have to return NO_REGS when we want to reload a
   floating-point CONST_DOUBLE to force it to be copied to memory.

   We also don't want to reload integer values into floating-point
   registers if we can at all help it.  In fact, this can
   cause reload to die, if it tries to generate a reload of CTR
   into a FP register and discovers it doesn't have the memory location
   required.

   ??? Would it be a good idea to have reload do the converse, that is
   try to reload floating modes into FP registers if possible?
 */

#define PREFERRED_RELOAD_CLASS(X,CLASS)			\
  rs6000_preferred_reload_class_ptr (X, CLASS)

/* Return the register class of a scratch register needed to copy IN into
   or out of a register in CLASS in MODE.  If it can be done directly,
   NO_REGS is returned.  */

#define SECONDARY_RELOAD_CLASS(CLASS,MODE,IN) \
  rs6000_secondary_reload_class_ptr (CLASS, MODE, IN)

/* If we are copying between FP or AltiVec registers and anything
   else, we need a memory location.  The exception is when we are
   targeting ppc64 and the move to/from fpr to gpr instructions
   are available.*/

#define SECONDARY_MEMORY_NEEDED(CLASS1,CLASS2,MODE)			\
  rs6000_secondary_memory_needed_ptr (CLASS1, CLASS2, MODE)

/* For cpus that cannot load/store SDmode values from the 64-bit
   FP registers without using a full 64-bit load/store, we need
   to allocate a full 64-bit stack slot for them.  */

#define SECONDARY_MEMORY_NEEDED_RTX(MODE) \
  rs6000_secondary_memory_needed_rtx (MODE)

/* Specify the mode to be used for memory when a secondary memory
   location is needed.  For cpus that cannot load/store SDmode values
   from the 64-bit FP registers without using a full 64-bit
   load/store, we need a wider mode.  */
#define SECONDARY_MEMORY_NEEDED_MODE(MODE)		\
  rs6000_secondary_memory_needed_mode (MODE)

/* Return the maximum number of consecutive registers
   needed to represent mode MODE in a register of class CLASS.

   On RS/6000, this is the size of MODE in words, except in the FP regs, where
   a single reg is enough for two words, unless we have VSX, where the FP
   registers can hold 128 bits.  */
#define CLASS_MAX_NREGS(CLASS, MODE) rs6000_class_max_nregs[(MODE)][(CLASS)]

/* Return nonzero if for CLASS a mode change from FROM to TO is invalid.  */

#define CANNOT_CHANGE_MODE_CLASS(FROM, TO, CLASS)			\
  rs6000_cannot_change_mode_class_ptr (FROM, TO, CLASS)

/* Stack layout; function entry, exit and calling.  */

/* Define this if pushing a word on the stack
   makes the stack pointer a smaller address.  */
#define STACK_GROWS_DOWNWARD

/* Offsets recorded in opcodes are a multiple of this alignment factor.  */
#define DWARF_CIE_DATA_ALIGNMENT (-((int) (TARGET_32BIT ? 4 : 8)))

/* Define this to nonzero if the nominal address of the stack frame
   is at the high-address end of the local variables;
   that is, each additional local variable allocated
   goes at a more negative offset in the frame.

   On the RS/6000, we grow upwards, from the area after the outgoing
   arguments.  */
#define FRAME_GROWS_DOWNWARD (flag_stack_protect != 0			\
			      || (flag_sanitize & SANITIZE_ADDRESS) != 0)

/* Size of the fixed area on the stack */
#define RS6000_SAVE_AREA \
  ((DEFAULT_ABI == ABI_V4 ? 8 : DEFAULT_ABI == ABI_ELFv2 ? 16 : 24)	\
   << (TARGET_64BIT ? 1 : 0))

/* Stack offset for toc save slot.  */
#define RS6000_TOC_SAVE_SLOT \
  ((DEFAULT_ABI == ABI_ELFv2 ? 12 : 20) << (TARGET_64BIT ? 1 : 0))

/* Align an address */
#define RS6000_ALIGN(n,a) (((n) + (a) - 1) & ~((a) - 1))

/* Offset within stack frame to start allocating local variables at.
   If FRAME_GROWS_DOWNWARD, this is the offset to the END of the
   first local allocated.  Otherwise, it is the offset to the BEGINNING
   of the first local allocated.

   On the RS/6000, the frame pointer is the same as the stack pointer,
   except for dynamic allocations.  So we start after the fixed area and
   outgoing parameter area.  */

#define STARTING_FRAME_OFFSET						\
  (FRAME_GROWS_DOWNWARD							\
   ? 0									\
   : (RS6000_ALIGN (crtl->outgoing_args_size,				\
		    (TARGET_ALTIVEC || TARGET_VSX) ? 16 : 8)		\
      + RS6000_SAVE_AREA))

/* Offset from the stack pointer register to an item dynamically
   allocated on the stack, e.g., by `alloca'.

   The default value for this macro is `STACK_POINTER_OFFSET' plus the
   length of the outgoing arguments.  The default is correct for most
   machines.  See `function.c' for details.  */
#define STACK_DYNAMIC_OFFSET(FUNDECL)					\
  (RS6000_ALIGN (crtl->outgoing_args_size,				\
		 (TARGET_ALTIVEC || TARGET_VSX) ? 16 : 8)		\
   + (STACK_POINTER_OFFSET))

/* If we generate an insn to push BYTES bytes,
   this says how many the stack pointer really advances by.
   On RS/6000, don't define this because there are no push insns.  */
/*  #define PUSH_ROUNDING(BYTES) */

/* Offset of first parameter from the argument pointer register value.
   On the RS/6000, we define the argument pointer to the start of the fixed
   area.  */
#define FIRST_PARM_OFFSET(FNDECL) RS6000_SAVE_AREA

/* Offset from the argument pointer register value to the top of
   stack.  This is different from FIRST_PARM_OFFSET because of the
   register save area.  */
#define ARG_POINTER_CFA_OFFSET(FNDECL) 0

/* Define this if stack space is still allocated for a parameter passed
   in a register.  The value is the number of bytes allocated to this
   area.  */
#define REG_PARM_STACK_SPACE(FNDECL) rs6000_reg_parm_stack_space((FNDECL))

/* Define this if the above stack space is to be considered part of the
   space allocated by the caller.  */
#define OUTGOING_REG_PARM_STACK_SPACE(FNTYPE) 1

/* This is the difference between the logical top of stack and the actual sp.

   For the RS/6000, sp points past the fixed area.  */
#define STACK_POINTER_OFFSET RS6000_SAVE_AREA

/* Define this if the maximum size of all the outgoing args is to be
   accumulated and pushed during the prologue.  The amount can be
   found in the variable crtl->outgoing_args_size.  */
#define ACCUMULATE_OUTGOING_ARGS 1

/* Define how to find the value returned by a library function
   assuming the value has mode MODE.  */

#define LIBCALL_VALUE(MODE) rs6000_libcall_value ((MODE))

/* DRAFT_V4_STRUCT_RET defaults off.  */
#define DRAFT_V4_STRUCT_RET 0

/* Let TARGET_RETURN_IN_MEMORY control what happens.  */
#define DEFAULT_PCC_STRUCT_RETURN 0

/* Mode of stack savearea.
   FUNCTION is VOIDmode because calling convention maintains SP.
   BLOCK needs Pmode for SP.
   NONLOCAL needs twice Pmode to maintain both backchain and SP.  */
#define STACK_SAVEAREA_MODE(LEVEL)	\
  (LEVEL == SAVE_FUNCTION ? VOIDmode	\
  : LEVEL == SAVE_NONLOCAL ? (TARGET_32BIT ? DImode : PTImode) : Pmode)

/* Minimum and maximum general purpose registers used to hold arguments.  */
#define GP_ARG_MIN_REG 3
#define GP_ARG_MAX_REG 10
#define GP_ARG_NUM_REG (GP_ARG_MAX_REG - GP_ARG_MIN_REG + 1)

/* Minimum and maximum floating point registers used to hold arguments.  */
#define FP_ARG_MIN_REG 33
#define	FP_ARG_AIX_MAX_REG 45
#define	FP_ARG_V4_MAX_REG  40
#define	FP_ARG_MAX_REG (DEFAULT_ABI == ABI_V4				\
			? FP_ARG_V4_MAX_REG : FP_ARG_AIX_MAX_REG)
#define FP_ARG_NUM_REG (FP_ARG_MAX_REG - FP_ARG_MIN_REG + 1)

/* Minimum and maximum AltiVec registers used to hold arguments.  */
#define ALTIVEC_ARG_MIN_REG (FIRST_ALTIVEC_REGNO + 2)
#define ALTIVEC_ARG_MAX_REG (ALTIVEC_ARG_MIN_REG + 11)
#define ALTIVEC_ARG_NUM_REG (ALTIVEC_ARG_MAX_REG - ALTIVEC_ARG_MIN_REG + 1)

/* Maximum number of registers per ELFv2 homogeneous aggregate argument.  */
#define AGGR_ARG_NUM_REG 8

/* Return registers */
#define GP_ARG_RETURN GP_ARG_MIN_REG
#define FP_ARG_RETURN FP_ARG_MIN_REG
#define ALTIVEC_ARG_RETURN (FIRST_ALTIVEC_REGNO + 2)
#define FP_ARG_MAX_RETURN (DEFAULT_ABI != ABI_ELFv2 ? FP_ARG_RETURN	\
			   : (FP_ARG_RETURN + AGGR_ARG_NUM_REG - 1))
#define ALTIVEC_ARG_MAX_RETURN (DEFAULT_ABI != ABI_ELFv2 ? ALTIVEC_ARG_RETURN \
			        : (ALTIVEC_ARG_RETURN + AGGR_ARG_NUM_REG - 1))

/* Flags for the call/call_value rtl operations set up by function_arg */
#define CALL_NORMAL		0x00000000	/* no special processing */
/* Bits in 0x00000001 are unused.  */
#define CALL_V4_CLEAR_FP_ARGS	0x00000002	/* V.4, no FP args passed */
#define CALL_V4_SET_FP_ARGS	0x00000004	/* V.4, FP args were passed */
#define CALL_LONG		0x00000008	/* always call indirect */
#define CALL_LIBCALL		0x00000010	/* libcall */

/* We don't have prologue and epilogue functions to save/restore
   everything for most ABIs.  */
#define WORLD_SAVE_P(INFO) 0

/* 1 if N is a possible register number for a function value
   as seen by the caller.

   On RS/6000, this is r3, fp1, and v2 (for AltiVec).  */
#define FUNCTION_VALUE_REGNO_P(N)					\
  ((N) == GP_ARG_RETURN							\
   || ((N) >= FP_ARG_RETURN && (N) <= FP_ARG_MAX_RETURN			\
       && TARGET_HARD_FLOAT && TARGET_FPRS)				\
   || ((N) >= ALTIVEC_ARG_RETURN && (N) <= ALTIVEC_ARG_MAX_RETURN	\
       && TARGET_ALTIVEC && TARGET_ALTIVEC_ABI))

/* 1 if N is a possible register number for function argument passing.
   On RS/6000, these are r3-r10 and fp1-fp13.
   On AltiVec, v2 - v13 are used for passing vectors.  */
#define FUNCTION_ARG_REGNO_P(N)						\
  ((unsigned) (N) - GP_ARG_MIN_REG < GP_ARG_NUM_REG			\
   || ((unsigned) (N) - ALTIVEC_ARG_MIN_REG < ALTIVEC_ARG_NUM_REG	\
       && TARGET_ALTIVEC && TARGET_ALTIVEC_ABI)				\
   || ((unsigned) (N) - FP_ARG_MIN_REG < FP_ARG_NUM_REG			\
       && TARGET_HARD_FLOAT && TARGET_FPRS))

/* Define a data type for recording info about an argument list
   during the scan of that argument list.  This data type should
   hold all necessary information about the function itself
   and about the args processed so far, enough to enable macros
   such as FUNCTION_ARG to determine where the next arg should go.

   On the RS/6000, this is a structure.  The first element is the number of
   total argument words, the second is used to store the next
   floating-point register number, and the third says how many more args we
   have prototype types for.

   For ABI_V4, we treat these slightly differently -- `sysv_gregno' is
   the next available GP register, `fregno' is the next available FP
   register, and `words' is the number of words used on the stack.

   The varargs/stdarg support requires that this structure's size
   be a multiple of sizeof(int).  */

typedef struct rs6000_args
{
  int words;			/* # words used for passing GP registers */
  int fregno;			/* next available FP register */
  int vregno;			/* next available AltiVec register */
  int nargs_prototype;		/* # args left in the current prototype */
  int prototype;		/* Whether a prototype was defined */
  int stdarg;			/* Whether function is a stdarg function.  */
  int call_cookie;		/* Do special things for this call */
  int sysv_gregno;		/* next available GP register */
  int intoffset;		/* running offset in struct (darwin64) */
  int use_stack;		/* any part of struct on stack (darwin64) */
  int floats_in_gpr;		/* count of SFmode floats taking up
				   GPR space (darwin64) */
  int named;			/* false for varargs params */
  int escapes;			/* if function visible outside tu */
} CUMULATIVE_ARGS;

/* Initialize a variable CUM of type CUMULATIVE_ARGS
   for a call to a function whose data type is FNTYPE.
   For a library call, FNTYPE is 0.  */

#define INIT_CUMULATIVE_ARGS(CUM, FNTYPE, LIBNAME, FNDECL, N_NAMED_ARGS) \
  init_cumulative_args (&CUM, FNTYPE, LIBNAME, FALSE, FALSE, \
			N_NAMED_ARGS, FNDECL, VOIDmode)

/* Similar, but when scanning the definition of a procedure.  We always
   set NARGS_PROTOTYPE large so we never return an EXPR_LIST.  */

#define INIT_CUMULATIVE_INCOMING_ARGS(CUM, FNTYPE, LIBNAME) \
  init_cumulative_args (&CUM, FNTYPE, LIBNAME, TRUE, FALSE, \
			1000, current_function_decl, VOIDmode)

/* Like INIT_CUMULATIVE_ARGS' but only used for outgoing libcalls.  */

#define INIT_CUMULATIVE_LIBCALL_ARGS(CUM, MODE, LIBNAME) \
  init_cumulative_args (&CUM, NULL_TREE, LIBNAME, FALSE, TRUE, \
			0, NULL_TREE, MODE)

/* If defined, a C expression which determines whether, and in which
   direction, to pad out an argument with extra space.  The value
   should be of type `enum direction': either `upward' to pad above
   the argument, `downward' to pad below, or `none' to inhibit
   padding.  */

#define FUNCTION_ARG_PADDING(MODE, TYPE) function_arg_padding (MODE, TYPE)

#define PAD_VARARGS_DOWN \
   (FUNCTION_ARG_PADDING (TYPE_MODE (type), type) == downward)

/* Output assembler code to FILE to increment profiler label # LABELNO
   for profiling a function entry.  */

#define FUNCTION_PROFILER(FILE, LABELNO)	\
  output_function_profiler ((FILE), (LABELNO));

/* EXIT_IGNORE_STACK should be nonzero if, when returning from a function,
   the stack pointer does not matter. No definition is equivalent to
   always zero.

   On the RS/6000, this is nonzero because we can restore the stack from
   its backpointer, which we maintain.  */
#define EXIT_IGNORE_STACK	1

/* Define this macro as a C expression that is nonzero for registers
   that are used by the epilogue or the return' pattern.  The stack
   and frame pointer registers are already be assumed to be used as
   needed.  */

#define	EPILOGUE_USES(REGNO)					\
  ((reload_completed && (REGNO) == LR_REGNO)			\
   || (TARGET_ALTIVEC && (REGNO) == VRSAVE_REGNO)		\
   || (crtl->calls_eh_return					\
       && TARGET_AIX						\
       && (REGNO) == 2))


/* Length in units of the trampoline for entering a nested function.  */

#define TRAMPOLINE_SIZE rs6000_trampoline_size ()

/* Definitions for __builtin_return_address and __builtin_frame_address.
   __builtin_return_address (0) should give link register (65), enable
   this.  */
/* This should be uncommented, so that the link register is used, but
   currently this would result in unmatched insns and spilling fixed
   registers so we'll leave it for another day.  When these problems are
   taken care of one additional fetch will be necessary in RETURN_ADDR_RTX.
   (mrs) */
/* #define RETURN_ADDR_IN_PREVIOUS_FRAME */

/* Number of bytes into the frame return addresses can be found.  See
   rs6000_stack_info in rs6000.c for more information on how the different
   abi's store the return address.  */
#define RETURN_ADDRESS_OFFSET \
  ((DEFAULT_ABI == ABI_V4 ? 4 : 8) << (TARGET_64BIT ? 1 : 0))

/* The current return address is in link register (65).  The return address
   of anything farther back is accessed normally at an offset of 8 from the
   frame pointer.  */
#define RETURN_ADDR_RTX(COUNT, FRAME)                 \
  (rs6000_return_addr (COUNT, FRAME))


/* Definitions for register eliminations.

   We have two registers that can be eliminated on the RS/6000.  First, the
   frame pointer register can often be eliminated in favor of the stack
   pointer register.  Secondly, the argument pointer register can always be
   eliminated; it is replaced with either the stack or frame pointer.

   In addition, we use the elimination mechanism to see if r30 is needed
   Initially we assume that it isn't.  If it is, we spill it.  This is done
   by making it an eliminable register.  We replace it with itself so that
   if it isn't needed, then existing uses won't be modified.  */

/* This is an array of structures.  Each structure initializes one pair
   of eliminable registers.  The "from" register number is given first,
   followed by "to".  Eliminations of the same "from" register are listed
   in order of preference.  */
#define ELIMINABLE_REGS					\
{{ HARD_FRAME_POINTER_REGNUM, STACK_POINTER_REGNUM},	\
 { FRAME_POINTER_REGNUM, STACK_POINTER_REGNUM},		\
 { FRAME_POINTER_REGNUM, HARD_FRAME_POINTER_REGNUM},	\
 { ARG_POINTER_REGNUM, STACK_POINTER_REGNUM},		\
 { ARG_POINTER_REGNUM, HARD_FRAME_POINTER_REGNUM},	\
 { RS6000_PIC_OFFSET_TABLE_REGNUM, RS6000_PIC_OFFSET_TABLE_REGNUM } }

/* Define the offset between two registers, one to be eliminated, and the other
   its replacement, at the start of a routine.  */
#define INITIAL_ELIMINATION_OFFSET(FROM, TO, OFFSET) \
  ((OFFSET) = rs6000_initial_elimination_offset(FROM, TO))

/* Addressing modes, and classification of registers for them.  */

#define HAVE_PRE_DECREMENT 1
#define HAVE_PRE_INCREMENT 1
#define HAVE_PRE_MODIFY_DISP 1
#define HAVE_PRE_MODIFY_REG 1

/* Macros to check register numbers against specific register classes.  */

/* These assume that REGNO is a hard or pseudo reg number.
   They give nonzero only if REGNO is a hard reg of the suitable class
   or a pseudo reg currently allocated to a suitable hard reg.
   Since they use reg_renumber, they are safe only once reg_renumber
   has been allocated, which happens in reginfo.c during register
   allocation.  */

#define REGNO_OK_FOR_INDEX_P(REGNO)				\
((REGNO) < FIRST_PSEUDO_REGISTER				\
 ? (REGNO) <= 31 || (REGNO) == 67				\
   || (REGNO) == FRAME_POINTER_REGNUM				\
 : (reg_renumber[REGNO] >= 0					\
    && (reg_renumber[REGNO] <= 31 || reg_renumber[REGNO] == 67	\
	|| reg_renumber[REGNO] == FRAME_POINTER_REGNUM)))

#define REGNO_OK_FOR_BASE_P(REGNO)				\
((REGNO) < FIRST_PSEUDO_REGISTER				\
 ? ((REGNO) > 0 && (REGNO) <= 31) || (REGNO) == 67		\
   || (REGNO) == FRAME_POINTER_REGNUM				\
 : (reg_renumber[REGNO] > 0					\
    && (reg_renumber[REGNO] <= 31 || reg_renumber[REGNO] == 67	\
	|| reg_renumber[REGNO] == FRAME_POINTER_REGNUM)))

/* Nonzero if X is a hard reg that can be used as an index
   or if it is a pseudo reg in the non-strict case.  */
#define INT_REG_OK_FOR_INDEX_P(X, STRICT)			\
  ((!(STRICT) && REGNO (X) >= FIRST_PSEUDO_REGISTER)		\
   || REGNO_OK_FOR_INDEX_P (REGNO (X)))

/* Nonzero if X is a hard reg that can be used as a base reg
   or if it is a pseudo reg in the non-strict case.  */
#define INT_REG_OK_FOR_BASE_P(X, STRICT)			\
  ((!(STRICT) && REGNO (X) >= FIRST_PSEUDO_REGISTER)		\
   || REGNO_OK_FOR_BASE_P (REGNO (X)))


/* Maximum number of registers that can appear in a valid memory address.  */

#define MAX_REGS_PER_ADDRESS 2

/* Recognize any constant value that is a valid address.  */

#define CONSTANT_ADDRESS_P(X)   \
  (GET_CODE (X) == LABEL_REF || GET_CODE (X) == SYMBOL_REF		\
   || GET_CODE (X) == CONST_INT || GET_CODE (X) == CONST		\
   || GET_CODE (X) == HIGH)

#define EASY_VECTOR_15(n) ((n) >= -16 && (n) <= 15)
#define EASY_VECTOR_15_ADD_SELF(n) (!EASY_VECTOR_15((n))	\
				    && EASY_VECTOR_15((n) >> 1) \
				    && ((n) & 1) == 0)

#define EASY_VECTOR_MSB(n,mode)						\
  (((unsigned HOST_WIDE_INT)n) ==					\
   ((((unsigned HOST_WIDE_INT)GET_MODE_MASK (mode)) + 1) >> 1))


/* Try a machine-dependent way of reloading an illegitimate address
   operand.  If we find one, push the reload and jump to WIN.  This
   macro is used in only one place: `find_reloads_address' in reload.c.

   Implemented on rs6000 by rs6000_legitimize_reload_address.
   Note that (X) is evaluated twice; this is safe in current usage.  */

#define LEGITIMIZE_RELOAD_ADDRESS(X,MODE,OPNUM,TYPE,IND_LEVELS,WIN)	     \
do {									     \
  int win;								     \
  (X) = rs6000_legitimize_reload_address_ptr ((X), (MODE), (OPNUM),	     \
			(int)(TYPE), (IND_LEVELS), &win);		     \
  if ( win )								     \
    goto WIN;								     \
} while (0)

#define FIND_BASE_TERM rs6000_find_base_term

/* The register number of the register used to address a table of
   static data addresses in memory.  In some cases this register is
   defined by a processor's "application binary interface" (ABI).
   When this macro is defined, RTL is generated for this register
   once, as with the stack pointer and frame pointer registers.  If
   this macro is not defined, it is up to the machine-dependent files
   to allocate such a register (if necessary).  */

#define RS6000_PIC_OFFSET_TABLE_REGNUM 30
#define PIC_OFFSET_TABLE_REGNUM (flag_pic ? RS6000_PIC_OFFSET_TABLE_REGNUM : INVALID_REGNUM)

#define TOC_REGISTER (TARGET_MINIMAL_TOC ? RS6000_PIC_OFFSET_TABLE_REGNUM : 2)

/* Define this macro if the register defined by
   `PIC_OFFSET_TABLE_REGNUM' is clobbered by calls.  Do not define
   this macro if `PIC_OFFSET_TABLE_REGNUM' is not defined.  */

/* #define PIC_OFFSET_TABLE_REG_CALL_CLOBBERED */

/* A C expression that is nonzero if X is a legitimate immediate
   operand on the target machine when generating position independent
   code.  You can assume that X satisfies `CONSTANT_P', so you need
   not check this.  You can also assume FLAG_PIC is true, so you need
   not check it either.  You need not define this macro if all
   constants (including `SYMBOL_REF') can be immediate operands when
   generating position independent code.  */

/* #define LEGITIMATE_PIC_OPERAND_P (X) */

/* Define this if some processing needs to be done immediately before
   emitting code for an insn.  */

#define FINAL_PRESCAN_INSN(INSN,OPERANDS,NOPERANDS) \
  rs6000_final_prescan_insn (INSN, OPERANDS, NOPERANDS)

/* Specify the machine mode that this machine uses
   for the index in the tablejump instruction.  */
#define CASE_VECTOR_MODE SImode

/* Define as C expression which evaluates to nonzero if the tablejump
   instruction expects the table to contain offsets from the address of the
   table.
   Do not define this if the table should contain absolute addresses.  */
#define CASE_VECTOR_PC_RELATIVE 1

/* Define this as 1 if `char' should by default be signed; else as 0.  */
#define DEFAULT_SIGNED_CHAR 0

/* An integer expression for the size in bits of the largest integer machine
   mode that should actually be used.  */

/* Allow pairs of registers to be used, which is the intent of the default.  */
#define MAX_FIXED_MODE_SIZE GET_MODE_BITSIZE (TARGET_POWERPC64 ? TImode : DImode)

/* Max number of bytes we can move from memory to memory
   in one reasonably fast instruction.  */
#define MOVE_MAX (! TARGET_POWERPC64 ? 4 : 8)
#define MAX_MOVE_MAX 8

/* Nonzero if access to memory by bytes is no faster than for words.
   Also nonzero if doing byte operations (specifically shifts) in registers
   is undesirable.  */
#define SLOW_BYTE_ACCESS 1

/* Define if operations between registers always perform the operation
   on the full register even if a narrower mode is specified.  */
#define WORD_REGISTER_OPERATIONS

/* Define if loading in MODE, an integral mode narrower than BITS_PER_WORD
   will either zero-extend or sign-extend.  The value of this macro should
   be the code that says which one of the two operations is implicitly
   done, UNKNOWN if none.  */
#define LOAD_EXTEND_OP(MODE) ZERO_EXTEND

/* Define if loading short immediate values into registers sign extends.  */
#define SHORT_IMMEDIATES_SIGN_EXTEND

/* Value is 1 if truncating an integer of INPREC bits to OUTPREC bits
   is done just by pretending it is already truncated.  */
#define TRULY_NOOP_TRUNCATION(OUTPREC, INPREC) 1

/* The cntlzw and cntlzd instructions return 32 and 64 for input of zero.  */
#define CLZ_DEFINED_VALUE_AT_ZERO(MODE, VALUE) \
  ((VALUE) = ((MODE) == SImode ? 32 : 64), 1)

/* The CTZ patterns return -1 for input of zero.  */
#define CTZ_DEFINED_VALUE_AT_ZERO(MODE, VALUE) ((VALUE) = -1, 1)

/* Specify the machine mode that pointers have.
   After generation of rtl, the compiler makes no further distinction
   between pointers and any other objects of this machine mode.  */
extern unsigned rs6000_pmode;
#define Pmode ((enum machine_mode)rs6000_pmode)

/* Supply definition of STACK_SIZE_MODE for allocate_dynamic_stack_space.  */
#define STACK_SIZE_MODE (TARGET_32BIT ? SImode : DImode)

/* Mode of a function address in a call instruction (for indexing purposes).
   Doesn't matter on RS/6000.  */
#define FUNCTION_MODE SImode

/* Define this if addresses of constant functions
   shouldn't be put through pseudo regs where they can be cse'd.
   Desirable on machines where ordinary constants are expensive
   but a CALL with constant address is cheap.  */
#define NO_FUNCTION_CSE

/* Define this to be nonzero if shift instructions ignore all but the low-order
   few bits.

   The sle and sre instructions which allow SHIFT_COUNT_TRUNCATED
   have been dropped from the PowerPC architecture.  */
#define SHIFT_COUNT_TRUNCATED 0

/* Adjust the length of an INSN.  LENGTH is the currently-computed length and
   should be adjusted to reflect any required changes.  This macro is used when
   there is some systematic length adjustment required that would be difficult
   to express in the length attribute.  */

/* #define ADJUST_INSN_LENGTH(X,LENGTH) */

/* Given a comparison code (EQ, NE, etc.) and the first operand of a
   COMPARE, return the mode to be used for the comparison.  For
   floating-point, CCFPmode should be used.  CCUNSmode should be used
   for unsigned comparisons.  CCEQmode should be used when we are
   doing an inequality comparison on the result of a
   comparison.  CCmode should be used in all other cases.  */

#define SELECT_CC_MODE(OP,X,Y) \
  (SCALAR_FLOAT_MODE_P (GET_MODE (X)) ? CCFPmode	\
   : (OP) == GTU || (OP) == LTU || (OP) == GEU || (OP) == LEU ? CCUNSmode \
   : (((OP) == EQ || (OP) == NE) && COMPARISON_P (X)			  \
      ? CCEQmode : CCmode))

/* Can the condition code MODE be safely reversed?  This is safe in
   all cases on this port, because at present it doesn't use the
   trapping FP comparisons (fcmpo).  */
#define REVERSIBLE_CC_MODE(MODE) 1

/* Given a condition code and a mode, return the inverse condition.  */
#define REVERSE_CONDITION(CODE, MODE) rs6000_reverse_condition (MODE, CODE)


/* Control the assembler format that we output.  */

/* A C string constant describing how to begin a comment in the target
   assembler language.  The compiler assumes that the comment will end at
   the end of the line.  */
#define ASM_COMMENT_START " #"

/* Flag to say the TOC is initialized */
extern int toc_initialized;

/* Macro to output a special constant pool entry.  Go to WIN if we output
   it.  Otherwise, it is written the usual way.

   On the RS/6000, toc entries are handled this way.  */

#define ASM_OUTPUT_SPECIAL_POOL_ENTRY(FILE, X, MODE, ALIGN, LABELNO, WIN) \
{ if (ASM_OUTPUT_SPECIAL_POOL_ENTRY_P (X, MODE))			  \
    {									  \
      output_toc (FILE, X, LABELNO, MODE);				  \
      goto WIN;								  \
    }									  \
}

#ifdef HAVE_GAS_WEAK
#define RS6000_WEAK 1
#else
#define RS6000_WEAK 0
#endif

#if RS6000_WEAK
/* Used in lieu of ASM_WEAKEN_LABEL.  */
#define	ASM_WEAKEN_DECL(FILE, DECL, NAME, VAL)			 	\
  do									\
    {									\
      fputs ("\t.weak\t", (FILE));					\
      RS6000_OUTPUT_BASENAME ((FILE), (NAME)); 				\
      if ((DECL) && TREE_CODE (DECL) == FUNCTION_DECL			\
	  && DEFAULT_ABI == ABI_AIX && DOT_SYMBOLS)			\
	{								\
	  if (TARGET_XCOFF)						\
	    fputs ("[DS]", (FILE));					\
	  fputs ("\n\t.weak\t.", (FILE));				\
	  RS6000_OUTPUT_BASENAME ((FILE), (NAME)); 			\
	}								\
      fputc ('\n', (FILE));						\
      if (VAL)								\
	{								\
	  ASM_OUTPUT_DEF ((FILE), (NAME), (VAL));			\
	  if ((DECL) && TREE_CODE (DECL) == FUNCTION_DECL		\
	      && DEFAULT_ABI == ABI_AIX && DOT_SYMBOLS)			\
	    {								\
	      fputs ("\t.set\t.", (FILE));				\
	      RS6000_OUTPUT_BASENAME ((FILE), (NAME));			\
	      fputs (",.", (FILE));					\
	      RS6000_OUTPUT_BASENAME ((FILE), (VAL));			\
	      fputc ('\n', (FILE));					\
	    }								\
	}								\
    }									\
  while (0)
#endif

#if HAVE_GAS_WEAKREF
#define ASM_OUTPUT_WEAKREF(FILE, DECL, NAME, VALUE)			\
  do									\
    {									\
      fputs ("\t.weakref\t", (FILE));					\
      RS6000_OUTPUT_BASENAME ((FILE), (NAME)); 				\
      fputs (", ", (FILE));						\
      RS6000_OUTPUT_BASENAME ((FILE), (VALUE));				\
      if ((DECL) && TREE_CODE (DECL) == FUNCTION_DECL			\
	  && DEFAULT_ABI == ABI_AIX && DOT_SYMBOLS)			\
	{								\
	  fputs ("\n\t.weakref\t.", (FILE));				\
	  RS6000_OUTPUT_BASENAME ((FILE), (NAME)); 			\
	  fputs (", .", (FILE));					\
	  RS6000_OUTPUT_BASENAME ((FILE), (VALUE));			\
	}								\
      fputc ('\n', (FILE));						\
    } while (0)
#endif

/* This implements the `alias' attribute.  */
#undef	ASM_OUTPUT_DEF_FROM_DECLS
#define	ASM_OUTPUT_DEF_FROM_DECLS(FILE, DECL, TARGET)			\
  do									\
    {									\
      const char *alias = XSTR (XEXP (DECL_RTL (DECL), 0), 0);		\
      const char *name = IDENTIFIER_POINTER (TARGET);			\
      if (TREE_CODE (DECL) == FUNCTION_DECL				\
	  && DEFAULT_ABI == ABI_AIX && DOT_SYMBOLS)			\
	{								\
	  if (TREE_PUBLIC (DECL))					\
	    {								\
	      if (!RS6000_WEAK || !DECL_WEAK (DECL))			\
		{							\
		  fputs ("\t.globl\t.", FILE);				\
		  RS6000_OUTPUT_BASENAME (FILE, alias);			\
		  putc ('\n', FILE);					\
		}							\
	    }								\
	  else if (TARGET_XCOFF)					\
	    {								\
	      if (!RS6000_WEAK || !DECL_WEAK (DECL))			\
		{							\
		  fputs ("\t.lglobl\t.", FILE);				\
		  RS6000_OUTPUT_BASENAME (FILE, alias);			\
		  putc ('\n', FILE);					\
		  fputs ("\t.lglobl\t", FILE);				\
		  RS6000_OUTPUT_BASENAME (FILE, alias);			\
		  putc ('\n', FILE);					\
		}							\
	    }								\
	  fputs ("\t.set\t.", FILE);					\
	  RS6000_OUTPUT_BASENAME (FILE, alias);				\
	  fputs (",.", FILE);						\
	  RS6000_OUTPUT_BASENAME (FILE, name);				\
	  fputc ('\n', FILE);						\
	}								\
      ASM_OUTPUT_DEF (FILE, alias, name);				\
    }									\
   while (0)

#define TARGET_ASM_FILE_START rs6000_file_start

/* Output to assembler file text saying following lines
   may contain character constants, extra white space, comments, etc.  */

#define ASM_APP_ON ""

/* Output to assembler file text saying following lines
   no longer contain unusual constructs.  */

#define ASM_APP_OFF ""

/* How to refer to registers in assembler output.
   This sequence is indexed by compiler's hard-register-number (see above).  */

extern char rs6000_reg_names[][8];	/* register names (0 vs. %r0).  */

#define REGISTER_NAMES							\
{									\
  &rs6000_reg_names[ 0][0],	/* r0   */				\
  &rs6000_reg_names[ 1][0],	/* r1	*/				\
  &rs6000_reg_names[ 2][0],     /* r2	*/				\
  &rs6000_reg_names[ 3][0],	/* r3	*/				\
  &rs6000_reg_names[ 4][0],	/* r4	*/				\
  &rs6000_reg_names[ 5][0],	/* r5	*/				\
  &rs6000_reg_names[ 6][0],	/* r6	*/				\
  &rs6000_reg_names[ 7][0],	/* r7	*/				\
  &rs6000_reg_names[ 8][0],	/* r8	*/				\
  &rs6000_reg_names[ 9][0],	/* r9	*/				\
  &rs6000_reg_names[10][0],	/* r10  */				\
  &rs6000_reg_names[11][0],	/* r11  */				\
  &rs6000_reg_names[12][0],	/* r12  */				\
  &rs6000_reg_names[13][0],	/* r13  */				\
  &rs6000_reg_names[14][0],	/* r14  */				\
  &rs6000_reg_names[15][0],	/* r15  */				\
  &rs6000_reg_names[16][0],	/* r16  */				\
  &rs6000_reg_names[17][0],	/* r17  */				\
  &rs6000_reg_names[18][0],	/* r18  */				\
  &rs6000_reg_names[19][0],	/* r19  */				\
  &rs6000_reg_names[20][0],	/* r20  */				\
  &rs6000_reg_names[21][0],	/* r21  */				\
  &rs6000_reg_names[22][0],	/* r22  */				\
  &rs6000_reg_names[23][0],	/* r23  */				\
  &rs6000_reg_names[24][0],	/* r24  */				\
  &rs6000_reg_names[25][0],	/* r25  */				\
  &rs6000_reg_names[26][0],	/* r26  */				\
  &rs6000_reg_names[27][0],	/* r27  */				\
  &rs6000_reg_names[28][0],	/* r28  */				\
  &rs6000_reg_names[29][0],	/* r29  */				\
  &rs6000_reg_names[30][0],	/* r30  */				\
  &rs6000_reg_names[31][0],	/* r31  */				\
									\
  &rs6000_reg_names[32][0],     /* fr0  */				\
  &rs6000_reg_names[33][0],	/* fr1  */				\
  &rs6000_reg_names[34][0],	/* fr2  */				\
  &rs6000_reg_names[35][0],	/* fr3  */				\
  &rs6000_reg_names[36][0],	/* fr4  */				\
  &rs6000_reg_names[37][0],	/* fr5  */				\
  &rs6000_reg_names[38][0],	/* fr6  */				\
  &rs6000_reg_names[39][0],	/* fr7  */				\
  &rs6000_reg_names[40][0],	/* fr8  */				\
  &rs6000_reg_names[41][0],	/* fr9  */				\
  &rs6000_reg_names[42][0],	/* fr10 */				\
  &rs6000_reg_names[43][0],	/* fr11 */				\
  &rs6000_reg_names[44][0],	/* fr12 */				\
  &rs6000_reg_names[45][0],	/* fr13 */				\
  &rs6000_reg_names[46][0],	/* fr14 */				\
  &rs6000_reg_names[47][0],	/* fr15 */				\
  &rs6000_reg_names[48][0],	/* fr16 */				\
  &rs6000_reg_names[49][0],	/* fr17 */				\
  &rs6000_reg_names[50][0],	/* fr18 */				\
  &rs6000_reg_names[51][0],	/* fr19 */				\
  &rs6000_reg_names[52][0],	/* fr20 */				\
  &rs6000_reg_names[53][0],	/* fr21 */				\
  &rs6000_reg_names[54][0],	/* fr22 */				\
  &rs6000_reg_names[55][0],	/* fr23 */				\
  &rs6000_reg_names[56][0],	/* fr24 */				\
  &rs6000_reg_names[57][0],	/* fr25 */				\
  &rs6000_reg_names[58][0],	/* fr26 */				\
  &rs6000_reg_names[59][0],	/* fr27 */				\
  &rs6000_reg_names[60][0],	/* fr28 */				\
  &rs6000_reg_names[61][0],	/* fr29 */				\
  &rs6000_reg_names[62][0],	/* fr30 */				\
  &rs6000_reg_names[63][0],	/* fr31 */				\
									\
  &rs6000_reg_names[64][0],     /* was mq  */				\
  &rs6000_reg_names[65][0],	/* lr   */				\
  &rs6000_reg_names[66][0],	/* ctr  */				\
  &rs6000_reg_names[67][0],	/* ap   */				\
									\
  &rs6000_reg_names[68][0],	/* cr0  */				\
  &rs6000_reg_names[69][0],	/* cr1  */				\
  &rs6000_reg_names[70][0],	/* cr2  */				\
  &rs6000_reg_names[71][0],	/* cr3  */				\
  &rs6000_reg_names[72][0],	/* cr4  */				\
  &rs6000_reg_names[73][0],	/* cr5  */				\
  &rs6000_reg_names[74][0],	/* cr6  */				\
  &rs6000_reg_names[75][0],	/* cr7  */				\
									\
  &rs6000_reg_names[76][0],	/* ca  */				\
									\
  &rs6000_reg_names[77][0],	/* v0  */				\
  &rs6000_reg_names[78][0],	/* v1  */				\
  &rs6000_reg_names[79][0],	/* v2  */				\
  &rs6000_reg_names[80][0],	/* v3  */				\
  &rs6000_reg_names[81][0],	/* v4  */				\
  &rs6000_reg_names[82][0],	/* v5  */				\
  &rs6000_reg_names[83][0],	/* v6  */				\
  &rs6000_reg_names[84][0],	/* v7  */				\
  &rs6000_reg_names[85][0],	/* v8  */				\
  &rs6000_reg_names[86][0],	/* v9  */				\
  &rs6000_reg_names[87][0],	/* v10  */				\
  &rs6000_reg_names[88][0],	/* v11  */				\
  &rs6000_reg_names[89][0],	/* v12  */				\
  &rs6000_reg_names[90][0],	/* v13  */				\
  &rs6000_reg_names[91][0],	/* v14  */				\
  &rs6000_reg_names[92][0],	/* v15  */				\
  &rs6000_reg_names[93][0],	/* v16  */				\
  &rs6000_reg_names[94][0],	/* v17  */				\
  &rs6000_reg_names[95][0],	/* v18  */				\
  &rs6000_reg_names[96][0],	/* v19  */				\
  &rs6000_reg_names[97][0],	/* v20  */				\
  &rs6000_reg_names[98][0],	/* v21  */				\
  &rs6000_reg_names[99][0],	/* v22  */				\
  &rs6000_reg_names[100][0],	/* v23  */				\
  &rs6000_reg_names[101][0],	/* v24  */				\
  &rs6000_reg_names[102][0],	/* v25  */				\
  &rs6000_reg_names[103][0],	/* v26  */				\
  &rs6000_reg_names[104][0],	/* v27  */				\
  &rs6000_reg_names[105][0],	/* v28  */				\
  &rs6000_reg_names[106][0],	/* v29  */				\
  &rs6000_reg_names[107][0],	/* v30  */				\
  &rs6000_reg_names[108][0],	/* v31  */				\
  &rs6000_reg_names[109][0],	/* vrsave  */				\
  &rs6000_reg_names[110][0],	/* vscr  */				\
  &rs6000_reg_names[111][0],	/* spe_acc */				\
  &rs6000_reg_names[112][0],	/* spefscr */				\
  &rs6000_reg_names[113][0],	/* sfp  */				\
  &rs6000_reg_names[114][0],	/* tfhar  */				\
  &rs6000_reg_names[115][0],	/* tfiar  */				\
  &rs6000_reg_names[116][0],	/* texasr  */				\
}

/* Table of additional register names to use in user input.  */

#define ADDITIONAL_REGISTER_NAMES \
 {{"r0",    0}, {"r1",    1}, {"r2",    2}, {"r3",    3},	\
  {"r4",    4}, {"r5",    5}, {"r6",    6}, {"r7",    7},	\
  {"r8",    8}, {"r9",    9}, {"r10",  10}, {"r11",  11},	\
  {"r12",  12}, {"r13",  13}, {"r14",  14}, {"r15",  15},	\
  {"r16",  16}, {"r17",  17}, {"r18",  18}, {"r19",  19},	\
  {"r20",  20}, {"r21",  21}, {"r22",  22}, {"r23",  23},	\
  {"r24",  24}, {"r25",  25}, {"r26",  26}, {"r27",  27},	\
  {"r28",  28}, {"r29",  29}, {"r30",  30}, {"r31",  31},	\
  {"fr0",  32}, {"fr1",  33}, {"fr2",  34}, {"fr3",  35},	\
  {"fr4",  36}, {"fr5",  37}, {"fr6",  38}, {"fr7",  39},	\
  {"fr8",  40}, {"fr9",  41}, {"fr10", 42}, {"fr11", 43},	\
  {"fr12", 44}, {"fr13", 45}, {"fr14", 46}, {"fr15", 47},	\
  {"fr16", 48}, {"fr17", 49}, {"fr18", 50}, {"fr19", 51},	\
  {"fr20", 52}, {"fr21", 53}, {"fr22", 54}, {"fr23", 55},	\
  {"fr24", 56}, {"fr25", 57}, {"fr26", 58}, {"fr27", 59},	\
  {"fr28", 60}, {"fr29", 61}, {"fr30", 62}, {"fr31", 63},	\
  {"v0",   77}, {"v1",   78}, {"v2",   79}, {"v3",   80},       \
  {"v4",   81}, {"v5",   82}, {"v6",   83}, {"v7",   84},       \
  {"v8",   85}, {"v9",   86}, {"v10",  87}, {"v11",  88},       \
  {"v12",  89}, {"v13",  90}, {"v14",  91}, {"v15",  92},       \
  {"v16",  93}, {"v17",  94}, {"v18",  95}, {"v19",  96},       \
  {"v20",  97}, {"v21",  98}, {"v22",  99}, {"v23",  100},	\
  {"v24",  101},{"v25",  102},{"v26",  103},{"v27",  104},      \
  {"v28",  105},{"v29",  106},{"v30",  107},{"v31",  108},      \
  {"vrsave", 109}, {"vscr", 110},				\
  {"spe_acc", 111}, {"spefscr", 112},				\
  /* no additional names for: lr, ctr, ap */			\
  {"cr0",  68}, {"cr1",  69}, {"cr2",  70}, {"cr3",  71},	\
  {"cr4",  72}, {"cr5",  73}, {"cr6",  74}, {"cr7",  75},	\
  {"cc",   68}, {"sp",    1}, {"toc",   2},			\
  /* CA is only part of XER, but we do not model the other parts (yet).  */ \
  {"xer",  76},							\
  /* VSX registers overlaid on top of FR, Altivec registers */	\
  {"vs0",  32}, {"vs1",  33}, {"vs2",  34}, {"vs3",  35},	\
  {"vs4",  36}, {"vs5",  37}, {"vs6",  38}, {"vs7",  39},	\
  {"vs8",  40}, {"vs9",  41}, {"vs10", 42}, {"vs11", 43},	\
  {"vs12", 44}, {"vs13", 45}, {"vs14", 46}, {"vs15", 47},	\
  {"vs16", 48}, {"vs17", 49}, {"vs18", 50}, {"vs19", 51},	\
  {"vs20", 52}, {"vs21", 53}, {"vs22", 54}, {"vs23", 55},	\
  {"vs24", 56}, {"vs25", 57}, {"vs26", 58}, {"vs27", 59},	\
  {"vs28", 60}, {"vs29", 61}, {"vs30", 62}, {"vs31", 63},	\
  {"vs32", 77}, {"vs33", 78}, {"vs34", 79}, {"vs35", 80},       \
  {"vs36", 81}, {"vs37", 82}, {"vs38", 83}, {"vs39", 84},       \
  {"vs40", 85}, {"vs41", 86}, {"vs42", 87}, {"vs43", 88},       \
  {"vs44", 89}, {"vs45", 90}, {"vs46", 91}, {"vs47", 92},       \
  {"vs48", 93}, {"vs49", 94}, {"vs50", 95}, {"vs51", 96},       \
  {"vs52", 97}, {"vs53", 98}, {"vs54", 99}, {"vs55", 100},	\
  {"vs56", 101},{"vs57", 102},{"vs58", 103},{"vs59", 104},      \
  {"vs60", 105},{"vs61", 106},{"vs62", 107},{"vs63", 108},	\
  /* Transactional Memory Facility (HTM) Registers.  */		\
  {"tfhar",  114}, {"tfiar",  115}, {"texasr",  116} }

/* This is how to output an element of a case-vector that is relative.  */

#define ASM_OUTPUT_ADDR_DIFF_ELT(FILE, BODY, VALUE, REL) \
  do { char buf[100];					\
       fputs ("\t.long ", FILE);			\
       ASM_GENERATE_INTERNAL_LABEL (buf, "L", VALUE);	\
       assemble_name (FILE, buf);			\
       putc ('-', FILE);				\
       ASM_GENERATE_INTERNAL_LABEL (buf, "L", REL);	\
       assemble_name (FILE, buf);			\
       putc ('\n', FILE);				\
     } while (0)

/* This is how to output an assembler line
   that says to advance the location counter
   to a multiple of 2**LOG bytes.  */

#define ASM_OUTPUT_ALIGN(FILE,LOG)	\
  if ((LOG) != 0)			\
    fprintf (FILE, "\t.align %d\n", (LOG))

/* How to align the given loop. */
#define LOOP_ALIGN(LABEL)  rs6000_loop_align(LABEL)

/* Alignment guaranteed by __builtin_malloc.  */
/* FIXME:  128-bit alignment is guaranteed by glibc for TARGET_64BIT.
   However, specifying the stronger guarantee currently leads to
   a regression in SPEC CPU2006 437.leslie3d.  The stronger
   guarantee should be implemented here once that's fixed.  */
#define MALLOC_ABI_ALIGNMENT (64)

/* Pick up the return address upon entry to a procedure. Used for
   dwarf2 unwind information.  This also enables the table driven
   mechanism.  */

#define INCOMING_RETURN_ADDR_RTX   gen_rtx_REG (Pmode, LR_REGNO)
#define DWARF_FRAME_RETURN_COLUMN  DWARF_FRAME_REGNUM (LR_REGNO)

/* Describe how we implement __builtin_eh_return.  */
#define EH_RETURN_DATA_REGNO(N) ((N) < 4 ? (N) + 3 : INVALID_REGNUM)
#define EH_RETURN_STACKADJ_RTX  gen_rtx_REG (Pmode, 10)

/* Print operand X (an rtx) in assembler syntax to file FILE.
   CODE is a letter or dot (`z' in `%z0') or 0 if no letter was specified.
   For `%' followed by punctuation, CODE is the punctuation and X is null.  */

#define PRINT_OPERAND(FILE, X, CODE)  print_operand (FILE, X, CODE)

/* Define which CODE values are valid.  */

#define PRINT_OPERAND_PUNCT_VALID_P(CODE)  ((CODE) == '&')

/* Print a memory address as an operand to reference that memory location.  */

#define PRINT_OPERAND_ADDRESS(FILE, ADDR) print_operand_address (FILE, ADDR)

/* For switching between functions with different target attributes.  */
#define SWITCHABLE_TARGET 1

/* uncomment for disabling the corresponding default options */
/* #define  MACHINE_no_sched_interblock */
/* #define  MACHINE_no_sched_speculative */
/* #define  MACHINE_no_sched_speculative_load */

/* General flags.  */
extern int frame_pointer_needed;

/* Classification of the builtin functions as to which switches enable the
   builtin, and what attributes it should have.  We used to use the target
   flags macros, but we've run out of bits, so we now map the options into new
   settings used here.  */

/* Builtin attributes.  */
#define RS6000_BTC_SPECIAL	0x00000000	/* Special function.  */
#define RS6000_BTC_UNARY	0x00000001	/* normal unary function.  */
#define RS6000_BTC_BINARY	0x00000002	/* normal binary function.  */
#define RS6000_BTC_TERNARY	0x00000003	/* normal ternary function.  */
#define RS6000_BTC_PREDICATE	0x00000004	/* predicate function.  */
#define RS6000_BTC_ABS		0x00000005	/* Altivec/VSX ABS function.  */
#define RS6000_BTC_EVSEL	0x00000006	/* SPE EVSEL function.  */
#define RS6000_BTC_DST		0x00000007	/* Altivec DST function.  */
#define RS6000_BTC_TYPE_MASK	0x0000000f	/* Mask to isolate types */

#define RS6000_BTC_MISC		0x00000000	/* No special attributes.  */
#define RS6000_BTC_CONST	0x00000100	/* uses no global state.  */
#define RS6000_BTC_PURE		0x00000200	/* reads global state/mem.  */
#define RS6000_BTC_FP		0x00000400	/* depends on rounding mode.  */
#define RS6000_BTC_ATTR_MASK	0x00000700	/* Mask of the attributes.  */

/* Miscellaneous information.  */
#define RS6000_BTC_SPR		0x01000000	/* function references SPRs.  */
#define RS6000_BTC_VOID		0x02000000	/* function has no return value.  */
#define RS6000_BTC_OVERLOADED	0x04000000	/* function is overloaded.  */
#define RS6000_BTC_32BIT	0x08000000	/* function references SPRs.  */
#define RS6000_BTC_64BIT	0x10000000	/* function references SPRs.  */
#define RS6000_BTC_MISC_MASK	0x1f000000	/* Mask of the misc info.  */

/* Convenience macros to document the instruction type.  */
#define RS6000_BTC_MEM		RS6000_BTC_MISC	/* load/store touches mem.  */
#define RS6000_BTC_SAT		RS6000_BTC_MISC	/* saturate sets VSCR.  */

/* Builtin targets.  For now, we reuse the masks for those options that are in
   target flags, and pick two random bits for SPE and paired which aren't in
   target_flags.  */
#define RS6000_BTM_ALWAYS	0		/* Always enabled.  */
#define RS6000_BTM_ALTIVEC	MASK_ALTIVEC	/* VMX/altivec vectors.  */
#define RS6000_BTM_VSX		MASK_VSX	/* VSX (vector/scalar).  */
#define RS6000_BTM_P8_VECTOR	MASK_P8_VECTOR	/* ISA 2.07 vector.  */
#define RS6000_BTM_CRYPTO	MASK_CRYPTO	/* crypto funcs.  */
#define RS6000_BTM_HTM		MASK_HTM	/* hardware TM funcs.  */
#define RS6000_BTM_SPE		MASK_STRING	/* E500 */
#define RS6000_BTM_PAIRED	MASK_MULHW	/* 750CL paired insns.  */
#define RS6000_BTM_FRE		MASK_POPCNTB	/* FRE instruction.  */
#define RS6000_BTM_FRES		MASK_PPC_GFXOPT	/* FRES instruction.  */
#define RS6000_BTM_FRSQRTE	MASK_PPC_GFXOPT	/* FRSQRTE instruction.  */
#define RS6000_BTM_FRSQRTES	MASK_POPCNTB	/* FRSQRTES instruction.  */
#define RS6000_BTM_POPCNTD	MASK_POPCNTD	/* Target supports ISA 2.06.  */
#define RS6000_BTM_CELL		MASK_FPRND	/* Target is cell powerpc.  */

#define RS6000_BTM_COMMON	(RS6000_BTM_ALTIVEC			\
				 | RS6000_BTM_VSX			\
				 | RS6000_BTM_P8_VECTOR			\
				 | RS6000_BTM_CRYPTO			\
				 | RS6000_BTM_FRE			\
				 | RS6000_BTM_FRES			\
				 | RS6000_BTM_FRSQRTE			\
				 | RS6000_BTM_FRSQRTES			\
				 | RS6000_BTM_HTM			\
				 | RS6000_BTM_POPCNTD			\
				 | RS6000_BTM_CELL)

/* Define builtin enum index.  */

#undef RS6000_BUILTIN_1
#undef RS6000_BUILTIN_2
#undef RS6000_BUILTIN_3
#undef RS6000_BUILTIN_A
#undef RS6000_BUILTIN_D
#undef RS6000_BUILTIN_E
#undef RS6000_BUILTIN_H
#undef RS6000_BUILTIN_P
#undef RS6000_BUILTIN_Q
#undef RS6000_BUILTIN_S
#undef RS6000_BUILTIN_X

#define RS6000_BUILTIN_1(ENUM, NAME, MASK, ATTR, ICODE) ENUM,
#define RS6000_BUILTIN_2(ENUM, NAME, MASK, ATTR, ICODE) ENUM,
#define RS6000_BUILTIN_3(ENUM, NAME, MASK, ATTR, ICODE) ENUM,
#define RS6000_BUILTIN_A(ENUM, NAME, MASK, ATTR, ICODE) ENUM,
#define RS6000_BUILTIN_D(ENUM, NAME, MASK, ATTR, ICODE) ENUM,
#define RS6000_BUILTIN_E(ENUM, NAME, MASK, ATTR, ICODE) ENUM,
#define RS6000_BUILTIN_H(ENUM, NAME, MASK, ATTR, ICODE) ENUM,
#define RS6000_BUILTIN_P(ENUM, NAME, MASK, ATTR, ICODE) ENUM,
#define RS6000_BUILTIN_Q(ENUM, NAME, MASK, ATTR, ICODE) ENUM,
#define RS6000_BUILTIN_S(ENUM, NAME, MASK, ATTR, ICODE) ENUM,
#define RS6000_BUILTIN_X(ENUM, NAME, MASK, ATTR, ICODE) ENUM,

enum rs6000_builtins
{
#include "rs6000-builtin.def"

  RS6000_BUILTIN_COUNT
};

#undef RS6000_BUILTIN_1
#undef RS6000_BUILTIN_2
#undef RS6000_BUILTIN_3
#undef RS6000_BUILTIN_A
#undef RS6000_BUILTIN_D
#undef RS6000_BUILTIN_E
#undef RS6000_BUILTIN_H
#undef RS6000_BUILTIN_P
#undef RS6000_BUILTIN_Q
#undef RS6000_BUILTIN_S
#undef RS6000_BUILTIN_X

enum rs6000_builtin_type_index
{
  RS6000_BTI_NOT_OPAQUE,
  RS6000_BTI_opaque_V2SI,
  RS6000_BTI_opaque_V2SF,
  RS6000_BTI_opaque_p_V2SI,
  RS6000_BTI_opaque_V4SI,
  RS6000_BTI_V16QI,
  RS6000_BTI_V1TI,
  RS6000_BTI_V2SI,
  RS6000_BTI_V2SF,
  RS6000_BTI_V2DI,
  RS6000_BTI_V2DF,
  RS6000_BTI_V4HI,
  RS6000_BTI_V4SI,
  RS6000_BTI_V4SF,
  RS6000_BTI_V8HI,
  RS6000_BTI_unsigned_V16QI,
  RS6000_BTI_unsigned_V1TI,
  RS6000_BTI_unsigned_V8HI,
  RS6000_BTI_unsigned_V4SI,
  RS6000_BTI_unsigned_V2DI,
  RS6000_BTI_bool_char,          /* __bool char */
  RS6000_BTI_bool_short,         /* __bool short */
  RS6000_BTI_bool_int,           /* __bool int */
  RS6000_BTI_bool_long,		 /* __bool long */
  RS6000_BTI_pixel,              /* __pixel */
  RS6000_BTI_bool_V16QI,         /* __vector __bool char */
  RS6000_BTI_bool_V8HI,          /* __vector __bool short */
  RS6000_BTI_bool_V4SI,          /* __vector __bool int */
  RS6000_BTI_bool_V2DI,          /* __vector __bool long */
  RS6000_BTI_pixel_V8HI,         /* __vector __pixel */
  RS6000_BTI_long,	         /* long_integer_type_node */
  RS6000_BTI_unsigned_long,      /* long_unsigned_type_node */
  RS6000_BTI_long_long,	         /* long_long_integer_type_node */
  RS6000_BTI_unsigned_long_long, /* long_long_unsigned_type_node */
  RS6000_BTI_INTQI,	         /* intQI_type_node */
  RS6000_BTI_UINTQI,		 /* unsigned_intQI_type_node */
  RS6000_BTI_INTHI,	         /* intHI_type_node */
  RS6000_BTI_UINTHI,		 /* unsigned_intHI_type_node */
  RS6000_BTI_INTSI,		 /* intSI_type_node */
  RS6000_BTI_UINTSI,		 /* unsigned_intSI_type_node */
  RS6000_BTI_INTDI,		 /* intDI_type_node */
  RS6000_BTI_UINTDI,		 /* unsigned_intDI_type_node */
  RS6000_BTI_INTTI,		 /* intTI_type_node */
  RS6000_BTI_UINTTI,		 /* unsigned_intTI_type_node */
  RS6000_BTI_float,	         /* float_type_node */
  RS6000_BTI_double,	         /* double_type_node */
  RS6000_BTI_void,	         /* void_type_node */
  RS6000_BTI_MAX
};


#define opaque_V2SI_type_node         (rs6000_builtin_types[RS6000_BTI_opaque_V2SI])
#define opaque_V2SF_type_node         (rs6000_builtin_types[RS6000_BTI_opaque_V2SF])
#define opaque_p_V2SI_type_node       (rs6000_builtin_types[RS6000_BTI_opaque_p_V2SI])
#define opaque_V4SI_type_node         (rs6000_builtin_types[RS6000_BTI_opaque_V4SI])
#define V16QI_type_node               (rs6000_builtin_types[RS6000_BTI_V16QI])
#define V1TI_type_node                (rs6000_builtin_types[RS6000_BTI_V1TI])
#define V2DI_type_node                (rs6000_builtin_types[RS6000_BTI_V2DI])
#define V2DF_type_node                (rs6000_builtin_types[RS6000_BTI_V2DF])
#define V2SI_type_node                (rs6000_builtin_types[RS6000_BTI_V2SI])
#define V2SF_type_node                (rs6000_builtin_types[RS6000_BTI_V2SF])
#define V4HI_type_node                (rs6000_builtin_types[RS6000_BTI_V4HI])
#define V4SI_type_node                (rs6000_builtin_types[RS6000_BTI_V4SI])
#define V4SF_type_node                (rs6000_builtin_types[RS6000_BTI_V4SF])
#define V8HI_type_node                (rs6000_builtin_types[RS6000_BTI_V8HI])
#define unsigned_V16QI_type_node      (rs6000_builtin_types[RS6000_BTI_unsigned_V16QI])
#define unsigned_V1TI_type_node       (rs6000_builtin_types[RS6000_BTI_unsigned_V1TI])
#define unsigned_V8HI_type_node       (rs6000_builtin_types[RS6000_BTI_unsigned_V8HI])
#define unsigned_V4SI_type_node       (rs6000_builtin_types[RS6000_BTI_unsigned_V4SI])
#define unsigned_V2DI_type_node       (rs6000_builtin_types[RS6000_BTI_unsigned_V2DI])
#define bool_char_type_node           (rs6000_builtin_types[RS6000_BTI_bool_char])
#define bool_short_type_node          (rs6000_builtin_types[RS6000_BTI_bool_short])
#define bool_int_type_node            (rs6000_builtin_types[RS6000_BTI_bool_int])
#define bool_long_type_node           (rs6000_builtin_types[RS6000_BTI_bool_long])
#define pixel_type_node               (rs6000_builtin_types[RS6000_BTI_pixel])
#define bool_V16QI_type_node	      (rs6000_builtin_types[RS6000_BTI_bool_V16QI])
#define bool_V8HI_type_node	      (rs6000_builtin_types[RS6000_BTI_bool_V8HI])
#define bool_V4SI_type_node	      (rs6000_builtin_types[RS6000_BTI_bool_V4SI])
#define bool_V2DI_type_node	      (rs6000_builtin_types[RS6000_BTI_bool_V2DI])
#define pixel_V8HI_type_node	      (rs6000_builtin_types[RS6000_BTI_pixel_V8HI])

#define long_long_integer_type_internal_node  (rs6000_builtin_types[RS6000_BTI_long_long])
#define long_long_unsigned_type_internal_node (rs6000_builtin_types[RS6000_BTI_unsigned_long_long])
#define long_integer_type_internal_node  (rs6000_builtin_types[RS6000_BTI_long])
#define long_unsigned_type_internal_node (rs6000_builtin_types[RS6000_BTI_unsigned_long])
#define intQI_type_internal_node	 (rs6000_builtin_types[RS6000_BTI_INTQI])
#define uintQI_type_internal_node	 (rs6000_builtin_types[RS6000_BTI_UINTQI])
#define intHI_type_internal_node	 (rs6000_builtin_types[RS6000_BTI_INTHI])
#define uintHI_type_internal_node	 (rs6000_builtin_types[RS6000_BTI_UINTHI])
#define intSI_type_internal_node	 (rs6000_builtin_types[RS6000_BTI_INTSI])
#define uintSI_type_internal_node	 (rs6000_builtin_types[RS6000_BTI_UINTSI])
#define intDI_type_internal_node	 (rs6000_builtin_types[RS6000_BTI_INTDI])
#define uintDI_type_internal_node	 (rs6000_builtin_types[RS6000_BTI_UINTDI])
#define intTI_type_internal_node	 (rs6000_builtin_types[RS6000_BTI_INTTI])
#define uintTI_type_internal_node	 (rs6000_builtin_types[RS6000_BTI_UINTTI])
#define float_type_internal_node	 (rs6000_builtin_types[RS6000_BTI_float])
#define double_type_internal_node	 (rs6000_builtin_types[RS6000_BTI_double])
#define void_type_internal_node		 (rs6000_builtin_types[RS6000_BTI_void])

extern GTY(()) tree rs6000_builtin_types[RS6000_BTI_MAX];
extern GTY(()) tree rs6000_builtin_decls[RS6000_BUILTIN_COUNT];
<|MERGE_RESOLUTION|>--- conflicted
+++ resolved
@@ -477,13 +477,10 @@
 #define VECTOR_ELT_ORDER_BIG                                  \
   (BYTES_BIG_ENDIAN || (rs6000_altivec_element_order == 2))
 
-<<<<<<< HEAD
-=======
 /* Element number of the 64-bit value in a 128-bit vector that can be accessed
    with scalar instructions.  */
 #define VECTOR_ELEMENT_SCALAR_64BIT	((BYTES_BIG_ENDIAN) ? 0 : 1)
 
->>>>>>> a7aa3838
 /* Alignment options for fields in structures for sub-targets following
    AIX-like ABI.
    ALIGN_POWER word-aligns FP doubles (default AIX ABI).
