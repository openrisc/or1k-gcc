;; VSX patterns.
;; Copyright (C) 2009-2014 Free Software Foundation, Inc.
;; Contributed by Michael Meissner <meissner@linux.vnet.ibm.com>

;; This file is part of GCC.

;; GCC is free software; you can redistribute it and/or modify it
;; under the terms of the GNU General Public License as published
;; by the Free Software Foundation; either version 3, or (at your
;; option) any later version.

;; GCC is distributed in the hope that it will be useful, but WITHOUT
;; ANY WARRANTY; without even the implied warranty of MERCHANTABILITY
;; or FITNESS FOR A PARTICULAR PURPOSE.  See the GNU General Public
;; License for more details.

;; You should have received a copy of the GNU General Public License
;; along with GCC; see the file COPYING3.  If not see
;; <http://www.gnu.org/licenses/>.

;; Iterator for both scalar and vector floating point types supported by VSX
(define_mode_iterator VSX_B [DF V4SF V2DF])

;; Iterator for the 2 64-bit vector types
(define_mode_iterator VSX_D [V2DF V2DI])

;; Iterator for the 2 32-bit vector types
(define_mode_iterator VSX_W [V4SF V4SI])

;; Iterator for the DF types
(define_mode_iterator VSX_DF [V2DF DF])

;; Iterator for vector floating point types supported by VSX
(define_mode_iterator VSX_F [V4SF V2DF])

;; Iterator for logical types supported by VSX
(define_mode_iterator VSX_L [V16QI V8HI V4SI V2DI V4SF V2DF V1TI TI])

;; Iterator for memory move.  Handle TImode specially to allow
;; it to use gprs as well as vsx registers.
(define_mode_iterator VSX_M [V16QI V8HI V4SI V2DI V4SF V2DF V1TI])

(define_mode_iterator VSX_M2 [V16QI
			      V8HI
			      V4SI
			      V2DI
			      V4SF
			      V2DF
			      V1TI
			      (TI	"TARGET_VSX_TIMODE")])

;; Map into the appropriate load/store name based on the type
(define_mode_attr VSm  [(V16QI "vw4")
			(V8HI  "vw4")
			(V4SI  "vw4")
			(V4SF  "vw4")
			(V2DF  "vd2")
			(V2DI  "vd2")
			(DF    "d")
			(V1TI  "vd2")
			(TI    "vd2")])

;; Map into the appropriate suffix based on the type
(define_mode_attr VSs	[(V16QI "sp")
			 (V8HI  "sp")
			 (V4SI  "sp")
			 (V4SF  "sp")
			 (V2DF  "dp")
			 (V2DI  "dp")
			 (DF    "dp")
			 (SF	"sp")
			 (V1TI  "dp")
			 (TI    "dp")])

;; Map the register class used
(define_mode_attr VSr	[(V16QI "v")
			 (V8HI  "v")
			 (V4SI  "v")
			 (V4SF  "wf")
			 (V2DI  "wd")
			 (V2DF  "wd")
			 (DF    "ws")
			 (SF	"d")
			 (V1TI  "v")
			 (TI    "wt")])

;; Map the register class used for float<->int conversions
(define_mode_attr VSr2	[(V2DF  "wd")
			 (V4SF  "wf")
			 (DF    "ws")])

(define_mode_attr VSr3	[(V2DF  "wa")
			 (V4SF  "wa")
			 (DF    "ws")])

;; Map the register class for sp<->dp float conversions, destination
(define_mode_attr VSr4	[(SF	"ws")
			 (DF	"f")
			 (V2DF  "wd")
			 (V4SF	"v")])

;; Map the register class for sp<->dp float conversions, destination
(define_mode_attr VSr5	[(SF	"ws")
			 (DF	"f")
			 (V2DF  "v")
			 (V4SF	"wd")])

;; Same size integer type for floating point data
(define_mode_attr VSi [(V4SF  "v4si")
		       (V2DF  "v2di")
		       (DF    "di")])

(define_mode_attr VSI [(V4SF  "V4SI")
		       (V2DF  "V2DI")
		       (DF    "DI")])

;; Word size for same size conversion
(define_mode_attr VSc [(V4SF "w")
		       (V2DF "d")
		       (DF   "d")])

;; Map into either s or v, depending on whether this is a scalar or vector
;; operation
(define_mode_attr VSv	[(V16QI "v")
			 (V8HI  "v")
			 (V4SI  "v")
			 (V4SF  "v")
			 (V2DI  "v")
			 (V2DF  "v")
			 (V1TI  "v")
			 (DF    "s")])

;; Appropriate type for add ops (and other simple FP ops)
(define_mode_attr VStype_simple	[(V2DF "vecdouble")
				 (V4SF "vecfloat")
				 (DF   "fp")])

(define_mode_attr VSfptype_simple [(V2DF "fp_addsub_d")
				   (V4SF "fp_addsub_s")
				   (DF   "fp_addsub_d")])

;; Appropriate type for multiply ops
(define_mode_attr VStype_mul	[(V2DF "vecdouble")
				 (V4SF "vecfloat")
				 (DF   "dmul")])

(define_mode_attr VSfptype_mul	[(V2DF "fp_mul_d")
				 (V4SF "fp_mul_s")
				 (DF   "fp_mul_d")])

;; Appropriate type for divide ops.
(define_mode_attr VStype_div	[(V2DF "vecdiv")
				 (V4SF "vecfdiv")
				 (DF   "ddiv")])

(define_mode_attr VSfptype_div	[(V2DF "fp_div_d")
				 (V4SF "fp_div_s")
				 (DF   "fp_div_d")])

;; Appropriate type for sqrt ops.  For now, just lump the vector sqrt with
;; the scalar sqrt
(define_mode_attr VStype_sqrt	[(V2DF "dsqrt")
				 (V4SF "ssqrt")
				 (DF   "dsqrt")])

(define_mode_attr VSfptype_sqrt	[(V2DF "fp_sqrt_d")
				 (V4SF "fp_sqrt_s")
				 (DF   "fp_sqrt_d")])

;; Iterator and modes for sp<->dp conversions
;; Because scalar SF values are represented internally as double, use the
;; V4SF type to represent this than SF.
(define_mode_iterator VSX_SPDP [DF V4SF V2DF])

(define_mode_attr VS_spdp_res [(DF	"V4SF")
			       (V4SF	"V2DF")
			       (V2DF	"V4SF")])

(define_mode_attr VS_spdp_insn [(DF	"xscvdpsp")
				(V4SF	"xvcvspdp")
				(V2DF	"xvcvdpsp")])

(define_mode_attr VS_spdp_type [(DF	"fp")
				(V4SF	"vecdouble")
				(V2DF	"vecdouble")])

;; Map the scalar mode for a vector type
(define_mode_attr VS_scalar [(V1TI	"TI")
			     (V2DF	"DF")
			     (V2DI	"DI")
			     (V4SF	"SF")
			     (V4SI	"SI")
			     (V8HI	"HI")
			     (V16QI	"QI")])

;; Map to a double-sized vector mode
(define_mode_attr VS_double [(V4SI	"V8SI")
			     (V4SF	"V8SF")
			     (V2DI	"V4DI")
			     (V2DF	"V4DF")
			     (V1TI	"V2TI")])

;; Constants for creating unspecs
(define_c_enum "unspec"
  [UNSPEC_VSX_CONCAT
   UNSPEC_VSX_CVDPSXWS
   UNSPEC_VSX_CVDPUXWS
   UNSPEC_VSX_CVSPDP
   UNSPEC_VSX_CVSPDPN
   UNSPEC_VSX_CVDPSPN
   UNSPEC_VSX_CVSXWDP
   UNSPEC_VSX_CVUXWDP
   UNSPEC_VSX_CVSXDSP
   UNSPEC_VSX_CVUXDSP
   UNSPEC_VSX_CVSPSXDS
   UNSPEC_VSX_CVSPUXDS
   UNSPEC_VSX_TDIV
   UNSPEC_VSX_TSQRT
   UNSPEC_VSX_SET
   UNSPEC_VSX_ROUND_I
   UNSPEC_VSX_ROUND_IC
   UNSPEC_VSX_SLDWI
   UNSPEC_VSX_XXSPLTW
  ])

;; VSX moves

;; The patterns for LE permuted loads and stores come before the general
;; VSX moves so they match first.
(define_insn_and_split "*vsx_le_perm_load_<mode>"
  [(set (match_operand:VSX_D 0 "vsx_register_operand" "=wa")
        (match_operand:VSX_D 1 "memory_operand" "Z"))]
  "!BYTES_BIG_ENDIAN && TARGET_VSX"
  "#"
  "!BYTES_BIG_ENDIAN && TARGET_VSX"
  [(set (match_dup 2)
        (vec_select:<MODE>
          (match_dup 1)
          (parallel [(const_int 1) (const_int 0)])))
   (set (match_dup 0)
        (vec_select:<MODE>
          (match_dup 2)
          (parallel [(const_int 1) (const_int 0)])))]
  "
{
  operands[2] = can_create_pseudo_p () ? gen_reg_rtx_and_attrs (operands[0])
                                       : operands[0];
}
  "
  [(set_attr "type" "vecload")
   (set_attr "length" "8")])

(define_insn_and_split "*vsx_le_perm_load_<mode>"
  [(set (match_operand:VSX_W 0 "vsx_register_operand" "=wa")
        (match_operand:VSX_W 1 "memory_operand" "Z"))]
  "!BYTES_BIG_ENDIAN && TARGET_VSX"
  "#"
  "!BYTES_BIG_ENDIAN && TARGET_VSX"
  [(set (match_dup 2)
        (vec_select:<MODE>
          (match_dup 1)
          (parallel [(const_int 2) (const_int 3)
                     (const_int 0) (const_int 1)])))
   (set (match_dup 0)
        (vec_select:<MODE>
          (match_dup 2)
          (parallel [(const_int 2) (const_int 3)
                     (const_int 0) (const_int 1)])))]
  "
{
  operands[2] = can_create_pseudo_p () ? gen_reg_rtx_and_attrs (operands[0])
                                       : operands[0];
}
  "
  [(set_attr "type" "vecload")
   (set_attr "length" "8")])

(define_insn_and_split "*vsx_le_perm_load_v8hi"
  [(set (match_operand:V8HI 0 "vsx_register_operand" "=wa")
        (match_operand:V8HI 1 "memory_operand" "Z"))]
  "!BYTES_BIG_ENDIAN && TARGET_VSX"
  "#"
  "!BYTES_BIG_ENDIAN && TARGET_VSX"
  [(set (match_dup 2)
        (vec_select:V8HI
          (match_dup 1)
          (parallel [(const_int 4) (const_int 5)
                     (const_int 6) (const_int 7)
                     (const_int 0) (const_int 1)
                     (const_int 2) (const_int 3)])))
   (set (match_dup 0)
        (vec_select:V8HI
          (match_dup 2)
          (parallel [(const_int 4) (const_int 5)
                     (const_int 6) (const_int 7)
                     (const_int 0) (const_int 1)
                     (const_int 2) (const_int 3)])))]
  "
{
  operands[2] = can_create_pseudo_p () ? gen_reg_rtx_and_attrs (operands[0])
                                       : operands[0];
}
  "
  [(set_attr "type" "vecload")
   (set_attr "length" "8")])

(define_insn_and_split "*vsx_le_perm_load_v16qi"
  [(set (match_operand:V16QI 0 "vsx_register_operand" "=wa")
        (match_operand:V16QI 1 "memory_operand" "Z"))]
  "!BYTES_BIG_ENDIAN && TARGET_VSX"
  "#"
  "!BYTES_BIG_ENDIAN && TARGET_VSX"
  [(set (match_dup 2)
        (vec_select:V16QI
          (match_dup 1)
          (parallel [(const_int 8) (const_int 9)
                     (const_int 10) (const_int 11)
                     (const_int 12) (const_int 13)
                     (const_int 14) (const_int 15)
                     (const_int 0) (const_int 1)
                     (const_int 2) (const_int 3)
                     (const_int 4) (const_int 5)
                     (const_int 6) (const_int 7)])))
   (set (match_dup 0)
        (vec_select:V16QI
          (match_dup 2)
          (parallel [(const_int 8) (const_int 9)
                     (const_int 10) (const_int 11)
                     (const_int 12) (const_int 13)
                     (const_int 14) (const_int 15)
                     (const_int 0) (const_int 1)
                     (const_int 2) (const_int 3)
                     (const_int 4) (const_int 5)
                     (const_int 6) (const_int 7)])))]
  "
{
  operands[2] = can_create_pseudo_p () ? gen_reg_rtx_and_attrs (operands[0])
                                       : operands[0];
}
  "
  [(set_attr "type" "vecload")
   (set_attr "length" "8")])

(define_insn "*vsx_le_perm_store_<mode>"
  [(set (match_operand:VSX_D 0 "memory_operand" "=Z")
        (match_operand:VSX_D 1 "vsx_register_operand" "+wa"))]
  "!BYTES_BIG_ENDIAN && TARGET_VSX"
  "#"
  [(set_attr "type" "vecstore")
   (set_attr "length" "12")])

(define_split
  [(set (match_operand:VSX_D 0 "memory_operand" "")
        (match_operand:VSX_D 1 "vsx_register_operand" ""))]
  "!BYTES_BIG_ENDIAN && TARGET_VSX && !reload_completed"
  [(set (match_dup 2)
        (vec_select:<MODE>
          (match_dup 1)
          (parallel [(const_int 1) (const_int 0)])))
   (set (match_dup 0)
        (vec_select:<MODE>
          (match_dup 2)
          (parallel [(const_int 1) (const_int 0)])))]
{
  operands[2] = can_create_pseudo_p () ? gen_reg_rtx_and_attrs (operands[1]) 
                                       : operands[1];
})

;; The post-reload split requires that we re-permute the source
;; register in case it is still live.
(define_split
  [(set (match_operand:VSX_D 0 "memory_operand" "")
        (match_operand:VSX_D 1 "vsx_register_operand" ""))]
  "!BYTES_BIG_ENDIAN && TARGET_VSX && reload_completed"
  [(set (match_dup 1)
        (vec_select:<MODE>
          (match_dup 1)
          (parallel [(const_int 1) (const_int 0)])))
   (set (match_dup 0)
        (vec_select:<MODE>
          (match_dup 1)
          (parallel [(const_int 1) (const_int 0)])))
   (set (match_dup 1)
        (vec_select:<MODE>
          (match_dup 1)
          (parallel [(const_int 1) (const_int 0)])))]
  "")

(define_insn "*vsx_le_perm_store_<mode>"
  [(set (match_operand:VSX_W 0 "memory_operand" "=Z")
        (match_operand:VSX_W 1 "vsx_register_operand" "+wa"))]
  "!BYTES_BIG_ENDIAN && TARGET_VSX"
  "#"
  [(set_attr "type" "vecstore")
   (set_attr "length" "12")])

(define_split
  [(set (match_operand:VSX_W 0 "memory_operand" "")
        (match_operand:VSX_W 1 "vsx_register_operand" ""))]
  "!BYTES_BIG_ENDIAN && TARGET_VSX && !reload_completed"
  [(set (match_dup 2)
        (vec_select:<MODE>
          (match_dup 1)
          (parallel [(const_int 2) (const_int 3)
	             (const_int 0) (const_int 1)])))
   (set (match_dup 0)
        (vec_select:<MODE>
          (match_dup 2)
          (parallel [(const_int 2) (const_int 3)
	             (const_int 0) (const_int 1)])))]
{
  operands[2] = can_create_pseudo_p () ? gen_reg_rtx_and_attrs (operands[1]) 
                                       : operands[1];
})

;; The post-reload split requires that we re-permute the source
;; register in case it is still live.
(define_split
  [(set (match_operand:VSX_W 0 "memory_operand" "")
        (match_operand:VSX_W 1 "vsx_register_operand" ""))]
  "!BYTES_BIG_ENDIAN && TARGET_VSX && reload_completed"
  [(set (match_dup 1)
        (vec_select:<MODE>
          (match_dup 1)
          (parallel [(const_int 2) (const_int 3)
	             (const_int 0) (const_int 1)])))
   (set (match_dup 0)
        (vec_select:<MODE>
          (match_dup 1)
          (parallel [(const_int 2) (const_int 3)
	             (const_int 0) (const_int 1)])))
   (set (match_dup 1)
        (vec_select:<MODE>
          (match_dup 1)
          (parallel [(const_int 2) (const_int 3)
	             (const_int 0) (const_int 1)])))]
  "")

(define_insn "*vsx_le_perm_store_v8hi"
  [(set (match_operand:V8HI 0 "memory_operand" "=Z")
        (match_operand:V8HI 1 "vsx_register_operand" "+wa"))]
  "!BYTES_BIG_ENDIAN && TARGET_VSX"
  "#"
  [(set_attr "type" "vecstore")
   (set_attr "length" "12")])

(define_split
  [(set (match_operand:V8HI 0 "memory_operand" "")
        (match_operand:V8HI 1 "vsx_register_operand" ""))]
  "!BYTES_BIG_ENDIAN && TARGET_VSX && !reload_completed"
  [(set (match_dup 2)
        (vec_select:V8HI
          (match_dup 1)
          (parallel [(const_int 4) (const_int 5)
                     (const_int 6) (const_int 7)
                     (const_int 0) (const_int 1)
                     (const_int 2) (const_int 3)])))
   (set (match_dup 0)
        (vec_select:V8HI
          (match_dup 2)
          (parallel [(const_int 4) (const_int 5)
                     (const_int 6) (const_int 7)
                     (const_int 0) (const_int 1)
                     (const_int 2) (const_int 3)])))]
{
  operands[2] = can_create_pseudo_p () ? gen_reg_rtx_and_attrs (operands[1]) 
                                       : operands[1];
})

;; The post-reload split requires that we re-permute the source
;; register in case it is still live.
(define_split
  [(set (match_operand:V8HI 0 "memory_operand" "")
        (match_operand:V8HI 1 "vsx_register_operand" ""))]
  "!BYTES_BIG_ENDIAN && TARGET_VSX && reload_completed"
  [(set (match_dup 1)
        (vec_select:V8HI
          (match_dup 1)
          (parallel [(const_int 4) (const_int 5)
                     (const_int 6) (const_int 7)
                     (const_int 0) (const_int 1)
                     (const_int 2) (const_int 3)])))
   (set (match_dup 0)
        (vec_select:V8HI
          (match_dup 1)
          (parallel [(const_int 4) (const_int 5)
                     (const_int 6) (const_int 7)
                     (const_int 0) (const_int 1)
                     (const_int 2) (const_int 3)])))
   (set (match_dup 1)
        (vec_select:V8HI
          (match_dup 1)
          (parallel [(const_int 4) (const_int 5)
                     (const_int 6) (const_int 7)
                     (const_int 0) (const_int 1)
                     (const_int 2) (const_int 3)])))]
  "")

(define_insn "*vsx_le_perm_store_v16qi"
  [(set (match_operand:V16QI 0 "memory_operand" "=Z")
        (match_operand:V16QI 1 "vsx_register_operand" "+wa"))]
  "!BYTES_BIG_ENDIAN && TARGET_VSX"
  "#"
  [(set_attr "type" "vecstore")
   (set_attr "length" "12")])

(define_split
  [(set (match_operand:V16QI 0 "memory_operand" "")
        (match_operand:V16QI 1 "vsx_register_operand" ""))]
  "!BYTES_BIG_ENDIAN && TARGET_VSX && !reload_completed"
  [(set (match_dup 2)
        (vec_select:V16QI
          (match_dup 1)
          (parallel [(const_int 8) (const_int 9)
                     (const_int 10) (const_int 11)
                     (const_int 12) (const_int 13)
                     (const_int 14) (const_int 15)
                     (const_int 0) (const_int 1)
                     (const_int 2) (const_int 3)
                     (const_int 4) (const_int 5)
                     (const_int 6) (const_int 7)])))
   (set (match_dup 0)
        (vec_select:V16QI
          (match_dup 2)
          (parallel [(const_int 8) (const_int 9)
                     (const_int 10) (const_int 11)
                     (const_int 12) (const_int 13)
                     (const_int 14) (const_int 15)
                     (const_int 0) (const_int 1)
                     (const_int 2) (const_int 3)
                     (const_int 4) (const_int 5)
                     (const_int 6) (const_int 7)])))]
{
  operands[2] = can_create_pseudo_p () ? gen_reg_rtx_and_attrs (operands[1]) 
                                       : operands[1];
})

;; The post-reload split requires that we re-permute the source
;; register in case it is still live.
(define_split
  [(set (match_operand:V16QI 0 "memory_operand" "")
        (match_operand:V16QI 1 "vsx_register_operand" ""))]
  "!BYTES_BIG_ENDIAN && TARGET_VSX && reload_completed"
  [(set (match_dup 1)
        (vec_select:V16QI
          (match_dup 1)
          (parallel [(const_int 8) (const_int 9)
                     (const_int 10) (const_int 11)
                     (const_int 12) (const_int 13)
                     (const_int 14) (const_int 15)
                     (const_int 0) (const_int 1)
                     (const_int 2) (const_int 3)
                     (const_int 4) (const_int 5)
                     (const_int 6) (const_int 7)])))
   (set (match_dup 0)
        (vec_select:V16QI
          (match_dup 1)
          (parallel [(const_int 8) (const_int 9)
                     (const_int 10) (const_int 11)
                     (const_int 12) (const_int 13)
                     (const_int 14) (const_int 15)
                     (const_int 0) (const_int 1)
                     (const_int 2) (const_int 3)
                     (const_int 4) (const_int 5)
                     (const_int 6) (const_int 7)])))
   (set (match_dup 1)
        (vec_select:V16QI
          (match_dup 1)
          (parallel [(const_int 8) (const_int 9)
                     (const_int 10) (const_int 11)
                     (const_int 12) (const_int 13)
                     (const_int 14) (const_int 15)
                     (const_int 0) (const_int 1)
                     (const_int 2) (const_int 3)
                     (const_int 4) (const_int 5)
                     (const_int 6) (const_int 7)])))]
  "")


(define_insn "*vsx_mov<mode>"
  [(set (match_operand:VSX_M 0 "nonimmediate_operand" "=Z,<VSr>,<VSr>,?Z,?wa,?wa,wQ,?&r,??Y,??r,??r,<VSr>,?wa,*r,v,wZ, v")
	(match_operand:VSX_M 1 "input_operand" "<VSr>,Z,<VSr>,wa,Z,wa,r,wQ,r,Y,r,j,j,j,W,v,wZ"))]
  "VECTOR_MEM_VSX_P (<MODE>mode)
   && (register_operand (operands[0], <MODE>mode) 
       || register_operand (operands[1], <MODE>mode))"
{
  return rs6000_output_move_128bit (operands);
}
  [(set_attr "type" "vecstore,vecload,vecsimple,vecstore,vecload,vecsimple,load,store,store,load, *,vecsimple,vecsimple,*, *,vecstore,vecload")
   (set_attr "length" "4,4,4,4,4,4,12,12,12,12,16,4,4,*,16,4,4")])

;; Unlike other VSX moves, allow the GPRs even for reloading, since a normal
;; use of TImode is for unions.  However for plain data movement, slightly
;; favor the vector loads
(define_insn "*vsx_movti_64bit"
  [(set (match_operand:TI 0 "nonimmediate_operand" "=Z,wa,wa,wa,v,v,wZ,wQ,&r,Y,r,r,?r")
	(match_operand:TI 1 "input_operand" "wa,Z,wa,O,W,wZ,v,r,wQ,r,Y,r,n"))]
  "TARGET_POWERPC64 && VECTOR_MEM_VSX_P (TImode)
   && (register_operand (operands[0], TImode) 
       || register_operand (operands[1], TImode))"
{
  return rs6000_output_move_128bit (operands);
}
  [(set_attr "type" "vecstore,vecload,vecsimple,vecsimple,vecsimple,vecstore,vecload,store,load,store,load,*,*")
   (set_attr "length" "4,4,4,4,16,4,4,8,8,8,8,8,8")])

(define_insn "*vsx_movti_32bit"
  [(set (match_operand:TI 0 "nonimmediate_operand" "=Z,wa,wa,wa,v, v,wZ,Q,Y,????r,????r,????r,r")
	(match_operand:TI 1 "input_operand"        "wa, Z,wa, O,W,wZ, v,r,r,    Q,    Y,    r,n"))]
  "! TARGET_POWERPC64 && VECTOR_MEM_VSX_P (TImode)
   && (register_operand (operands[0], TImode)
       || register_operand (operands[1], TImode))"
{
  switch (which_alternative)
    {
    case 0:
      return "stxvd2x %x1,%y0";

    case 1:
      return "lxvd2x %x0,%y1";

    case 2:
      return "xxlor %x0,%x1,%x1";

    case 3:
      return "xxlxor %x0,%x0,%x0";

    case 4:
      return output_vec_const_move (operands);

    case 5:
      return "stvx %1,%y0";

    case 6:
      return "lvx %0,%y1";

    case 7:
      if (TARGET_STRING)
        return \"stswi %1,%P0,16\";

    case 8:
      return \"#\";

    case 9:
      /* If the address is not used in the output, we can use lsi.  Otherwise,
	 fall through to generating four loads.  */
      if (TARGET_STRING
          && ! reg_overlap_mentioned_p (operands[0], operands[1]))
	return \"lswi %0,%P1,16\";
      /* ... fall through ...  */

    case 10:
    case 11:
    case 12:
      return \"#\";
    default:
      gcc_unreachable ();
    }
}
  [(set_attr "type" "vecstore,vecload,vecsimple,vecsimple,vecsimple,vecstore,vecload,store_ux,store_ux,load_ux,load_ux, *, *")
   (set_attr "length" "     4,      4,        4,       4,         8,       4,      4,      16,      16,     16,     16,16,16")
   (set (attr "cell_micro") (if_then_else (match_test "TARGET_STRING")
   			                  (const_string "always")
					  (const_string "conditional")))])

;; Explicit  load/store expanders for the builtin functions
(define_expand "vsx_load_<mode>"
  [(set (match_operand:VSX_M 0 "vsx_register_operand" "")
	(match_operand:VSX_M 1 "memory_operand" ""))]
  "VECTOR_MEM_VSX_P (<MODE>mode)"
  "")

(define_expand "vsx_store_<mode>"
  [(set (match_operand:VSX_M 0 "memory_operand" "")
	(match_operand:VSX_M 1 "vsx_register_operand" ""))]
  "VECTOR_MEM_VSX_P (<MODE>mode)"
  "")


;; VSX vector floating point arithmetic instructions.  The VSX scalar
;; instructions are now combined with the insn for the traditional floating
;; point unit.
(define_insn "*vsx_add<mode>3"
  [(set (match_operand:VSX_F 0 "vsx_register_operand" "=<VSr>,?wa")
        (plus:VSX_F (match_operand:VSX_F 1 "vsx_register_operand" "<VSr>,wa")
		    (match_operand:VSX_F 2 "vsx_register_operand" "<VSr>,wa")))]
  "VECTOR_UNIT_VSX_P (<MODE>mode)"
  "xvadd<VSs> %x0,%x1,%x2"
  [(set_attr "type" "<VStype_simple>")
   (set_attr "fp_type" "<VSfptype_simple>")])

(define_insn "*vsx_sub<mode>3"
  [(set (match_operand:VSX_F 0 "vsx_register_operand" "=<VSr>,?wa")
        (minus:VSX_F (match_operand:VSX_F 1 "vsx_register_operand" "<VSr>,wa")
		     (match_operand:VSX_F 2 "vsx_register_operand" "<VSr>,wa")))]
  "VECTOR_UNIT_VSX_P (<MODE>mode)"
  "xvsub<VSs> %x0,%x1,%x2"
  [(set_attr "type" "<VStype_simple>")
   (set_attr "fp_type" "<VSfptype_simple>")])

(define_insn "*vsx_mul<mode>3"
  [(set (match_operand:VSX_F 0 "vsx_register_operand" "=<VSr>,?wa")
        (mult:VSX_F (match_operand:VSX_F 1 "vsx_register_operand" "<VSr>,wa")
		    (match_operand:VSX_F 2 "vsx_register_operand" "<VSr>,wa")))]
  "VECTOR_UNIT_VSX_P (<MODE>mode)"
  "xvmul<VSs> %x0,%x1,%x2"
  [(set_attr "type" "<VStype_simple>")
   (set_attr "fp_type" "<VSfptype_mul>")])

(define_insn "*vsx_div<mode>3"
  [(set (match_operand:VSX_F 0 "vsx_register_operand" "=<VSr>,?wa")
        (div:VSX_F (match_operand:VSX_F 1 "vsx_register_operand" "<VSr>,wa")
		   (match_operand:VSX_F 2 "vsx_register_operand" "<VSr>,wa")))]
  "VECTOR_UNIT_VSX_P (<MODE>mode)"
  "xvdiv<VSs> %x0,%x1,%x2"
  [(set_attr "type" "<VStype_div>")
   (set_attr "fp_type" "<VSfptype_div>")])

;; *tdiv* instruction returning the FG flag
(define_expand "vsx_tdiv<mode>3_fg"
  [(set (match_dup 3)
	(unspec:CCFP [(match_operand:VSX_B 1 "vsx_register_operand" "")
		      (match_operand:VSX_B 2 "vsx_register_operand" "")]
		     UNSPEC_VSX_TDIV))
   (set (match_operand:SI 0 "gpc_reg_operand" "")
	(gt:SI (match_dup 3)
	       (const_int 0)))]
  "VECTOR_UNIT_VSX_P (<MODE>mode)"
{
  operands[3] = gen_reg_rtx (CCFPmode);
})

;; *tdiv* instruction returning the FE flag
(define_expand "vsx_tdiv<mode>3_fe"
  [(set (match_dup 3)
	(unspec:CCFP [(match_operand:VSX_B 1 "vsx_register_operand" "")
		      (match_operand:VSX_B 2 "vsx_register_operand" "")]
		     UNSPEC_VSX_TDIV))
   (set (match_operand:SI 0 "gpc_reg_operand" "")
	(eq:SI (match_dup 3)
	       (const_int 0)))]
  "VECTOR_UNIT_VSX_P (<MODE>mode)"
{
  operands[3] = gen_reg_rtx (CCFPmode);
})

(define_insn "*vsx_tdiv<mode>3_internal"
  [(set (match_operand:CCFP 0 "cc_reg_operand" "=x,x")
	(unspec:CCFP [(match_operand:VSX_B 1 "vsx_register_operand" "<VSr>,wa")
		      (match_operand:VSX_B 2 "vsx_register_operand" "<VSr>,wa")]
		   UNSPEC_VSX_TDIV))]
  "VECTOR_UNIT_VSX_P (<MODE>mode)"
  "x<VSv>tdiv<VSs> %0,%x1,%x2"
  [(set_attr "type" "<VStype_simple>")
   (set_attr "fp_type" "<VSfptype_simple>")])

(define_insn "vsx_fre<mode>2"
  [(set (match_operand:VSX_F 0 "vsx_register_operand" "=<VSr>,?wa")
	(unspec:VSX_F [(match_operand:VSX_F 1 "vsx_register_operand" "<VSr>,wa")]
		      UNSPEC_FRES))]
  "VECTOR_UNIT_VSX_P (<MODE>mode)"
  "xvre<VSs> %x0,%x1"
  [(set_attr "type" "<VStype_simple>")
   (set_attr "fp_type" "<VSfptype_simple>")])

(define_insn "*vsx_neg<mode>2"
  [(set (match_operand:VSX_F 0 "vsx_register_operand" "=<VSr>,?wa")
        (neg:VSX_F (match_operand:VSX_F 1 "vsx_register_operand" "<VSr>,wa")))]
  "VECTOR_UNIT_VSX_P (<MODE>mode)"
  "xvneg<VSs> %x0,%x1"
  [(set_attr "type" "<VStype_simple>")
   (set_attr "fp_type" "<VSfptype_simple>")])

(define_insn "*vsx_abs<mode>2"
  [(set (match_operand:VSX_F 0 "vsx_register_operand" "=<VSr>,?wa")
        (abs:VSX_F (match_operand:VSX_F 1 "vsx_register_operand" "<VSr>,wa")))]
  "VECTOR_UNIT_VSX_P (<MODE>mode)"
  "xvabs<VSs> %x0,%x1"
  [(set_attr "type" "<VStype_simple>")
   (set_attr "fp_type" "<VSfptype_simple>")])

(define_insn "vsx_nabs<mode>2"
  [(set (match_operand:VSX_F 0 "vsx_register_operand" "=<VSr>,?wa")
        (neg:VSX_F
	 (abs:VSX_F
	  (match_operand:VSX_F 1 "vsx_register_operand" "<VSr>,wa"))))]
  "VECTOR_UNIT_VSX_P (<MODE>mode)"
  "xvnabs<VSs> %x0,%x1"
  [(set_attr "type" "<VStype_simple>")
   (set_attr "fp_type" "<VSfptype_simple>")])

(define_insn "vsx_smax<mode>3"
  [(set (match_operand:VSX_F 0 "vsx_register_operand" "=<VSr>,?wa")
        (smax:VSX_F (match_operand:VSX_F 1 "vsx_register_operand" "<VSr>,wa")
		    (match_operand:VSX_F 2 "vsx_register_operand" "<VSr>,wa")))]
  "VECTOR_UNIT_VSX_P (<MODE>mode)"
  "xvmax<VSs> %x0,%x1,%x2"
  [(set_attr "type" "<VStype_simple>")
   (set_attr "fp_type" "<VSfptype_simple>")])

(define_insn "*vsx_smin<mode>3"
  [(set (match_operand:VSX_F 0 "vsx_register_operand" "=<VSr>,?wa")
        (smin:VSX_F (match_operand:VSX_F 1 "vsx_register_operand" "<VSr>,wa")
		    (match_operand:VSX_F 2 "vsx_register_operand" "<VSr>,wa")))]
  "VECTOR_UNIT_VSX_P (<MODE>mode)"
  "xvmin<VSs> %x0,%x1,%x2"
  [(set_attr "type" "<VStype_simple>")
   (set_attr "fp_type" "<VSfptype_simple>")])

(define_insn "*vsx_sqrt<mode>2"
  [(set (match_operand:VSX_F 0 "vsx_register_operand" "=<VSr>,?wa")
        (sqrt:VSX_F (match_operand:VSX_F 1 "vsx_register_operand" "<VSr>,wa")))]
  "VECTOR_UNIT_VSX_P (<MODE>mode)"
  "xvsqrt<VSs> %x0,%x1"
  [(set_attr "type" "<VStype_sqrt>")
   (set_attr "fp_type" "<VSfptype_sqrt>")])

(define_insn "*vsx_rsqrte<mode>2"
  [(set (match_operand:VSX_F 0 "vsx_register_operand" "=<VSr>,?wa")
	(unspec:VSX_F [(match_operand:VSX_F 1 "vsx_register_operand" "<VSr>,wa")]
		      UNSPEC_RSQRT))]
  "VECTOR_UNIT_VSX_P (<MODE>mode)"
  "xvrsqrte<VSs> %x0,%x1"
  [(set_attr "type" "<VStype_simple>")
   (set_attr "fp_type" "<VSfptype_simple>")])

;; *tsqrt* returning the fg flag
(define_expand "vsx_tsqrt<mode>2_fg"
  [(set (match_dup 3)
	(unspec:CCFP [(match_operand:VSX_B 1 "vsx_register_operand" "")]
		     UNSPEC_VSX_TSQRT))
   (set (match_operand:SI 0 "gpc_reg_operand" "")
	(gt:SI (match_dup 3)
	       (const_int 0)))]
  "VECTOR_UNIT_VSX_P (<MODE>mode)"
{
  operands[3] = gen_reg_rtx (CCFPmode);
})

;; *tsqrt* returning the fe flag
(define_expand "vsx_tsqrt<mode>2_fe"
  [(set (match_dup 3)
	(unspec:CCFP [(match_operand:VSX_B 1 "vsx_register_operand" "")]
		     UNSPEC_VSX_TSQRT))
   (set (match_operand:SI 0 "gpc_reg_operand" "")
	(eq:SI (match_dup 3)
	       (const_int 0)))]
  "VECTOR_UNIT_VSX_P (<MODE>mode)"
{
  operands[3] = gen_reg_rtx (CCFPmode);
})

(define_insn "*vsx_tsqrt<mode>2_internal"
  [(set (match_operand:CCFP 0 "cc_reg_operand" "=x,x")
	(unspec:CCFP [(match_operand:VSX_B 1 "vsx_register_operand" "<VSr>,wa")]
		     UNSPEC_VSX_TSQRT))]
  "VECTOR_UNIT_VSX_P (<MODE>mode)"
  "x<VSv>tsqrt<VSs> %0,%x1"
  [(set_attr "type" "<VStype_simple>")
   (set_attr "fp_type" "<VSfptype_simple>")])

;; Fused vector multiply/add instructions. Support the classical Altivec
;; versions of fma, which allows the target to be a separate register from the
;; 3 inputs.  Under VSX, the target must be either the addend or the first
;; multiply.

(define_insn "*vsx_fmav4sf4"
  [(set (match_operand:V4SF 0 "vsx_register_operand" "=ws,ws,?wa,?wa,v")
	(fma:V4SF
	  (match_operand:V4SF 1 "vsx_register_operand" "%ws,ws,wa,wa,v")
	  (match_operand:V4SF 2 "vsx_register_operand" "ws,0,wa,0,v")
	  (match_operand:V4SF 3 "vsx_register_operand" "0,ws,0,wa,v")))]
  "VECTOR_UNIT_VSX_P (V4SFmode)"
  "@
   xvmaddasp %x0,%x1,%x2
   xvmaddmsp %x0,%x1,%x3
   xvmaddasp %x0,%x1,%x2
   xvmaddmsp %x0,%x1,%x3
   vmaddfp %0,%1,%2,%3"
  [(set_attr "type" "vecfloat")])

(define_insn "*vsx_fmav2df4"
  [(set (match_operand:V2DF 0 "vsx_register_operand" "=ws,ws,?wa,?wa")
	(fma:V2DF
	  (match_operand:V2DF 1 "vsx_register_operand" "%ws,ws,wa,wa")
	  (match_operand:V2DF 2 "vsx_register_operand" "ws,0,wa,0")
	  (match_operand:V2DF 3 "vsx_register_operand" "0,ws,0,wa")))]
  "VECTOR_UNIT_VSX_P (V2DFmode)"
  "@
   xvmaddadp %x0,%x1,%x2
   xvmaddmdp %x0,%x1,%x3
   xvmaddadp %x0,%x1,%x2
   xvmaddmdp %x0,%x1,%x3"
  [(set_attr "type" "vecdouble")])

(define_insn "*vsx_fms<mode>4"
  [(set (match_operand:VSX_F 0 "vsx_register_operand" "=<VSr>,<VSr>,?wa,?wa")
	(fma:VSX_F
	  (match_operand:VSX_F 1 "vsx_register_operand" "%<VSr>,<VSr>,wa,wa")
	  (match_operand:VSX_F 2 "vsx_register_operand" "<VSr>,0,wa,0")
	  (neg:VSX_F
	    (match_operand:VSX_F 3 "vsx_register_operand" "0,<VSr>,0,wa"))))]
  "VECTOR_UNIT_VSX_P (<MODE>mode)"
  "@
   xvmsuba<VSs> %x0,%x1,%x2
   xvmsubm<VSs> %x0,%x1,%x3
   xvmsuba<VSs> %x0,%x1,%x2
   xvmsubm<VSs> %x0,%x1,%x3"
  [(set_attr "type" "<VStype_mul>")])

(define_insn "*vsx_nfma<mode>4"
  [(set (match_operand:VSX_F 0 "vsx_register_operand" "=<VSr>,<VSr>,?wa,?wa")
	(neg:VSX_F
	 (fma:VSX_F
	  (match_operand:VSX_F 1 "vsx_register_operand" "<VSr>,<VSr>,wa,wa")
	  (match_operand:VSX_F 2 "vsx_register_operand" "<VSr>,0,wa,0")
	  (match_operand:VSX_F 3 "vsx_register_operand" "0,<VSr>,0,wa"))))]
  "VECTOR_UNIT_VSX_P (<MODE>mode)"
  "@
   xvnmadda<VSs> %x0,%x1,%x2
   xvnmaddm<VSs> %x0,%x1,%x3
   xvnmadda<VSs> %x0,%x1,%x2
   xvnmaddm<VSs> %x0,%x1,%x3"
  [(set_attr "type" "<VStype_mul>")
   (set_attr "fp_type" "<VSfptype_mul>")])

(define_insn "*vsx_nfmsv4sf4"
  [(set (match_operand:V4SF 0 "vsx_register_operand" "=wf,wf,?wa,?wa,v")
	(neg:V4SF
	 (fma:V4SF
	   (match_operand:V4SF 1 "vsx_register_operand" "%wf,wf,wa,wa,v")
	   (match_operand:V4SF 2 "vsx_register_operand" "wf,0,wa,0,v")
	   (neg:V4SF
	     (match_operand:V4SF 3 "vsx_register_operand" "0,wf,0,wa,v")))))]
  "VECTOR_UNIT_VSX_P (V4SFmode)"
  "@
   xvnmsubasp %x0,%x1,%x2
   xvnmsubmsp %x0,%x1,%x3
   xvnmsubasp %x0,%x1,%x2
   xvnmsubmsp %x0,%x1,%x3
   vnmsubfp %0,%1,%2,%3"
  [(set_attr "type" "vecfloat")])

(define_insn "*vsx_nfmsv2df4"
  [(set (match_operand:V2DF 0 "vsx_register_operand" "=wd,wd,?wa,?wa")
	(neg:V2DF
	 (fma:V2DF
	   (match_operand:V2DF 1 "vsx_register_operand" "%wd,wd,wa,wa")
	   (match_operand:V2DF 2 "vsx_register_operand" "wd,0,wa,0")
	   (neg:V2DF
	     (match_operand:V2DF 3 "vsx_register_operand" "0,wd,0,wa")))))]
  "VECTOR_UNIT_VSX_P (V2DFmode)"
  "@
   xvnmsubadp %x0,%x1,%x2
   xvnmsubmdp %x0,%x1,%x3
   xvnmsubadp %x0,%x1,%x2
   xvnmsubmdp %x0,%x1,%x3"
  [(set_attr "type" "vecdouble")])

;; Vector conditional expressions (no scalar version for these instructions)
(define_insn "vsx_eq<mode>"
  [(set (match_operand:VSX_F 0 "vsx_register_operand" "=<VSr>,?wa")
	(eq:VSX_F (match_operand:VSX_F 1 "vsx_register_operand" "<VSr>,wa")
		  (match_operand:VSX_F 2 "vsx_register_operand" "<VSr>,wa")))]
  "VECTOR_UNIT_VSX_P (<MODE>mode)"
  "xvcmpeq<VSs> %x0,%x1,%x2"
  [(set_attr "type" "<VStype_simple>")
   (set_attr "fp_type" "<VSfptype_simple>")])

(define_insn "vsx_gt<mode>"
  [(set (match_operand:VSX_F 0 "vsx_register_operand" "=<VSr>,?wa")
	(gt:VSX_F (match_operand:VSX_F 1 "vsx_register_operand" "<VSr>,wa")
		  (match_operand:VSX_F 2 "vsx_register_operand" "<VSr>,wa")))]
  "VECTOR_UNIT_VSX_P (<MODE>mode)"
  "xvcmpgt<VSs> %x0,%x1,%x2"
  [(set_attr "type" "<VStype_simple>")
   (set_attr "fp_type" "<VSfptype_simple>")])

(define_insn "*vsx_ge<mode>"
  [(set (match_operand:VSX_F 0 "vsx_register_operand" "=<VSr>,?wa")
	(ge:VSX_F (match_operand:VSX_F 1 "vsx_register_operand" "<VSr>,wa")
		  (match_operand:VSX_F 2 "vsx_register_operand" "<VSr>,wa")))]
  "VECTOR_UNIT_VSX_P (<MODE>mode)"
  "xvcmpge<VSs> %x0,%x1,%x2"
  [(set_attr "type" "<VStype_simple>")
   (set_attr "fp_type" "<VSfptype_simple>")])

;; Compare vectors producing a vector result and a predicate, setting CR6 to
;; indicate a combined status
(define_insn "*vsx_eq_<mode>_p"
  [(set (reg:CC 74)
	(unspec:CC
	 [(eq:CC (match_operand:VSX_F 1 "vsx_register_operand" "<VSr>,?wa")
		 (match_operand:VSX_F 2 "vsx_register_operand" "<VSr>,?wa"))]
	 UNSPEC_PREDICATE))
   (set (match_operand:VSX_F 0 "vsx_register_operand" "=<VSr>,?wa")
	(eq:VSX_F (match_dup 1)
		  (match_dup 2)))]
  "VECTOR_UNIT_VSX_P (<MODE>mode)"
  "xvcmpeq<VSs>. %x0,%x1,%x2"
  [(set_attr "type" "<VStype_simple>")])

(define_insn "*vsx_gt_<mode>_p"
  [(set (reg:CC 74)
	(unspec:CC
	 [(gt:CC (match_operand:VSX_F 1 "vsx_register_operand" "<VSr>,?wa")
		 (match_operand:VSX_F 2 "vsx_register_operand" "<VSr>,?wa"))]
	 UNSPEC_PREDICATE))
   (set (match_operand:VSX_F 0 "vsx_register_operand" "=<VSr>,?wa")
	(gt:VSX_F (match_dup 1)
		  (match_dup 2)))]
  "VECTOR_UNIT_VSX_P (<MODE>mode)"
  "xvcmpgt<VSs>. %x0,%x1,%x2"
  [(set_attr "type" "<VStype_simple>")])

(define_insn "*vsx_ge_<mode>_p"
  [(set (reg:CC 74)
	(unspec:CC
	 [(ge:CC (match_operand:VSX_F 1 "vsx_register_operand" "<VSr>,?wa")
		 (match_operand:VSX_F 2 "vsx_register_operand" "<VSr>,?wa"))]
	 UNSPEC_PREDICATE))
   (set (match_operand:VSX_F 0 "vsx_register_operand" "=<VSr>,?wa")
	(ge:VSX_F (match_dup 1)
		  (match_dup 2)))]
  "VECTOR_UNIT_VSX_P (<MODE>mode)"
  "xvcmpge<VSs>. %x0,%x1,%x2"
  [(set_attr "type" "<VStype_simple>")])

;; Vector select
(define_insn "*vsx_xxsel<mode>"
  [(set (match_operand:VSX_L 0 "vsx_register_operand" "=<VSr>,?wa")
	(if_then_else:VSX_L
	 (ne:CC (match_operand:VSX_L 1 "vsx_register_operand" "<VSr>,wa")
		(match_operand:VSX_L 4 "zero_constant" ""))
	 (match_operand:VSX_L 2 "vsx_register_operand" "<VSr>,wa")
	 (match_operand:VSX_L 3 "vsx_register_operand" "<VSr>,wa")))]
  "VECTOR_MEM_VSX_P (<MODE>mode)"
  "xxsel %x0,%x3,%x2,%x1"
  [(set_attr "type" "vecperm")])

(define_insn "*vsx_xxsel<mode>_uns"
  [(set (match_operand:VSX_L 0 "vsx_register_operand" "=<VSr>,?wa")
	(if_then_else:VSX_L
	 (ne:CCUNS (match_operand:VSX_L 1 "vsx_register_operand" "<VSr>,wa")
		   (match_operand:VSX_L 4 "zero_constant" ""))
	 (match_operand:VSX_L 2 "vsx_register_operand" "<VSr>,wa")
	 (match_operand:VSX_L 3 "vsx_register_operand" "<VSr>,wa")))]
  "VECTOR_MEM_VSX_P (<MODE>mode)"
  "xxsel %x0,%x3,%x2,%x1"
  [(set_attr "type" "vecperm")])

;; Copy sign
(define_insn "vsx_copysign<mode>3"
  [(set (match_operand:VSX_F 0 "vsx_register_operand" "=<VSr>,?wa")
	(unspec:VSX_F
	 [(match_operand:VSX_F 1 "vsx_register_operand" "<VSr>,wa")
	  (match_operand:VSX_F 2 "vsx_register_operand" "<VSr>,wa")]
	 UNSPEC_COPYSIGN))]
  "VECTOR_UNIT_VSX_P (<MODE>mode)"
  "xvcpsgn<VSs> %x0,%x2,%x1"
  [(set_attr "type" "<VStype_simple>")
   (set_attr "fp_type" "<VSfptype_simple>")])

;; For the conversions, limit the register class for the integer value to be
;; the fprs because we don't want to add the altivec registers to movdi/movsi.
;; For the unsigned tests, there isn't a generic double -> unsigned conversion
;; in rs6000.md so don't test VECTOR_UNIT_VSX_P, just test against VSX.
;; Don't use vsx_register_operand here, use gpc_reg_operand to match rs6000.md.
(define_insn "vsx_float<VSi><mode>2"
  [(set (match_operand:VSX_B 0 "gpc_reg_operand" "=<VSr>,?wa")
	(float:VSX_B (match_operand:<VSI> 1 "gpc_reg_operand" "<VSr2>,<VSr3>")))]
  "VECTOR_UNIT_VSX_P (<MODE>mode)"
  "x<VSv>cvsx<VSc><VSs> %x0,%x1"
  [(set_attr "type" "<VStype_simple>")
   (set_attr "fp_type" "<VSfptype_simple>")])

(define_insn "vsx_floatuns<VSi><mode>2"
  [(set (match_operand:VSX_B 0 "gpc_reg_operand" "=<VSr>,?wa")
	(unsigned_float:VSX_B (match_operand:<VSI> 1 "gpc_reg_operand" "<VSr2>,<VSr3>")))]
  "VECTOR_UNIT_VSX_P (<MODE>mode)"
  "x<VSv>cvux<VSc><VSs> %x0,%x1"
  [(set_attr "type" "<VStype_simple>")
   (set_attr "fp_type" "<VSfptype_simple>")])

(define_insn "vsx_fix_trunc<mode><VSi>2"
  [(set (match_operand:<VSI> 0 "gpc_reg_operand" "=<VSr2>,?<VSr3>")
	(fix:<VSI> (match_operand:VSX_B 1 "gpc_reg_operand" "<VSr>,wa")))]
  "VECTOR_UNIT_VSX_P (<MODE>mode)"
  "x<VSv>cv<VSs>sx<VSc>s %x0,%x1"
  [(set_attr "type" "<VStype_simple>")
   (set_attr "fp_type" "<VSfptype_simple>")])

(define_insn "vsx_fixuns_trunc<mode><VSi>2"
  [(set (match_operand:<VSI> 0 "gpc_reg_operand" "=<VSr2>,?<VSr3>")
	(unsigned_fix:<VSI> (match_operand:VSX_B 1 "gpc_reg_operand" "<VSr>,wa")))]
  "VECTOR_UNIT_VSX_P (<MODE>mode)"
  "x<VSv>cv<VSs>ux<VSc>s %x0,%x1"
  [(set_attr "type" "<VStype_simple>")
   (set_attr "fp_type" "<VSfptype_simple>")])

;; Math rounding functions
(define_insn "vsx_x<VSv>r<VSs>i"
  [(set (match_operand:VSX_B 0 "vsx_register_operand" "=<VSr>,?wa")
	(unspec:VSX_B [(match_operand:VSX_B 1 "vsx_register_operand" "<VSr>,wa")]
		      UNSPEC_VSX_ROUND_I))]
  "VECTOR_UNIT_VSX_P (<MODE>mode)"
  "x<VSv>r<VSs>i %x0,%x1"
  [(set_attr "type" "<VStype_simple>")
   (set_attr "fp_type" "<VSfptype_simple>")])

(define_insn "vsx_x<VSv>r<VSs>ic"
  [(set (match_operand:VSX_B 0 "vsx_register_operand" "=<VSr>,?wa")
	(unspec:VSX_B [(match_operand:VSX_B 1 "vsx_register_operand" "<VSr>,wa")]
		      UNSPEC_VSX_ROUND_IC))]
  "VECTOR_UNIT_VSX_P (<MODE>mode)"
  "x<VSv>r<VSs>ic %x0,%x1"
  [(set_attr "type" "<VStype_simple>")
   (set_attr "fp_type" "<VSfptype_simple>")])

(define_insn "vsx_btrunc<mode>2"
  [(set (match_operand:VSX_F 0 "vsx_register_operand" "=<VSr>,?wa")
	(fix:VSX_F (match_operand:VSX_F 1 "vsx_register_operand" "<VSr>,wa")))]
  "VECTOR_UNIT_VSX_P (<MODE>mode)"
  "xvr<VSs>iz %x0,%x1"
  [(set_attr "type" "<VStype_simple>")
   (set_attr "fp_type" "<VSfptype_simple>")])

(define_insn "*vsx_b2trunc<mode>2"
  [(set (match_operand:VSX_B 0 "vsx_register_operand" "=<VSr>,?wa")
	(unspec:VSX_B [(match_operand:VSX_B 1 "vsx_register_operand" "<VSr>,wa")]
		      UNSPEC_FRIZ))]
  "VECTOR_UNIT_VSX_P (<MODE>mode)"
  "x<VSv>r<VSs>iz %x0,%x1"
  [(set_attr "type" "<VStype_simple>")
   (set_attr "fp_type" "<VSfptype_simple>")])

(define_insn "vsx_floor<mode>2"
  [(set (match_operand:VSX_F 0 "vsx_register_operand" "=<VSr>,?wa")
	(unspec:VSX_F [(match_operand:VSX_F 1 "vsx_register_operand" "<VSr>,wa")]
		      UNSPEC_FRIM))]
  "VECTOR_UNIT_VSX_P (<MODE>mode)"
  "xvr<VSs>im %x0,%x1"
  [(set_attr "type" "<VStype_simple>")
   (set_attr "fp_type" "<VSfptype_simple>")])

(define_insn "vsx_ceil<mode>2"
  [(set (match_operand:VSX_F 0 "vsx_register_operand" "=<VSr>,?wa")
	(unspec:VSX_F [(match_operand:VSX_F 1 "vsx_register_operand" "<VSr>,wa")]
		      UNSPEC_FRIP))]
  "VECTOR_UNIT_VSX_P (<MODE>mode)"
  "xvr<VSs>ip %x0,%x1"
  [(set_attr "type" "<VStype_simple>")
   (set_attr "fp_type" "<VSfptype_simple>")])


;; VSX convert to/from double vector

;; Convert between single and double precision
;; Don't use xscvspdp and xscvdpsp for scalar conversions, since the normal
;; scalar single precision instructions internally use the double format.
;; Prefer the altivec registers, since we likely will need to do a vperm
(define_insn "vsx_<VS_spdp_insn>"
  [(set (match_operand:<VS_spdp_res> 0 "vsx_register_operand" "=<VSr4>,?wa")
	(unspec:<VS_spdp_res> [(match_operand:VSX_SPDP 1 "vsx_register_operand" "<VSr5>,wa")]
			      UNSPEC_VSX_CVSPDP))]
  "VECTOR_UNIT_VSX_P (<MODE>mode)"
  "<VS_spdp_insn> %x0,%x1"
  [(set_attr "type" "<VS_spdp_type>")])

;; xscvspdp, represent the scalar SF type as V4SF
(define_insn "vsx_xscvspdp"
  [(set (match_operand:DF 0 "vsx_register_operand" "=ws,?wa")
	(unspec:DF [(match_operand:V4SF 1 "vsx_register_operand" "wa,wa")]
		   UNSPEC_VSX_CVSPDP))]
  "VECTOR_UNIT_VSX_P (V4SFmode)"
  "xscvspdp %x0,%x1"
  [(set_attr "type" "fp")])

;; xscvdpsp used for splat'ing a scalar to V4SF, knowing that the internal SF
;; format of scalars is actually DF.
(define_insn "vsx_xscvdpsp_scalar"
  [(set (match_operand:V4SF 0 "vsx_register_operand" "=wa")
	(unspec:V4SF [(match_operand:SF 1 "vsx_register_operand" "f")]
		     UNSPEC_VSX_CVSPDP))]
  "VECTOR_UNIT_VSX_P (V4SFmode)"
  "xscvdpsp %x0,%x1"
  [(set_attr "type" "fp")])

;; Same as vsx_xscvspdp, but use SF as the type
(define_insn "vsx_xscvspdp_scalar2"
  [(set (match_operand:SF 0 "vsx_register_operand" "=f")
	(unspec:SF [(match_operand:V4SF 1 "vsx_register_operand" "wa")]
		   UNSPEC_VSX_CVSPDP))]
  "VECTOR_UNIT_VSX_P (V4SFmode)"
  "xscvspdp %x0,%x1"
  [(set_attr "type" "fp")])

;; ISA 2.07 xscvdpspn/xscvspdpn that does not raise an error on signalling NaNs
(define_insn "vsx_xscvdpspn"
  [(set (match_operand:V4SF 0 "vsx_register_operand" "=ws,?wa")
	(unspec:V4SF [(match_operand:DF 1 "vsx_register_operand" "wd,wa")]
		     UNSPEC_VSX_CVDPSPN))]
  "TARGET_XSCVDPSPN"
  "xscvdpspn %x0,%x1"
  [(set_attr "type" "fp")])

(define_insn "vsx_xscvspdpn"
  [(set (match_operand:DF 0 "vsx_register_operand" "=ws,?wa")
	(unspec:DF [(match_operand:V4SF 1 "vsx_register_operand" "wa,wa")]
		   UNSPEC_VSX_CVSPDPN))]
  "TARGET_XSCVSPDPN"
  "xscvspdpn %x0,%x1"
  [(set_attr "type" "fp")])

(define_insn "vsx_xscvdpspn_scalar"
  [(set (match_operand:V4SF 0 "vsx_register_operand" "=wa")
	(unspec:V4SF [(match_operand:SF 1 "vsx_register_operand" "f")]
		     UNSPEC_VSX_CVDPSPN))]
  "TARGET_XSCVDPSPN"
  "xscvdpspn %x0,%x1"
  [(set_attr "type" "fp")])

;; Used by direct move to move a SFmode value from GPR to VSX register
(define_insn "vsx_xscvspdpn_directmove"
  [(set (match_operand:SF 0 "vsx_register_operand" "=wa")
	(unspec:SF [(match_operand:DI 1 "vsx_register_operand" "wa")]
		   UNSPEC_VSX_CVSPDPN))]
  "TARGET_XSCVSPDPN"
  "xscvspdpn %x0,%x1"
  [(set_attr "type" "fp")])

;; Convert from 64-bit to 32-bit types
;; Note, favor the Altivec registers since the usual use of these instructions
;; is in vector converts and we need to use the Altivec vperm instruction.

(define_insn "vsx_xvcvdpsxws"
  [(set (match_operand:V4SI 0 "vsx_register_operand" "=v,?wa")
	(unspec:V4SI [(match_operand:V2DF 1 "vsx_register_operand" "wd,wa")]
		     UNSPEC_VSX_CVDPSXWS))]
  "VECTOR_UNIT_VSX_P (V2DFmode)"
  "xvcvdpsxws %x0,%x1"
  [(set_attr "type" "vecdouble")])

(define_insn "vsx_xvcvdpuxws"
  [(set (match_operand:V4SI 0 "vsx_register_operand" "=v,?wa")
	(unspec:V4SI [(match_operand:V2DF 1 "vsx_register_operand" "wd,wa")]
		     UNSPEC_VSX_CVDPUXWS))]
  "VECTOR_UNIT_VSX_P (V2DFmode)"
  "xvcvdpuxws %x0,%x1"
  [(set_attr "type" "vecdouble")])

(define_insn "vsx_xvcvsxdsp"
  [(set (match_operand:V4SI 0 "vsx_register_operand" "=wd,?wa")
	(unspec:V4SI [(match_operand:V2DF 1 "vsx_register_operand" "wf,wa")]
		     UNSPEC_VSX_CVSXDSP))]
  "VECTOR_UNIT_VSX_P (V2DFmode)"
  "xvcvsxdsp %x0,%x1"
  [(set_attr "type" "vecfloat")])

(define_insn "vsx_xvcvuxdsp"
  [(set (match_operand:V4SI 0 "vsx_register_operand" "=wd,?wa")
	(unspec:V4SI [(match_operand:V2DF 1 "vsx_register_operand" "wf,wa")]
		     UNSPEC_VSX_CVUXDSP))]
  "VECTOR_UNIT_VSX_P (V2DFmode)"
  "xvcvuxwdp %x0,%x1"
  [(set_attr "type" "vecdouble")])

;; Convert from 32-bit to 64-bit types
(define_insn "vsx_xvcvsxwdp"
  [(set (match_operand:V2DF 0 "vsx_register_operand" "=wd,?wa")
	(unspec:V2DF [(match_operand:V4SI 1 "vsx_register_operand" "wf,wa")]
		     UNSPEC_VSX_CVSXWDP))]
  "VECTOR_UNIT_VSX_P (V2DFmode)"
  "xvcvsxwdp %x0,%x1"
  [(set_attr "type" "vecdouble")])

(define_insn "vsx_xvcvuxwdp"
  [(set (match_operand:V2DF 0 "vsx_register_operand" "=wd,?wa")
	(unspec:V2DF [(match_operand:V4SI 1 "vsx_register_operand" "wf,wa")]
		     UNSPEC_VSX_CVUXWDP))]
  "VECTOR_UNIT_VSX_P (V2DFmode)"
  "xvcvuxwdp %x0,%x1"
  [(set_attr "type" "vecdouble")])

(define_insn "vsx_xvcvspsxds"
  [(set (match_operand:V2DI 0 "vsx_register_operand" "=v,?wa")
	(unspec:V2DI [(match_operand:V4SF 1 "vsx_register_operand" "wd,wa")]
		     UNSPEC_VSX_CVSPSXDS))]
  "VECTOR_UNIT_VSX_P (V2DFmode)"
  "xvcvspsxds %x0,%x1"
  [(set_attr "type" "vecdouble")])

(define_insn "vsx_xvcvspuxds"
  [(set (match_operand:V2DI 0 "vsx_register_operand" "=v,?wa")
	(unspec:V2DI [(match_operand:V4SF 1 "vsx_register_operand" "wd,wa")]
		     UNSPEC_VSX_CVSPUXDS))]
  "VECTOR_UNIT_VSX_P (V2DFmode)"
  "xvcvspuxds %x0,%x1"
  [(set_attr "type" "vecdouble")])

;; Only optimize (float (fix x)) -> frz if we are in fast-math mode, since
;; since the xsrdpiz instruction does not truncate the value if the floating
;; point value is < LONG_MIN or > LONG_MAX.
(define_insn "*vsx_float_fix_<mode>2"
  [(set (match_operand:VSX_DF 0 "vsx_register_operand" "=<VSr>,?wa")
	(float:VSX_DF
	 (fix:<VSI>
	  (match_operand:VSX_DF 1 "vsx_register_operand" "<VSr>,?wa"))))]
  "TARGET_HARD_FLOAT && TARGET_FPRS && TARGET_DOUBLE_FLOAT
   && VECTOR_UNIT_VSX_P (<MODE>mode) && flag_unsafe_math_optimizations
   && !flag_trapping_math && TARGET_FRIZ"
  "x<VSv>r<VSs>iz %x0,%x1"
  [(set_attr "type" "<VStype_simple>")
   (set_attr "fp_type" "<VSfptype_simple>")])


;; Permute operations

;; Build a V2DF/V2DI vector from two scalars
(define_insn "vsx_concat_<mode>"
  [(set (match_operand:VSX_D 0 "vsx_register_operand" "=<VSr>,?wa")
	(vec_concat:VSX_D
	 (match_operand:<VS_scalar> 1 "vsx_register_operand" "ws,wa")
	 (match_operand:<VS_scalar> 2 "vsx_register_operand" "ws,wa")))]
  "VECTOR_MEM_VSX_P (<MODE>mode)"
{
  if (BYTES_BIG_ENDIAN)
    return "xxpermdi %x0,%x1,%x2,0";
  else
    return "xxpermdi %x0,%x2,%x1,0";
}
  [(set_attr "type" "vecperm")])

;; Special purpose concat using xxpermdi to glue two single precision values
;; together, relying on the fact that internally scalar floats are represented
;; as doubles.  This is used to initialize a V4SF vector with 4 floats
(define_insn "vsx_concat_v2sf"
  [(set (match_operand:V2DF 0 "vsx_register_operand" "=wd,?wa")
	(unspec:V2DF
	 [(match_operand:SF 1 "vsx_register_operand" "f,f")
	  (match_operand:SF 2 "vsx_register_operand" "f,f")]
	 UNSPEC_VSX_CONCAT))]
  "VECTOR_MEM_VSX_P (V2DFmode)"
{
  if (BYTES_BIG_ENDIAN)
    return "xxpermdi %x0,%x1,%x2,0";
  else
    return "xxpermdi %x0,%x2,%x1,0";
}
<<<<<<< HEAD
  [(set_attr "type" "vecperm")])

;; xxpermdi for little endian loads and stores.  We need several of
;; these since the form of the PARALLEL differs by mode.
(define_insn "*vsx_xxpermdi2_le_<mode>"
  [(set (match_operand:VSX_D 0 "vsx_register_operand" "=wa")
        (vec_select:VSX_D
          (match_operand:VSX_D 1 "vsx_register_operand" "wa")
          (parallel [(const_int 1) (const_int 0)])))]
  "!BYTES_BIG_ENDIAN && VECTOR_MEM_VSX_P (<MODE>mode)"
  "xxpermdi %x0,%x1,%x1,2"
  [(set_attr "type" "vecperm")])

=======
  [(set_attr "type" "vecperm")])

;; xxpermdi for little endian loads and stores.  We need several of
;; these since the form of the PARALLEL differs by mode.
(define_insn "*vsx_xxpermdi2_le_<mode>"
  [(set (match_operand:VSX_D 0 "vsx_register_operand" "=wa")
        (vec_select:VSX_D
          (match_operand:VSX_D 1 "vsx_register_operand" "wa")
          (parallel [(const_int 1) (const_int 0)])))]
  "!BYTES_BIG_ENDIAN && VECTOR_MEM_VSX_P (<MODE>mode)"
  "xxpermdi %x0,%x1,%x1,2"
  [(set_attr "type" "vecperm")])

>>>>>>> a7aa3838
(define_insn "*vsx_xxpermdi4_le_<mode>"
  [(set (match_operand:VSX_W 0 "vsx_register_operand" "=wa")
        (vec_select:VSX_W
          (match_operand:VSX_W 1 "vsx_register_operand" "wa")
          (parallel [(const_int 2) (const_int 3)
                     (const_int 0) (const_int 1)])))]
  "!BYTES_BIG_ENDIAN && VECTOR_MEM_VSX_P (<MODE>mode)"
  "xxpermdi %x0,%x1,%x1,2"
  [(set_attr "type" "vecperm")])

(define_insn "*vsx_xxpermdi8_le_V8HI"
  [(set (match_operand:V8HI 0 "vsx_register_operand" "=wa")
        (vec_select:V8HI
          (match_operand:V8HI 1 "vsx_register_operand" "wa")
          (parallel [(const_int 4) (const_int 5)
                     (const_int 6) (const_int 7)
                     (const_int 0) (const_int 1)
                     (const_int 2) (const_int 3)])))]
  "!BYTES_BIG_ENDIAN && VECTOR_MEM_VSX_P (V8HImode)"
  "xxpermdi %x0,%x1,%x1,2"
  [(set_attr "type" "vecperm")])

(define_insn "*vsx_xxpermdi16_le_V16QI"
  [(set (match_operand:V16QI 0 "vsx_register_operand" "=wa")
        (vec_select:V16QI
          (match_operand:V16QI 1 "vsx_register_operand" "wa")
          (parallel [(const_int 8) (const_int 9)
                     (const_int 10) (const_int 11)
                     (const_int 12) (const_int 13)
                     (const_int 14) (const_int 15)
                     (const_int 0) (const_int 1)
                     (const_int 2) (const_int 3)
                     (const_int 4) (const_int 5)
                     (const_int 6) (const_int 7)])))]
  "!BYTES_BIG_ENDIAN && VECTOR_MEM_VSX_P (V16QImode)"
  "xxpermdi %x0,%x1,%x1,2"
  [(set_attr "type" "vecperm")])

;; lxvd2x for little endian loads.  We need several of
;; these since the form of the PARALLEL differs by mode.
(define_insn "*vsx_lxvd2x2_le_<mode>"
  [(set (match_operand:VSX_D 0 "vsx_register_operand" "=wa")
        (vec_select:VSX_D
          (match_operand:VSX_D 1 "memory_operand" "Z")
          (parallel [(const_int 1) (const_int 0)])))]
  "!BYTES_BIG_ENDIAN && VECTOR_MEM_VSX_P (<MODE>mode)"
  "lxvd2x %x0,%y1"
  [(set_attr "type" "vecload")])

(define_insn "*vsx_lxvd2x4_le_<mode>"
  [(set (match_operand:VSX_W 0 "vsx_register_operand" "=wa")
        (vec_select:VSX_W
          (match_operand:VSX_W 1 "memory_operand" "Z")
          (parallel [(const_int 2) (const_int 3)
                     (const_int 0) (const_int 1)])))]
  "!BYTES_BIG_ENDIAN && VECTOR_MEM_VSX_P (<MODE>mode)"
  "lxvd2x %x0,%y1"
  [(set_attr "type" "vecload")])

(define_insn "*vsx_lxvd2x8_le_V8HI"
  [(set (match_operand:V8HI 0 "vsx_register_operand" "=wa")
        (vec_select:V8HI
          (match_operand:V8HI 1 "memory_operand" "Z")
          (parallel [(const_int 4) (const_int 5)
                     (const_int 6) (const_int 7)
                     (const_int 0) (const_int 1)
                     (const_int 2) (const_int 3)])))]
  "!BYTES_BIG_ENDIAN && VECTOR_MEM_VSX_P (V8HImode)"
  "lxvd2x %x0,%y1"
  [(set_attr "type" "vecload")])

(define_insn "*vsx_lxvd2x16_le_V16QI"
  [(set (match_operand:V16QI 0 "vsx_register_operand" "=wa")
        (vec_select:V16QI
          (match_operand:V16QI 1 "memory_operand" "Z")
          (parallel [(const_int 8) (const_int 9)
                     (const_int 10) (const_int 11)
                     (const_int 12) (const_int 13)
                     (const_int 14) (const_int 15)
                     (const_int 0) (const_int 1)
                     (const_int 2) (const_int 3)
                     (const_int 4) (const_int 5)
                     (const_int 6) (const_int 7)])))]
  "!BYTES_BIG_ENDIAN && VECTOR_MEM_VSX_P (V16QImode)"
  "lxvd2x %x0,%y1"
  [(set_attr "type" "vecload")])

;; stxvd2x for little endian stores.  We need several of
;; these since the form of the PARALLEL differs by mode.
(define_insn "*vsx_stxvd2x2_le_<mode>"
  [(set (match_operand:VSX_D 0 "memory_operand" "=Z")
        (vec_select:VSX_D
          (match_operand:VSX_D 1 "vsx_register_operand" "wa")
          (parallel [(const_int 1) (const_int 0)])))]
  "!BYTES_BIG_ENDIAN && VECTOR_MEM_VSX_P (<MODE>mode)"
  "stxvd2x %x1,%y0"
  [(set_attr "type" "vecstore")])

(define_insn "*vsx_stxvd2x4_le_<mode>"
  [(set (match_operand:VSX_W 0 "memory_operand" "=Z")
        (vec_select:VSX_W
          (match_operand:VSX_W 1 "vsx_register_operand" "wa")
          (parallel [(const_int 2) (const_int 3)
                     (const_int 0) (const_int 1)])))]
  "!BYTES_BIG_ENDIAN && VECTOR_MEM_VSX_P (<MODE>mode)"
  "stxvd2x %x1,%y0"
  [(set_attr "type" "vecstore")])

(define_insn "*vsx_stxvd2x8_le_V8HI"
  [(set (match_operand:V8HI 0 "memory_operand" "=Z")
        (vec_select:V8HI
          (match_operand:V8HI 1 "vsx_register_operand" "wa")
          (parallel [(const_int 4) (const_int 5)
                     (const_int 6) (const_int 7)
                     (const_int 0) (const_int 1)
                     (const_int 2) (const_int 3)])))]
  "!BYTES_BIG_ENDIAN && VECTOR_MEM_VSX_P (V8HImode)"
  "stxvd2x %x1,%y0"
  [(set_attr "type" "vecstore")])

(define_insn "*vsx_stxvd2x16_le_V16QI"
  [(set (match_operand:V16QI 0 "memory_operand" "=Z")
        (vec_select:V16QI
          (match_operand:V16QI 1 "vsx_register_operand" "wa")
          (parallel [(const_int 8) (const_int 9)
                     (const_int 10) (const_int 11)
                     (const_int 12) (const_int 13)
                     (const_int 14) (const_int 15)
                     (const_int 0) (const_int 1)
                     (const_int 2) (const_int 3)
                     (const_int 4) (const_int 5)
                     (const_int 6) (const_int 7)])))]
  "!BYTES_BIG_ENDIAN && VECTOR_MEM_VSX_P (V16QImode)"
  "stxvd2x %x1,%y0"
  [(set_attr "type" "vecstore")])

<<<<<<< HEAD
=======
;; Convert a TImode value into V1TImode
(define_expand "vsx_set_v1ti"
  [(match_operand:V1TI 0 "nonimmediate_operand" "")
   (match_operand:V1TI 1 "nonimmediate_operand" "")
   (match_operand:TI 2 "input_operand" "")
   (match_operand:QI 3 "u5bit_cint_operand" "")]
  "VECTOR_MEM_VSX_P (V1TImode)"
{
  if (operands[3] != const0_rtx)
    gcc_unreachable ();

  emit_move_insn (operands[0], gen_lowpart (V1TImode, operands[1]));
  DONE;
})

>>>>>>> a7aa3838
;; Set the element of a V2DI/VD2F mode
(define_insn "vsx_set_<mode>"
  [(set (match_operand:VSX_D 0 "vsx_register_operand" "=wd,?wa")
	(unspec:VSX_D [(match_operand:VSX_D 1 "vsx_register_operand" "wd,wa")
		       (match_operand:<VS_scalar> 2 "vsx_register_operand" "ws,wa")
		       (match_operand:QI 3 "u5bit_cint_operand" "i,i")]
		      UNSPEC_VSX_SET))]
  "VECTOR_MEM_VSX_P (<MODE>mode)"
{
  int idx_first = BYTES_BIG_ENDIAN ? 0 : 1;
  if (INTVAL (operands[3]) == idx_first)
    return \"xxpermdi %x0,%x2,%x1,1\";
  else if (INTVAL (operands[3]) == 1 - idx_first)
    return \"xxpermdi %x0,%x1,%x2,0\";
  else
    gcc_unreachable ();
}
  [(set_attr "type" "vecperm")])

;; Extract a DF/DI element from V2DF/V2DI
(define_expand "vsx_extract_<mode>"
  [(set (match_operand:<VS_scalar> 0 "register_operand" "")
	(vec_select:<VS_scalar> (match_operand:VSX_D 1 "register_operand" "")
		       (parallel
			[(match_operand:QI 2 "u5bit_cint_operand" "")])))]
  "VECTOR_MEM_VSX_P (<MODE>mode)"
  "")

;; Optimize cases were we can do a simple or direct move.
;; Or see if we can avoid doing the move at all
(define_insn "*vsx_extract_<mode>_internal1"
  [(set (match_operand:<VS_scalar> 0 "register_operand" "=d,ws,?wa,r")
	(vec_select:<VS_scalar>
	 (match_operand:VSX_D 1 "register_operand" "d,wd,wa,wm")
	 (parallel
	  [(match_operand:QI 2 "vsx_scalar_64bit" "wD,wD,wD,wD")])))]
  "VECTOR_MEM_VSX_P (<MODE>mode) && TARGET_POWERPC64 && TARGET_DIRECT_MOVE"
{
  int op0_regno = REGNO (operands[0]);
  int op1_regno = REGNO (operands[1]);

  if (op0_regno == op1_regno)
    return "nop";

  if (INT_REGNO_P (op0_regno))
    return "mfvsrd %0,%x1";

  if (FP_REGNO_P (op0_regno) && FP_REGNO_P (op1_regno))
    return "fmr %0,%1";

  return "xxlor %x0,%x1,%x1";
}
  [(set_attr "type" "fp,vecsimple,vecsimple,mftgpr")
   (set_attr "length" "4")])

(define_insn "*vsx_extract_<mode>_internal2"
  [(set (match_operand:<VS_scalar> 0 "vsx_register_operand" "=d,ws,ws,?wa")
	(vec_select:<VS_scalar>
	 (match_operand:VSX_D 1 "vsx_register_operand" "d,wd,wd,wa")
	 (parallel [(match_operand:QI 2 "u5bit_cint_operand" "wD,wD,i,i")])))]
  "VECTOR_MEM_VSX_P (<MODE>mode)
   && (!TARGET_POWERPC64 || !TARGET_DIRECT_MOVE
       || INTVAL (operands[2]) != VECTOR_ELEMENT_SCALAR_64BIT)"
{
  int fldDM;
  gcc_assert (UINTVAL (operands[2]) <= 1);
<<<<<<< HEAD
=======

  if (INTVAL (operands[2]) == VECTOR_ELEMENT_SCALAR_64BIT)
    {
      int op0_regno = REGNO (operands[0]);
      int op1_regno = REGNO (operands[1]);

      if (op0_regno == op1_regno)
	return "nop";

      if (FP_REGNO_P (op0_regno) && FP_REGNO_P (op1_regno))
	return "fmr %0,%1";

      return "xxlor %x0,%x1,%x1";
    }

>>>>>>> a7aa3838
  fldDM = INTVAL (operands[2]) << 1;
  if (!BYTES_BIG_ENDIAN)
    fldDM = 3 - fldDM;
  operands[3] = GEN_INT (fldDM);
<<<<<<< HEAD
  return \"xxpermdi %x0,%x1,%x1,%3\";
=======
  return "xxpermdi %x0,%x1,%x1,%3";
>>>>>>> a7aa3838
}
  [(set_attr "type" "fp,vecsimple,vecperm,vecperm")
   (set_attr "length" "4")])

;; Optimize extracting a single scalar element from memory if the scalar is in
;; the correct location to use a single load.
(define_insn "*vsx_extract_<mode>_load"
  [(set (match_operand:<VS_scalar> 0 "register_operand" "=d,wv,wr")
	(vec_select:<VS_scalar>
	 (match_operand:VSX_D 1 "memory_operand" "m,Z,m")
	 (parallel [(match_operand:QI 2 "vsx_scalar_64bit" "wD,wD,wD")])))]
  "VECTOR_MEM_VSX_P (<MODE>mode)"
  "@
   lfd%U1%X1 %0,%1
   lxsd%U1x %x0,%y1
   ld%U1%X1 %0,%1"
  [(set_attr_alternative "type"
      [(if_then_else
	 (match_test "update_indexed_address_mem (operands[1], VOIDmode)")
	 (const_string "fpload_ux")
	 (if_then_else
	   (match_test "update_address_mem (operands[1], VOIDmode)")
	   (const_string "fpload_u")
	   (const_string "fpload")))
       (const_string "fpload")
       (if_then_else
	 (match_test "update_indexed_address_mem (operands[1], VOIDmode)")
	 (const_string "load_ux")
	 (if_then_else
	   (match_test "update_address_mem (operands[1], VOIDmode)")
	   (const_string "load_u")
	   (const_string "load")))])
   (set_attr "length" "4")])

;; Optimize storing a single scalar element that is the right location to
;; memory
(define_insn "*vsx_extract_<mode>_store"
  [(set (match_operand:<VS_scalar> 0 "memory_operand" "=m,Z,?Z")
	(vec_select:<VS_scalar>
	 (match_operand:VSX_D 1 "register_operand" "d,wd,wa")
	 (parallel [(match_operand:QI 2 "vsx_scalar_64bit" "wD,wD,wD")])))]
  "VECTOR_MEM_VSX_P (<MODE>mode)"
  "@
   stfd%U0%X0 %1,%0
   stxsd%U0x %x1,%y0
   stxsd%U0x %x1,%y0"
  [(set_attr_alternative "type"
      [(if_then_else
	 (match_test "update_indexed_address_mem (operands[0], VOIDmode)")
	 (const_string "fpstore_ux")
	 (if_then_else
	   (match_test "update_address_mem (operands[0], VOIDmode)")
	   (const_string "fpstore_u")
	   (const_string "fpstore")))
       (const_string "fpstore")
       (const_string "fpstore")])
   (set_attr "length" "4")])

;; Optimize extracting element 1 from memory for little endian
(define_insn "*vsx_extract_<mode>_one_le"
  [(set (match_operand:<VS_scalar> 0 "vsx_register_operand" "=ws,d,?wa")
	(vec_select:<VS_scalar>
	 (match_operand:VSX_D 1 "indexed_or_indirect_operand" "Z,Z,Z")
	 (parallel [(const_int 1)])))]
  "VECTOR_MEM_VSX_P (<MODE>mode) && !WORDS_BIG_ENDIAN"
  "lxsd%U1x %x0,%y1"
  [(set (attr "type")
      (if_then_else
	(match_test "update_indexed_address_mem (operands[1], VOIDmode)")
	(const_string "fpload_ux")
	(const_string "fpload")))
   (set_attr "length" "4")])  

;; Extract a SF element from V4SF
(define_insn_and_split "vsx_extract_v4sf"
  [(set (match_operand:SF 0 "vsx_register_operand" "=f,f")
	(vec_select:SF
	 (match_operand:V4SF 1 "vsx_register_operand" "wa,wa")
	 (parallel [(match_operand:QI 2 "u5bit_cint_operand" "O,i")])))
   (clobber (match_scratch:V4SF 3 "=X,0"))]
  "VECTOR_UNIT_VSX_P (V4SFmode)"
  "@
   xscvspdp %x0,%x1
   #"
  ""
  [(const_int 0)]
  "
{
  rtx op0 = operands[0];
  rtx op1 = operands[1];
  rtx op2 = operands[2];
  rtx op3 = operands[3];
  rtx tmp;
  HOST_WIDE_INT ele = BYTES_BIG_ENDIAN ? INTVAL (op2) : 3 - INTVAL (op2);

  if (ele == 0)
    tmp = op1;
  else
    {
      if (GET_CODE (op3) == SCRATCH)
	op3 = gen_reg_rtx (V4SFmode);
      emit_insn (gen_vsx_xxsldwi_v4sf (op3, op1, op1, op2));
      tmp = op3;
    }
  emit_insn (gen_vsx_xscvspdp_scalar2 (op0, tmp));
  DONE;
}"
  [(set_attr "length" "4,8")
   (set_attr "type" "fp")])

;; Expand the builtin form of xxpermdi to canonical rtl.
(define_expand "vsx_xxpermdi_<mode>"
  [(match_operand:VSX_L 0 "vsx_register_operand" "")
   (match_operand:VSX_L 1 "vsx_register_operand" "")
   (match_operand:VSX_L 2 "vsx_register_operand" "")
   (match_operand:QI 3 "u5bit_cint_operand" "")]
  "VECTOR_MEM_VSX_P (<MODE>mode)"
{
  rtx target = operands[0];
  rtx op0 = operands[1];
  rtx op1 = operands[2];
  int mask = INTVAL (operands[3]);
  rtx perm0 = GEN_INT ((mask >> 1) & 1);
  rtx perm1 = GEN_INT ((mask & 1) + 2);
  rtx (*gen) (rtx, rtx, rtx, rtx, rtx);

  if (<MODE>mode == V2DFmode)
    gen = gen_vsx_xxpermdi2_v2df_1;
  else
    {
      gen = gen_vsx_xxpermdi2_v2di_1;
      if (<MODE>mode != V2DImode)
	{
	  target = gen_lowpart (V2DImode, target);
	  op0 = gen_lowpart (V2DImode, op0);
	  op1 = gen_lowpart (V2DImode, op1);
	}
    }
  /* In little endian mode, vsx_xxpermdi2_<mode>_1 will perform a
     transformation we don't want; it is necessary for
     rs6000_expand_vec_perm_const_1 but not for this use.  So we
     prepare for that by reversing the transformation here.  */
  if (BYTES_BIG_ENDIAN)
    emit_insn (gen (target, op0, op1, perm0, perm1));
  else
    {
      rtx p0 = GEN_INT (3 - INTVAL (perm1));
      rtx p1 = GEN_INT (3 - INTVAL (perm0));
      emit_insn (gen (target, op1, op0, p0, p1));
    }
  DONE;
})

(define_insn "vsx_xxpermdi2_<mode>_1"
  [(set (match_operand:VSX_D 0 "vsx_register_operand" "=wd")
	(vec_select:VSX_D
	  (vec_concat:<VS_double>
	    (match_operand:VSX_D 1 "vsx_register_operand" "wd")
	    (match_operand:VSX_D 2 "vsx_register_operand" "wd"))
	  (parallel [(match_operand 3 "const_0_to_1_operand" "")
		     (match_operand 4 "const_2_to_3_operand" "")])))]
  "VECTOR_MEM_VSX_P (<MODE>mode)"
{
  int op3, op4, mask;

  /* For little endian, swap operands and invert/swap selectors
     to get the correct xxpermdi.  The operand swap sets up the
     inputs as a little endian array.  The selectors are swapped
     because they are defined to use big endian ordering.  The
     selectors are inverted to get the correct doublewords for
     little endian ordering.  */
  if (BYTES_BIG_ENDIAN)
    {
      op3 = INTVAL (operands[3]);
      op4 = INTVAL (operands[4]);
    }
  else
    {
      op3 = 3 - INTVAL (operands[4]);
      op4 = 3 - INTVAL (operands[3]);
    }

  mask = (op3 << 1) | (op4 - 2);
  operands[3] = GEN_INT (mask);

  if (BYTES_BIG_ENDIAN)
    return "xxpermdi %x0,%x1,%x2,%3";
  else
    return "xxpermdi %x0,%x2,%x1,%3";
}
  [(set_attr "type" "vecperm")])

(define_expand "vec_perm_const<mode>"
  [(match_operand:VSX_D 0 "vsx_register_operand" "")
   (match_operand:VSX_D 1 "vsx_register_operand" "")
   (match_operand:VSX_D 2 "vsx_register_operand" "")
   (match_operand:V2DI  3 "" "")]
  "VECTOR_MEM_VSX_P (<MODE>mode)"
{
  if (rs6000_expand_vec_perm_const (operands))
    DONE;
  else
    FAIL;
})

;; Expanders for builtins
(define_expand "vsx_mergel_<mode>"
  [(use (match_operand:VSX_D 0 "vsx_register_operand" ""))
   (use (match_operand:VSX_D 1 "vsx_register_operand" ""))
   (use (match_operand:VSX_D 2 "vsx_register_operand" ""))]
  "VECTOR_MEM_VSX_P (<MODE>mode)"
{
  rtvec v;
  rtx x;

  /* Special handling for LE with -maltivec=be.  */
  if (!BYTES_BIG_ENDIAN && VECTOR_ELT_ORDER_BIG)
    {
      v = gen_rtvec (2, GEN_INT (0), GEN_INT (2));
      x = gen_rtx_VEC_CONCAT (<VS_double>mode, operands[2], operands[1]);
    }
  else
    {
      v = gen_rtvec (2, GEN_INT (1), GEN_INT (3));
      x = gen_rtx_VEC_CONCAT (<VS_double>mode, operands[1], operands[2]);
    }

  x = gen_rtx_VEC_SELECT (<MODE>mode, x, gen_rtx_PARALLEL (VOIDmode, v));
  emit_insn (gen_rtx_SET (VOIDmode, operands[0], x));
  DONE;
})

(define_expand "vsx_mergeh_<mode>"
  [(use (match_operand:VSX_D 0 "vsx_register_operand" ""))
   (use (match_operand:VSX_D 1 "vsx_register_operand" ""))
   (use (match_operand:VSX_D 2 "vsx_register_operand" ""))]
  "VECTOR_MEM_VSX_P (<MODE>mode)"
{
  rtvec v;
  rtx x;

  /* Special handling for LE with -maltivec=be.  */
  if (!BYTES_BIG_ENDIAN && VECTOR_ELT_ORDER_BIG)
    {
      v = gen_rtvec (2, GEN_INT (1), GEN_INT (3));
      x = gen_rtx_VEC_CONCAT (<VS_double>mode, operands[2], operands[1]);
    }
  else
    {
      v = gen_rtvec (2, GEN_INT (0), GEN_INT (2));
      x = gen_rtx_VEC_CONCAT (<VS_double>mode, operands[1], operands[2]);
    }

  x = gen_rtx_VEC_SELECT (<MODE>mode, x, gen_rtx_PARALLEL (VOIDmode, v));
  emit_insn (gen_rtx_SET (VOIDmode, operands[0], x));
  DONE;
})

;; V2DF/V2DI splat
(define_insn "vsx_splat_<mode>"
  [(set (match_operand:VSX_D 0 "vsx_register_operand" "=wd,wd,wd,?wa,?wa,?wa")
	(vec_duplicate:VSX_D
	 (match_operand:<VS_scalar> 1 "splat_input_operand" "ws,f,Z,wa,wa,Z")))]
  "VECTOR_MEM_VSX_P (<MODE>mode)"
  "@
   xxpermdi %x0,%x1,%x1,0
   xxpermdi %x0,%x1,%x1,0
   lxvdsx %x0,%y1
   xxpermdi %x0,%x1,%x1,0
   xxpermdi %x0,%x1,%x1,0
   lxvdsx %x0,%y1"
  [(set_attr "type" "vecperm,vecperm,vecload,vecperm,vecperm,vecload")])

;; V4SF/V4SI splat
(define_insn "vsx_xxspltw_<mode>"
  [(set (match_operand:VSX_W 0 "vsx_register_operand" "=wf,?wa")
	(vec_duplicate:VSX_W
	 (vec_select:<VS_scalar>
	  (match_operand:VSX_W 1 "vsx_register_operand" "wf,wa")
	  (parallel
	   [(match_operand:QI 2 "u5bit_cint_operand" "i,i")]))))]
  "VECTOR_MEM_VSX_P (<MODE>mode)"
{
  if (!BYTES_BIG_ENDIAN)
    operands[2] = GEN_INT (3 - INTVAL (operands[2]));

  return "xxspltw %x0,%x1,%2";
}
  [(set_attr "type" "vecperm")])

(define_insn "vsx_xxspltw_<mode>_direct"
  [(set (match_operand:VSX_W 0 "vsx_register_operand" "=wf,?wa")
        (unspec:VSX_W [(match_operand:VSX_W 1 "vsx_register_operand" "wf,wa")
                       (match_operand:QI 2 "u5bit_cint_operand" "i,i")]
                      UNSPEC_VSX_XXSPLTW))]
  "VECTOR_MEM_VSX_P (<MODE>mode)"
  "xxspltw %x0,%x1,%2"
  [(set_attr "type" "vecperm")])

;; V4SF/V4SI interleave
(define_insn "vsx_xxmrghw_<mode>"
  [(set (match_operand:VSX_W 0 "vsx_register_operand" "=wf,?wa")
        (vec_select:VSX_W
	  (vec_concat:<VS_double>
	    (match_operand:VSX_W 1 "vsx_register_operand" "wf,wa")
	    (match_operand:VSX_W 2 "vsx_register_operand" "wf,wa"))
	  (parallel [(const_int 0) (const_int 4)
		     (const_int 1) (const_int 5)])))]
  "VECTOR_MEM_VSX_P (<MODE>mode)"
  "xxmrghw %x0,%x1,%x2"
  [(set_attr "type" "vecperm")])

(define_insn "vsx_xxmrglw_<mode>"
  [(set (match_operand:VSX_W 0 "vsx_register_operand" "=wf,?wa")
	(vec_select:VSX_W
	  (vec_concat:<VS_double>
	    (match_operand:VSX_W 1 "vsx_register_operand" "wf,wa")
	    (match_operand:VSX_W 2 "vsx_register_operand" "wf,?wa"))
	  (parallel [(const_int 2) (const_int 6)
		     (const_int 3) (const_int 7)])))]
  "VECTOR_MEM_VSX_P (<MODE>mode)"
  "xxmrglw %x0,%x1,%x2"
  [(set_attr "type" "vecperm")])

;; Shift left double by word immediate
(define_insn "vsx_xxsldwi_<mode>"
  [(set (match_operand:VSX_L 0 "vsx_register_operand" "=wa")
	(unspec:VSX_L [(match_operand:VSX_L 1 "vsx_register_operand" "wa")
		       (match_operand:VSX_L 2 "vsx_register_operand" "wa")
		       (match_operand:QI 3 "u5bit_cint_operand" "i")]
		      UNSPEC_VSX_SLDWI))]
  "VECTOR_MEM_VSX_P (<MODE>mode)"
  "xxsldwi %x0,%x1,%x2,%3"
  [(set_attr "type" "vecperm")])


;; Vector reduction insns and splitters

(define_insn_and_split "*vsx_reduc_<VEC_reduc_name>_v2df"
  [(set (match_operand:V2DF 0 "vfloat_operand" "=&wd,&?wa,wd,?wa")
	(VEC_reduc:V2DF
	 (vec_concat:V2DF
	  (vec_select:DF
	   (match_operand:V2DF 1 "vfloat_operand" "wd,wa,wd,wa")
	   (parallel [(const_int 1)]))
	  (vec_select:DF
	   (match_dup 1)
	   (parallel [(const_int 0)])))
	 (match_dup 1)))
   (clobber (match_scratch:V2DF 2 "=0,0,&wd,&wa"))]
  "VECTOR_UNIT_VSX_P (V2DFmode)"
  "#"
  ""
  [(const_int 0)]
  "
{
  rtx tmp = (GET_CODE (operands[2]) == SCRATCH)
	     ? gen_reg_rtx (V2DFmode)
	     : operands[2];
  emit_insn (gen_vsx_xxsldwi_v2df (tmp, operands[1], operands[1], const2_rtx));
  emit_insn (gen_<VEC_reduc_rtx>v2df3 (operands[0], tmp, operands[1]));
  DONE;
}"
  [(set_attr "length" "8")
   (set_attr "type" "veccomplex")])

(define_insn_and_split "*vsx_reduc_<VEC_reduc_name>_v4sf"
  [(set (match_operand:V4SF 0 "vfloat_operand" "=wf,?wa")
	(VEC_reduc:V4SF
	 (unspec:V4SF [(const_int 0)] UNSPEC_REDUC)
	 (match_operand:V4SF 1 "vfloat_operand" "wf,wa")))
   (clobber (match_scratch:V4SF 2 "=&wf,&wa"))
   (clobber (match_scratch:V4SF 3 "=&wf,&wa"))]
  "VECTOR_UNIT_VSX_P (V4SFmode)"
  "#"
  ""
  [(const_int 0)]
  "
{
  rtx op0 = operands[0];
  rtx op1 = operands[1];
  rtx tmp2, tmp3, tmp4;

  if (can_create_pseudo_p ())
    {
      tmp2 = gen_reg_rtx (V4SFmode);
      tmp3 = gen_reg_rtx (V4SFmode);
      tmp4 = gen_reg_rtx (V4SFmode);
    }
  else
    {
      tmp2 = operands[2];
      tmp3 = operands[3];
      tmp4 = tmp2;
    }

  emit_insn (gen_vsx_xxsldwi_v4sf (tmp2, op1, op1, const2_rtx));
  emit_insn (gen_<VEC_reduc_rtx>v4sf3 (tmp3, tmp2, op1));
  emit_insn (gen_vsx_xxsldwi_v4sf (tmp4, tmp3, tmp3, GEN_INT (3)));
  emit_insn (gen_<VEC_reduc_rtx>v4sf3 (op0, tmp4, tmp3));
  DONE;
}"
  [(set_attr "length" "16")
   (set_attr "type" "veccomplex")])

;; Combiner patterns with the vector reduction patterns that knows we can get
;; to the top element of the V2DF array without doing an extract.

(define_insn_and_split "*vsx_reduc_<VEC_reduc_name>_v2df_scalar"
  [(set (match_operand:DF 0 "vfloat_operand" "=&ws,&?wa,ws,?wa")
	(vec_select:DF
	 (VEC_reduc:V2DF
	  (vec_concat:V2DF
	   (vec_select:DF
	    (match_operand:V2DF 1 "vfloat_operand" "wd,wa,wd,wa")
	    (parallel [(const_int 1)]))
	   (vec_select:DF
	    (match_dup 1)
	    (parallel [(const_int 0)])))
	  (match_dup 1))
	 (parallel [(const_int 1)])))
   (clobber (match_scratch:DF 2 "=0,0,&wd,&wa"))]
  "VECTOR_UNIT_VSX_P (V2DFmode)"
  "#"
  ""
  [(const_int 0)]
  "
{
  rtx hi = gen_highpart (DFmode, operands[1]);
  rtx lo = (GET_CODE (operands[2]) == SCRATCH)
	    ? gen_reg_rtx (DFmode)
	    : operands[2];

  emit_insn (gen_vsx_extract_v2df (lo, operands[1], const1_rtx));
  emit_insn (gen_<VEC_reduc_rtx>df3 (operands[0], hi, lo));
  DONE;
}"
  [(set_attr "length" "8")
   (set_attr "type" "veccomplex")])

(define_insn_and_split "*vsx_reduc_<VEC_reduc_name>_v4sf_scalar"
  [(set (match_operand:SF 0 "vfloat_operand" "=f,?f")
	(vec_select:SF
	 (VEC_reduc:V4SF
	  (unspec:V4SF [(const_int 0)] UNSPEC_REDUC)
	  (match_operand:V4SF 1 "vfloat_operand" "wf,wa"))
	 (parallel [(const_int 3)])))
   (clobber (match_scratch:V4SF 2 "=&wf,&wa"))
   (clobber (match_scratch:V4SF 3 "=&wf,&wa"))
   (clobber (match_scratch:V4SF 4 "=0,0"))]
  "VECTOR_UNIT_VSX_P (V4SFmode)"
  "#"
  ""
  [(const_int 0)]
  "
{
  rtx op0 = operands[0];
  rtx op1 = operands[1];
  rtx tmp2, tmp3, tmp4, tmp5;

  if (can_create_pseudo_p ())
    {
      tmp2 = gen_reg_rtx (V4SFmode);
      tmp3 = gen_reg_rtx (V4SFmode);
      tmp4 = gen_reg_rtx (V4SFmode);
      tmp5 = gen_reg_rtx (V4SFmode);
    }
  else
    {
      tmp2 = operands[2];
      tmp3 = operands[3];
      tmp4 = tmp2;
      tmp5 = operands[4];
    }

  emit_insn (gen_vsx_xxsldwi_v4sf (tmp2, op1, op1, const2_rtx));
  emit_insn (gen_<VEC_reduc_rtx>v4sf3 (tmp3, tmp2, op1));
  emit_insn (gen_vsx_xxsldwi_v4sf (tmp4, tmp3, tmp3, GEN_INT (3)));
  emit_insn (gen_<VEC_reduc_rtx>v4sf3 (tmp5, tmp4, tmp3));
  emit_insn (gen_vsx_xscvspdp_scalar2 (op0, tmp5));
  DONE;
}"
  [(set_attr "length" "20")
   (set_attr "type" "veccomplex")])


;; Power8 Vector fusion.  The fused ops must be physically adjacent.
(define_peephole
  [(set (match_operand:P 0 "base_reg_operand" "")
	(match_operand:P 1 "short_cint_operand" ""))
   (set (match_operand:VSX_M2 2 "vsx_register_operand" "")
	(mem:VSX_M2 (plus:P (match_dup 0)
			    (match_operand:P 3 "int_reg_operand" ""))))]
  "TARGET_VSX && TARGET_P8_FUSION"
  "li %0,%1\t\t\t# vector load fusion\;lx<VSX_M2:VSm>x %x2,%0,%3"  
  [(set_attr "length" "8")
   (set_attr "type" "vecload")])

(define_peephole
  [(set (match_operand:P 0 "base_reg_operand" "")
	(match_operand:P 1 "short_cint_operand" ""))
   (set (match_operand:VSX_M2 2 "vsx_register_operand" "")
	(mem:VSX_M2 (plus:P (match_operand:P 3 "int_reg_operand" "")
			    (match_dup 0))))]
  "TARGET_VSX && TARGET_P8_FUSION"
  "li %0,%1\t\t\t# vector load fusion\;lx<VSX_M2:VSm>x %x2,%0,%3"  
  [(set_attr "length" "8")
   (set_attr "type" "vecload")])<|MERGE_RESOLUTION|>--- conflicted
+++ resolved
@@ -1350,7 +1350,6 @@
   else
     return "xxpermdi %x0,%x2,%x1,0";
 }
-<<<<<<< HEAD
   [(set_attr "type" "vecperm")])
 
 ;; xxpermdi for little endian loads and stores.  We need several of
@@ -1364,21 +1363,6 @@
   "xxpermdi %x0,%x1,%x1,2"
   [(set_attr "type" "vecperm")])
 
-=======
-  [(set_attr "type" "vecperm")])
-
-;; xxpermdi for little endian loads and stores.  We need several of
-;; these since the form of the PARALLEL differs by mode.
-(define_insn "*vsx_xxpermdi2_le_<mode>"
-  [(set (match_operand:VSX_D 0 "vsx_register_operand" "=wa")
-        (vec_select:VSX_D
-          (match_operand:VSX_D 1 "vsx_register_operand" "wa")
-          (parallel [(const_int 1) (const_int 0)])))]
-  "!BYTES_BIG_ENDIAN && VECTOR_MEM_VSX_P (<MODE>mode)"
-  "xxpermdi %x0,%x1,%x1,2"
-  [(set_attr "type" "vecperm")])
-
->>>>>>> a7aa3838
 (define_insn "*vsx_xxpermdi4_le_<mode>"
   [(set (match_operand:VSX_W 0 "vsx_register_operand" "=wa")
         (vec_select:VSX_W
@@ -1515,8 +1499,6 @@
   "stxvd2x %x1,%y0"
   [(set_attr "type" "vecstore")])
 
-<<<<<<< HEAD
-=======
 ;; Convert a TImode value into V1TImode
 (define_expand "vsx_set_v1ti"
   [(match_operand:V1TI 0 "nonimmediate_operand" "")
@@ -1532,7 +1514,6 @@
   DONE;
 })
 
->>>>>>> a7aa3838
 ;; Set the element of a V2DI/VD2F mode
 (define_insn "vsx_set_<mode>"
   [(set (match_operand:VSX_D 0 "vsx_register_operand" "=wd,?wa")
@@ -1599,8 +1580,6 @@
 {
   int fldDM;
   gcc_assert (UINTVAL (operands[2]) <= 1);
-<<<<<<< HEAD
-=======
 
   if (INTVAL (operands[2]) == VECTOR_ELEMENT_SCALAR_64BIT)
     {
@@ -1616,16 +1595,11 @@
       return "xxlor %x0,%x1,%x1";
     }
 
->>>>>>> a7aa3838
   fldDM = INTVAL (operands[2]) << 1;
   if (!BYTES_BIG_ENDIAN)
     fldDM = 3 - fldDM;
   operands[3] = GEN_INT (fldDM);
-<<<<<<< HEAD
-  return \"xxpermdi %x0,%x1,%x1,%3\";
-=======
   return "xxpermdi %x0,%x1,%x1,%3";
->>>>>>> a7aa3838
 }
   [(set_attr "type" "fp,vecsimple,vecperm,vecperm")
    (set_attr "length" "4")])
