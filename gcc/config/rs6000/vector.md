;; Expander definitions for vector support between altivec & vsx.  No
;; instructions are in this file, this file provides the generic vector
;; expander, and the actual vector instructions will be in altivec.md and
;; vsx.md

;; Copyright (C) 2009-2014 Free Software Foundation, Inc.
;; Contributed by Michael Meissner <meissner@linux.vnet.ibm.com>

;; This file is part of GCC.

;; GCC is free software; you can redistribute it and/or modify it
;; under the terms of the GNU General Public License as published
;; by the Free Software Foundation; either version 3, or (at your
;; option) any later version.

;; GCC is distributed in the hope that it will be useful, but WITHOUT
;; ANY WARRANTY; without even the implied warranty of MERCHANTABILITY
;; or FITNESS FOR A PARTICULAR PURPOSE.  See the GNU General Public
;; License for more details.

;; You should have received a copy of the GNU General Public License
;; along with GCC; see the file COPYING3.  If not see
;; <http://www.gnu.org/licenses/>.


;; Vector int modes
(define_mode_iterator VEC_I [V16QI V8HI V4SI V2DI])

;; Vector float modes
(define_mode_iterator VEC_F [V4SF V2DF])

;; Vector arithmetic modes
(define_mode_iterator VEC_A [V16QI V8HI V4SI V2DI V4SF V2DF])

;; Vector modes that need alginment via permutes
(define_mode_iterator VEC_K [V16QI V8HI V4SI V4SF])

;; Vector logical modes
(define_mode_iterator VEC_L [V16QI V8HI V4SI V2DI V4SF V2DF V1TI TI])

;; Vector modes for moves.  Don't do TImode here.
(define_mode_iterator VEC_M [V16QI V8HI V4SI V2DI V4SF V2DF V1TI])

;; Vector modes for types that don't need a realignment under VSX
(define_mode_iterator VEC_N [V4SI V4SF V2DI V2DF V1TI])

;; Vector comparison modes
(define_mode_iterator VEC_C [V16QI V8HI V4SI V2DI V4SF V2DF])

;; Vector init/extract modes
(define_mode_iterator VEC_E [V16QI V8HI V4SI V2DI V4SF V2DF])

;; Vector modes for 64-bit base types
(define_mode_iterator VEC_64 [V2DI V2DF])

;; Vector reload iterator
(define_mode_iterator VEC_R [V16QI V8HI V4SI V2DI V4SF V2DF V1TI
			     SF SD SI DF DD DI TI])

;; Base type from vector mode
(define_mode_attr VEC_base [(V16QI "QI")
			    (V8HI  "HI")
			    (V4SI  "SI")
			    (V2DI  "DI")
			    (V4SF  "SF")
			    (V2DF  "DF")
			    (V1TI  "TI")
			    (TI    "TI")])

;; Same size integer type for floating point data
(define_mode_attr VEC_int [(V4SF  "v4si")
			   (V2DF  "v2di")])

(define_mode_attr VEC_INT [(V4SF  "V4SI")
			   (V2DF  "V2DI")])

;; constants for unspec
(define_c_enum "unspec" [UNSPEC_PREDICATE
			 UNSPEC_REDUC])

;; Vector reduction code iterators
(define_code_iterator VEC_reduc [plus smin smax])

(define_code_attr VEC_reduc_name [(plus "splus")
				  (smin "smin")
				  (smax "smax")])

(define_code_attr VEC_reduc_rtx [(plus "add")
				 (smin "smin")
				 (smax "smax")])


;; Vector move instructions.  Little-endian VSX loads and stores require
;; special handling to circumvent "element endianness."
(define_expand "mov<mode>"
  [(set (match_operand:VEC_M 0 "nonimmediate_operand" "")
	(match_operand:VEC_M 1 "any_operand" ""))]
  "VECTOR_MEM_ALTIVEC_OR_VSX_P (<MODE>mode)"
{
  if (can_create_pseudo_p ())
    {
      if (CONSTANT_P (operands[1])
	  && !easy_vector_constant (operands[1], <MODE>mode))
	operands[1] = force_const_mem (<MODE>mode, operands[1]);

      else if (!vlogical_operand (operands[0], <MODE>mode)
	       && !vlogical_operand (operands[1], <MODE>mode))
	operands[1] = force_reg (<MODE>mode, operands[1]);
    }
  if (!BYTES_BIG_ENDIAN
      && VECTOR_MEM_VSX_P (<MODE>mode)
<<<<<<< HEAD
      && <MODE>mode != TImode
=======
>>>>>>> a7aa3838
      && !gpr_or_gpr_p (operands[0], operands[1])
      && (memory_operand (operands[0], <MODE>mode)
          ^ memory_operand (operands[1], <MODE>mode)))
    {
      rs6000_emit_le_vsx_move (operands[0], operands[1], <MODE>mode);
      DONE;
    }
})

;; Generic vector floating point load/store instructions.  These will match
;; insns defined in vsx.md or altivec.md depending on the switches.
(define_expand "vector_load_<mode>"
  [(set (match_operand:VEC_M 0 "vfloat_operand" "")
	(match_operand:VEC_M 1 "memory_operand" ""))]
  "VECTOR_MEM_ALTIVEC_OR_VSX_P (<MODE>mode)"
  "")

(define_expand "vector_store_<mode>"
  [(set (match_operand:VEC_M 0 "memory_operand" "")
	(match_operand:VEC_M 1 "vfloat_operand" ""))]
  "VECTOR_MEM_ALTIVEC_OR_VSX_P (<MODE>mode)"
  "")

;; Splits if a GPR register was chosen for the move
(define_split
  [(set (match_operand:VEC_L 0 "nonimmediate_operand" "")
        (match_operand:VEC_L 1 "input_operand" ""))]
  "VECTOR_MEM_ALTIVEC_OR_VSX_P (<MODE>mode)
   && reload_completed
   && gpr_or_gpr_p (operands[0], operands[1])
   && !direct_move_p (operands[0], operands[1])
   && !quad_load_store_p (operands[0], operands[1])"
  [(pc)]
{
  rs6000_split_multireg_move (operands[0], operands[1]);
  DONE;
})

;; Vector floating point load/store instructions that uses the Altivec
;; instructions even if we are compiling for VSX, since the Altivec
;; instructions silently ignore the bottom 3 bits of the address, and VSX does
;; not.
(define_expand "vector_altivec_load_<mode>"
  [(set (match_operand:VEC_M 0 "vfloat_operand" "")
	(match_operand:VEC_M 1 "memory_operand" ""))]
  "VECTOR_MEM_ALTIVEC_OR_VSX_P (<MODE>mode)"
  "
{
  gcc_assert (VECTOR_MEM_ALTIVEC_OR_VSX_P (<MODE>mode));

  if (VECTOR_MEM_VSX_P (<MODE>mode))
    {
      operands[1] = rs6000_address_for_altivec (operands[1]);
      emit_insn (gen_altivec_lvx_<mode> (operands[0], operands[1]));
      DONE;
    }
}")

(define_expand "vector_altivec_store_<mode>"
  [(set (match_operand:VEC_M 0 "memory_operand" "")
	(match_operand:VEC_M 1 "vfloat_operand" ""))]
  "VECTOR_MEM_ALTIVEC_OR_VSX_P (<MODE>mode)"
  "
{
  gcc_assert (VECTOR_MEM_ALTIVEC_OR_VSX_P (<MODE>mode));

  if (VECTOR_MEM_VSX_P (<MODE>mode))
    {
      operands[0] = rs6000_address_for_altivec (operands[0]);
      emit_insn (gen_altivec_stvx_<mode> (operands[0], operands[1]));
      DONE;
    }
}")



;; Reload patterns for vector operations.  We may need an additional base
;; register to convert the reg+offset addressing to reg+reg for vector
;; registers and reg+reg or (reg+reg)&(-16) addressing to just an index
;; register for gpr registers.
(define_expand "reload_<VEC_R:mode>_<P:mptrsize>_store"
  [(parallel [(match_operand:VEC_R 0 "memory_operand" "m")
              (match_operand:VEC_R 1 "gpc_reg_operand" "r")
              (match_operand:P 2 "register_operand" "=&b")])]
  "<P:tptrsize>"
{
  rs6000_secondary_reload_inner (operands[1], operands[0], operands[2], true);
  DONE;
})

(define_expand "reload_<VEC_R:mode>_<P:mptrsize>_load"
  [(parallel [(match_operand:VEC_R 0 "gpc_reg_operand" "=&r")
              (match_operand:VEC_R 1 "memory_operand" "m")
              (match_operand:P 2 "register_operand" "=&b")])]
  "<P:tptrsize>"
{
  rs6000_secondary_reload_inner (operands[0], operands[1], operands[2], false);
  DONE;
})

;; Reload sometimes tries to move the address to a GPR, and can generate
;; invalid RTL for addresses involving AND -16.  Allow addresses involving
;; reg+reg, reg+small constant, or just reg, all wrapped in an AND -16.

(define_insn_and_split "*vec_reload_and_plus_<mptrsize>"
  [(set (match_operand:P 0 "gpc_reg_operand" "=b")
	(and:P (plus:P (match_operand:P 1 "gpc_reg_operand" "r")
		       (match_operand:P 2 "reg_or_cint_operand" "rI"))
	       (const_int -16)))]
  "(TARGET_ALTIVEC || TARGET_VSX) && (reload_in_progress || reload_completed)"
  "#"
  "&& reload_completed"
  [(set (match_dup 0)
	(plus:P (match_dup 1)
		(match_dup 2)))
   (parallel [(set (match_dup 0)
		   (and:P (match_dup 0)
			  (const_int -16)))
	      (clobber:CC (scratch:CC))])])

;; The normal ANDSI3/ANDDI3 won't match if reload decides to move an AND -16
;; address to a register because there is no clobber of a (scratch), so we add
;; it here.
(define_insn_and_split "*vec_reload_and_reg_<mptrsize>"
  [(set (match_operand:P 0 "gpc_reg_operand" "=b")
	(and:P (match_operand:P 1 "gpc_reg_operand" "r")
	       (const_int -16)))]
  "(TARGET_ALTIVEC || TARGET_VSX) && (reload_in_progress || reload_completed)"
  "#"
  "&& reload_completed"
  [(parallel [(set (match_dup 0)
		   (and:P (match_dup 1)
			  (const_int -16)))
	      (clobber:CC (scratch:CC))])])

;; Generic floating point vector arithmetic support
(define_expand "add<mode>3"
  [(set (match_operand:VEC_F 0 "vfloat_operand" "")
	(plus:VEC_F (match_operand:VEC_F 1 "vfloat_operand" "")
		    (match_operand:VEC_F 2 "vfloat_operand" "")))]
  "VECTOR_UNIT_ALTIVEC_OR_VSX_P (<MODE>mode)"
  "")

(define_expand "sub<mode>3"
  [(set (match_operand:VEC_F 0 "vfloat_operand" "")
	(minus:VEC_F (match_operand:VEC_F 1 "vfloat_operand" "")
		     (match_operand:VEC_F 2 "vfloat_operand" "")))]
  "VECTOR_UNIT_ALTIVEC_OR_VSX_P (<MODE>mode)"
  "")

(define_expand "mul<mode>3"
  [(set (match_operand:VEC_F 0 "vfloat_operand" "")
	(mult:VEC_F (match_operand:VEC_F 1 "vfloat_operand" "")
		    (match_operand:VEC_F 2 "vfloat_operand" "")))]
  "VECTOR_UNIT_ALTIVEC_OR_VSX_P (<MODE>mode)"
{
  if (<MODE>mode == V4SFmode && VECTOR_UNIT_ALTIVEC_P (<MODE>mode))
    {
      emit_insn (gen_altivec_mulv4sf3 (operands[0], operands[1], operands[2]));
      DONE;
    }
})

(define_expand "div<mode>3"
  [(set (match_operand:VEC_F 0 "vfloat_operand" "")
	(div:VEC_F (match_operand:VEC_F 1 "vfloat_operand" "")
		   (match_operand:VEC_F 2 "vfloat_operand" "")))]
  "VECTOR_UNIT_VSX_P (<MODE>mode)"
  "")

(define_expand "neg<mode>2"
  [(set (match_operand:VEC_F 0 "vfloat_operand" "")
	(neg:VEC_F (match_operand:VEC_F 1 "vfloat_operand" "")))]
  "VECTOR_UNIT_ALTIVEC_OR_VSX_P (<MODE>mode)"
  "
{
  if (<MODE>mode == V4SFmode && VECTOR_UNIT_ALTIVEC_P (<MODE>mode))
    {
      emit_insn (gen_altivec_negv4sf2 (operands[0], operands[1]));
      DONE;
    }
}")

(define_expand "abs<mode>2"
  [(set (match_operand:VEC_F 0 "vfloat_operand" "")
	(abs:VEC_F (match_operand:VEC_F 1 "vfloat_operand" "")))]
  "VECTOR_UNIT_ALTIVEC_OR_VSX_P (<MODE>mode)"
  "
{
  if (<MODE>mode == V4SFmode && VECTOR_UNIT_ALTIVEC_P (<MODE>mode))
    {
      emit_insn (gen_altivec_absv4sf2 (operands[0], operands[1]));
      DONE;
    }
}")

(define_expand "smin<mode>3"
  [(set (match_operand:VEC_F 0 "register_operand" "")
        (smin:VEC_F (match_operand:VEC_F 1 "register_operand" "")
		    (match_operand:VEC_F 2 "register_operand" "")))]
  "VECTOR_UNIT_ALTIVEC_OR_VSX_P (<MODE>mode)"
  "")

(define_expand "smax<mode>3"
  [(set (match_operand:VEC_F 0 "register_operand" "")
        (smax:VEC_F (match_operand:VEC_F 1 "register_operand" "")
		    (match_operand:VEC_F 2 "register_operand" "")))]
  "VECTOR_UNIT_ALTIVEC_OR_VSX_P (<MODE>mode)"
  "")


(define_expand "sqrt<mode>2"
  [(set (match_operand:VEC_F 0 "vfloat_operand" "")
	(sqrt:VEC_F (match_operand:VEC_F 1 "vfloat_operand" "")))]
  "VECTOR_UNIT_VSX_P (<MODE>mode)"
  "")

(define_expand "rsqrte<mode>2"
  [(set (match_operand:VEC_F 0 "vfloat_operand" "")
        (unspec:VEC_F [(match_operand:VEC_F 1 "vfloat_operand" "")]
		      UNSPEC_RSQRT))]
  "VECTOR_UNIT_ALTIVEC_OR_VSX_P (<MODE>mode)"
  "")

(define_expand "re<mode>2"
  [(set (match_operand:VEC_F 0 "vfloat_operand" "")
	(unspec:VEC_F [(match_operand:VEC_F 1 "vfloat_operand" "f")]
		      UNSPEC_FRES))]
  "VECTOR_UNIT_ALTIVEC_OR_VSX_P (<MODE>mode)"
  "")

(define_expand "ftrunc<mode>2"
  [(set (match_operand:VEC_F 0 "vfloat_operand" "")
  	(fix:VEC_F (match_operand:VEC_F 1 "vfloat_operand" "")))]
  "VECTOR_UNIT_ALTIVEC_OR_VSX_P (<MODE>mode)"
  "")

(define_expand "vector_ceil<mode>2"
  [(set (match_operand:VEC_F 0 "vfloat_operand" "")
	(unspec:VEC_F [(match_operand:VEC_F 1 "vfloat_operand" "")]
		      UNSPEC_FRIP))]
  "VECTOR_UNIT_ALTIVEC_OR_VSX_P (<MODE>mode)"
  "")

(define_expand "vector_floor<mode>2"
  [(set (match_operand:VEC_F 0 "vfloat_operand" "")
	(unspec:VEC_F [(match_operand:VEC_F 1 "vfloat_operand" "")]
		      UNSPEC_FRIM))]
  "VECTOR_UNIT_ALTIVEC_OR_VSX_P (<MODE>mode)"
  "")

(define_expand "vector_btrunc<mode>2"
  [(set (match_operand:VEC_F 0 "vfloat_operand" "")
	(fix:VEC_F (match_operand:VEC_F 1 "vfloat_operand" "")))]
  "VECTOR_UNIT_ALTIVEC_OR_VSX_P (<MODE>mode)"
  "")

(define_expand "vector_copysign<mode>3"
  [(set (match_operand:VEC_F 0 "vfloat_operand" "")
	(unspec:VEC_F [(match_operand:VEC_F 1 "vfloat_operand" "")
		       (match_operand:VEC_F 2 "vfloat_operand" "")] UNSPEC_COPYSIGN))]
  "VECTOR_UNIT_ALTIVEC_OR_VSX_P (<MODE>mode)"
  "
{
  if (<MODE>mode == V4SFmode && VECTOR_UNIT_ALTIVEC_P (<MODE>mode))
    {
      emit_insn (gen_altivec_copysign_v4sf3 (operands[0], operands[1],
					     operands[2]));
      DONE;
    }
}")


;; Vector comparisons
(define_expand "vcond<mode><mode>"
  [(set (match_operand:VEC_F 0 "vfloat_operand" "")
	(if_then_else:VEC_F
	 (match_operator 3 "comparison_operator"
			 [(match_operand:VEC_F 4 "vfloat_operand" "")
			  (match_operand:VEC_F 5 "vfloat_operand" "")])
	 (match_operand:VEC_F 1 "vfloat_operand" "")
	 (match_operand:VEC_F 2 "vfloat_operand" "")))]
  "VECTOR_UNIT_ALTIVEC_OR_VSX_P (<MODE>mode)"
  "
{
  if (rs6000_emit_vector_cond_expr (operands[0], operands[1], operands[2],
				    operands[3], operands[4], operands[5]))
    DONE;
  else
    FAIL;
}")

(define_expand "vcond<mode><mode>"
  [(set (match_operand:VEC_I 0 "vint_operand" "")
	(if_then_else:VEC_I
	 (match_operator 3 "comparison_operator"
			 [(match_operand:VEC_I 4 "vint_operand" "")
			  (match_operand:VEC_I 5 "vint_operand" "")])
	 (match_operand:VEC_I 1 "vint_operand" "")
	 (match_operand:VEC_I 2 "vint_operand" "")))]
  "VECTOR_UNIT_ALTIVEC_OR_VSX_P (<MODE>mode)"
  "
{
  if (rs6000_emit_vector_cond_expr (operands[0], operands[1], operands[2],
				    operands[3], operands[4], operands[5]))
    DONE;
  else
    FAIL;
}")

(define_expand "vcondv4sfv4si"
  [(set (match_operand:V4SF 0 "vfloat_operand" "")
	(if_then_else:V4SF
	 (match_operator 3 "comparison_operator"
			 [(match_operand:V4SI 4 "vint_operand" "")
			  (match_operand:V4SI 5 "vint_operand" "")])
	 (match_operand:V4SF 1 "vfloat_operand" "")
	 (match_operand:V4SF 2 "vfloat_operand" "")))]
  "VECTOR_UNIT_ALTIVEC_OR_VSX_P (V4SFmode)
   && VECTOR_UNIT_ALTIVEC_P (V4SImode)"
  "
{
  if (rs6000_emit_vector_cond_expr (operands[0], operands[1], operands[2],
				    operands[3], operands[4], operands[5]))
    DONE;
  else
    FAIL;
}")

(define_expand "vcondv4siv4sf"
  [(set (match_operand:V4SI 0 "vint_operand" "")
	(if_then_else:V4SI
	 (match_operator 3 "comparison_operator"
			 [(match_operand:V4SF 4 "vfloat_operand" "")
			  (match_operand:V4SF 5 "vfloat_operand" "")])
	 (match_operand:V4SI 1 "vint_operand" "")
	 (match_operand:V4SI 2 "vint_operand" "")))]
  "VECTOR_UNIT_ALTIVEC_OR_VSX_P (V4SFmode)
   && VECTOR_UNIT_ALTIVEC_P (V4SImode)"
  "
{
  if (rs6000_emit_vector_cond_expr (operands[0], operands[1], operands[2],
				    operands[3], operands[4], operands[5]))
    DONE;
  else
    FAIL;
}")

(define_expand "vcondu<mode><mode>"
  [(set (match_operand:VEC_I 0 "vint_operand" "")
	(if_then_else:VEC_I
	 (match_operator 3 "comparison_operator"
			 [(match_operand:VEC_I 4 "vint_operand" "")
			  (match_operand:VEC_I 5 "vint_operand" "")])
	 (match_operand:VEC_I 1 "vint_operand" "")
	 (match_operand:VEC_I 2 "vint_operand" "")))]
  "VECTOR_UNIT_ALTIVEC_OR_VSX_P (<MODE>mode)"
  "
{
  if (rs6000_emit_vector_cond_expr (operands[0], operands[1], operands[2],
				    operands[3], operands[4], operands[5]))
    DONE;
  else
    FAIL;
}")

(define_expand "vconduv4sfv4si"
  [(set (match_operand:V4SF 0 "vfloat_operand" "")
	(if_then_else:V4SF
	 (match_operator 3 "comparison_operator"
			 [(match_operand:V4SI 4 "vint_operand" "")
			  (match_operand:V4SI 5 "vint_operand" "")])
	 (match_operand:V4SF 1 "vfloat_operand" "")
	 (match_operand:V4SF 2 "vfloat_operand" "")))]
  "VECTOR_UNIT_ALTIVEC_OR_VSX_P (V4SFmode)
   && VECTOR_UNIT_ALTIVEC_P (V4SImode)"
  "
{
  if (rs6000_emit_vector_cond_expr (operands[0], operands[1], operands[2],
				    operands[3], operands[4], operands[5]))
    DONE;
  else
    FAIL;
}")

(define_expand "vector_eq<mode>"
  [(set (match_operand:VEC_C 0 "vlogical_operand" "")
	(eq:VEC_C (match_operand:VEC_C 1 "vlogical_operand" "")
		  (match_operand:VEC_C 2 "vlogical_operand" "")))]
  "VECTOR_UNIT_ALTIVEC_OR_VSX_P (<MODE>mode)"
  "")

(define_expand "vector_gt<mode>"
  [(set (match_operand:VEC_C 0 "vlogical_operand" "")
	(gt:VEC_C (match_operand:VEC_C 1 "vlogical_operand" "")
		  (match_operand:VEC_C 2 "vlogical_operand" "")))]
  "VECTOR_UNIT_ALTIVEC_OR_VSX_P (<MODE>mode)"
  "")

(define_expand "vector_ge<mode>"
  [(set (match_operand:VEC_C 0 "vlogical_operand" "")
	(ge:VEC_C (match_operand:VEC_C 1 "vlogical_operand" "")
		  (match_operand:VEC_C 2 "vlogical_operand" "")))]
  "VECTOR_UNIT_ALTIVEC_OR_VSX_P (<MODE>mode)"
  "")

(define_expand "vector_gtu<mode>"
  [(set (match_operand:VEC_I 0 "vint_operand" "")
	(gtu:VEC_I (match_operand:VEC_I 1 "vint_operand" "")
		   (match_operand:VEC_I 2 "vint_operand" "")))]
  "VECTOR_UNIT_ALTIVEC_OR_VSX_P (<MODE>mode)"
  "")

(define_expand "vector_geu<mode>"
  [(set (match_operand:VEC_I 0 "vint_operand" "")
	(geu:VEC_I (match_operand:VEC_I 1 "vint_operand" "")
		   (match_operand:VEC_I 2 "vint_operand" "")))]
  "VECTOR_UNIT_ALTIVEC_OR_VSX_P (<MODE>mode)"
  "")

(define_insn_and_split "*vector_uneq<mode>"
  [(set (match_operand:VEC_F 0 "vfloat_operand" "")
	(uneq:VEC_F (match_operand:VEC_F 1 "vfloat_operand" "")
		    (match_operand:VEC_F 2 "vfloat_operand" "")))]
  "VECTOR_UNIT_ALTIVEC_OR_VSX_P (<MODE>mode)"
  "#"
  ""
  [(set (match_dup 3)
	(gt:VEC_F (match_dup 1)
		  (match_dup 2)))
   (set (match_dup 4)
	(gt:VEC_F (match_dup 2)
		  (match_dup 1)))
   (set (match_dup 0)
	(not:VEC_F (ior:VEC_F (match_dup 3)
			      (match_dup 4))))]
  "
{
  operands[3] = gen_reg_rtx (<MODE>mode);
  operands[4] = gen_reg_rtx (<MODE>mode);
}")

(define_insn_and_split "*vector_ltgt<mode>"
  [(set (match_operand:VEC_F 0 "vfloat_operand" "")
	(ltgt:VEC_F (match_operand:VEC_F 1 "vfloat_operand" "")
		    (match_operand:VEC_F 2 "vfloat_operand" "")))]
  "VECTOR_UNIT_ALTIVEC_OR_VSX_P (<MODE>mode)"
  "#"
  ""
  [(set (match_dup 3)
	(gt:VEC_F (match_dup 1)
		  (match_dup 2)))
   (set (match_dup 4)
	(gt:VEC_F (match_dup 2)
		  (match_dup 1)))
   (set (match_dup 0)
	(ior:VEC_F (match_dup 3)
		   (match_dup 4)))]
  "
{
  operands[3] = gen_reg_rtx (<MODE>mode);
  operands[4] = gen_reg_rtx (<MODE>mode);
}")

(define_insn_and_split "*vector_ordered<mode>"
  [(set (match_operand:VEC_F 0 "vfloat_operand" "")
	(ordered:VEC_F (match_operand:VEC_F 1 "vfloat_operand" "")
		       (match_operand:VEC_F 2 "vfloat_operand" "")))]
  "VECTOR_UNIT_ALTIVEC_OR_VSX_P (<MODE>mode)"
  "#"
  ""
  [(set (match_dup 3)
	(ge:VEC_F (match_dup 1)
		  (match_dup 2)))
   (set (match_dup 4)
	(ge:VEC_F (match_dup 2)
		  (match_dup 1)))
   (set (match_dup 0)
	(ior:VEC_F (match_dup 3)
		   (match_dup 4)))]
  "
{
  operands[3] = gen_reg_rtx (<MODE>mode);
  operands[4] = gen_reg_rtx (<MODE>mode);
}")

(define_insn_and_split "*vector_unordered<mode>"
  [(set (match_operand:VEC_F 0 "vfloat_operand" "")
	(unordered:VEC_F (match_operand:VEC_F 1 "vfloat_operand" "")
			 (match_operand:VEC_F 2 "vfloat_operand" "")))]
  "VECTOR_UNIT_ALTIVEC_OR_VSX_P (<MODE>mode)"
  "#"
  ""
  [(set (match_dup 3)
	(ge:VEC_F (match_dup 1)
		  (match_dup 2)))
   (set (match_dup 4)
	(ge:VEC_F (match_dup 2)
		  (match_dup 1)))
   (set (match_dup 0)
        (and:VEC_F (not:VEC_F (match_dup 3))
                   (not:VEC_F (match_dup 4))))]
  "
{
  operands[3] = gen_reg_rtx (<MODE>mode);
  operands[4] = gen_reg_rtx (<MODE>mode);
}")

;; Note the arguments for __builtin_altivec_vsel are op2, op1, mask
;; which is in the reverse order that we want
(define_expand "vector_select_<mode>"
  [(set (match_operand:VEC_L 0 "vlogical_operand" "")
	(if_then_else:VEC_L
	 (ne:CC (match_operand:VEC_L 3 "vlogical_operand" "")
		(match_dup 4))
	 (match_operand:VEC_L 2 "vlogical_operand" "")
	 (match_operand:VEC_L 1 "vlogical_operand" "")))]
  "VECTOR_UNIT_ALTIVEC_OR_VSX_P (<MODE>mode)"
  "operands[4] = CONST0_RTX (<MODE>mode);")

(define_expand "vector_select_<mode>_uns"
  [(set (match_operand:VEC_L 0 "vlogical_operand" "")
	(if_then_else:VEC_L
	 (ne:CCUNS (match_operand:VEC_L 3 "vlogical_operand" "")
		   (match_dup 4))
	 (match_operand:VEC_L 2 "vlogical_operand" "")
	 (match_operand:VEC_L 1 "vlogical_operand" "")))]
  "VECTOR_UNIT_ALTIVEC_OR_VSX_P (<MODE>mode)"
  "operands[4] = CONST0_RTX (<MODE>mode);")

;; Expansions that compare vectors producing a vector result and a predicate,
;; setting CR6 to indicate a combined status
(define_expand "vector_eq_<mode>_p"
  [(parallel
    [(set (reg:CC 74)
	  (unspec:CC [(eq:CC (match_operand:VEC_A 1 "vlogical_operand" "")
			     (match_operand:VEC_A 2 "vlogical_operand" ""))]
		     UNSPEC_PREDICATE))
     (set (match_operand:VEC_A 0 "vlogical_operand" "")
	  (eq:VEC_A (match_dup 1)
		    (match_dup 2)))])]
  "VECTOR_UNIT_ALTIVEC_OR_VSX_P (<MODE>mode)"
  "")

(define_expand "vector_gt_<mode>_p"
  [(parallel
    [(set (reg:CC 74)
	  (unspec:CC [(gt:CC (match_operand:VEC_A 1 "vlogical_operand" "")
			     (match_operand:VEC_A 2 "vlogical_operand" ""))]
		     UNSPEC_PREDICATE))
     (set (match_operand:VEC_A 0 "vlogical_operand" "")
	  (gt:VEC_A (match_dup 1)
		    (match_dup 2)))])]
  "VECTOR_UNIT_ALTIVEC_OR_VSX_P (<MODE>mode)"
  "")

(define_expand "vector_ge_<mode>_p"
  [(parallel
    [(set (reg:CC 74)
	  (unspec:CC [(ge:CC (match_operand:VEC_F 1 "vfloat_operand" "")
			     (match_operand:VEC_F 2 "vfloat_operand" ""))]
		     UNSPEC_PREDICATE))
     (set (match_operand:VEC_F 0 "vfloat_operand" "")
	  (ge:VEC_F (match_dup 1)
		    (match_dup 2)))])]
  "VECTOR_UNIT_ALTIVEC_OR_VSX_P (<MODE>mode)"
  "")

(define_expand "vector_gtu_<mode>_p"
  [(parallel
    [(set (reg:CC 74)
	  (unspec:CC [(gtu:CC (match_operand:VEC_I 1 "vint_operand" "")
			      (match_operand:VEC_I 2 "vint_operand" ""))]
		     UNSPEC_PREDICATE))
     (set (match_operand:VEC_I 0 "vlogical_operand" "")
	  (gtu:VEC_I (match_dup 1)
		     (match_dup 2)))])]
  "VECTOR_UNIT_ALTIVEC_OR_VSX_P (<MODE>mode)"
  "")

;; AltiVec/VSX predicates.

(define_expand "cr6_test_for_zero"
  [(set (match_operand:SI 0 "register_operand" "=r")
	(eq:SI (reg:CC 74)
	       (const_int 0)))]
  "TARGET_ALTIVEC || TARGET_VSX"
  "")

(define_expand "cr6_test_for_zero_reverse"
  [(set (match_operand:SI 0 "register_operand" "=r")
	(eq:SI (reg:CC 74)
	       (const_int 0)))
   (set (match_dup 0) (minus:SI (const_int 1) (match_dup 0)))]
  "TARGET_ALTIVEC || TARGET_VSX"
  "")

(define_expand "cr6_test_for_lt"
  [(set (match_operand:SI 0 "register_operand" "=r")
	(lt:SI (reg:CC 74)
	       (const_int 0)))]
  "TARGET_ALTIVEC || TARGET_VSX"
  "")

(define_expand "cr6_test_for_lt_reverse"
  [(set (match_operand:SI 0 "register_operand" "=r")
	(lt:SI (reg:CC 74)
	       (const_int 0)))
   (set (match_dup 0) (minus:SI (const_int 1) (match_dup 0)))]
  "TARGET_ALTIVEC || TARGET_VSX"
  "")


;; Vector count leading zeros
(define_expand "clz<mode>2"
  [(set (match_operand:VEC_I 0 "register_operand" "")
	(clz:VEC_I (match_operand:VEC_I 1 "register_operand" "")))]
  "TARGET_P8_VECTOR")

;; Vector population count
(define_expand "popcount<mode>2"
  [(set (match_operand:VEC_I 0 "register_operand" "")
        (popcount:VEC_I (match_operand:VEC_I 1 "register_operand" "")))]
  "TARGET_P8_VECTOR")


;; Same size conversions
(define_expand "float<VEC_int><mode>2"
  [(set (match_operand:VEC_F 0 "vfloat_operand" "")
	(float:VEC_F (match_operand:<VEC_INT> 1 "vint_operand" "")))]
  "VECTOR_UNIT_ALTIVEC_OR_VSX_P (<MODE>mode)"
  "
{
  if (<MODE>mode == V4SFmode && VECTOR_UNIT_ALTIVEC_P (<MODE>mode))
    {
      emit_insn (gen_altivec_vcfsx (operands[0], operands[1], const0_rtx));
      DONE;
    }
}")

(define_expand "floatuns<VEC_int><mode>2"
  [(set (match_operand:VEC_F 0 "vfloat_operand" "")
	(unsigned_float:VEC_F (match_operand:<VEC_INT> 1 "vint_operand" "")))]
  "VECTOR_UNIT_ALTIVEC_OR_VSX_P (<MODE>mode)"
  "
{
  if (<MODE>mode == V4SFmode && VECTOR_UNIT_ALTIVEC_P (<MODE>mode))
    {
      emit_insn (gen_altivec_vcfux (operands[0], operands[1], const0_rtx));
      DONE;
    }
}")

(define_expand "fix_trunc<mode><VEC_int>2"
  [(set (match_operand:<VEC_INT> 0 "vint_operand" "")
	(fix:<VEC_INT> (match_operand:VEC_F 1 "vfloat_operand" "")))]
  "VECTOR_UNIT_ALTIVEC_OR_VSX_P (<MODE>mode)"
  "
{
  if (<MODE>mode == V4SFmode && VECTOR_UNIT_ALTIVEC_P (<MODE>mode))
    {
      emit_insn (gen_altivec_vctsxs (operands[0], operands[1], const0_rtx));
      DONE;
    }
}")

(define_expand "fixuns_trunc<mode><VEC_int>2"
  [(set (match_operand:<VEC_INT> 0 "vint_operand" "")
	(unsigned_fix:<VEC_INT> (match_operand:VEC_F 1 "vfloat_operand" "")))]
  "VECTOR_UNIT_ALTIVEC_OR_VSX_P (<MODE>mode)"
  "
{
  if (<MODE>mode == V4SFmode && VECTOR_UNIT_ALTIVEC_P (<MODE>mode))
    {
      emit_insn (gen_altivec_vctuxs (operands[0], operands[1], const0_rtx));
      DONE;
    }
}")


;; Vector initialization, set, extract
(define_expand "vec_init<mode>"
  [(match_operand:VEC_E 0 "vlogical_operand" "")
   (match_operand:VEC_E 1 "" "")]
  "VECTOR_MEM_ALTIVEC_OR_VSX_P (<MODE>mode)"
{
  rs6000_expand_vector_init (operands[0], operands[1]);
  DONE;
})

(define_expand "vec_set<mode>"
  [(match_operand:VEC_E 0 "vlogical_operand" "")
   (match_operand:<VEC_base> 1 "register_operand" "")
   (match_operand 2 "const_int_operand" "")]
  "VECTOR_MEM_ALTIVEC_OR_VSX_P (<MODE>mode)"
{
  rs6000_expand_vector_set (operands[0], operands[1], INTVAL (operands[2]));
  DONE;
})

(define_expand "vec_extract<mode>"
  [(match_operand:<VEC_base> 0 "register_operand" "")
   (match_operand:VEC_E 1 "vlogical_operand" "")
   (match_operand 2 "const_int_operand" "")]
  "VECTOR_MEM_ALTIVEC_OR_VSX_P (<MODE>mode)"
{
  rs6000_expand_vector_extract (operands[0], operands[1],
				INTVAL (operands[2]));
  DONE;
})

;; Convert double word types to single word types
(define_expand "vec_pack_trunc_v2df"
  [(match_operand:V4SF 0 "vfloat_operand" "")
   (match_operand:V2DF 1 "vfloat_operand" "")
   (match_operand:V2DF 2 "vfloat_operand" "")]
  "VECTOR_UNIT_VSX_P (V2DFmode) && TARGET_ALTIVEC"
{
  rtx r1 = gen_reg_rtx (V4SFmode);
  rtx r2 = gen_reg_rtx (V4SFmode);

  emit_insn (gen_vsx_xvcvdpsp (r1, operands[1]));
  emit_insn (gen_vsx_xvcvdpsp (r2, operands[2]));
  rs6000_expand_extract_even (operands[0], r1, r2);
  DONE;
})

(define_expand "vec_pack_sfix_trunc_v2df"
  [(match_operand:V4SI 0 "vint_operand" "")
   (match_operand:V2DF 1 "vfloat_operand" "")
   (match_operand:V2DF 2 "vfloat_operand" "")]
  "VECTOR_UNIT_VSX_P (V2DFmode) && TARGET_ALTIVEC"
{
  rtx r1 = gen_reg_rtx (V4SImode);
  rtx r2 = gen_reg_rtx (V4SImode);

  emit_insn (gen_vsx_xvcvdpsxws (r1, operands[1]));
  emit_insn (gen_vsx_xvcvdpsxws (r2, operands[2]));
  rs6000_expand_extract_even (operands[0], r1, r2);
  DONE;
})

(define_expand "vec_pack_ufix_trunc_v2df"
  [(match_operand:V4SI 0 "vint_operand" "")
   (match_operand:V2DF 1 "vfloat_operand" "")
   (match_operand:V2DF 2 "vfloat_operand" "")]
  "VECTOR_UNIT_VSX_P (V2DFmode) && TARGET_ALTIVEC"
{
  rtx r1 = gen_reg_rtx (V4SImode);
  rtx r2 = gen_reg_rtx (V4SImode);

  emit_insn (gen_vsx_xvcvdpuxws (r1, operands[1]));
  emit_insn (gen_vsx_xvcvdpuxws (r2, operands[2]));
  rs6000_expand_extract_even (operands[0], r1, r2);
  DONE;
})

;; Convert single word types to double word
(define_expand "vec_unpacks_hi_v4sf"
  [(match_operand:V2DF 0 "vfloat_operand" "")
   (match_operand:V4SF 1 "vfloat_operand" "")]
  "VECTOR_UNIT_VSX_P (V2DFmode) && VECTOR_UNIT_ALTIVEC_OR_VSX_P (V4SFmode)"
{
  rtx reg = gen_reg_rtx (V4SFmode);

  rs6000_expand_interleave (reg, operands[1], operands[1], BYTES_BIG_ENDIAN);
  emit_insn (gen_vsx_xvcvspdp (operands[0], reg));
  DONE;
})

(define_expand "vec_unpacks_lo_v4sf"
  [(match_operand:V2DF 0 "vfloat_operand" "")
   (match_operand:V4SF 1 "vfloat_operand" "")]
  "VECTOR_UNIT_VSX_P (V2DFmode) && VECTOR_UNIT_ALTIVEC_OR_VSX_P (V4SFmode)"
{
  rtx reg = gen_reg_rtx (V4SFmode);

  rs6000_expand_interleave (reg, operands[1], operands[1], !BYTES_BIG_ENDIAN);
  emit_insn (gen_vsx_xvcvspdp (operands[0], reg));
  DONE;
})

(define_expand "vec_unpacks_float_hi_v4si"
  [(match_operand:V2DF 0 "vfloat_operand" "")
   (match_operand:V4SI 1 "vint_operand" "")]
  "VECTOR_UNIT_VSX_P (V2DFmode) && VECTOR_UNIT_ALTIVEC_OR_VSX_P (V4SImode)"
{
  rtx reg = gen_reg_rtx (V4SImode);

  rs6000_expand_interleave (reg, operands[1], operands[1], BYTES_BIG_ENDIAN);
  emit_insn (gen_vsx_xvcvsxwdp (operands[0], reg));
  DONE;
})

(define_expand "vec_unpacks_float_lo_v4si"
  [(match_operand:V2DF 0 "vfloat_operand" "")
   (match_operand:V4SI 1 "vint_operand" "")]
  "VECTOR_UNIT_VSX_P (V2DFmode) && VECTOR_UNIT_ALTIVEC_OR_VSX_P (V4SImode)"
{
  rtx reg = gen_reg_rtx (V4SImode);

  rs6000_expand_interleave (reg, operands[1], operands[1], !BYTES_BIG_ENDIAN);
  emit_insn (gen_vsx_xvcvsxwdp (operands[0], reg));
  DONE;
})

(define_expand "vec_unpacku_float_hi_v4si"
  [(match_operand:V2DF 0 "vfloat_operand" "")
   (match_operand:V4SI 1 "vint_operand" "")]
  "VECTOR_UNIT_VSX_P (V2DFmode) && VECTOR_UNIT_ALTIVEC_OR_VSX_P (V4SImode)"
{
  rtx reg = gen_reg_rtx (V4SImode);

  rs6000_expand_interleave (reg, operands[1], operands[1], BYTES_BIG_ENDIAN);
  emit_insn (gen_vsx_xvcvuxwdp (operands[0], reg));
  DONE;
})

(define_expand "vec_unpacku_float_lo_v4si"
  [(match_operand:V2DF 0 "vfloat_operand" "")
   (match_operand:V4SI 1 "vint_operand" "")]
  "VECTOR_UNIT_VSX_P (V2DFmode) && VECTOR_UNIT_ALTIVEC_OR_VSX_P (V4SImode)"
{
  rtx reg = gen_reg_rtx (V4SImode);

  rs6000_expand_interleave (reg, operands[1], operands[1], !BYTES_BIG_ENDIAN);
  emit_insn (gen_vsx_xvcvuxwdp (operands[0], reg));
  DONE;
})


;; Align vector loads with a permute.
(define_expand "vec_realign_load_<mode>"
  [(match_operand:VEC_K 0 "vlogical_operand" "")
   (match_operand:VEC_K 1 "vlogical_operand" "")
   (match_operand:VEC_K 2 "vlogical_operand" "")
   (match_operand:V16QI 3 "vlogical_operand" "")]
  "VECTOR_MEM_ALTIVEC_OR_VSX_P (<MODE>mode)"
{
  if (BYTES_BIG_ENDIAN)
    emit_insn (gen_altivec_vperm_<mode> (operands[0], operands[1],
    	      				 operands[2], operands[3]));
  else
    {
      /* We have changed lvsr to lvsl, so to complete the transformation
         of vperm for LE, we must swap the inputs.  */
      rtx unspec = gen_rtx_UNSPEC (<MODE>mode,
                                   gen_rtvec (3, operands[2],
                                              operands[1], operands[3]),
                                   UNSPEC_VPERM);
      emit_move_insn (operands[0], unspec);
    }
  DONE;
})

;; Under VSX, vectors of 4/8 byte alignments do not need to be aligned
;; since the load already handles it.
(define_expand "movmisalign<mode>"
 [(set (match_operand:VEC_N 0 "nonimmediate_operand" "")
       (match_operand:VEC_N 1 "any_operand" ""))]
 "VECTOR_MEM_VSX_P (<MODE>mode) && TARGET_ALLOW_MOVMISALIGN"
 "")


;; Vector shift left in bits.  Currently supported ony for shift
;; amounts that can be expressed as byte shifts (divisible by 8).
;; General shift amounts can be supported using vslo + vsl. We're
;; not expecting to see these yet (the vectorizer currently
;; generates only shifts divisible by byte_size).
(define_expand "vec_shl_<mode>"
  [(match_operand:VEC_L 0 "vlogical_operand" "")
   (match_operand:VEC_L 1 "vlogical_operand" "")
   (match_operand:QI 2 "reg_or_short_operand" "")]
  "TARGET_ALTIVEC"
  "
{
  rtx bitshift = operands[2];
  rtx shift;
  rtx insn;
  HOST_WIDE_INT bitshift_val;
  HOST_WIDE_INT byteshift_val;

  if (! CONSTANT_P (bitshift))
    FAIL;
  bitshift_val = INTVAL (bitshift);
  if (bitshift_val & 0x7)
    FAIL;
  byteshift_val = bitshift_val >> 3;
  if (TARGET_VSX && (byteshift_val & 0x3) == 0)
    {
      shift = gen_rtx_CONST_INT (QImode, byteshift_val >> 2);
      insn = gen_vsx_xxsldwi_<mode> (operands[0], operands[1], operands[1],
				     shift);
    }
  else
    {
      shift = gen_rtx_CONST_INT (QImode, byteshift_val);
      insn = gen_altivec_vsldoi_<mode> (operands[0], operands[1], operands[1],
					shift);
    }

  emit_insn (insn);
  DONE;
}")

;; Vector shift right in bits. Currently supported ony for shift
;; amounts that can be expressed as byte shifts (divisible by 8).
;; General shift amounts can be supported using vsro + vsr. We're
;; not expecting to see these yet (the vectorizer currently
;; generates only shifts divisible by byte_size).
(define_expand "vec_shr_<mode>"
  [(match_operand:VEC_L 0 "vlogical_operand" "")
   (match_operand:VEC_L 1 "vlogical_operand" "")
   (match_operand:QI 2 "reg_or_short_operand" "")]
  "TARGET_ALTIVEC"
  "
{
  rtx bitshift = operands[2];
  rtx shift;
  rtx insn;
  HOST_WIDE_INT bitshift_val;
  HOST_WIDE_INT byteshift_val;

  if (! CONSTANT_P (bitshift))
    FAIL;
  bitshift_val = INTVAL (bitshift);
  if (bitshift_val & 0x7)
    FAIL;
  byteshift_val = 16 - (bitshift_val >> 3);
  if (TARGET_VSX && (byteshift_val & 0x3) == 0)
    {
      shift = gen_rtx_CONST_INT (QImode, byteshift_val >> 2);
      insn = gen_vsx_xxsldwi_<mode> (operands[0], operands[1], operands[1],
				     shift);
    }
  else
    {
      shift = gen_rtx_CONST_INT (QImode, byteshift_val);
      insn = gen_altivec_vsldoi_<mode> (operands[0], operands[1], operands[1],
					shift);
    }

  emit_insn (insn);
  DONE;
}")

;; Expanders for rotate each element in a vector
(define_expand "vrotl<mode>3"
  [(set (match_operand:VEC_I 0 "vint_operand" "")
	(rotate:VEC_I (match_operand:VEC_I 1 "vint_operand" "")
		      (match_operand:VEC_I 2 "vint_operand" "")))]
  "VECTOR_UNIT_ALTIVEC_OR_VSX_P (<MODE>mode)"
  "")

;; Expanders for arithmetic shift left on each vector element
(define_expand "vashl<mode>3"
  [(set (match_operand:VEC_I 0 "vint_operand" "")
	(ashift:VEC_I (match_operand:VEC_I 1 "vint_operand" "")
		      (match_operand:VEC_I 2 "vint_operand" "")))]
  "VECTOR_UNIT_ALTIVEC_OR_VSX_P (<MODE>mode)"
  "")

;; Expanders for logical shift right on each vector element
(define_expand "vlshr<mode>3"
  [(set (match_operand:VEC_I 0 "vint_operand" "")
	(lshiftrt:VEC_I (match_operand:VEC_I 1 "vint_operand" "")
			(match_operand:VEC_I 2 "vint_operand" "")))]
  "VECTOR_UNIT_ALTIVEC_OR_VSX_P (<MODE>mode)"
  "")

;; Expanders for arithmetic shift right on each vector element
(define_expand "vashr<mode>3"
  [(set (match_operand:VEC_I 0 "vint_operand" "")
	(ashiftrt:VEC_I (match_operand:VEC_I 1 "vint_operand" "")
			(match_operand:VEC_I 2 "vint_operand" "")))]
  "VECTOR_UNIT_ALTIVEC_OR_VSX_P (<MODE>mode)"
  "")

;; Vector reduction expanders for VSX

(define_expand "reduc_<VEC_reduc_name>_v2df"
  [(parallel [(set (match_operand:V2DF 0 "vfloat_operand" "")
		   (VEC_reduc:V2DF
		    (vec_concat:V2DF
		     (vec_select:DF
		      (match_operand:V2DF 1 "vfloat_operand" "")
		      (parallel [(const_int 1)]))
		     (vec_select:DF
		      (match_dup 1)
		      (parallel [(const_int 0)])))
		    (match_dup 1)))
	      (clobber (match_scratch:V2DF 2 ""))])]
  "VECTOR_UNIT_VSX_P (V2DFmode)"
  "")

; The (VEC_reduc:V4SF
;	(op1)
;	(unspec:V4SF [(const_int 0)] UNSPEC_REDUC))
;
; is to allow us to use a code iterator, but not completely list all of the
; vector rotates, etc. to prevent canonicalization

(define_expand "reduc_<VEC_reduc_name>_v4sf"
  [(parallel [(set (match_operand:V4SF 0 "vfloat_operand" "")
		   (VEC_reduc:V4SF
		    (unspec:V4SF [(const_int 0)] UNSPEC_REDUC)
		    (match_operand:V4SF 1 "vfloat_operand" "")))
	      (clobber (match_scratch:V4SF 2 ""))
	      (clobber (match_scratch:V4SF 3 ""))])]
  "VECTOR_UNIT_VSX_P (V4SFmode)"
  "")


;;; Expanders for vector insn patterns shared between the SPE and TARGET_PAIRED systems.

(define_expand "absv2sf2"
  [(set (match_operand:V2SF 0 "gpc_reg_operand" "")
	(abs:V2SF (match_operand:V2SF 1 "gpc_reg_operand" "")))]
  "TARGET_PAIRED_FLOAT || TARGET_SPE"
  "")

(define_expand "negv2sf2"
  [(set (match_operand:V2SF 0 "gpc_reg_operand" "")
	(neg:V2SF (match_operand:V2SF 1 "gpc_reg_operand" "")))]
  "TARGET_PAIRED_FLOAT || TARGET_SPE"
  "")

(define_expand "addv2sf3"
  [(set (match_operand:V2SF 0 "gpc_reg_operand" "")
	(plus:V2SF (match_operand:V2SF 1 "gpc_reg_operand" "")
		   (match_operand:V2SF 2 "gpc_reg_operand" "")))]
  "TARGET_PAIRED_FLOAT || TARGET_SPE"
  "
{
  if (TARGET_SPE)
    {
      /* We need to make a note that we clobber SPEFSCR.  */
      rtx par = gen_rtx_PARALLEL (VOIDmode, rtvec_alloc (2));

      XVECEXP (par, 0, 0) = gen_rtx_SET (VOIDmode, operands[0],
                                         gen_rtx_PLUS (V2SFmode, operands[1], operands[2]));
      XVECEXP (par, 0, 1) = gen_rtx_CLOBBER (VOIDmode, gen_rtx_REG (SImode, SPEFSCR_REGNO));
      emit_insn (par);
      DONE;
    }
}")

(define_expand "subv2sf3"
  [(set (match_operand:V2SF 0 "gpc_reg_operand" "")
	(minus:V2SF (match_operand:V2SF 1 "gpc_reg_operand" "")
		    (match_operand:V2SF 2 "gpc_reg_operand" "")))]
  "TARGET_PAIRED_FLOAT || TARGET_SPE"
  "
{
  if (TARGET_SPE)
    {
      /* We need to make a note that we clobber SPEFSCR.  */
      rtx par = gen_rtx_PARALLEL (VOIDmode, rtvec_alloc (2));

      XVECEXP (par, 0, 0) = gen_rtx_SET (VOIDmode, operands[0],
                                         gen_rtx_MINUS (V2SFmode, operands[1], operands[2]));
      XVECEXP (par, 0, 1) = gen_rtx_CLOBBER (VOIDmode, gen_rtx_REG (SImode, SPEFSCR_REGNO));
      emit_insn (par);
      DONE;
    }
}")

(define_expand "mulv2sf3"
  [(set (match_operand:V2SF 0 "gpc_reg_operand" "")
	(mult:V2SF (match_operand:V2SF 1 "gpc_reg_operand" "")
		   (match_operand:V2SF 2 "gpc_reg_operand" "")))]
  "TARGET_PAIRED_FLOAT || TARGET_SPE"
  "
{
  if (TARGET_SPE)
    {
      /* We need to make a note that we clobber SPEFSCR.  */
      rtx par = gen_rtx_PARALLEL (VOIDmode, rtvec_alloc (2));

      XVECEXP (par, 0, 0) = gen_rtx_SET (VOIDmode, operands[0],
                                         gen_rtx_MULT (V2SFmode, operands[1], operands[2]));
      XVECEXP (par, 0, 1) = gen_rtx_CLOBBER (VOIDmode, gen_rtx_REG (SImode, SPEFSCR_REGNO));
      emit_insn (par);
      DONE;
    }
}")

(define_expand "divv2sf3"
  [(set (match_operand:V2SF 0 "gpc_reg_operand" "")
	(div:V2SF (match_operand:V2SF 1 "gpc_reg_operand" "")
		  (match_operand:V2SF 2 "gpc_reg_operand" "")))]
  "TARGET_PAIRED_FLOAT || TARGET_SPE"
  "
{
  if (TARGET_SPE)
    {
      /* We need to make a note that we clobber SPEFSCR.  */
      rtx par = gen_rtx_PARALLEL (VOIDmode, rtvec_alloc (2));

      XVECEXP (par, 0, 0) = gen_rtx_SET (VOIDmode, operands[0],
                                         gen_rtx_DIV (V2SFmode, operands[1], operands[2]));
      XVECEXP (par, 0, 1) = gen_rtx_CLOBBER (VOIDmode, gen_rtx_REG (SImode, SPEFSCR_REGNO));
      emit_insn (par);
      DONE;
    }
}")<|MERGE_RESOLUTION|>--- conflicted
+++ resolved
@@ -110,10 +110,6 @@
     }
   if (!BYTES_BIG_ENDIAN
       && VECTOR_MEM_VSX_P (<MODE>mode)
-<<<<<<< HEAD
-      && <MODE>mode != TImode
-=======
->>>>>>> a7aa3838
       && !gpr_or_gpr_p (operands[0], operands[1])
       && (memory_operand (operands[0], <MODE>mode)
           ^ memory_operand (operands[1], <MODE>mode)))
