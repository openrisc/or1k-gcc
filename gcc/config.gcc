# GCC target-specific configuration file.
# Copyright (C) 1997-2013 Free Software Foundation, Inc.

#This file is part of GCC.

#GCC is free software; you can redistribute it and/or modify it under
#the terms of the GNU General Public License as published by the Free
#Software Foundation; either version 3, or (at your option) any later
#version.

#GCC is distributed in the hope that it will be useful, but WITHOUT
#ANY WARRANTY; without even the implied warranty of MERCHANTABILITY or
#FITNESS FOR A PARTICULAR PURPOSE.  See the GNU General Public License
#for more details.

#You should have received a copy of the GNU General Public License
#along with GCC; see the file COPYING3.  If not see
#<http://www.gnu.org/licenses/>.

# This is the GCC target-specific configuration file
# where a configuration type is mapped to different system-specific
# definitions and files.  This is invoked by the autoconf-generated
# configure script.  Putting it in a separate shell file lets us skip
# running autoconf when modifying target-specific information.

# When you change the cases in the OS or target switches, consider
# updating ../libgcc/config.host also.

# This file switches on the shell variable ${target}, and also uses the
# following shell variables:
#
#  with_*		Various variables as set by configure.
#
#  enable_threads	Either the name, yes or no depending on whether
#			threads support was requested.
#
#  default_use_cxa_atexit
#			  The default value for the $enable___cxa_atexit
#			variable.  enable___cxa_atexit needs to be set to
#			"yes" for the correct operation of C++ destructors
#			but it relies upon the presence of a non-standard C
#			library	function called	__cxa_atexit.
#			  Since not all C libraries provide __cxa_atexit the
#			default value of $default_use_cxa_atexit is set to
#			"no" except for targets which are known to be OK.
#
#  default_gnu_indirect_function
#                       The default value for the $enable_gnu_indirect_function
#                       variable.  enable_gnu_indirect_function relies
#			upon the presence of a non-standard gnu ifunc support
#			in the assembler, linker and dynamic linker.
#			Since not all libraries provide the dynamic linking
#			support, the default value of
#			$default_gnu_indirect_function is set to
#			"no" except for targets which are known to be OK.
#
#  gas_flag		Either yes or no depending on whether GNU as was
#			requested.
#
#  gnu_ld_flag		Either yes or no depending on whether GNU ld was
#			requested.

# This file sets the following shell variables for use by the
# autoconf-generated configure script:
#
#  cpu_type		The name of the cpu, if different from the first
#			chunk of the canonical target name.
#
#  tm_defines		List of target macros to define for all compilations.
#
#  tm_file		A list of target macro files, if different from
#			"$cpu_type/$cpu_type.h". Usually it's constructed
#			per target in a way like this:
#			tm_file="${tm_file} dbxelf.h elfos.h ${cpu_type.h}/elf.h"
#			Note that the preferred order is:
#			- specific target header "${cpu_type}/${cpu_type.h}"
#			- generic headers like dbxelf.h elfos.h, etc.
#			- specializing target headers like ${cpu_type.h}/elf.h
#			This helps to keep OS specific stuff out of the CPU
#			defining header ${cpu_type}/${cpu_type.h}.
#
#			It is possible to include automatically-generated
#			build-directory files by prefixing them with "./".
#			All other files should relative to $srcdir/config.
#
#  tm_p_file		Location of file with declarations for functions
#			in $out_file.
#
#  out_file		The name of the machine description C support
#			file, if different from "$cpu_type/$cpu_type.c".
#
#  common_out_file	The name of the source file for code shared between
#			the compiler proper and the driver.
#
#  md_file		The name of the machine-description file, if
#			different from "$cpu_type/$cpu_type.md".
#
#  tmake_file		A list of machine-description-specific
#			makefile-fragments, if different from
#			"$cpu_type/t-$cpu_type".
#
#  extra_modes          The name of the file containing a list of extra
#                       machine modes, if necessary and different from
#                       "$cpu_type/$cpu_type-modes.def".
#
#  extra_objs		List of extra objects that should be linked into
#			the compiler proper (cc1, cc1obj, cc1plus)
#			depending on target.
#
#  extra_gcc_objs	List of extra objects that should be linked into
#			the compiler driver (gcc) depending on target.
#
#  extra_headers	List of used header files from the directory
#			config/${cpu_type}.
#
#  user_headers_inc_next_pre
#			List of header file names of internal gcc header
#			files, which should be prefixed by an include_next.
#  user_headers_inc_next_post
#			List of header file names of internal gcc header
#			files, which should be postfixed by an include_next.
#  use_gcc_tgmath	If set, add tgmath.h to the list of used header
#			files.
#
#  use_gcc_stdint	If "wrap", install a version of stdint.h that
#			wraps the system's copy for hosted compilations;
#			if "provide", provide a version of systems without
#			such a system header; otherwise "none", do not
#			provide such a header at all.
#
#  extra_programs	List of extra executables compiled for this target
#			machine, used when linking.
#
#  extra_options	List of target-dependent .opt files.
#
#  c_target_objs	List of extra target-dependent objects that be
#			linked into the C compiler only.
#
#  cxx_target_objs	List of extra target-dependent objects that be
#			linked into the C++ compiler only.
#
#  fortran_target_objs	List of extra target-dependent objects that be
#			linked into the fortran compiler only.
#
#  target_gtfiles       List of extra source files with type information.
#
#  xm_defines		List of macros to define when compiling for the
#			target machine.
#
#  xm_file		List of files to include when compiling for the
#			target machine.
#
#  use_collect2		Set to yes or no, depending on whether collect2
#			will be used.
#
#  target_cpu_default	Set to override the default target model.
#
#  gdb_needs_out_file_path
#			Set to yes if gdb needs a dir command with
#			`dirname $out_file`.
#
#  thread_file		Set to control which thread package to use.
#
#  gas			Set to yes or no depending on whether the target
#			system normally uses GNU as.
#
#  need_64bit_hwint	Set to yes if HOST_WIDE_INT must be 64 bits wide
#			for this target.  This is true if this target
#			supports "long" or "wchar_t" wider than 32 bits,
#			or BITS_PER_WORD is wider than 32 bits.
#			The setting made here must match the one made in
#			other locations such as libcpp/configure.ac
#
#  configure_default_options
#			Set to an initializer for configure_default_options
#			in configargs.h, based on --with-cpu et cetera.
#
#  native_system_header_dir
#			Where system header files are found for this
#			target.  This defaults to /usr/include.  If
#			the --with-sysroot configure option or the
#			--sysroot command line option is used this
#			will be relative to the sysroot.
# target_type_format_char 
# 			The default character to be used for formatting
#			the attribute in a
#			.type symbol_name, ${t_t_f_c}<property>
#			directive.

# The following variables are used in each case-construct to build up the
# outgoing variables:
#
#  gnu_ld		Set to yes or no depending on whether the target
#			system normally uses GNU ld.
#
#  target_has_targetcm	Set to yes or no depending on whether the target
#			has its own definition of targetcm.
#
#  target_has_targetm_common	Set to yes or no depending on whether the
#			target has its own definition of targetm_common.

out_file=
common_out_file=
tmake_file=
extra_headers=
user_headers_inc_next_pre=
user_headers_inc_next_post=
use_gcc_tgmath=yes
use_gcc_stdint=none
extra_programs=
extra_objs=
extra_gcc_objs=
extra_options=
c_target_objs=
cxx_target_objs=
fortran_target_objs=
target_has_targetcm=no
target_has_targetm_common=yes
tm_defines=
xm_defines=
# Set this to force installation and use of collect2.
use_collect2=
# Set this to override the default target model.
target_cpu_default=
# Set this if gdb needs a dir command with `dirname $out_file`
gdb_needs_out_file_path=
# Set this to control which thread package will be used.
thread_file=
# Reinitialize these from the flag values every loop pass, since some
# configure entries modify them.
gas="$gas_flag"
gnu_ld="$gnu_ld_flag"
default_use_cxa_atexit=no
default_gnu_indirect_function=no
target_gtfiles=
need_64bit_hwint=
need_64bit_isa=
native_system_header_dir=/usr/include
target_type_format_char='@'

# Don't carry these over build->host->target.  Please.
xm_file=
md_file=

# Obsolete configurations.
case ${target} in
   picochip-*				\
 | score-*				\
 | *-*-solaris2.9*			\
 )
    if test "x$enable_obsolete" != xyes; then
      echo "*** Configuration ${target} is obsolete." >&2
      echo "*** Specify --enable-obsolete to build it anyway." >&2
      echo "*** Support will be REMOVED in the next major release of GCC," >&2
      echo "*** unless a maintainer comes forward." >&2
      exit 1
    fi;;
esac

# Unsupported targets list.  Do not put an entry in this list unless
# it would otherwise be caught by a more permissive pattern.  The list
# should be in alphabetical order.
case ${target} in
 # Avoid special cases that are not obsolete
   arm*-*-*eabi*			\
 )
	;;
   arm*-wince-pe*			\
 | arm*-*-ecos-elf			\
 | arm*-*-elf				\
 | arm*-*-freebsd*			\
 | arm*-*-linux*			\
 | arm*-*-uclinux*			\
 | i[34567]86-go32-*			\
 | i[34567]86-*-go32*			\
 | m68k-*-uclinuxoldabi*		\
 | mips64orion*-*-rtems*		\
 | pdp11-*-bsd				\
 | sparc-hal-solaris2*			\
 | thumb-*-*				\
 | *-*-freebsd[12] | *-*-freebsd[12].*	\
 | *-*-freebsd*aout*			\
 | *-*-linux*aout*			\
 | *-*-linux*coff*			\
 | *-*-linux*libc1*			\
 | *-*-linux*oldld*			\
 | *-*-rtemsaout*			\
 | *-*-rtemscoff*			\
 | *-*-solaris2				\
 | *-*-solaris2.[0-8]			\
 | *-*-solaris2.[0-8].*			\
 | *-*-sysv*				\
 | vax-*-vms*				\
 )
	echo "*** Configuration ${target} not supported" 1>&2
	exit 1
	;;
esac

# Set default cpu_type, tm_file, tm_p_file and xm_file so it can be
# updated in each machine entry.  Also set default extra_headers for some
# machines.
tm_p_file=
cpu_type=`echo ${target} | sed 's/-.*$//'`
cpu_is_64bit=
case ${target} in
m32c*-*-*)
        cpu_type=m32c
	tmake_file=m32c/t-m32c
	target_has_targetm_common=no
        ;;
aarch64*-*-*)
	cpu_type=aarch64
	need_64bit_hwint=yes
	extra_headers="arm_neon.h"
	extra_objs="aarch64-builtins.o aarch-common.o"
	target_has_targetm_common=yes
	;;
alpha*-*-*)
	cpu_type=alpha
	need_64bit_hwint=yes
	extra_options="${extra_options} g.opt"
	;;
am33_2.0-*-linux*)
	cpu_type=mn10300
	;;
arm*-*-*)
	cpu_type=arm
	extra_headers="mmintrin.h arm_neon.h"
	extra_objs="aarch-common.o"
	target_type_format_char='%'
	c_target_objs="arm-c.o"
	cxx_target_objs="arm-c.o"
	need_64bit_hwint=yes
	extra_options="${extra_options} arm/arm-tables.opt"
	;;
avr-*-*)
	cpu_type=avr
	c_target_objs="avr-c.o"
	cxx_target_objs="avr-c.o"
	extra_options="${extra_options} avr/avr-tables.opt"
	;;
bfin*-*)
	cpu_type=bfin
	;;
crisv32-*)
	cpu_type=cris
	;;
frv*)	cpu_type=frv
	extra_options="${extra_options} g.opt"
	;;
moxie*)	cpu_type=moxie
	target_has_targetm_common=no
	;;
fido-*-*)
	cpu_type=m68k
	extra_headers=math-68881.h
	extra_options="${extra_options} m68k/m68k-tables.opt"
        ;;
i[34567]86-*-*)
	cpu_type=i386
	c_target_objs="i386-c.o"
	cxx_target_objs="i386-c.o"
	need_64bit_hwint=yes
	extra_options="${extra_options} fused-madd.opt"
	extra_headers="cpuid.h mmintrin.h mm3dnow.h xmmintrin.h emmintrin.h
		       pmmintrin.h tmmintrin.h ammintrin.h smmintrin.h
		       nmmintrin.h bmmintrin.h fma4intrin.h wmmintrin.h
		       immintrin.h x86intrin.h avxintrin.h xopintrin.h
		       ia32intrin.h cross-stdarg.h lwpintrin.h popcntintrin.h
		       lzcntintrin.h bmiintrin.h bmi2intrin.h tbmintrin.h
		       avx2intrin.h fmaintrin.h f16cintrin.h rtmintrin.h
		       xtestintrin.h rdseedintrin.h prfchwintrin.h adxintrin.h
		       fxsrintrin.h xsaveintrin.h xsaveoptintrin.h"
	;;
x86_64-*-*)
	cpu_type=i386
	c_target_objs="i386-c.o"
	cxx_target_objs="i386-c.o"
	extra_options="${extra_options} fused-madd.opt"
	extra_headers="cpuid.h mmintrin.h mm3dnow.h xmmintrin.h emmintrin.h
		       pmmintrin.h tmmintrin.h ammintrin.h smmintrin.h
		       nmmintrin.h bmmintrin.h fma4intrin.h wmmintrin.h
		       immintrin.h x86intrin.h avxintrin.h xopintrin.h
		       ia32intrin.h cross-stdarg.h lwpintrin.h popcntintrin.h
		       lzcntintrin.h bmiintrin.h tbmintrin.h bmi2intrin.h
		       avx2intrin.h fmaintrin.h f16cintrin.h rtmintrin.h
		       xtestintrin.h rdseedintrin.h prfchwintrin.h adxintrin.h
		       fxsrintrin.h xsaveintrin.h xsaveoptintrin.h"
	need_64bit_hwint=yes
	;;
ia64-*-*)
	extra_headers=ia64intrin.h
	need_64bit_hwint=yes
	extra_options="${extra_options} g.opt fused-madd.opt"
	;;
hppa*-*-*)
	cpu_type=pa
	;;
lm32*)
	extra_options="${extra_options} g.opt"
	;;
m32r*-*-*)
        cpu_type=m32r
	extra_options="${extra_options} g.opt"
        ;;
m68k-*-*)
	extra_headers=math-68881.h
	extra_options="${extra_options} m68k/m68k-tables.opt"
	;;
microblaze*-*-*)
        cpu_type=microblaze
	extra_options="${extra_options} g.opt"
        ;;
mips*-*-*)
	cpu_type=mips
	need_64bit_hwint=yes
	extra_headers="loongson.h"
	extra_options="${extra_options} g.opt mips/mips-tables.opt"
	;;
or1knd-*-*)
        cpu_type=or1k
        ;;
picochip-*-*)
        cpu_type=picochip
        ;;
powerpc*-*-*)
	cpu_type=rs6000
	extra_headers="ppc-asm.h altivec.h spe.h ppu_intrinsics.h paired.h spu2vmx.h vec_types.h si2vmx.h htmintrin.h htmxlintrin.h"
	need_64bit_hwint=yes
	case x$with_cpu in
	    xpowerpc64|xdefault64|x6[23]0|x970|xG5|xpower[345678]|xpower6x|xrs64a|xcell|xa2|xe500mc64|xe5500|Xe6500)
		cpu_is_64bit=yes
		;;
	esac
	extra_options="${extra_options} g.opt fused-madd.opt rs6000/rs6000-tables.opt"
	;;
rs6000*-*-*)
	need_64bit_hwint=yes
	extra_options="${extra_options} g.opt fused-madd.opt rs6000/rs6000-tables.opt"
	;;
score*-*-*)
	cpu_type=score
	extra_options="${extra_options} g.opt"
	;;
sparc*-*-*)
	cpu_type=sparc
	c_target_objs="sparc-c.o"
	cxx_target_objs="sparc-c.o"
	extra_headers="visintrin.h"
	need_64bit_hwint=yes
	;;
spu*-*-*)
	cpu_type=spu
	need_64bit_hwint=yes
	;;
s390*-*-*)
	cpu_type=s390
	need_64bit_hwint=yes
	extra_options="${extra_options} fused-madd.opt"
	extra_headers="s390intrin.h htmintrin.h htmxlintrin.h"
	;;
# Note the 'l'; we need to be able to match e.g. "shle" or "shl".
sh[123456789lbe]*-*-* | sh-*-*)
	cpu_type=sh
	need_64bit_hwint=yes
	extra_options="${extra_options} fused-madd.opt"
	;;
v850*-*-*)
	cpu_type=v850
	;;
tic6x-*-*)
	cpu_type=c6x
	extra_headers="c6x_intrinsics.h"
	extra_options="${extra_options} c6x/c6x-tables.opt"
	;;
xtensa*-*-*)
	extra_options="${extra_options} fused-madd.opt"
	;;
tilegx*-*-*)
	cpu_type=tilegx
	need_64bit_hwint=yes
	;;
tilepro-*-*)
	cpu_type=tilepro
	need_64bit_hwint=yes
	;;
esac

tm_file=${cpu_type}/${cpu_type}.h
if test -f ${srcdir}/config/${cpu_type}/${cpu_type}-protos.h
then
	tm_p_file=${cpu_type}/${cpu_type}-protos.h
fi
extra_modes=
if test -f ${srcdir}/config/${cpu_type}/${cpu_type}-modes.def
then
	extra_modes=${cpu_type}/${cpu_type}-modes.def
fi
if test -f ${srcdir}/config/${cpu_type}/${cpu_type}.opt
then
	extra_options="${extra_options} ${cpu_type}/${cpu_type}.opt"
fi

case ${target} in
aarch64*-*-*)
	tm_p_file="${tm_p_file} arm/aarch-common-protos.h"
	case ${with_abi} in
	"")
		if test "x$with_multilib_list" = xilp32; then
			tm_file="aarch64/biarchilp32.h ${tm_file}"
		else
			tm_file="aarch64/biarchlp64.h ${tm_file}"
		fi
		;;
	ilp32)
		tm_file="aarch64/biarchilp32.h ${tm_file}"
		;;
	lp64)
		tm_file="aarch64/biarchlp64.h ${tm_file}"
		;;
	*)
		echo "Unknown ABI used in --with-abi=$with_abi"
		exit 1
	esac
	;;
i[34567]86-*-*)
	if test "x$with_abi" != x; then
		echo "This target does not support --with-abi."
		exit 1
	fi
	if test "x$enable_cld" = xyes; then
		tm_defines="${tm_defines} USE_IX86_CLD=1"
	fi
	if test "x$enable_frame_pointer" = xyes; then
		tm_defines="${tm_defines} USE_IX86_FRAME_POINTER=1"
	fi
	tm_file="vxworks-dummy.h ${tm_file}"
	;;
x86_64-*-*)
	case ${with_abi} in
	"")
		if test "x$with_multilib_list" = xmx32; then
			tm_file="i386/biarchx32.h ${tm_file}"
		else
			tm_file="i386/biarch64.h ${tm_file}"
		fi
		;;
	64 | m64)
		tm_file="i386/biarch64.h ${tm_file}"
		;;
	x32 | mx32)
		tm_file="i386/biarchx32.h ${tm_file}"
		;;
	*)
		echo "Unknown ABI used in --with-abi=$with_abi"
		exit 1
	esac
	if test "x$enable_cld" = xyes; then
		tm_defines="${tm_defines} USE_IX86_CLD=1"
	fi
	if test "x$enable_frame_pointer" = xyes; then
		tm_defines="${tm_defines} USE_IX86_FRAME_POINTER=1"
	fi
	tm_file="vxworks-dummy.h ${tm_file}"
	;;
arm*-*-*)
	tm_p_file="${tm_p_file} arm/aarch-common-protos.h"
	tm_file="vxworks-dummy.h ${tm_file}"
	;;
mips*-*-* | sh*-*-* | sparc*-*-*)
	tm_file="vxworks-dummy.h ${tm_file}"
	;;
esac

# On a.out targets, we need to use collect2.
case ${target} in
*-*-*aout*)
	use_collect2=yes
	;;
esac

# Common C libraries.
tm_defines="$tm_defines LIBC_GLIBC=1 LIBC_UCLIBC=2 LIBC_BIONIC=3"

# Common parts for widely ported systems.
case ${target} in
*-*-darwin*)
  tmake_file="t-darwin ${cpu_type}/t-darwin"
  tm_file="${tm_file} darwin.h"
  case ${target} in
  *-*-darwin9*)
    tm_file="${tm_file} darwin9.h"
    ;;
  *-*-darwin[12][0-9]*)
    tm_file="${tm_file} darwin9.h darwin10.h"
    ;;
  esac
  tm_file="${tm_file} ${cpu_type}/darwin.h"
  tm_p_file="${tm_p_file} darwin-protos.h"
  target_gtfiles="\$(srcdir)/config/darwin.c"
  extra_options="${extra_options} darwin.opt"
  c_target_objs="${c_target_objs} darwin-c.o"
  cxx_target_objs="${cxx_target_objs} darwin-c.o"
  fortran_target_objs="darwin-f.o"
  target_has_targetcm=yes
  extra_objs="darwin.o"
  extra_gcc_objs="darwin-driver.o"
  default_use_cxa_atexit=yes
  use_gcc_stdint=wrap
  case ${enable_threads} in
    "" | yes | posix) thread_file='posix' ;;
  esac
  ;;
*-*-freebsd*)
  # This is the generic ELF configuration of FreeBSD.  Later
  # machine-specific sections may refine and add to this
  # configuration.
  #
  # Due to tm_file entry ordering issues that vary between cpu
  # architectures, we only define fbsd_tm_file to allow the
  # machine-specific section to dictate the final order of all
  # entries of tm_file with the minor exception that components
  # of the tm_file set here will always be of the form:
  #
  # freebsd<version_number>.h [freebsd-<conf_option>.h ...] freebsd-spec.h freebsd.h
  #
  # The machine-specific section should not tamper with this
  # ordering but may order all other entries of tm_file as it
  # pleases around the provided core setting.
  gas=yes
  gnu_ld=yes
  fbsd_major=`echo ${target} | sed -e 's/.*freebsd//g' | sed -e 's/\..*//g'`
  tm_defines="${tm_defines} FBSD_MAJOR=${fbsd_major}"
  tmake_file="t-slibgcc"
  case ${enable_threads} in
    no)
      fbsd_tm_file="${fbsd_tm_file} freebsd-nthr.h"
      ;;
    "" | yes | posix)
      thread_file='posix'
      ;;
    *)
      echo 'Unknown thread configuration for FreeBSD'
      exit 1
      ;;
  esac
  fbsd_tm_file="${fbsd_tm_file} freebsd-spec.h freebsd.h freebsd-stdint.h"
  extra_options="$extra_options rpath.opt freebsd.opt"
  case ${target} in
    *-*-freebsd[345].*)
      :;;
    *)
      default_use_cxa_atexit=yes;;
  esac
  # need_64bit_hwint=yes # system compiler has this for all arch!
  use_gcc_stdint=wrap
  ;;
*-*-linux* | frv-*-*linux* | *-*-kfreebsd*-gnu | *-*-knetbsd*-gnu | *-*-gnu* | *-*-kopensolaris*-gnu)
  extra_options="$extra_options gnu-user.opt"
  gas=yes
  gnu_ld=yes
  case ${enable_threads} in
    "" | yes | posix) thread_file='posix' ;;
  esac
  tmake_file="t-slibgcc"
  case $target in
    *-*-linux* | frv-*-*linux* | *-*-kfreebsd*-gnu | *-*-knetbsd*-gnu | *-*-kopensolaris*-gnu)
      :;;
    *-*-gnu*)
      native_system_header_dir=/include
      ;;
  esac
  # glibc / uclibc / bionic switch.
  # uclibc and bionic aren't usable for GNU/Hurd and neither for GNU/k*BSD.
  case $target in
    *linux*)
      extra_options="$extra_options linux.opt";;
  esac
  case $target in
    *-*-*android*)
      tm_defines="$tm_defines DEFAULT_LIBC=LIBC_BIONIC"
      ;;
    *-*-*uclibc*)
      tm_defines="$tm_defines DEFAULT_LIBC=LIBC_UCLIBC"
      ;;
    *)
      tm_defines="$tm_defines DEFAULT_LIBC=LIBC_GLIBC"
      ;;
  esac
  # Assume that glibc or uClibc or Bionic are being used and so __cxa_atexit
  # is provided.
  default_use_cxa_atexit=yes
  use_gcc_tgmath=no
  use_gcc_stdint=wrap
  # Add Android userspace support to Linux targets.
  case $target in
    *linux*)
      tm_p_file="${tm_p_file} linux-protos.h"
      tmake_file="${tmake_file} t-linux-android"
      tm_file="$tm_file linux-android.h"
      extra_options="$extra_options linux-android.opt"
      extra_objs="$extra_objs linux-android.o"
      ;;
  esac
  # Enable compilation for Android by default for *android* targets.
  case $target in
    *-*-*android*)
      tm_defines="$tm_defines ANDROID_DEFAULT=1"
      ;;
    *)
      tm_defines="$tm_defines ANDROID_DEFAULT=0"
      ;;
  esac
  c_target_objs="${c_target_objs} glibc-c.o"
  cxx_target_objs="${cxx_target_objs} glibc-c.o"
  tmake_file="${tmake_file} t-glibc"
  target_has_targetcm=yes
  ;;
*-*-netbsd*)
  tmake_file="t-slibgcc"
  gas=yes
  gnu_ld=yes

  # NetBSD 2.0 and later get POSIX threads enabled by default.
  # Allow them to be explicitly enabled on any other version.
  case ${enable_threads} in
    "")
      case ${target} in
        *-*-netbsd[2-9]* | *-*-netbsdelf[2-9]*)
          thread_file='posix'
          tm_defines="${tm_defines} NETBSD_ENABLE_PTHREADS"
          ;;
      esac
      ;;
    yes | posix)
      thread_file='posix'
      tm_defines="${tm_defines} NETBSD_ENABLE_PTHREADS"
      ;;
  esac

  # NetBSD 2.0 and later provide __cxa_atexit(), which we use by
  # default (unless overridden by --disable-__cxa_atexit).
  case ${target} in
    *-*-netbsd[2-9]* | *-*-netbsdelf[2-9]*)
      default_use_cxa_atexit=yes
      ;;
  esac
  ;;
*-*-openbsd*)
  tmake_file="t-openbsd"
  case ${enable_threads} in
    yes)
      thread_file='posix'
      ;;
  esac
  case ${target} in
    *-*-openbsd2.*|*-*-openbsd3.[012])
      tm_defines="${tm_defines} HAS_LIBC_R=1" ;;
  esac
  case ${target} in
    *-*-openbsd4.[3-9]|*-*-openbsd[5-9]*)
      default_use_cxa_atexit=yes
      ;;
  esac
  ;;
*-*-rtems*)
  case ${enable_threads} in
    yes) thread_file='rtems' ;;
  esac
  extra_options="${extra_options} rtems.opt"
  default_use_cxa_atexit=yes
  use_gcc_stdint=wrap
  ;;
*-*-uclinux*)
  extra_options="$extra_options gnu-user.opt"
  use_gcc_stdint=wrap
  tm_defines="$tm_defines DEFAULT_LIBC=LIBC_UCLIBC SINGLE_LIBC"
  ;;
*-*-rdos*)
  use_gcc_stdint=wrap
  ;;
*-*-solaris2*)
  # i?86-*-solaris2* needs to insert headers between cpu default and
  # Solaris 2 specific ones.
  sol2_tm_file="dbxelf.h elfos.h ${cpu_type}/sysv4.h sol2.h ${cpu_type}/sol2.h"
  case ${target} in
    *-*-solaris2.1[0-9]*)
      sol2_tm_file="${sol2_tm_file} sol2-10.h"
      use_gcc_stdint=wrap
      ;;
    *)
      use_gcc_stdint=provide
      ;;
  esac
  if test x$gnu_ld = xyes; then
    tm_file="usegld.h ${tm_file}"
  fi
  if test x$gas = xyes; then
    tm_file="usegas.h ${tm_file}"
  fi
  tm_p_file="${tm_p_file} sol2-protos.h"
  tmake_file="${tmake_file} t-sol2 t-slibgcc"
  c_target_objs="${c_target_objs} sol2-c.o"
  cxx_target_objs="${cxx_target_objs} sol2-c.o sol2-cxx.o"
  extra_objs="sol2.o sol2-stubs.o"
  extra_options="${extra_options} sol2.opt"
  case ${enable_threads}:${have_pthread_h}:${have_thread_h} in
    "":yes:* | yes:yes:* )
      thread_file=posix
      ;;
  esac
  ;;
*-*-*vms*)
  extra_options="${extra_options} vms/vms.opt"
  xmake_file=vms/x-vms
  tmake_file="vms/t-vms t-slibgcc"
  extra_objs="vms.o"
  target_gtfiles="$target_gtfiles \$(srcdir)/config/vms/vms.c"
  tm_p_file="${tm_p_file} vms/vms-protos.h"
  xm_file="vms/xm-vms.h"
  c_target_objs="vms-c.o"
  cxx_target_objs="vms-c.o"
  fortran_target_objs="vms-f.o"
  use_gcc_stdint=provide
  tm_file="${tm_file} vms/vms-stdint.h"
  if test x$gnu_ld != xyes; then
    # Build wrappers for native case.
    extra_programs="ld\$(exeext) ar\$(exeext)"
    tmake_file="$tmake_file vms/t-vmsnative"
  fi
  ;;
*-*-vxworks*)
  tmake_file=t-vxworks
  xm_defines=POSIX
  extra_options="${extra_options} vxworks.opt"
  extra_objs="$extra_objs vxworks.o"
  case ${enable_threads} in
    no) ;;
    "" | yes | vxworks) thread_file='vxworks' ;;
    *) echo 'Unknown thread configuration for VxWorks'; exit 1 ;;
  esac
  ;;
*-*-elf)
  # Assume that newlib is being used and so __cxa_atexit is provided.
  default_use_cxa_atexit=yes
  use_gcc_stdint=wrap
  ;;
esac

case ${target} in
aarch64*-*-elf)
	tm_file="${tm_file} dbxelf.h elfos.h newlib-stdint.h"
	tm_file="${tm_file} aarch64/aarch64-elf.h aarch64/aarch64-elf-raw.h"
	tmake_file="${tmake_file} aarch64/t-aarch64"
	use_gcc_stdint=wrap
	case $target in
	aarch64_be-*)
		tm_defines="${tm_defines} TARGET_BIG_ENDIAN_DEFAULT=1"
		;;
	esac
	aarch64_multilibs="${with_multilib_list}"
	if test "$aarch64_multilibs" = "default"; then
		aarch64_multilibs="lp64,ilp32"
	fi
	aarch64_multilibs=`echo $aarch64_multilibs | sed -e 's/,/ /g'`
	for aarch64_multilib in ${aarch64_multilibs}; do
		case ${aarch64_multilib} in
		ilp32 | lp64 )
			TM_MULTILIB_CONFIG="${TM_MULTILIB_CONFIG},${aarch64_multilib}"
			;;
		*)
			echo "--with-multilib-list=${aarch64_multilib} not supported."
			exit 1
		esac
	done
	TM_MULTILIB_CONFIG=`echo $TM_MULTILIB_CONFIG | sed 's/^,//'`
	;;
aarch64*-*-linux*)
	tm_file="${tm_file} dbxelf.h elfos.h gnu-user.h linux.h glibc-stdint.h"
	tm_file="${tm_file} aarch64/aarch64-elf.h aarch64/aarch64-linux.h"
	tmake_file="${tmake_file} aarch64/t-aarch64 aarch64/t-aarch64-linux"
	case $target in
	aarch64_be-*)
		tm_defines="${tm_defines} TARGET_BIG_ENDIAN_DEFAULT=1"
		;;
	esac
	aarch64_multilibs="${with_multilib_list}"
	if test "$aarch64_multilibs" = "default"; then
		# TODO: turn on ILP32 multilib build after its support is mature.
		# aarch64_multilibs="lp64,ilp32"
		aarch64_multilibs="lp64"
	fi
	aarch64_multilibs=`echo $aarch64_multilibs | sed -e 's/,/ /g'`
	for aarch64_multilib in ${aarch64_multilibs}; do
		case ${aarch64_multilib} in
		ilp32 | lp64 )
			TM_MULTILIB_CONFIG="${TM_MULTILIB_CONFIG},${aarch64_multilib}"
			;;
		*)
			echo "--with-multilib-list=${aarch64_multilib} not supported."
			exit 1
		esac
	done
	TM_MULTILIB_CONFIG=`echo $TM_MULTILIB_CONFIG | sed 's/^,//'`
	;;
alpha*-*-linux*)
	tm_file="elfos.h ${tm_file} alpha/elf.h alpha/linux.h alpha/linux-elf.h glibc-stdint.h"
	tmake_file="${tmake_file} alpha/t-linux"
	extra_options="${extra_options} alpha/elf.opt"
	;;
alpha*-*-freebsd*)
	tm_file="elfos.h ${tm_file} ${fbsd_tm_file} alpha/elf.h alpha/freebsd.h"
	extra_options="${extra_options} alpha/elf.opt"
	;;
alpha*-*-netbsd*)
	tm_file="elfos.h ${tm_file} netbsd.h alpha/elf.h netbsd-elf.h alpha/netbsd.h"
	extra_options="${extra_options} netbsd.opt netbsd-elf.opt \
		       alpha/elf.opt"
	;;
alpha*-*-openbsd*)
	tm_defines="${tm_defines} OBSD_HAS_DECLARE_FUNCTION_NAME OBSD_HAS_DECLARE_FUNCTION_SIZE OBSD_HAS_DECLARE_OBJECT"
	tm_file="elfos.h alpha/alpha.h alpha/elf.h openbsd.h openbsd-stdint.h alpha/openbsd.h openbsd-libpthread.h"
	extra_options="${extra_options} openbsd.opt alpha/elf.opt"
	# default x-alpha is only appropriate for dec-osf.
	;;
alpha*-dec-*vms*)
	tm_file="${tm_file} vms/vms.h alpha/vms.h"
	tmake_file="${tmake_file} alpha/t-vms"
	;;
arm-wrs-vxworks)
	tm_file="elfos.h arm/elf.h arm/aout.h ${tm_file} vx-common.h vxworks.h arm/vxworks.h"
	extra_options="${extra_options} arm/vxworks.opt"
	tmake_file="${tmake_file} arm/t-arm arm/t-vxworks"
	;;
arm*-*-netbsdelf*)
	tm_file="dbxelf.h elfos.h netbsd.h netbsd-elf.h arm/elf.h arm/aout.h ${tm_file} arm/netbsd-elf.h"
	extra_options="${extra_options} netbsd.opt netbsd-elf.opt"
	tmake_file="${tmake_file} arm/t-arm"
	;;
arm*-*-linux-*)			# ARM GNU/Linux with ELF
	tm_file="dbxelf.h elfos.h gnu-user.h linux.h linux-android.h glibc-stdint.h arm/elf.h arm/linux-gas.h arm/linux-elf.h"
	case $target in
	arm*b-*-linux*)
	    tm_defines="${tm_defines} TARGET_BIG_ENDIAN_DEFAULT=1"
	    ;;
	esac
	tmake_file="${tmake_file} arm/t-arm arm/t-arm-elf arm/t-bpabi arm/t-linux-eabi"
	tm_file="$tm_file arm/bpabi.h arm/linux-eabi.h arm/aout.h arm/arm.h"
	extra_objs="$extra_objs linux-android.o"
	# Define multilib configuration for arm-linux-androideabi.
	case ${target} in
	*-androideabi)
	    tmake_file="$tmake_file arm/t-linux-androideabi"
	    ;;
	esac
	# The EABI requires the use of __cxa_atexit.
	default_use_cxa_atexit=yes
	with_tls=${with_tls:-gnu}
	;;
arm*-*-uclinux*eabi*)		# ARM ucLinux
	tm_file="dbxelf.h elfos.h arm/unknown-elf.h arm/elf.h arm/linux-gas.h arm/uclinux-elf.h glibc-stdint.h"
	tmake_file="arm/t-arm arm/t-arm-elf arm/t-bpabi"
	tm_file="$tm_file arm/bpabi.h arm/uclinux-eabi.h arm/aout.h vxworks-dummy.h arm/arm.h"
	# The EABI requires the use of __cxa_atexit.
	default_use_cxa_atexit=yes
	;;
arm*-*-eabi* | arm*-*-symbianelf* | arm*-*-rtems*)
	case ${target} in
	arm*eb-*-eabi*)
	  tm_defines="${tm_defines} TARGET_BIG_ENDIAN_DEFAULT=1"
	esac
	default_use_cxa_atexit=yes
	tm_file="dbxelf.h elfos.h arm/unknown-elf.h arm/elf.h arm/bpabi.h"
	tmake_file="arm/t-arm arm/t-arm-elf"
	case ${target} in
	arm*-*-eabi*)
	  tm_file="$tm_file newlib-stdint.h"
	  tmake_file="${tmake_file} arm/t-bpabi"
	  use_gcc_stdint=wrap
	  ;;
	arm*-*-rtems*)
	  tm_file="${tm_file} rtems.h arm/rtems-eabi.h newlib-stdint.h"
	  tmake_file="${tmake_file} arm/t-bpabi t-rtems arm/t-rtems-eabi"
	  ;;
	arm*-*-symbianelf*)
	  tm_file="${tm_file} arm/symbian.h"
	  # We do not include t-bpabi for Symbian OS because the system
	  # provides its own implementation of the BPABI functions.
	  tmake_file="${tmake_file} arm/t-symbian"
	  ;;
	esac
	tm_file="${tm_file} arm/aout.h vxworks-dummy.h arm/arm.h"
	;;
avr-*-rtems*)
	tm_file="elfos.h avr/elf.h avr/avr-arch.h avr/avr.h dbxelf.h avr/rtems.h rtems.h newlib-stdint.h"
	tmake_file="avr/t-avr avr/t-multilib t-rtems avr/t-rtems"
	extra_gcc_objs="driver-avr.o avr-devices.o"
	extra_objs="avr-devices.o avr-log.o"
	;;
avr-*-*)
	tm_file="elfos.h avr/elf.h avr/avr-arch.h avr/avr.h dbxelf.h avr/avr-stdint.h"
	if test x${with_avrlibc} != xno; then
	    tm_file="${tm_file} ${cpu_type}/avrlibc.h"
	    tm_defines="${tm_defines} WITH_AVRLIBC"
	fi
	tmake_file="${tmake_file} avr/t-avr avr/t-multilib"
	use_gcc_stdint=wrap
	extra_gcc_objs="driver-avr.o avr-devices.o"
	extra_objs="avr-devices.o avr-log.o"
	;;
bfin*-elf*)
	tm_file="${tm_file} dbxelf.h elfos.h newlib-stdint.h bfin/elf.h"
	tmake_file=bfin/t-bfin-elf
	use_collect2=no
	;;
bfin*-uclinux*)
	tm_file="${tm_file} dbxelf.h elfos.h bfin/elf.h gnu-user.h linux.h glibc-stdint.h bfin/uclinux.h"
	tmake_file=bfin/t-bfin-uclinux
	use_collect2=no
	;;
bfin*-linux-uclibc*)
	tm_file="${tm_file} dbxelf.h elfos.h bfin/elf.h gnu-user.h linux.h glibc-stdint.h bfin/linux.h ./linux-sysroot-suffix.h"
	tmake_file="bfin/t-bfin-linux t-slibgcc t-linux-android"
	use_collect2=no
	;;
bfin*-rtems*)
	tm_file="${tm_file} dbxelf.h elfos.h bfin/elf.h bfin/rtems.h rtems.h newlib-stdint.h"
	tmake_file="t-rtems bfin/t-rtems"
	;;
bfin*-*)
	tm_file="${tm_file} dbxelf.h elfos.h newlib-stdint.h bfin/elf.h"
	use_collect2=no
	use_gcc_stdint=wrap
	;;
cr16-*-elf)
        tm_file="elfos.h ${tm_file}"
        tmake_file="${tmake_file} cr16/t-cr16 "
        use_collect2=no
        ;;
crisv32-*-elf | crisv32-*-none)
	tm_file="dbxelf.h elfos.h newlib-stdint.h ${tm_file}"
	tmake_file="cris/t-cris"
	target_cpu_default=32
	gas=yes
	extra_options="${extra_options} cris/elf.opt"
	use_gcc_stdint=wrap
	;;
cris-*-elf | cris-*-none)
	tm_file="dbxelf.h elfos.h newlib-stdint.h ${tm_file}"
	tmake_file="cris/t-cris cris/t-elfmulti"
	gas=yes
	extra_options="${extra_options} cris/elf.opt"
	use_gcc_stdint=wrap
	;;
crisv32-*-linux* | cris-*-linux*)
	tm_file="dbxelf.h elfos.h ${tm_file} gnu-user.h linux.h glibc-stdint.h cris/linux.h"
	# We need to avoid using t-linux, so override default tmake_file
	tmake_file="cris/t-cris cris/t-linux t-slibgcc t-linux-android"
	extra_options="${extra_options} cris/linux.opt"
	case $target in
	  cris-*-*)
		target_cpu_default=10
		;;
	  crisv32-*-*)
		target_cpu_default=32
		;;
	esac
	;;
epiphany-*-elf )
	tm_file="dbxelf.h elfos.h newlib-stdint.h ${tm_file}"
	tmake_file="epiphany/t-epiphany"
	extra_options="${extra_options} fused-madd.opt"
	extra_objs="$extra_objs mode-switch-use.o resolve-sw-modes.o"
	tm_defines="${tm_defines} EPIPHANY_STACK_OFFSET=${with_stack_offset:-8}"
	extra_headers="epiphany_intrinsics.h"
	;;
fr30-*-elf)
	tm_file="dbxelf.h elfos.h newlib-stdint.h ${tm_file}"
	;;
frv-*-elf)
	tm_file="dbxelf.h elfos.h newlib-stdint.h ${tm_file}"
	tmake_file=frv/t-frv
	;;
frv-*-*linux*)
	tm_file="dbxelf.h elfos.h ${tm_file} \
	         gnu-user.h linux.h glibc-stdint.h frv/linux.h"
	tmake_file="${tmake_file} frv/t-frv frv/t-linux"
	;;
moxie-*-elf)
	gas=yes
	gnu_ld=yes
	tm_file="dbxelf.h elfos.h newlib-stdint.h ${tm_file}"
	tmake_file="${tmake_file} moxie/t-moxie"
	;;
moxie-*-uclinux*)
	gas=yes
	gnu_ld=yes
	tm_file="dbxelf.h elfos.h ${tm_file} gnu-user.h linux.h glibc-stdint.h moxie/uclinux.h"
	tmake_file="${tmake_file} moxie/t-moxie"
	;;
moxie-*-rtems*)
	tmake_file="${tmake_file} moxie/t-moxie t-rtems"
	tm_file="moxie/moxie.h dbxelf.h elfos.h moxie/rtems.h rtems.h newlib-stdint.h"
	;;
h8300-*-rtems*)
	tmake_file="h8300/t-h8300 t-rtems h8300/t-rtems"
	tm_file="h8300/h8300.h dbxelf.h elfos.h h8300/elf.h h8300/rtems.h rtems.h newlib-stdint.h"
	;;
h8300-*-elf*)
	tmake_file="h8300/t-h8300"
	tm_file="h8300/h8300.h dbxelf.h elfos.h newlib-stdint.h h8300/elf.h"
	;;
hppa*64*-*-linux*)
	target_cpu_default="MASK_PA_11|MASK_PA_20"
	tm_file="pa/pa64-start.h ${tm_file} dbxelf.h elfos.h gnu-user.h linux.h \
		 glibc-stdint.h pa/pa-linux.h pa/pa64-regs.h pa/pa-64.h \
		 pa/pa64-linux.h"
	tmake_file="${tmake_file} pa/t-linux"
	gas=yes gnu_ld=yes
	need_64bit_hwint=yes
	;;
hppa*-*-linux*)
	target_cpu_default="MASK_PA_11|MASK_NO_SPACE_REGS"
	tm_file="${tm_file} dbxelf.h elfos.h gnu-user.h linux.h glibc-stdint.h pa/pa-linux.h \
		 pa/pa32-regs.h pa/pa32-linux.h"
	tmake_file="${tmake_file} pa/t-linux"
	;;
hppa*-*-openbsd*)
	target_cpu_default="MASK_PA_11"
	tm_file="${tm_file} dbxelf.h elfos.h openbsd.h openbsd-stdint.h openbsd-libpthread.h \
		 pa/pa-openbsd.h pa/pa32-regs.h pa/pa32-openbsd.h"
	extra_options="${extra_options} openbsd.opt"
	gas=yes
	gnu_ld=yes
	;;
hppa[12]*-*-hpux10*)
	case ${target} in
	hppa1.1-*-* | hppa2*-*-*)
		target_cpu_default="MASK_PA_11"
		;;
	esac
	tm_file="${tm_file} pa/pa32-regs.h dbxelf.h pa/som.h \
		 pa/pa-hpux.h pa/pa-hpux10.h"
	extra_options="${extra_options} pa/pa-hpux.opt pa/pa-hpux10.opt"
	case ${target} in
	*-*-hpux10.[1-9]*)
		tm_file="${tm_file} pa/pa-hpux1010.h"
		extra_options="${extra_options} pa/pa-hpux1010.opt"
		;;
	esac
	use_gcc_stdint=provide
	tm_file="${tm_file} hpux-stdint.h"
	tmake_file="t-slibgcc"
	case ${enable_threads} in
	  "")
	    if test x$have_pthread_h = xyes ; then
	      tmake_file="${tmake_file} pa/t-dce-thr"
	    fi
	    ;;
	  yes | dce)
	    tmake_file="${tmake_file} pa/t-dce-thr"
	    ;;
	esac
	use_collect2=yes
	gas=yes
	if test "x$with_dwarf2" != x; then
		echo "Warning: dwarf2 debug format is not supported for this target, --with-dwarf2 ignored" 1>&2
		dwarf2=no
	fi
	;;
hppa*64*-*-hpux11*)
	target_cpu_default="MASK_PA_11|MASK_PA_20"
	if test x$gnu_ld = xyes
	then
		target_cpu_default="${target_cpu_default}|MASK_GNU_LD"
	fi
	tm_file="pa/pa64-start.h ${tm_file} dbxelf.h elfos.h \
		 pa/pa64-regs.h pa/pa-hpux.h pa/pa-hpux1010.h \
		 pa/pa-hpux11.h"
	case ${target} in
	*-*-hpux11.[12]*)
		tm_file="${tm_file} pa/pa-hpux1111.h pa/pa-64.h pa/pa64-hpux.h"
		extra_options="${extra_options} pa/pa-hpux1111.opt"
		;;
	*-*-hpux11.[3-9]*)
		tm_file="${tm_file} pa/pa-hpux1131.h pa/pa-64.h pa/pa64-hpux.h"
		extra_options="${extra_options} pa/pa-hpux1131.opt"
		;;
	*)
		tm_file="${tm_file} pa/pa-64.h pa/pa64-hpux.h"
		;;
	esac
	extra_options="${extra_options} pa/pa-hpux.opt \
		       pa/pa-hpux1010.opt pa/pa64-hpux.opt hpux11.opt"
	need_64bit_hwint=yes
	tmake_file="t-slibgcc"
	case x${enable_threads} in
	x | xyes | xposix )
		thread_file=posix
		;;
	esac
	gas=yes
	case ${target} in
	  *-*-hpux11.[01]*)
		use_gcc_stdint=provide
		tm_file="${tm_file} hpux-stdint.h"
		;;
	  *-*-hpux11.[23]*)
		use_gcc_stdint=wrap
		tm_file="${tm_file} hpux-stdint.h"
		;;
	esac
	;;
hppa[12]*-*-hpux11*)
	case ${target} in
	hppa1.1-*-* | hppa2*-*-*)
		target_cpu_default="MASK_PA_11"
		;;
	esac
	tm_file="${tm_file} pa/pa32-regs.h dbxelf.h pa/som.h \
		 pa/pa-hpux.h pa/pa-hpux1010.h pa/pa-hpux11.h"
	extra_options="${extra_options} pa/pa-hpux.opt pa/pa-hpux1010.opt \
		       hpux11.opt"
	case ${target} in
	*-*-hpux11.[12]*)
		tm_file="${tm_file} pa/pa-hpux1111.h"
		extra_options="${extra_options} pa/pa-hpux1111.opt"
		;;
	*-*-hpux11.[3-9]*)
		tm_file="${tm_file} pa/pa-hpux1131.h"
		extra_options="${extra_options} pa/pa-hpux1131.opt"
		;;
	esac
	tmake_file="t-slibgcc"
	case x${enable_threads} in
	x | xyes | xposix )
		thread_file=posix
		;;
	esac
	use_collect2=yes
	gas=yes
	case ${target} in
	  *-*-hpux11.[01]*)
		use_gcc_stdint=provide
		tm_file="${tm_file} hpux-stdint.h"
		;;
	  *-*-hpux11.[23]*)
		use_gcc_stdint=wrap
		tm_file="${tm_file} hpux-stdint.h"
		;;
	esac
	if test "x$with_dwarf2" != x; then
		echo "Warning: dwarf2 debug format is not supported for this target, --with-dwarf2 ignored" 1>&2
		dwarf2=no
	fi
	;;
i[34567]86-*-darwin*)
	need_64bit_isa=yes
	# Baseline choice for a machine that allows m64 support.
	with_cpu=${with_cpu:-core2}
	tmake_file="${tmake_file} t-slibgcc"
	;;
x86_64-*-darwin*)
	with_cpu=${with_cpu:-core2}
	tmake_file="${tmake_file} ${cpu_type}/t-darwin64 t-slibgcc"
	tm_file="${tm_file} ${cpu_type}/darwin64.h"
	;;
i[34567]86-*-elf*)
	tm_file="${tm_file} i386/unix.h i386/att.h dbxelf.h elfos.h newlib-stdint.h i386/i386elf.h"
	;;
x86_64-*-elf*)
	tm_file="${tm_file} i386/unix.h i386/att.h dbxelf.h elfos.h newlib-stdint.h i386/i386elf.h i386/x86-64.h"
	;;
i[34567]86-*-rdos*)
    tm_file="${tm_file} i386/unix.h i386/att.h dbxelf.h elfos.h newlib-stdint.h i386/i386elf.h i386/rdos.h"
    ;;
x86_64-*-rdos*)
    tm_file="${tm_file} i386/unix.h i386/att.h dbxelf.h elfos.h newlib-stdint.h i386/i386elf.h i386/x86-64.h i386/rdos.h i386/rdos64.h"
    tmake_file="i386/t-i386elf t-svr4"
    ;;
i[34567]86-*-freebsd*)
	tm_file="${tm_file} i386/unix.h i386/att.h dbxelf.h elfos.h ${fbsd_tm_file} i386/freebsd.h"
	;;
x86_64-*-freebsd*)
	tm_file="${tm_file} i386/unix.h i386/att.h dbxelf.h elfos.h ${fbsd_tm_file} i386/x86-64.h i386/freebsd.h i386/freebsd64.h"
	;;
i[34567]86-*-netbsdelf*)
	tm_file="${tm_file} i386/unix.h i386/att.h dbxelf.h elfos.h netbsd.h netbsd-elf.h i386/netbsd-elf.h"
	extra_options="${extra_options} netbsd.opt netbsd-elf.opt"
	;;
x86_64-*-netbsd*)
	tm_file="${tm_file} i386/unix.h i386/att.h dbxelf.h elfos.h netbsd.h netbsd-elf.h i386/x86-64.h i386/netbsd64.h"
	extra_options="${extra_options} netbsd.opt netbsd-elf.opt"
	;;
i[34567]86-*-openbsd2.*|i[34567]86-*openbsd3.[0123])
	tm_file="i386/i386.h i386/unix.h i386/bsd.h i386/gas.h i386/gstabs.h openbsd-oldgas.h openbsd.h i386/openbsd.h"
	extra_options="${extra_options} openbsd.opt"
	# needed to unconfuse gdb
	tmake_file="${tmake_file} t-openbsd i386/t-openbsd"
	# we need collect2 until our bug is fixed...
	use_collect2=yes
	;;
i[34567]86-*-openbsd*)
	tm_file="${tm_file} i386/unix.h i386/att.h dbxelf.h elfos.h"
	tm_file="${tm_file} openbsd.h openbsd-stdint.h openbsd-libpthread.h i386/openbsdelf.h"
	extra_options="${extra_options} openbsd.opt"
	gas=yes
	gnu_ld=yes
	;;
x86_64-*-openbsd*)
	tm_file="${tm_file} i386/unix.h i386/att.h dbxelf.h elfos.h"
	tm_file="${tm_file} openbsd.h openbsd-stdint.h openbsd-libpthread.h i386/x86-64.h i386/openbsdelf.h"
	extra_options="${extra_options} openbsd.opt"
	gas=yes
	gnu_ld=yes
	;;
i[34567]86-*-linux* | i[34567]86-*-kfreebsd*-gnu | i[34567]86-*-knetbsd*-gnu | i[34567]86-*-gnu* | i[34567]86-*-kopensolaris*-gnu)
			# Intel 80386's running GNU/*
			# with ELF format using glibc 2
	tm_file="${tm_file} i386/unix.h i386/att.h dbxelf.h elfos.h gnu-user.h glibc-stdint.h"
	case ${target} in
	i[34567]86-*-linux*)
		tm_file="${tm_file} linux.h"
		# Assume modern glibc
		default_gnu_indirect_function=yes
		if test x$enable_targets = xall; then
			tm_file="${tm_file} i386/x86-64.h i386/gnu-user-common.h i386/gnu-user64.h i386/linux-common.h i386/linux64.h"
			tm_defines="${tm_defines} TARGET_BI_ARCH=1"
			tmake_file="${tmake_file} i386/t-linux64"
			x86_multilibs="${with_multilib_list}"
			if test "$x86_multilibs" = "default"; then
				x86_multilibs="m64,m32"
			fi
			x86_multilibs=`echo $x86_multilibs | sed -e 's/,/ /g'`
			for x86_multilib in ${x86_multilibs}; do
				case ${x86_multilib} in
				m32 | m64 | mx32)
					TM_MULTILIB_CONFIG="${TM_MULTILIB_CONFIG},${x86_multilib}"
					;;
				*)
					echo "--with-multilib-list=${x86_with_multilib} not supported."
					exit 1
				esac
			done
			TM_MULTILIB_CONFIG=`echo $TM_MULTILIB_CONFIG | sed 's/^,//'`
			need_64bit_isa=yes
			case X"${with_cpu}" in
			Xgeneric|Xatom|Xslm|Xcore2|Xcorei7|Xcorei7-avx|Xnocona|Xx86-64|Xbdver3|Xbdver2|Xbdver1|Xbtver2|Xbtver1|Xamdfam10|Xbarcelona|Xk8|Xopteron|Xathlon64|Xathlon-fx|Xathlon64-sse3|Xk8-sse3|Xopteron-sse3)			
				;;
			X)
				if test x$with_cpu_64 = x; then
					with_cpu_64=generic
				fi
				;;
			*)
				echo "Unsupported CPU used in --with-cpu=$with_cpu, supported values:" 1>&2
				echo "generic atom slm core2 corei7 corei7-avx nocona x86-64 bdver3 bdver2 bdver1 btver2 btver1 amdfam10 barcelona k8 opteron athlon64 athlon-fx athlon64-sse3 k8-sse3 opteron-sse3" 1>&2
				exit 1
				;;
			esac
		else
			tm_file="${tm_file} i386/gnu-user-common.h i386/gnu-user.h i386/linux-common.h i386/linux.h"
		fi
		;;
	i[34567]86-*-knetbsd*-gnu)
		tm_file="${tm_file} i386/gnu-user-common.h i386/gnu-user.h knetbsd-gnu.h i386/knetbsd-gnu.h"
		;;
	i[34567]86-*-kfreebsd*-gnu)
		tm_file="${tm_file} i386/gnu-user-common.h i386/gnu-user.h kfreebsd-gnu.h i386/kfreebsd-gnu.h"
		;;
	i[34567]86-*-kopensolaris*-gnu)
		tm_file="${tm_file} i386/gnu-user-common.h i386/gnu-user.h kopensolaris-gnu.h i386/kopensolaris-gnu.h"
		;;
	i[34567]86-*-gnu*)
		tm_file="$tm_file i386/gnu-user-common.h i386/gnu-user.h gnu.h i386/gnu.h"
		;;
	esac
	;;
x86_64-*-linux* | x86_64-*-kfreebsd*-gnu | x86_64-*-knetbsd*-gnu)
	tm_file="${tm_file} i386/unix.h i386/att.h dbxelf.h elfos.h gnu-user.h glibc-stdint.h \
		 i386/x86-64.h i386/gnu-user-common.h i386/gnu-user64.h"
	case ${target} in
	x86_64-*-linux*)
		tm_file="${tm_file} linux.h i386/linux-common.h i386/linux64.h"
		# Assume modern glibc
		default_gnu_indirect_function=yes
	  	;;
	x86_64-*-kfreebsd*-gnu)
		tm_file="${tm_file} kfreebsd-gnu.h i386/kfreebsd-gnu64.h"
		;;
	x86_64-*-knetbsd*-gnu)
		tm_file="${tm_file} knetbsd-gnu.h"
		;;
	esac
	tmake_file="${tmake_file} i386/t-linux64"
	x86_multilibs="${with_multilib_list}"
	if test "$x86_multilibs" = "default"; then
		case ${with_abi} in
		x32 | mx32)
			x86_multilibs="mx32"
			;;
		*)
			x86_multilibs="m64,m32"
			;;
		esac
	fi
	x86_multilibs=`echo $x86_multilibs | sed -e 's/,/ /g'`
	for x86_multilib in ${x86_multilibs}; do
		case ${x86_multilib} in
		m32 | m64 | mx32)
			TM_MULTILIB_CONFIG="${TM_MULTILIB_CONFIG},${x86_multilib}"
			;;
		*)
			echo "--with-multilib-list=${x86_with_multilib} not supported."
			exit 1
		esac
	done
	TM_MULTILIB_CONFIG=`echo $TM_MULTILIB_CONFIG | sed 's/^,//'`
	;;
i[34567]86-pc-msdosdjgpp*)
	xm_file=i386/xm-djgpp.h
	tm_file="dbxcoff.h ${tm_file} i386/unix.h i386/bsd.h i386/gas.h i386/djgpp.h i386/djgpp-stdint.h"
	native_system_header_dir=/dev/env/DJDIR/include
	extra_options="${extra_options} i386/djgpp.opt"
	gnu_ld=yes
	gas=yes
	use_gcc_stdint=wrap
	;;
i[34567]86-*-lynxos*)
	xm_defines=POSIX
	tm_file="${tm_file} i386/unix.h i386/att.h dbxelf.h elfos.h i386/lynx.h lynx.h"
	tmake_file="${tmake_file} t-lynx"
	extra_options="${extra_options} lynx.opt"
	thread_file=lynx
	gnu_ld=yes
	gas=yes
	;;
i[34567]86-*-nto-qnx*)
	tm_file="${tm_file} i386/att.h dbxelf.h tm-dwarf2.h elfos.h i386/unix.h i386/nto.h"
	extra_options="${extra_options} i386/nto.opt"
	gnu_ld=yes
	gas=yes
	;;
i[34567]86-*-rtems*)
	tm_file="${tm_file} i386/unix.h i386/att.h dbxelf.h elfos.h i386/i386elf.h i386/rtemself.h rtems.h newlib-stdint.h"
	tmake_file="${tmake_file} i386/t-rtems t-rtems"
	;;
i[34567]86-*-solaris2* | x86_64-*-solaris2.1[0-9]*)
	tm_file="${tm_file} i386/unix.h i386/att.h ${sol2_tm_file}"
	# Set default arch_32 to pentium4, tune_32 to generic like the other
	# i386 targets, although config.guess defaults to i386-pc-solaris2*.
	case ${target} in
	*-*-solaris2.9*)
		# Solaris 9/x86 cannot execute SSE/SSE2 instructions by default.
		with_arch_32=${with_arch_32:-pentiumpro}
		;;
	*)
		with_arch_32=${with_arch_32:-pentium4}
		;;
	esac
	with_tune_32=${with_tune_32:-generic}
	case ${target} in
	*-*-solaris2.1[0-9]*)
		tm_file="${tm_file} i386/x86-64.h i386/sol2-bi.h sol2-bi.h"
		tm_defines="${tm_defines} TARGET_BI_ARCH=1"
		tmake_file="$tmake_file i386/t-sol2-64"
		need_64bit_isa=yes
		case X"${with_cpu}" in
		Xgeneric|Xatom|Xslm|Xcore2|Xcorei7|Xcorei7-avx|Xnocona|Xx86-64|Xbdver3|Xbdver2|Xbdver1|Xbtver2|Xbtver1|Xamdfam10|Xbarcelona|Xk8|Xopteron|Xathlon64|Xathlon-fx|Xathlon64-sse3|Xk8-sse3|Xopteron-sse3)
			;;
		X)
			if test x$with_cpu_64 = x; then
				with_cpu_64=generic
			fi
			;;
		*)
			echo "Unsupported CPU used in --with-cpu=$with_cpu, supported values:" 1>&2
			echo "generic atom slm core2 corei7 corei7-avx nocona x86-64 bdver3 bdver2 bdver1 btver2 btver1 amdfam10 barcelona k8 opteron athlon64 athlon-fx athlon64-sse3 k8-sse3 opteron-sse3" 1>&2
			exit 1
			;;
		esac
		;;
	esac
	;;
i[4567]86-wrs-vxworks|i[4567]86-wrs-vxworksae)
	tm_file="${tm_file} i386/unix.h i386/att.h elfos.h vx-common.h"
	case ${target} in
	  *-vxworksae*)
	    tm_file="${tm_file} vxworksae.h i386/vx-common.h i386/vxworksae.h"
	    tmake_file="${tmake_file} i386/t-vxworks i386/t-vxworksae"
	    ;;
	  *)
	    tm_file="${tm_file} vxworks.h i386/vx-common.h i386/vxworks.h"
	    tmake_file="${tmake_file} i386/t-vxworks"
	    ;;
	esac
	;;
i[34567]86-*-cygwin*)
	tm_file="${tm_file} i386/unix.h i386/bsd.h i386/gas.h dbxcoff.h i386/cygming.h i386/cygwin.h i386/cygwin-stdint.h"
	xm_file=i386/xm-cygwin.h
	tmake_file="${tmake_file} i386/t-cygming t-slibgcc"
	target_gtfiles="\$(srcdir)/config/i386/winnt.c"
	extra_options="${extra_options} i386/cygming.opt"
	extra_objs="winnt.o winnt-stubs.o"
	c_target_objs="${c_target_objs} msformat-c.o"
	cxx_target_objs="${cxx_target_objs} winnt-cxx.o msformat-c.o"
	if test x$enable_threads = xyes; then
		thread_file='posix'
	fi
	use_gcc_stdint=wrap
	;;
x86_64-*-cygwin*)
	need_64bit_isa=yes
	tm_file="${tm_file} i386/unix.h i386/bsd.h i386/gas.h dbxcoff.h i386/cygming.h i386/cygwin.h i386/cygwin-w64.h i386/cygwin-stdint.h"
	xm_file=i386/xm-cygwin.h
	tmake_file="${tmake_file} i386/t-cygming t-slibgcc i386/t-cygwin-w64"
	target_gtfiles="\$(srcdir)/config/i386/winnt.c"
	extra_options="${extra_options} i386/cygming.opt"
	extra_objs="winnt.o winnt-stubs.o"
	c_target_objs="${c_target_objs} msformat-c.o"
	cxx_target_objs="${cxx_target_objs} winnt-cxx.o msformat-c.o"
	if test x$enable_threads = xyes; then
		thread_file='posix'
	fi
	use_gcc_stdint=wrap
	tm_defines="${tm_defines} TARGET_CYGWIN64=1"
	;;
i[34567]86-*-mingw* | x86_64-*-mingw*)
	tm_file="${tm_file} i386/unix.h i386/bsd.h i386/gas.h dbxcoff.h i386/cygming.h"
	xm_file=i386/xm-mingw32.h
	c_target_objs="${c_target_objs} winnt-c.o"
	cxx_target_objs="${cxx_target_objs} winnt-c.o"
	target_has_targetcm="yes"
	case ${target} in
		x86_64-*-* | *-w64-*)
			need_64bit_isa=yes
			;;
		*)
			;;
	esac
	if test x$enable_threads = xposix ; then
		tm_file="${tm_file} i386/mingw-pthread.h"
	fi
	tm_file="${tm_file} i386/mingw32.h"
	# This makes the logic if mingw's or the w64 feature set has to be used
	case ${target} in
		*-w64-*)
			user_headers_inc_next_post="${user_headers_inc_next_post} float.h"
			user_headers_inc_next_pre="${user_headers_inc_next_pre} stddef.h stdarg.h"
			tm_file="${tm_file} i386/mingw-w64.h"
			if test x$enable_targets = xall; then
				tm_defines="${tm_defines} TARGET_BI_ARCH=1"
				case X"${with_cpu}" in
				Xgeneric|Xatom|Xslm|Xcore2|Xcorei7|Xcorei7-avx|Xnocona|Xx86-64|Xbdver3|Xbdver2|Xbdver1|Xbtver2|Xbtver1|Xamdfam10|Xbarcelona|Xk8|Xopteron|Xathlon64|Xathlon-fx|Xathlon64-sse3|Xk8-sse3|Xopteron-sse3)
					;;
				X)
					if test x$with_cpu_64 = x; then
						with_cpu_64=generic
					fi
					;;
				*)
					echo "Unsupported CPU used in --with-cpu=$with_cpu, supported values:" 1>&2
					echo "generic atom slm core2 corei7 Xcorei7-avx nocona x86-64 bdver3 bdver2 bdver1 btver2 btver1 amdfam10 barcelona k8 opteron athlon64 athlon-fx athlon64-sse3 k8-sse3 opteron-sse3" 1>&2
					exit 1
					;;
				esac
			fi
			;;
		*)
			;;
	esac
	tm_file="${tm_file} i386/mingw-stdint.h"
	tmake_file="${tmake_file} t-winnt i386/t-cygming t-slibgcc"
        case ${target} in
               x86_64-w64-*)
               		tmake_file="${tmake_file} i386/t-mingw-w64"
			;;
	       i[34567]86-w64-*)
			tmake_file="${tmake_file} i386/t-mingw-w32"
			;;
	esac
        native_system_header_dir=/mingw/include
	target_gtfiles="\$(srcdir)/config/i386/winnt.c"
	extra_options="${extra_options} i386/cygming.opt i386/mingw.opt"
	case ${target} in
		*-w64-*)
			extra_options="${extra_options} i386/mingw-w64.opt"
			;;
		*)
			;;
	esac
	extra_objs="winnt.o winnt-stubs.o"
	c_target_objs="${c_target_objs} msformat-c.o"
	cxx_target_objs="${cxx_target_objs} winnt-cxx.o msformat-c.o"
	gas=yes
	gnu_ld=yes
	default_use_cxa_atexit=yes
	use_gcc_stdint=wrap
	case ${enable_threads} in
	  "" | yes | win32)
	    thread_file='win32'
	    ;;
	  posix)
	    thread_file='posix'
	    ;;
	esac
	case ${target} in
 		*mingw32crt*)
 			tm_file="${tm_file} i386/crtdll.h"
 			;;
		*mingw32msv* | *mingw*)
			;;
	esac
	;;
i[34567]86-*-interix[3-9]*)
	tm_file="${tm_file} i386/unix.h i386/bsd.h i386/gas.h i386/i386-interix.h"
	tmake_file="${tmake_file} i386/t-interix"
	extra_options="${extra_options} rpath.opt i386/interix.opt"
	extra_objs="winnt.o winnt-stubs.o"
	target_gtfiles="\$(srcdir)/config/i386/winnt.c"
	if test x$enable_threads = xyes ; then
		thread_file='posix'
	fi
	if test x$stabs = xyes ; then
		tm_file="${tm_file} dbxcoff.h"
	fi
	;;
ia64*-*-elf*)
	tm_file="${tm_file} dbxelf.h elfos.h newlib-stdint.h ia64/sysv4.h ia64/elf.h"
	tmake_file="ia64/t-ia64"
	target_cpu_default="0"
	if test x$gas = xyes
	then
		target_cpu_default="${target_cpu_default}|MASK_GNU_AS"
	fi
	if test x$gnu_ld = xyes
	then
		target_cpu_default="${target_cpu_default}|MASK_GNU_LD"
	fi
	;;
ia64*-*-freebsd*)
	tm_file="${tm_file} dbxelf.h elfos.h ${fbsd_tm_file} ia64/sysv4.h ia64/freebsd.h"
	target_cpu_default="MASK_GNU_AS|MASK_GNU_LD"
	tmake_file="${tmake_file} ia64/t-ia64"
	;;
ia64*-*-linux*)
	tm_file="${tm_file} dbxelf.h elfos.h gnu-user.h linux.h glibc-stdint.h ia64/sysv4.h ia64/linux.h"
	tmake_file="${tmake_file} ia64/t-ia64 ia64/t-linux t-libunwind"
	target_cpu_default="MASK_GNU_AS|MASK_GNU_LD"
	;;
ia64*-*-hpux*)
	tm_file="${tm_file} dbxelf.h elfos.h ia64/sysv4.h ia64/hpux.h"
	tmake_file="ia64/t-ia64 ia64/t-hpux t-slibgcc"
	target_cpu_default="MASK_GNU_AS"
	case x$enable_threads in
	x | xyes | xposix )
		thread_file=posix
		;;
	esac
	use_collect2=no
	c_target_objs="ia64-c.o"
	cxx_target_objs="ia64-c.o"
	extra_options="${extra_options} ia64/ilp32.opt hpux11.opt"
	use_gcc_stdint=wrap
	tm_file="${tm_file} hpux-stdint.h"
	case ${target} in
	*-*-hpux11.3*)
		tm_file="${tm_file} ia64/hpux-unix2003.h"
		;;
	esac
	;;
ia64-hp-*vms*)
	tm_file="${tm_file} elfos.h ia64/sysv4.h vms/vms.h ia64/vms.h"
	tmake_file="${tmake_file} ia64/t-ia64"
	target_cpu_default="0"
	if test x$gas = xyes
	then
		target_cpu_default="${target_cpu_default}|MASK_GNU_AS"
	fi
	extra_options="${extra_options} ia64/vms.opt"
	;;
iq2000*-*-elf*)
        tm_file="elfos.h newlib-stdint.h iq2000/iq2000.h"
        out_file=iq2000/iq2000.c
        md_file=iq2000/iq2000.md
        ;;
lm32-*-elf*)
        tm_file="dbxelf.h elfos.h ${tm_file}"
	tmake_file="${tmake_file} lm32/t-lm32"
        ;;
lm32-*-rtems*)
	tm_file="dbxelf.h elfos.h ${tm_file} lm32/rtems.h rtems.h newlib-stdint.h"
	tmake_file="${tmake_file} lm32/t-lm32"
	tmake_file="${tmake_file} t-rtems"
	tmake_file="${tmake_file} lm32/t-rtems"
         ;;
lm32-*-uclinux*)
        tm_file="dbxelf.h elfos.h ${tm_file} gnu-user.h linux.h lm32/uclinux-elf.h"
	tmake_file="${tmake_file} lm32/t-lm32"
        ;;
m32r-*-elf*)
	tm_file="dbxelf.h elfos.h newlib-stdint.h ${tm_file}"
 	;;
m32rle-*-elf*)
	tm_file="dbxelf.h elfos.h newlib-stdint.h m32r/little.h ${tm_file}"
	;;
m32r-*-rtems*)
	tm_file="dbxelf.h elfos.h ${tm_file} m32r/rtems.h rtems.h newlib-stdint.h"
	tmake_file="m32r/t-m32r t-rtems"
 	;;
m32r-*-linux*)
	tm_file="dbxelf.h elfos.h gnu-user.h linux.h glibc-stdint.h ${tm_file} m32r/linux.h"
	tmake_file="${tmake_file} m32r/t-linux t-slibgcc"
	gnu_ld=yes
	if test x$enable_threads = xyes; then
		thread_file='posix'
	fi
 	;;
m32rle-*-linux*)
	tm_file="dbxelf.h elfos.h gnu-user.h linux.h glibc-stdint.h m32r/little.h ${tm_file} m32r/linux.h"
	tmake_file="${tmake_file} m32r/t-linux t-slibgcc"
	gnu_ld=yes
	if test x$enable_threads = xyes; then
		thread_file='posix'
	fi
	;;
m68k-*-elf* | fido-*-elf*)
	case ${target} in
	fido-*-elf*)
		# Check that $with_cpu makes sense.
		case $with_cpu in
		"" | "fidoa")
			;;
		*)
			echo "Cannot accept --with-cpu=$with_cpu"
			exit 1
			;;
		esac
		with_cpu=fidoa
		;;
	*)
		default_m68k_cpu=68020
		default_cf_cpu=5206
		;;
	esac
	tm_file="${tm_file} m68k/m68k-none.h m68k/m68kelf.h dbxelf.h elfos.h newlib-stdint.h m68k/m68kemb.h m68k/m68020-elf.h"
	tm_defines="${tm_defines} MOTOROLA=1"
	tmake_file="m68k/t-floatlib m68k/t-m68kbare m68k/t-m68kelf"
	# Add multilibs for targets other than fido.
	case ${target} in
	fido-*-elf*)
		;;
	*)
		tmake_file="$tmake_file m68k/t-mlibs"
		;;
	esac
	;;
m68k*-*-netbsdelf*)
	default_m68k_cpu=68020
	default_cf_cpu=5475
	tm_file="${tm_file} dbxelf.h elfos.h netbsd.h netbsd-elf.h m68k/netbsd-elf.h"
	extra_options="${extra_options} netbsd.opt netbsd-elf.opt"
	tm_defines="${tm_defines} MOTOROLA=1"
	;;
m68k*-*-openbsd*)
	default_m68k_cpu=68020
	default_cf_cpu=5475
	# needed to unconfuse gdb
	tm_defines="${tm_defines} OBSD_OLD_GAS"
	tm_file="${tm_file} openbsd.h openbsd-stdint.h openbsd-libpthread.h m68k/openbsd.h"
	extra_options="${extra_options} openbsd.opt"
	tmake_file="t-openbsd m68k/t-openbsd"
	# we need collect2 until our bug is fixed...
	use_collect2=yes
	;;
m68k-*-uclinux*)		# Motorola m68k/ColdFire running uClinux
				# with uClibc, using the new GNU/Linux-style
				# ABI.
	default_m68k_cpu=68020
	default_cf_cpu=5206
	tm_file="${tm_file} dbxelf.h elfos.h gnu-user.h linux.h glibc-stdint.h flat.h m68k/linux.h m68k/uclinux.h ./sysroot-suffix.h"
	extra_options="${extra_options} m68k/uclinux.opt"
 	tm_defines="${tm_defines} MOTOROLA=1"
	tmake_file="m68k/t-floatlib m68k/t-uclinux m68k/t-mlibs"
	;;
m68k-*-linux*)			# Motorola m68k's running GNU/Linux
				# with ELF format using glibc 2
				# aka the GNU/Linux C library 6.
	default_m68k_cpu=68020
	default_cf_cpu=5475
	with_arch=${with_arch:-m68k}
	tm_file="${tm_file} dbxelf.h elfos.h gnu-user.h linux.h glibc-stdint.h m68k/linux.h ./sysroot-suffix.h"
	extra_options="${extra_options} m68k/ieee.opt"
	tm_defines="${tm_defines} MOTOROLA=1"
	tmake_file="${tmake_file} m68k/t-floatlib m68k/t-linux m68k/t-mlibs"
	;;
m68k-*-rtems*)
	default_m68k_cpu=68020
	default_cf_cpu=5206
	tmake_file="m68k/t-floatlib m68k/t-m68kbare m68k/t-crtstuff t-rtems m68k/t-rtems m68k/t-mlibs"
	tm_file="${tm_file} m68k/m68k-none.h m68k/m68kelf.h dbxelf.h elfos.h m68k/m68kemb.h m68k/m68020-elf.h m68k/rtemself.h rtems.h newlib-stdint.h"
	tm_defines="${tm_defines} MOTOROLA=1"
	;;
mcore-*-elf)
	tm_file="dbxelf.h elfos.h newlib-stdint.h ${tm_file} mcore/mcore-elf.h"
	tmake_file=mcore/t-mcore
	inhibit_libc=true
	;;
mep-*-*)
	tm_file="dbxelf.h elfos.h ${tm_file}"
	tmake_file=mep/t-mep
	c_target_objs="mep-pragma.o"
	cxx_target_objs="mep-pragma.o"
	if test -d "${srcdir}/../newlib/libc/include" &&
	   test "x$with_headers" = x; then
		with_headers=yes
	fi
	use_gcc_stdint=wrap
	;;
microblaze*-linux*)
	case $target in
		microblazeel-*)
			tm_defines="${tm_defines} TARGET_BIG_ENDIAN_DEFAULT=0"
			;;
		microblaze-*)
			tm_defines="${tm_defines} TARGET_BIG_ENDIAN_DEFAULT=4321"
			;;
	esac
	tm_file="${tm_file} dbxelf.h gnu-user.h linux.h microblaze/linux.h"
	tm_file="${tm_file} glibc-stdint.h"
	c_target_objs="${c_target_objs} microblaze-c.o"
	cxx_target_objs="${cxx_target_objs} microblaze-c.o"
	tmake_file="${tmake_file} microblaze/t-microblaze"
	tmake_file="${tmake_file} microblaze/t-microblaze-linux"
	;;
microblaze*-*-rtems*)
	tm_file="${tm_file} dbxelf.h"
	tm_file="${tm_file} microblaze/rtems.h rtems.h newlib-stdint.h"
	c_target_objs="${c_target_objs} microblaze-c.o"
	cxx_target_objs="${cxx_target_objs} microblaze-c.o"
	tmake_file="${tmake_file} microblaze/t-microblaze"
	tmake_file="${tmake_file} t-rtems microblaze/t-rtems"
        ;;
microblaze*-*-elf)
	case $target in
		microblazeel-*)
			tm_defines="${tm_defines} TARGET_BIG_ENDIAN_DEFAULT=0"
			;;
		microblaze-*)
			tm_defines="${tm_defines} TARGET_BIG_ENDIAN_DEFAULT=4321"
			;;
	esac
	tm_file="${tm_file} dbxelf.h newlib-stdint.h"
	c_target_objs="${c_target_objs} microblaze-c.o"
	cxx_target_objs="${cxx_target_objs} microblaze-c.o"
	tmake_file="${tmake_file} microblaze/t-microblaze"
        ;;
mips*-*-netbsd*)			# NetBSD/mips, either endian.
	target_cpu_default="MASK_ABICALLS"
	tm_file="elfos.h ${tm_file} mips/elf.h netbsd.h netbsd-elf.h mips/netbsd.h"
	extra_options="${extra_options} netbsd.opt netbsd-elf.opt"
	;;
mips*-mti-linux*)
	tm_file="dbxelf.h elfos.h gnu-user.h linux.h glibc-stdint.h ${tm_file} mips/gnu-user.h mips/gnu-user64.h mips/linux64.h mips/linux-common.h mips/mti-linux.h"
	tmake_file="${tmake_file} mips/t-mti-linux"
	tm_defines="${tm_defines} MIPS_ISA_DEFAULT=33 MIPS_ABI_DEFAULT=ABI_32"
	gnu_ld=yes
	gas=yes
	;;
mips64*-*-linux* | mipsisa64*-*-linux*)
	tm_file="dbxelf.h elfos.h gnu-user.h linux.h glibc-stdint.h ${tm_file} mips/gnu-user.h mips/gnu-user64.h mips/linux64.h mips/linux-common.h"
	tmake_file="${tmake_file} mips/t-linux64"
	tm_defines="${tm_defines} MIPS_ABI_DEFAULT=ABI_N32"
	case ${target} in
		mips64el-st-linux-gnu)
			tm_file="${tm_file} mips/st.h"
			tmake_file="${tmake_file} mips/t-st"
			;;
		mips64octeon*-*-linux*)
			tm_defines="${tm_defines} MIPS_CPU_STRING_DEFAULT=\\\"octeon\\\""
			target_cpu_default=MASK_SOFT_FLOAT_ABI
			;;
		mipsisa64r2*-*-linux*)
			tm_defines="${tm_defines} MIPS_ISA_DEFAULT=65"
			;;
	esac
	gnu_ld=yes
	gas=yes
	;;
mips*-*-linux*)				# Linux MIPS, either endian.
        tm_file="dbxelf.h elfos.h gnu-user.h linux.h glibc-stdint.h ${tm_file} mips/gnu-user.h mips/linux.h"
	if test x$enable_targets = xall; then
		tm_file="${tm_file} mips/gnu-user64.h mips/linux64.h"
		tmake_file="${tmake_file} mips/t-linux64"
	fi
	tm_file="${tm_file} mips/linux-common.h"
	case ${target} in
        mipsisa32r2*)
		tm_defines="${tm_defines} MIPS_ISA_DEFAULT=33"
                ;;
        mipsisa32*)
		tm_defines="${tm_defines} MIPS_ISA_DEFAULT=32"
        esac
	;;
mips*-mti-elf*)
	tm_file="elfos.h newlib-stdint.h ${tm_file} mips/elf.h mips/n32-elf.h mips/sde.h mips/mti-elf.h"
	tmake_file="mips/t-mti-elf"
	tm_defines="${tm_defines} MIPS_ISA_DEFAULT=33 MIPS_ABI_DEFAULT=ABI_32"
	;;
mips*-sde-elf*)
	tm_file="elfos.h newlib-stdint.h ${tm_file} mips/elf.h mips/n32-elf.h mips/sde.h"
	tmake_file="mips/t-sde"
	extra_options="${extra_options} mips/sde.opt"
	case "${with_newlib}" in
	  yes)
	    # newlib / libgloss.
	    ;;
	  *)
	    # MIPS toolkit libraries.
	    tm_file="$tm_file mips/sdemtk.h"
	    tmake_file="$tmake_file mips/t-sdemtk"
	    case ${enable_threads} in
	      "" | yes | mipssde)
		thread_file='mipssde'
		;;
	    esac
	    ;;
	esac
	case ${target} in
	  mipsisa32r2*)
	    tm_defines="MIPS_ISA_DEFAULT=33 MIPS_ABI_DEFAULT=ABI_32"
	    ;;
	  mipsisa32*)
	    tm_defines="MIPS_ISA_DEFAULT=32 MIPS_ABI_DEFAULT=ABI_32"
	    ;;
	  mipsisa64r2*)
	    tm_defines="MIPS_ISA_DEFAULT=65 MIPS_ABI_DEFAULT=ABI_N32"
	    ;;
	  mipsisa64*)
	    tm_defines="MIPS_ISA_DEFAULT=64 MIPS_ABI_DEFAULT=ABI_N32"
	    ;;
	esac
	;;
mipsisa32-*-elf* | mipsisa32el-*-elf* | \
mipsisa32r2-*-elf* | mipsisa32r2el-*-elf* | \
mipsisa64-*-elf* | mipsisa64el-*-elf* | \
mipsisa64r2-*-elf* | mipsisa64r2el-*-elf*)
	tm_file="elfos.h newlib-stdint.h ${tm_file} mips/elf.h"
	tmake_file="mips/t-isa3264"
	case ${target} in
	  mipsisa32r2*)
	    tm_defines="${tm_defines} MIPS_ISA_DEFAULT=33"
	    ;;
	  mipsisa32*)
	    tm_defines="${tm_defines} MIPS_ISA_DEFAULT=32"
	    ;;
	  mipsisa64r2*)
	    tm_defines="${tm_defines} MIPS_ISA_DEFAULT=65"
	    ;;
	  mipsisa64*)
	    tm_defines="${tm_defines} MIPS_ISA_DEFAULT=64"
	    ;;
	esac
	case ${target} in
	  mipsisa32*-*-elfoabi*)
	    tm_defines="${tm_defines} MIPS_ABI_DEFAULT=ABI_32"
	    tm_file="${tm_file} mips/elfoabi.h"
	    ;;
	  mipsisa64*-*-elfoabi*)
	    tm_defines="${tm_defines} MIPS_ABI_DEFAULT=ABI_O64"
	    tm_file="${tm_file} mips/elfoabi.h"
	    ;;
	  *-*-elf*)
	    tm_defines="${tm_defines} MIPS_ABI_DEFAULT=ABI_EABI"
	    ;;
	esac
	;;
mipsisa64sr71k-*-elf*)
        tm_file="elfos.h newlib-stdint.h ${tm_file} mips/elf.h"
        tmake_file=mips/t-sr71k
	tm_defines="${tm_defines} MIPS_ISA_DEFAULT=64 MIPS_CPU_STRING_DEFAULT=\\\"sr71000\\\" MIPS_ABI_DEFAULT=ABI_EABI"
        ;;
mipsisa64sb1-*-elf* | mipsisa64sb1el-*-elf*)
	tm_file="elfos.h newlib-stdint.h ${tm_file} mips/elf.h"
	tmake_file="mips/t-elf mips/t-sb1"
	tm_defines="${tm_defines} MIPS_ISA_DEFAULT=64 MIPS_CPU_STRING_DEFAULT=\\\"sb1\\\" MIPS_ABI_DEFAULT=ABI_O64"
	;;
mips-*-elf* | mipsel-*-elf* | mipsr5900-*-elf* | mipsr5900el-*-elf*)
	tm_file="elfos.h newlib-stdint.h ${tm_file} mips/elf.h"
	tmake_file="mips/t-elf"
	;;
mips64r5900-*-elf* | mips64r5900el-*-elf*)
	tm_file="elfos.h newlib-stdint.h ${tm_file} mips/elf.h mips/n32-elf.h"
	tmake_file="mips/t-elf"
	tm_defines="${tm_defines} MIPS_ISA_DEFAULT=3 MIPS_ABI_DEFAULT=ABI_N32"
	;;
mips64-*-elf* | mips64el-*-elf*)
	tm_file="elfos.h newlib-stdint.h ${tm_file} mips/elf.h"
	tmake_file="mips/t-elf"
	tm_defines="${tm_defines} MIPS_ISA_DEFAULT=3 MIPS_ABI_DEFAULT=ABI_O64"
	;;
mips64vr-*-elf* | mips64vrel-*-elf*)
        tm_file="elfos.h newlib-stdint.h ${tm_file} mips/vr.h mips/elf.h"
        tmake_file=mips/t-vr
	tm_defines="${tm_defines} MIPS_ABI_DEFAULT=ABI_EABI"
        ;;
mips64orion-*-elf* | mips64orionel-*-elf*)
	tm_file="elfos.h newlib-stdint.h ${tm_file} mips/elforion.h mips/elf.h"
	tmake_file="mips/t-elf"
	tm_defines="${tm_defines} MIPS_ISA_DEFAULT=3 MIPS_ABI_DEFAULT=ABI_O64"
	;;
mips*-*-rtems*)
	tm_file="elfos.h newlib-stdint.h ${tm_file} mips/elf.h mips/rtems.h rtems.h"
	tmake_file="mips/t-elf t-rtems mips/t-rtems"
	;;
mips-wrs-vxworks)
	tm_file="elfos.h ${tm_file} mips/elf.h vx-common.h vxworks.h mips/vxworks.h"
	tmake_file="${tmake_file} mips/t-vxworks"
	;;
mipstx39-*-elf* | mipstx39el-*-elf*)
	tm_file="elfos.h newlib-stdint.h ${tm_file} mips/r3900.h mips/elf.h"
	tmake_file="mips/t-r3900"
	;;
mmix-knuth-mmixware)
	tm_file="${tm_file} newlib-stdint.h"
	need_64bit_hwint=yes
	use_gcc_stdint=wrap
	;;
mn10300-*-*)
	tm_file="dbxelf.h elfos.h newlib-stdint.h ${tm_file}"
	if test x$stabs = xyes
	then
		tm_file="${tm_file} dbx.h"
	fi
	use_collect2=no
	use_gcc_stdint=wrap
	;;
<<<<<<< HEAD
or1k-*-elf*)
       tm_file="${tm_file} dbxelf.h elfos.h newlib-stdint.h ${cpu_type}/elf.h"
       extra_parts="crti.o crtbegin.o crtend.o crtn.o"
       tmake_file=or1k/t-or1k
       tm_defines="${tm_defines} OR1K_DELAY_DEFAULT=OR1K_DELAY_ON"
       ;;
or1k-*-linux-*)
       tm_file="${tm_file} dbxelf.h elfos.h or1k/elf.h gnu-user.h linux.h or1k/linux-gas.h or1k/linux-elf.h uclibc-stdint.h"
       tmake_file="or1k/t-or1k or1k/t-linux ${tmake_file}"
       tm_defines="${tm_defines} OR1K_DELAY_DEFAULT=OR1K_DELAY_ON"
       ;;
or1knd-*-elf*)
       tm_file="${tm_file} dbxelf.h elfos.h newlib-stdint.h ${cpu_type}/elf.h"
       extra_parts="crti.o crtbegin.o crtend.o crtn.o"
       tmake_file=or1k/t-or1knd
       tm_defines="${tm_defines} OR1K_DELAY_DEFAULT=OR1K_DELAY_OFF"
       ;;
or1knd-*-linux-*)
       tm_file="${tm_file} dbxelf.h elfos.h or1k/elf.h linux.h or1k/linux-gas.h or1k/linux-elf.h uclibc-stdint.h"
       tmake_file="or1k/t-or1knd or1k/t-linux ${tmake_file}"
       tm_defines="${tm_defines} OR1K_DELAY_DEFAULT=OR1K_DELAY_OFF"
       ;;
=======
msp430*-*-*)
	tm_file="dbxelf.h elfos.h newlib-stdint.h ${tm_file}"
	c_target_objs="msp430-c.o"
	cxx_target_objs="msp430-c.o"
	target_has_targetm_common=no
	tmake_file="${tmake_file} msp430/t-msp430"
	;;
>>>>>>> 4ee7e72e
pdp11-*-*)
	tm_file="${tm_file} newlib-stdint.h"
	use_gcc_stdint=wrap
	;;
picochip-*)
	tm_file="${tm_file} newlib-stdint.h"
	use_gcc_stdint=wrap
	tmake_file="picochip/t-picochip t-pnt16-warn"
        ;;
# port not yet contributed
#powerpc-*-openbsd*)
#	tmake_file="${tmake_file} rs6000/t-fprules"
#	extra_headers=
#	;;
powerpc-*-darwin*)
	extra_options="${extra_options} rs6000/darwin.opt"
	case ${target} in
	  *-darwin1[0-9]* | *-darwin[8-9]*)
	    tmake_file="${tmake_file} rs6000/t-darwin8"
	    tm_file="${tm_file} rs6000/darwin8.h"
	    ;;
	  *-darwin7*)
	    tm_file="${tm_file} rs6000/darwin7.h"
	    ;;
	  *-darwin[0-6]*)
	    ;;
	esac
	tmake_file="${tmake_file} t-slibgcc"
	extra_headers=altivec.h
	;;
powerpc64-*-darwin*)
	extra_options="${extra_options} ${cpu_type}/darwin.opt"
	tmake_file="${tmake_file} ${cpu_type}/t-darwin64 t-slibgcc"
	tm_file="${tm_file} ${cpu_type}/darwin8.h ${cpu_type}/darwin64.h"
	extra_headers=altivec.h
	;;
powerpc*-*-freebsd*)
	tm_file="${tm_file} dbxelf.h elfos.h ${fbsd_tm_file} rs6000/sysv4.h"
	extra_options="${extra_options} rs6000/sysv4.opt"
	tmake_file="rs6000/t-fprules rs6000/t-ppcos ${tmake_file} rs6000/t-ppccomm"
	case ${target} in
	     powerpc64*)
	    	tm_file="${tm_file} rs6000/default64.h rs6000/freebsd64.h"
		tmake_file="${tmake_file} rs6000/t-freebsd64"
		extra_options="${extra_options} rs6000/linux64.opt"
		;;
	     *)
	        tm_file="${tm_file} rs6000/freebsd.h"
		;;
	esac
	;;
powerpc-*-netbsd*)
	tm_file="${tm_file} dbxelf.h elfos.h netbsd.h netbsd-elf.h freebsd-spec.h rs6000/sysv4.h rs6000/netbsd.h"
	extra_options="${extra_options} netbsd.opt netbsd-elf.opt"
	tmake_file="${tmake_file} rs6000/t-netbsd"
	extra_options="${extra_options} rs6000/sysv4.opt"
	;;
powerpc-*-eabispe*)
	tm_file="${tm_file} dbxelf.h elfos.h freebsd-spec.h newlib-stdint.h rs6000/sysv4.h rs6000/eabi.h rs6000/e500.h rs6000/eabispe.h"
	extra_options="${extra_options} rs6000/sysv4.opt"
	tmake_file="rs6000/t-spe rs6000/t-ppccomm"
	use_gcc_stdint=wrap
	;;
powerpc-*-eabisimaltivec*)
	tm_file="${tm_file} dbxelf.h elfos.h freebsd-spec.h newlib-stdint.h rs6000/sysv4.h rs6000/eabi.h rs6000/e500.h rs6000/eabisim.h rs6000/eabialtivec.h"
	extra_options="${extra_options} rs6000/sysv4.opt"
	tmake_file="rs6000/t-fprules rs6000/t-ppcendian rs6000/t-ppccomm"
	use_gcc_stdint=wrap
	;;
powerpc-*-eabisim*)
	tm_file="${tm_file} dbxelf.h elfos.h usegas.h freebsd-spec.h newlib-stdint.h rs6000/sysv4.h rs6000/eabi.h rs6000/e500.h rs6000/eabisim.h"
	extra_options="${extra_options} rs6000/sysv4.opt"
	tmake_file="rs6000/t-fprules rs6000/t-ppcgas rs6000/t-ppccomm"
	use_gcc_stdint=wrap
	;;
powerpc-*-elf*)
	tm_file="${tm_file} dbxelf.h elfos.h usegas.h freebsd-spec.h newlib-stdint.h rs6000/sysv4.h"
	extra_options="${extra_options} rs6000/sysv4.opt"
	tmake_file="rs6000/t-fprules rs6000/t-ppcgas rs6000/t-ppccomm"
	;;
powerpc-*-eabialtivec*)
	tm_file="${tm_file} dbxelf.h elfos.h freebsd-spec.h newlib-stdint.h rs6000/sysv4.h rs6000/eabi.h rs6000/e500.h rs6000/eabialtivec.h"
	extra_options="${extra_options} rs6000/sysv4.opt"
	tmake_file="rs6000/t-fprules rs6000/t-ppcendian rs6000/t-ppccomm"
	use_gcc_stdint=wrap
	;;
powerpc-xilinx-eabi*)
	tm_file="${tm_file} dbxelf.h elfos.h usegas.h freebsd-spec.h newlib-stdint.h rs6000/sysv4.h rs6000/eabi.h rs6000/singlefp.h rs6000/xfpu.h rs6000/xilinx.h"
	extra_options="${extra_options} rs6000/sysv4.opt rs6000/xilinx.opt"
	tmake_file="rs6000/t-fprules rs6000/t-ppcgas rs6000/t-ppccomm rs6000/t-xilinx"
	use_gcc_stdint=wrap
	;;
powerpc-*-eabi*)
	tm_file="${tm_file} dbxelf.h elfos.h usegas.h freebsd-spec.h newlib-stdint.h rs6000/sysv4.h rs6000/eabi.h rs6000/e500.h"
	extra_options="${extra_options} rs6000/sysv4.opt"
	tmake_file="rs6000/t-fprules rs6000/t-ppcgas rs6000/t-ppccomm"
	use_gcc_stdint=wrap
	;;
powerpc-*-rtems*)
	tm_file="${tm_file} dbxelf.h elfos.h freebsd-spec.h newlib-stdint.h rs6000/sysv4.h rs6000/eabi.h rs6000/e500.h rs6000/rtems.h rtems.h"
	extra_options="${extra_options} rs6000/sysv4.opt"
	tmake_file="rs6000/t-fprules rs6000/t-rtems t-rtems rs6000/t-ppccomm"
	;;
powerpc*-*-linux*)
	tm_file="${tm_file} dbxelf.h elfos.h freebsd-spec.h rs6000/sysv4.h"
	extra_options="${extra_options} rs6000/sysv4.opt"
	tmake_file="rs6000/t-fprules rs6000/t-ppcos ${tmake_file} rs6000/t-ppccomm"
	case ${target} in
	    powerpc*le-*-*)
		tm_file="${tm_file} rs6000/sysv4le.h" ;;
	esac
	maybe_biarch=yes
	case ${target} in
	    powerpc64*-*-linux*spe* | powerpc64*-*-linux*paired*)
	    	echo "*** Configuration ${target} not supported" 1>&2
		exit 1
		;;
	    powerpc*-*-linux*spe* | powerpc*-*-linux*paired*)
		maybe_biarch=
		;;
	    powerpc64*-*-linux*)
	    	test x$with_cpu != x || cpu_is_64bit=yes
		maybe_biarch=always
		;;
	esac
	case ${maybe_biarch}:${enable_targets}:${cpu_is_64bit} in
	    always:* | yes:*powerpc64* | yes:all:* | yes:*:yes)
		if test x$cpu_is_64bit = xyes; then
		    tm_file="${tm_file} rs6000/default64.h"
		fi
		tm_file="rs6000/biarch64.h ${tm_file} rs6000/linux64.h glibc-stdint.h"
		tmake_file="$tmake_file rs6000/t-linux64"
		case ${target} in
		    powerpc*le-*-*)
			tmake_file="$tmake_file rs6000/t-linux64le"
			case ${enable_targets} in
			    all | *powerpc64-* | *powerpc-*)
				tmake_file="$tmake_file rs6000/t-linux64lebe" ;;
			esac ;;
		    *)
			case ${enable_targets} in
			    all | *powerpc64le-* | *powerpcle-*)
				tmake_file="$tmake_file rs6000/t-linux64bele" ;;
			esac ;;
		esac
		extra_options="${extra_options} rs6000/linux64.opt"
		;;
	    *)
		tm_file="${tm_file} rs6000/linux.h glibc-stdint.h"
		tmake_file="$tmake_file rs6000/t-linux"
		;;
	esac
	case ${target} in
	    powerpc*-*-linux*ppc476*)
		tm_file="${tm_file} rs6000/476.h"
		extra_options="${extra_options} rs6000/476.opt" ;;
	    powerpc*-*-linux*altivec*)
		tm_file="${tm_file} rs6000/linuxaltivec.h" ;;
	    powerpc*-*-linux*spe*)
		tm_file="${tm_file} rs6000/linuxspe.h rs6000/e500.h" ;;
	    powerpc*-*-linux*paired*)
		tm_file="${tm_file} rs6000/750cl.h" ;;
	esac
	if test x${enable_secureplt} = xyes; then
		tm_file="rs6000/secureplt.h ${tm_file}"
	fi
	;;
powerpc-wrs-vxworks|powerpc-wrs-vxworksae)
	tm_file="${tm_file} elfos.h freebsd-spec.h rs6000/sysv4.h"
	tmake_file="${tmake_file} rs6000/t-fprules rs6000/t-ppccomm rs6000/t-vxworks"
	extra_options="${extra_options} rs6000/sysv4.opt"
	extra_headers=ppc-asm.h
	case ${target} in
	  *-vxworksae*)
	    tm_file="${tm_file} vx-common.h vxworksae.h rs6000/vxworks.h rs6000/e500.h"
	    tmake_file="${tmake_file} rs6000/t-vxworksae"
	    ;;
	  *-vxworks*)
	    tm_file="${tm_file} vx-common.h vxworks.h rs6000/vxworks.h rs6000/e500.h"
	    ;;
	esac
	;;
powerpc-*-lynxos*)
	xm_defines=POSIX
	tm_file="${tm_file} dbxelf.h elfos.h rs6000/sysv4.h rs6000/lynx.h lynx.h"
	tmake_file="t-lynx rs6000/t-lynx"
	extra_options="${extra_options} rs6000/sysv4.opt lynx.opt"
	thread_file=lynx
	gnu_ld=yes
	gas=yes
	;;
powerpcle-*-elf*)
	tm_file="${tm_file} dbxelf.h elfos.h usegas.h freebsd-spec.h newlib-stdint.h rs6000/sysv4.h rs6000/sysv4le.h"
	tmake_file="rs6000/t-fprules rs6000/t-ppcgas rs6000/t-ppccomm"
	extra_options="${extra_options} rs6000/sysv4.opt"
	;;
powerpcle-*-eabisim*)
	tm_file="${tm_file} dbxelf.h elfos.h usegas.h freebsd-spec.h newlib-stdint.h rs6000/sysv4.h rs6000/sysv4le.h rs6000/eabi.h rs6000/e500.h rs6000/eabisim.h"
	tmake_file="rs6000/t-fprules rs6000/t-ppcgas rs6000/t-ppccomm"
	extra_options="${extra_options} rs6000/sysv4.opt"
	use_gcc_stdint=wrap
	;;
powerpcle-*-eabi*)
	tm_file="${tm_file} dbxelf.h elfos.h usegas.h freebsd-spec.h newlib-stdint.h rs6000/sysv4.h rs6000/sysv4le.h rs6000/eabi.h rs6000/e500.h"
	tmake_file="rs6000/t-fprules rs6000/t-ppcgas rs6000/t-ppccomm"
	extra_options="${extra_options} rs6000/sysv4.opt"
	use_gcc_stdint=wrap
	;;
rs6000-ibm-aix4.[3456789]* | powerpc-ibm-aix4.[3456789]*)
	tm_file="rs6000/biarch64.h ${tm_file} rs6000/aix.h rs6000/aix43.h rs6000/xcoff.h rs6000/aix-stdint.h"
	tmake_file="rs6000/t-aix43 t-slibgcc"
	extra_options="${extra_options} rs6000/aix64.opt"
	use_collect2=yes
	thread_file='aix'
	use_gcc_stdint=provide
	extra_headers=
	;;
rs6000-ibm-aix5.1.* | powerpc-ibm-aix5.1.*)
	tm_file="rs6000/biarch64.h ${tm_file} rs6000/aix.h rs6000/aix51.h rs6000/xcoff.h rs6000/aix-stdint.h"
	extra_options="${extra_options} rs6000/aix64.opt"
	tmake_file="rs6000/t-aix43 t-slibgcc"
	use_collect2=yes
	thread_file='aix'
	use_gcc_stdint=wrap
	extra_headers=
	;;
rs6000-ibm-aix5.2.* | powerpc-ibm-aix5.2.*)
	tm_file="${tm_file} rs6000/aix.h rs6000/aix52.h rs6000/xcoff.h rs6000/aix-stdint.h"
	tmake_file="rs6000/t-aix52 t-slibgcc"
	extra_options="${extra_options} rs6000/aix64.opt"
	use_collect2=yes
	thread_file='aix'
	use_gcc_stdint=wrap
	extra_headers=
	;;
rs6000-ibm-aix5.3.* | powerpc-ibm-aix5.3.*)
	tm_file="${tm_file} rs6000/aix.h rs6000/aix53.h rs6000/xcoff.h rs6000/aix-stdint.h"
	tmake_file="rs6000/t-aix52 t-slibgcc"
	extra_options="${extra_options} rs6000/aix64.opt"
	use_collect2=yes
	thread_file='aix'
	use_gcc_stdint=wrap
	extra_headers=altivec.h
	;;
rs6000-ibm-aix[6789].* | powerpc-ibm-aix[6789].*)
	tm_file="${tm_file} rs6000/aix.h rs6000/aix61.h rs6000/xcoff.h rs6000/aix-stdint.h"
	tmake_file="rs6000/t-aix52 t-slibgcc"
	extra_options="${extra_options} rs6000/aix64.opt"
	use_collect2=yes
	thread_file='aix'
	use_gcc_stdint=wrap
	extra_headers=altivec.h
	;;
rl78-*-elf*)
	tm_file="dbxelf.h elfos.h newlib-stdint.h ${tm_file}"
	target_has_targetm_common=no
	c_target_objs="rl78-c.o"
	cxx_target_objs="rl78-c.o"
	tmake_file="${tmake_file} rl78/t-rl78"
	;;
rx-*-elf*)
	tm_file="dbxelf.h elfos.h newlib-stdint.h ${tm_file}"
	tmake_file="${tmake_file} rx/t-rx"
	;;
s390-*-linux*)
	default_gnu_indirect_function=yes
	tm_file="s390/s390.h dbxelf.h elfos.h gnu-user.h linux.h glibc-stdint.h s390/linux.h"
	if test x$enable_targets = xall; then
		tmake_file="${tmake_file} s390/t-linux64"
	fi
	;;
s390x-*-linux*)
	default_gnu_indirect_function=yes
	tm_file="s390/s390x.h s390/s390.h dbxelf.h elfos.h gnu-user.h linux.h glibc-stdint.h s390/linux.h"
	tm_p_file=s390/s390-protos.h
	md_file=s390/s390.md
	extra_modes=s390/s390-modes.def
	out_file=s390/s390.c
	tmake_file="${tmake_file} s390/t-linux64"
	;;
s390x-ibm-tpf*)
        tm_file="s390/s390x.h s390/s390.h dbxelf.h elfos.h s390/tpf.h"
        tm_p_file=s390/s390-protos.h
        md_file=s390/s390.md
        extra_modes=s390/s390-modes.def
        out_file=s390/s390.c
        thread_file='tpf'
	extra_options="${extra_options} s390/tpf.opt"
	;;
score-*-elf)
	gas=yes
	gnu_ld=yes
        tm_file="dbxelf.h elfos.h score/elf.h score/score.h newlib-stdint.h"
        ;;
sh-*-elf* | sh[12346l]*-*-elf* | \
  sh-*-linux* | sh[2346lbe]*-*-linux* | \
  sh-*-netbsdelf* | shl*-*-netbsdelf* | sh5-*-netbsd* | sh5l*-*-netbsd* | \
  sh64-*-netbsd* | sh64l*-*-netbsd*)
	tmake_file="${tmake_file} sh/t-sh sh/t-elf"
	if test x${with_endian} = x; then
		case ${target} in
		sh[1234]*be-*-* | sh[1234]*eb-*-*) with_endian=big ;;
		shbe-*-* | sheb-*-*)		   with_endian=big,little ;;
		sh[1234]l* | sh[34]*-*-linux*)	   with_endian=little ;;
		shl* | sh64l* | sh*-*-linux* | \
		  sh5l* | sh-superh-elf)	   with_endian=little,big ;;
		sh[1234]*-*-*)			   with_endian=big ;;
		*)				   with_endian=big,little ;;
		esac
	fi
	# TM_ENDIAN_CONFIG is used by t-sh to determine multilibs.
	#  First word : the default endian.
	#  Second word: the secondary endian (optional).
	case ${with_endian} in
	big)		TM_ENDIAN_CONFIG=mb ;;
	little)		TM_ENDIAN_CONFIG=ml ;;
	big,little)	TM_ENDIAN_CONFIG="mb ml" ;;
	little,big)	TM_ENDIAN_CONFIG="ml mb" ;;
	*)	echo "with_endian=${with_endian} not supported."; exit 1 ;;
	esac
	case ${with_endian} in
	little*)	tm_file="sh/little.h ${tm_file}" ;;
	esac
	tm_file="${tm_file} dbxelf.h elfos.h sh/elf.h"
	case ${target} in
	sh*-*-linux*)	tmake_file="${tmake_file} sh/t-linux"
			tm_file="${tm_file} gnu-user.h linux.h glibc-stdint.h sh/linux.h" ;;
	sh*-*-netbsd*)
			tm_file="${tm_file} netbsd.h netbsd-elf.h sh/netbsd-elf.h"
			extra_options="${extra_options} netbsd.opt netbsd-elf.opt"

			;;
	sh*-superh-elf)	if test x$with_libgloss != xno; then
                                with_libgloss=yes
                                tm_file="${tm_file} sh/newlib.h"
                        fi
			tm_file="${tm_file} sh/embed-elf.h"
			tm_file="${tm_file} sh/superh.h"
			extra_options="${extra_options} sh/superh.opt" ;;
	*)		if test x$with_newlib = xyes \
			   && test x$with_libgloss = xyes; then
				tm_file="${tm_file} sh/newlib.h"
			fi
			tm_file="${tm_file} sh/embed-elf.h" ;;
	esac
	case ${target} in
	sh5*-*-netbsd*)
		# SHmedia, 32-bit ABI
		tmake_file="${tmake_file} sh/t-sh64"
		;;
	sh64*-netbsd*)
		# SHmedia, 64-bit ABI
		tmake_file="${tmake_file} sh/t-sh64 sh/t-netbsd-sh5-64"
		;;
	*-*-netbsd)
		;;
	sh64*-*-linux*)
		tmake_file="${tmake_file} sh/t-sh64"
		tm_file="${tm_file} sh/sh64.h"
		extra_headers="shmedia.h ushmedia.h sshmedia.h"
		;;
	sh64*)
		tmake_file="${tmake_file} sh/t-sh64"
		tm_file="${tm_file} sh/sh64.h"
		if test x$with_newlib = xyes; then
			tm_file="${tm_file} newlib-stdint.h"
		fi
		extra_headers="shmedia.h ushmedia.h sshmedia.h"
		;;
	*-*-elf*)
		tm_file="${tm_file} newlib-stdint.h"
		;;
	esac
	# sed el/eb endian suffixes away to avoid confusion with sh[23]e
	case `echo ${target} | sed 's/e[lb]-/-/'` in
	sh64*-*-netbsd*)	sh_cpu_target=sh5-64media ;;
	sh64* | sh5*-*-netbsd*)	sh_cpu_target=sh5-32media ;;
	sh4a_single_only*)	sh_cpu_target=sh4a-single-only ;;
	sh4a_single*)		sh_cpu_target=sh4a-single ;;
	sh4a_nofpu*)		sh_cpu_target=sh4a-nofpu ;;
	sh4al)			sh_cpu_target=sh4al ;;
	sh4a*)			sh_cpu_target=sh4a ;;
	sh4_single_only*)	sh_cpu_target=sh4-single-only ;;
	sh4_single*)		sh_cpu_target=sh4-single ;;
	sh4_nofpu*)		sh_cpu_target=sh4-nofpu ;;
	sh4* | sh-superh-*)	sh_cpu_target=sh4 ;;
	sh3e*)			sh_cpu_target=sh3e ;;
	sh*-*-netbsd* | sh3*)	sh_cpu_target=sh3 ;;
	sh2a_single_only*)	sh_cpu_target=sh2a-single-only ;;
	sh2a_single*)		sh_cpu_target=sh2a-single ;;
	sh2a_nofpu*)		sh_cpu_target=sh2a-nofpu ;;
	sh2a*)			sh_cpu_target=sh2a ;;
	sh2e*)			sh_cpu_target=sh2e ;;
	sh2*)			sh_cpu_target=sh2 ;;
	*)			sh_cpu_target=sh1 ;;
	esac
	# did the user say --without-fp ?
	if test x$with_fp = xno; then
		case ${sh_cpu_target} in
		sh5-*media)	sh_cpu_target=${sh_cpu_target}-nofpu ;;
		sh4al | sh1)	;;
		sh4a* )		sh_cpu_target=sh4a-nofpu ;;
		sh4*)		sh_cpu_target=sh4-nofpu ;;
		sh3*)		sh_cpu_target=sh3 ;;
		sh2a*)		sh_cpu_target=sh2a-nofpu ;;
		sh2*)		sh_cpu_target=sh2 ;;
		*)	echo --without-fp not available for $target: ignored
		esac
		tm_defines="$tm_defines STRICT_NOFPU=1"
	fi
	sh_cpu_default="`echo $with_cpu|sed s/^m/sh/|tr A-Z_ a-z-`"
	case $sh_cpu_default in
	sh5-64media-nofpu | sh5-64media | \
	  sh5-32media-nofpu | sh5-32media | sh5-compact-nofpu | sh5-compact | \
	  sh2a-single-only | sh2a-single | sh2a-nofpu | sh2a | \
	  sh4a-single-only | sh4a-single | sh4a-nofpu | sh4a | sh4al | \
	  sh4-single-only | sh4-single | sh4-nofpu | sh4 | sh4-300 | \
	  sh3e | sh3 | sh2e | sh2 | sh1) ;;
	"")	sh_cpu_default=${sh_cpu_target} ;;
	*)	echo "with_cpu=$with_cpu not supported"; exit 1 ;;
	esac
	sh_multilibs=${with_multilib_list}
	if test "$sh_multilibs" = "default" ; then
		case ${target} in
		sh64-superh-linux* | \
		sh[1234]*)	sh_multilibs=${sh_cpu_target} ;;
		sh64* | sh5*)	sh_multilibs=m5-32media,m5-32media-nofpu,m5-compact,m5-compact-nofpu,m5-64media,m5-64media-nofpu ;;
		sh-superh-*)	sh_multilibs=m4,m4-single,m4-single-only,m4-nofpu ;;
		sh*-*-linux*)	sh_multilibs=m1,m2,m2a,m3e,m4 ;;
		sh*-*-netbsd*)	sh_multilibs=m3,m3e,m4 ;;
		*) sh_multilibs=m1,m2,m2e,m4,m4-single,m4-single-only,m2a,m2a-single ;;
		esac
		if test x$with_fp = xno; then
			sh_multilibs="`echo $sh_multilibs|sed -e s/m4/sh4-nofpu/ -e s/,m4-[^,]*//g -e s/,m[23]e// -e s/m2a,m2a-single/m2a-nofpu/ -e s/m5-..m....,//g`"
		fi
	fi
	target_cpu_default=SELECT_`echo ${sh_cpu_default}|tr abcdefghijklmnopqrstuvwxyz- ABCDEFGHIJKLMNOPQRSTUVWXYZ_`
	tm_defines=${tm_defines}' SH_MULTILIB_CPU_DEFAULT=\"'`echo $sh_cpu_default|sed s/sh/m/`'\"'
	tm_defines="$tm_defines SUPPORT_`echo $sh_cpu_default | sed 's/^m/sh/' | tr abcdefghijklmnopqrstuvwxyz- ABCDEFGHIJKLMNOPQRSTUVWXYZ_`=1"
	sh_multilibs=`echo $sh_multilibs | sed -e 's/,/ /g' -e 's/^[Ss][Hh]/m/' -e 's/ [Ss][Hh]/ m/g' | tr ABCDEFGHIJKLMNOPQRSTUVWXYZ_ abcdefghijklmnopqrstuvwxyz-`
	for sh_multilib in ${sh_multilibs}; do
		case ${sh_multilib} in
		m1 | m2 | m2e | m3 | m3e | \
		m4 | m4-single | m4-single-only | m4-nofpu | m4-300 |\
		m4a | m4a-single | m4a-single-only | m4a-nofpu | m4al | \
		m2a | m2a-single | m2a-single-only | m2a-nofpu | \
		m5-64media | m5-64media-nofpu | \
		m5-32media | m5-32media-nofpu | \
		m5-compact | m5-compact-nofpu)
			# TM_MULTILIB_CONFIG is used by t-sh for the non-endian multilib definition
			# It is passed to MULTIILIB_OPTIONS verbatim.
			TM_MULTILIB_CONFIG="${TM_MULTILIB_CONFIG}/${sh_multilib}"
			tm_defines="$tm_defines SUPPORT_`echo $sh_multilib | sed 's/^m/sh/' | tr abcdefghijklmnopqrstuvwxyz- ABCDEFGHIJKLMNOPQRSTUVWXYZ_`=1"
			;;
		\!*)	# TM_MULTILIB_EXCEPTIONS_CONFIG is used by t-sh
			# It is passed the MULTILIB_EXCEPTIONS verbatim.
			TM_MULTILIB_EXCEPTIONS_CONFIG="${TM_MULTILIB_EXCEPTIONS_CONFIG} `echo $sh_multilib | sed 's/^!//'`" ;;
		*)
			echo "with_multilib_list=${sh_multilib} not supported."
			exit 1
			;;
		esac
	done
	TM_MULTILIB_CONFIG=`echo $TM_MULTILIB_CONFIG | sed 's:^/::'`
	if test x${enable_incomplete_targets} = xyes ; then
		tm_defines="$tm_defines SUPPORT_SH1=1 SUPPORT_SH2E=1 SUPPORT_SH4=1 SUPPORT_SH4_SINGLE=1 SUPPORT_SH2A=1 SUPPORT_SH2A_SINGLE=1 SUPPORT_SH5_32MEDIA=1 SUPPORT_SH5_32MEDIA_NOFPU=1 SUPPORT_SH5_64MEDIA=1 SUPPORT_SH5_64MEDIA_NOFPU=1"
	fi
	tm_file="$tm_file ./sysroot-suffix.h"
	tmake_file="$tmake_file t-sysroot-suffix"
	;;
sh-*-rtems*)
	tmake_file="sh/t-sh t-rtems sh/t-rtems"
	tm_file="${tm_file} dbxelf.h elfos.h sh/elf.h sh/embed-elf.h sh/rtemself.h rtems.h newlib-stdint.h"
	;;
sh-wrs-vxworks)
	tmake_file="$tmake_file sh/t-sh sh/t-vxworks"
	tm_file="${tm_file} elfos.h sh/elf.h sh/embed-elf.h vx-common.h vxworks.h sh/vxworks.h"
	;;
sparc-*-elf*)
	tm_file="${tm_file} dbxelf.h elfos.h newlib-stdint.h sparc/sysv4.h sparc/sp-elf.h"
	case ${target} in
	    *-leon-*)
		tmake_file="sparc/t-sparc sparc/t-leon"
		;;
	    *-leon[3-9]*)
		tmake_file="sparc/t-sparc sparc/t-leon3"
		;;
	    *)
		tmake_file="sparc/t-sparc sparc/t-elf"
		;;
	esac
	;;
sparc-*-rtems*)
	tm_file="${tm_file} dbxelf.h elfos.h sparc/sysv4.h sparc/sp-elf.h sparc/rtemself.h rtems.h newlib-stdint.h"
	tmake_file="sparc/t-sparc sparc/t-elf sparc/t-rtems t-rtems"
	;;
sparc-*-linux*)
	tm_file="${tm_file} dbxelf.h elfos.h sparc/sysv4.h gnu-user.h linux.h glibc-stdint.h sparc/tso.h"
	extra_options="${extra_options} sparc/long-double-switch.opt"
	case ${target} in
	    *-leon-*)
		tmake_file="${tmake_file} sparc/t-sparc sparc/t-leon"
		;;
	    *-leon[3-9]*)
		tmake_file="${tmake_file} sparc/t-sparc sparc/t-leon3"
		;;
	    *)
		tmake_file="${tmake_file} sparc/t-sparc"
		;;
	esac
	if test x$enable_targets = xall; then
		tm_file="sparc/biarch64.h ${tm_file} sparc/linux64.h"
		tmake_file="${tmake_file} sparc/t-linux64"
	else
		tm_file="${tm_file} sparc/linux.h"
		tmake_file="${tmake_file} sparc/t-linux"
	fi
	;;
sparc-*-netbsdelf*)
	tm_file="${tm_file} dbxelf.h elfos.h sparc/sysv4.h netbsd.h netbsd-elf.h sparc/netbsd-elf.h"
	extra_options="${extra_options} netbsd.opt netbsd-elf.opt"
	extra_options="${extra_options} sparc/long-double-switch.opt"
	tmake_file="${tmake_file} sparc/t-sparc"
	;;
sparc*-*-solaris2*)
	tm_file="sparc/biarch64.h ${tm_file} ${sol2_tm_file} sol2-bi.h sparc/tso.h"
	case ${target} in
	    sparc64-*-* | sparcv9-*-*)
		tm_file="sparc/default-64.h ${tm_file}"
		;;
	    *)
		test x$with_cpu != x || with_cpu=v9
		;;
	esac
	tmake_file="${tmake_file} sparc/t-sparc sparc/t-sol2-64"
	;;
sparc-wrs-vxworks)
	tm_file="${tm_file} elfos.h sparc/sysv4.h vx-common.h vxworks.h sparc/vxworks.h"
	tmake_file="${tmake_file} sparc/t-sparc sparc/t-vxworks"
	;;
sparc64-*-elf*)
	tm_file="${tm_file} dbxelf.h elfos.h newlib-stdint.h sparc/sysv4.h sparc/sp64-elf.h"
	extra_options="${extra_options}"
	tmake_file="${tmake_file} sparc/t-sparc"
	;;
sparc64-*-rtems*)
	tm_file="${tm_file} dbxelf.h elfos.h newlib-stdint.h sparc/sysv4.h sparc/sp64-elf.h sparc/rtemself.h rtems.h"
	extra_options="${extra_options}"
	tmake_file="${tmake_file} sparc/t-sparc sparc/t-rtems-64 t-rtems"
	;;
sparc64-*-linux*)
	tm_file="sparc/biarch64.h ${tm_file} dbxelf.h elfos.h sparc/sysv4.h gnu-user.h linux.h glibc-stdint.h sparc/default-64.h sparc/linux64.h sparc/tso.h"
	extra_options="${extra_options} sparc/long-double-switch.opt"
	tmake_file="${tmake_file} sparc/t-sparc sparc/t-linux64"
	;;
sparc64-*-freebsd*|ultrasparc-*-freebsd*)
	tm_file="${tm_file} ${fbsd_tm_file} dbxelf.h elfos.h sparc/sysv4.h sparc/freebsd.h"
	extra_options="${extra_options} sparc/long-double-switch.opt"
	case "x$with_cpu" in
		xultrasparc) ;;
		x) with_cpu=ultrasparc ;;
		*) echo "$with_cpu not supported for freebsd target"; exit 1 ;;
	esac
	tmake_file="${tmake_file} sparc/t-sparc"
	;;
sparc64-*-netbsd*)
	tm_file="sparc/biarch64.h ${tm_file}"
	tm_file="${tm_file} dbxelf.h elfos.h sparc/sysv4.h netbsd.h netbsd-elf.h sparc/netbsd-elf.h"
	extra_options="${extra_options} netbsd.opt netbsd-elf.opt"
	extra_options="${extra_options} sparc/long-double-switch.opt"
	tmake_file="${tmake_file} sparc/t-sparc sparc/t-netbsd64"
	;;
sparc64-*-openbsd*)
	tm_file="sparc/openbsd1-64.h ${tm_file} dbxelf.h elfos.h sparc/sysv4.h sparc/sp64-elf.h"
	tm_file="${tm_file} openbsd.h openbsd-stdint.h openbsd-libpthread.h sparc/openbsd64.h"
	extra_options="${extra_options} openbsd.opt"
	extra_options="${extra_options}"
	gas=yes gnu_ld=yes
	with_cpu=ultrasparc
	tmake_file="${tmake_file} sparc/t-sparc"
	;;
spu-*-elf*)
	tm_file="dbxelf.h elfos.h spu/spu-elf.h spu/spu.h newlib-stdint.h"
	tmake_file="spu/t-spu-elf"
        native_system_header_dir=/include
	extra_headers="spu_intrinsics.h spu_internals.h vmx2spu.h spu_mfcio.h vec_types.h spu_cache.h"
	extra_modes=spu/spu-modes.def
	c_target_objs="${c_target_objs} spu-c.o"
	cxx_target_objs="${cxx_target_objs} spu-c.o"
	;;
tic6x-*-elf)
	tm_file="elfos.h ${tm_file} c6x/elf-common.h c6x/elf.h"
	tm_file="${tm_file} dbxelf.h tm-dwarf2.h newlib-stdint.h"
	tmake_file="c6x/t-c6x c6x/t-c6x-elf"
	use_collect2=no
	;;
tic6x-*-uclinux)
	tm_file="elfos.h ${tm_file} gnu-user.h linux.h c6x/elf-common.h c6x/uclinux-elf.h"
	tm_file="${tm_file} dbxelf.h tm-dwarf2.h glibc-stdint.h"
	tm_file="${tm_file} ./sysroot-suffix.h"
	tmake_file="t-sysroot-suffix t-slibgcc"
	tmake_file="${tmake_file} c6x/t-c6x c6x/t-c6x-elf c6x/t-c6x-uclinux"
	use_collect2=no
	;;
tilegx-*-linux*)
	tm_file="elfos.h gnu-user.h linux.h glibc-stdint.h tilegx/linux.h ${tm_file}"
        tmake_file="${tmake_file} tilegx/t-tilegx"
	extra_objs="${extra_objs} mul-tables.o"
	c_target_objs="${c_target_objs} tilegx-c.o"
	cxx_target_objs="${cxx_target_objs} tilegx-c.o"
	extra_headers="feedback.h"
	;;
tilepro-*-linux*)
	tm_file="elfos.h gnu-user.h linux.h glibc-stdint.h tilepro/linux.h ${tm_file}"
        tmake_file="${tmake_file} tilepro/t-tilepro"
	extra_objs="${extra_objs} mul-tables.o"
	c_target_objs="${c_target_objs} tilepro-c.o"
	cxx_target_objs="${cxx_target_objs} tilepro-c.o"
	extra_headers="feedback.h"
	;;
v850-*-rtems*)
	target_cpu_default="TARGET_CPU_generic"
	tm_file="dbxelf.h elfos.h v850/v850.h"
	tm_file="${tm_file} rtems.h v850/rtems.h newlib-stdint.h"
	tmake_file="${tmake_file} v850/t-v850"
	tmake_file="${tmake_file} t-rtems v850/t-rtems"
	use_collect2=no
	c_target_objs="v850-c.o"
	cxx_target_objs="v850-c.o"
	;;
v850*-*-*)
	case ${target} in
	v850e3v5-*-*)
		target_cpu_default="TARGET_CPU_v850e3v5"
		;;
	v850e2v3-*-*)
		target_cpu_default="TARGET_CPU_v850e2v3"
		;;
	v850e2-*-*)
		target_cpu_default="TARGET_CPU_v850e2"
		;;
	v850e1-*-* | v850es-*-*)
		target_cpu_default="TARGET_CPU_v850e1"
		;;
	v850e-*-*)
		target_cpu_default="TARGET_CPU_v850e"
		;;
	v850-*-*)
		target_cpu_default="TARGET_CPU_generic"
		;;
	esac
	tm_file="dbxelf.h elfos.h newlib-stdint.h v850/v850.h"
	if test x$stabs = xyes
	then
		tm_file="${tm_file} dbx.h"
	fi
	use_collect2=no
	c_target_objs="v850-c.o"
	cxx_target_objs="v850-c.o"
	use_gcc_stdint=wrap
	;;
vax-*-linux*)
	tm_file="${tm_file} dbxelf.h elfos.h gnu-user.h linux.h vax/elf.h vax/linux.h"
	extra_options="${extra_options} vax/elf.opt"
	;;
vax-*-netbsdelf*)
	tm_file="${tm_file} elfos.h netbsd.h netbsd-elf.h vax/elf.h vax/netbsd-elf.h"
	extra_options="${extra_options} netbsd.opt netbsd-elf.opt vax/elf.opt"
	;;
vax-*-openbsd*)
	tm_file="vax/vax.h vax/openbsd1.h openbsd.h openbsd-stdint.h openbsd-pthread.h vax/openbsd.h"
	extra_options="${extra_options} openbsd.opt"
	use_collect2=yes
	;;
xstormy16-*-elf)
	# For historical reasons, the target files omit the 'x'.
	tm_file="dbxelf.h elfos.h newlib-stdint.h stormy16/stormy16.h"
	tm_p_file=stormy16/stormy16-protos.h
	md_file=stormy16/stormy16.md
	out_file=stormy16/stormy16.c
	extra_options=stormy16/stormy16.opt
	tmake_file="stormy16/t-stormy16"
	;;
xtensa*-*-elf*)
	tm_file="${tm_file} dbxelf.h elfos.h newlib-stdint.h xtensa/elf.h"
	extra_options="${extra_options} xtensa/elf.opt"
	;;
xtensa*-*-linux*)
	tm_file="${tm_file} dbxelf.h elfos.h gnu-user.h linux.h glibc-stdint.h xtensa/linux.h"
	tmake_file="${tmake_file} xtensa/t-xtensa"
	;;
am33_2.0-*-linux*)
	tm_file="mn10300/mn10300.h dbxelf.h elfos.h gnu-user.h linux.h glibc-stdint.h mn10300/linux.h"
	gas=yes gnu_ld=yes
	use_collect2=no
	;;
m32c-*-rtems*)
	tm_file="dbxelf.h elfos.h ${tm_file} m32c/rtems.h rtems.h newlib-stdint.h"
	tmake_file="${tmake_file} t-rtems"
	c_target_objs="m32c-pragma.o"
	cxx_target_objs="m32c-pragma.o"
 	;;
m32c-*-elf*)
	tm_file="dbxelf.h elfos.h newlib-stdint.h ${tm_file}"
	c_target_objs="m32c-pragma.o"
	cxx_target_objs="m32c-pragma.o"
 	;;
*)
	echo "*** Configuration ${target} not supported" 1>&2
	exit 1
	;;
esac

case ${target} in
i[34567]86-*-linux* | x86_64-*-linux*)
	tmake_file="${tmake_file} i386/t-pmm_malloc i386/t-i386"
	;;
i[34567]86-*-* | x86_64-*-*)
	tmake_file="${tmake_file} i386/t-gmm_malloc i386/t-i386"
	;;
powerpc*-*-* | rs6000-*-*)
	tm_file="${tm_file} rs6000/option-defaults.h"
esac

if [ "$target_has_targetcm" = "no" ]; then
  c_target_objs="$c_target_objs default-c.o"
  cxx_target_objs="$cxx_target_objs default-c.o"
fi

if [ "$common_out_file" = "" ]; then
  if [ "$target_has_targetm_common" = "yes" ]; then
    common_out_file="$cpu_type/$cpu_type-common.c"
  else
    common_out_file="default-common.c"
  fi
fi

# Support for --with-cpu and related options (and a few unrelated options,
# too).
case ${with_cpu} in
  yes | no)
    echo "--with-cpu must be passed a value" 1>&2
    exit 1
    ;;
esac

# Set arch and cpu from ${target} and ${target_noncanonical}.  Set cpu
# to generic if there is no processor scheduler model for the target.
arch=
cpu=
arch_without_sse2=no
arch_without_64bit=no
case ${target} in
  i386-*-freebsd*)
    if test $fbsd_major -ge 6; then
      arch=i486
    else
      arch=i386
    fi
    cpu=generic
    arch_without_sse2=yes
    arch_without_64bit=yes
    ;;
  i386-*-*)
    arch=i386
    cpu=i386
    arch_without_sse2=yes
    arch_without_64bit=yes
    ;;
  i486-*-*)
    arch=i486
    cpu=i486
    arch_without_sse2=yes
    arch_without_64bit=yes
    ;;
  i586-*-*)
    arch_without_sse2=yes
    arch_without_64bit=yes
    case ${target_noncanonical} in
      k6_2-*)
	arch=k6-2
	cpu=k6-2
	;;
      k6_3-*)
	arch=k6-3
	cpu=k6-3
	;;
      k6-*)
	arch=k6
	cpu=k6
	;;
      pentium_mmx-*|winchip_c6-*|winchip2-*|c3-*)
	arch=pentium-mmx
	cpu=pentium-mmx
	;;
      *)
	arch=pentium
	cpu=pentium
	;;
    esac
    ;;
  i686-*-* | i786-*-*)
    case ${target_noncanonical} in
      bdver3-*)
        arch=bdver3
        cpu=bdver3
        ;;
      bdver2-*)
        arch=bdver2
        cpu=bdver2
        ;;
      bdver1-*)
	arch=bdver1
	cpu=bdver1
	;;
      btver1-*)
	arch=btver1
	cpu=btver1
	;;
      btver2-*)
	arch=btver2
	cpu=btver2
	;;
      amdfam10-*|barcelona-*)
	arch=amdfam10
	cpu=amdfam10
	;;
      k8_sse3-*|opteron_sse3-*|athlon64_sse3-*)
	arch=k8-sse3
	cpu=k8-sse3
	;;
      k8-*|opteron-*|athlon64-*|athlon_fx-*)
	arch=k8
	cpu=k8
	;;
      athlon_xp-*|athlon_mp-*|athlon_4-*)
	arch=athlon-4
	cpu=athlon-4
	arch_without_sse2=yes
	arch_without_64bit=yes
	;;
      athlon_tbird-*|athlon-*)
	arch=athlon
	cpu=athlon
	arch_without_sse2=yes
	;;
      geode-*)
	arch=geode
	cpu=geode
	arch_without_sse2=yes
	;;
      pentium2-*)
	arch=pentium2
	cpu=pentium2
	arch_without_sse2=yes
	;;
      pentium3-*|pentium3m-*)
	arch=pentium3
	cpu=pentium3
	arch_without_sse2=yes
	;;
      pentium4-*|pentium4m-*)
	arch=pentium4
	cpu=pentium4
	;;
      prescott-*)
	arch=prescott
	cpu=prescott
	;;
      nocona-*)
	arch=nocona
	cpu=nocona
	;;
      atom-*)
	arch=atom
	cpu=atom
	;;
      slm-*)
	arch=slm
	cpu=slm
	;;
      core2-*)
	arch=core2
	cpu=core2
	;;
      corei7-*)
	arch=corei7
	cpu=corei7
	;;
      corei7_avx-*)
	arch=corei7-avx
	cpu=corei7-avx
	;;
      pentium_m-*)
	arch=pentium-m
	cpu=pentium-m
	;;
      pentiumpro-*)
	arch=pentiumpro
	cpu=pentiumpro
	arch_without_sse2=yes
	;;
      *)
	arch=pentiumpro
	cpu=generic
	arch_without_sse2=yes
	arch_without_64bit=yes
	;;
    esac
    ;;
  x86_64-*-*)
    case ${target_noncanonical} in
      bdver3-*)
        arch=bdver3
        cpu=bdver3
        ;;
      bdver2-*)
        arch=bdver2
        cpu=bdver2
        ;;
      bdver1-*)
	arch=bdver1
	cpu=bdver1
	;;
      btver1-*)
	arch=btver1
	cpu=btver1
	;;
      btver2-*)
	arch=btver2
	cpu=btver2
	;;
      amdfam10-*|barcelona-*)
	arch=amdfam10
	cpu=amdfam10
	;;
      k8_sse3-*|opteron_sse3-*|athlon64_sse3-*)
	arch=k8-sse3
	cpu=k8-sse3
	;;
      k8-*|opteron-*|athlon_64-*)
	arch=k8
	cpu=k8
	;;
      nocona-*)
	arch=nocona
	cpu=nocona
	;;
      atom-*)
	arch=atom
	cpu=atom
	;;
      slm-*)
	arch=slm
	cpu=slm
	;;
      core2-*)
	arch=core2
	cpu=core2
	;;
      corei7-*)
	arch=corei7
	cpu=corei7
	;;
      *)
	arch=x86-64
	cpu=generic
	;;
    esac
    ;;
esac

# If there is no $with_cpu option, try to infer one from ${target}.
# This block sets nothing except for with_cpu.
if test x$with_cpu = x ; then
  case ${target} in
    i[34567]86-*-*|x86_64-*-*)
      with_cpu=$cpu
      ;;
    alphaev6[78]*-*-*)
      with_cpu=ev67
      ;;
    alphaev6*-*-*)
      with_cpu=ev6
      ;;
    alphapca56*-*-*)
      with_cpu=pca56
      ;;
    alphaev56*-*-*)
      with_cpu=ev56
      ;;
    alphaev5*-*-*)
      with_cpu=ev5
      ;;
    frv-*-*linux* | frv400-*-*linux*)
      with_cpu=fr400
      ;;
    frv550-*-*linux*)
      with_cpu=fr550
      ;;
    m68k*-*-*)
      case "$with_arch" in
	"cf")
	  with_cpu=${default_cf_cpu}
	  ;;
	"" | "m68k")
	  with_cpu=m${default_m68k_cpu}
	  ;;
      esac
      ;;
    powerpc*-*-*spe*)
      if test x$enable_e500_double = xyes; then
         with_cpu=8548
      else
         with_cpu=8540
      fi       
      ;;
    sparc*-*-*)
      case ${target} in
	*-leon-*)
	  with_cpu=leon
	  ;;
	*-leon[3-9]*)
	  with_cpu=leon3
	  ;;
	*)
	  with_cpu="`echo ${target} | sed 's/-.*$//'`"
	  ;;
      esac
      ;;
  esac

  # Avoid overriding --with-cpu-32 and --with-cpu-64 values.
  case ${target} in
    i[34567]86-*-*|x86_64-*-*)
      if test x$with_cpu_32 != x || test x$with_cpu_64 != x; then
	if test x$with_cpu_32 = x; then
	  with_cpu_32=$with_cpu
	fi
	if test x$with_cpu_64 = x; then
	  with_cpu_64=$with_cpu
	fi
        with_cpu=
      fi
      ;;
  esac
fi

# Support for --with-arch and related options (and a few unrelated options,
# too).
case ${with_arch} in
  yes | no)
    echo "--with-arch must be passed a value" 1>&2
    exit 1
    ;;
esac

# If there is no $with_arch option, try to infer one from ${target}.
# This block sets nothing except for with_arch.
if test x$with_arch = x ; then
  case ${target} in
    i[34567]86-*-darwin*|x86_64-*-darwin*)
      # Default arch is set via TARGET_SUBTARGET32_ISA_DEFAULT
      # and TARGET_SUBTARGET64_ISA_DEFAULT in config/i386/darwin.h.
      ;;
    i[34567]86-*-*)
      # --with-fpmath sets the default ISA to SSE2, which is the same
      # ISA supported by Pentium 4.
      if test x$with_fpmath = x || test $arch_without_sse2 = no; then
	with_arch=$arch
      else
	with_arch=pentium4
      fi
      ;;
    x86_64-*-*)
      with_arch=$arch
      ;;
    mips64r5900-*-* | mips64r5900el-*-* | mipsr5900-*-* | mipsr5900el-*-*)
      with_arch=r5900
      ;;
    mips*-*-vxworks)
      with_arch=mips2
      ;;
  esac

  # Avoid overriding --with-arch-32 and --with-arch-64 values.
  case ${target} in
    i[34567]86-*-darwin*|x86_64-*-darwin*)
      # Default arch is set via TARGET_SUBTARGET32_ISA_DEFAULT
      # and TARGET_SUBTARGET64_ISA_DEFAULT in config/i386/darwin.h.
      ;;
    i[34567]86-*-*|x86_64-*-*)
      if test x$with_arch_32 != x || test x$with_arch_64 != x; then
	if test x$with_arch_32 = x; then
	  with_arch_32=$with_arch
	fi
	if test x$with_arch_64 = x; then
	  if test $arch_without_64bit = yes; then
	    # Set the default 64bit arch to x86-64 if the default arch
	    # doesn't support 64bit.
	    with_arch_64=x86-64
	  else
	    with_arch_64=$with_arch
	  fi
	fi
	with_arch=
      elif test $arch_without_64bit$need_64bit_isa = yesyes; then
	# Set the default 64bit arch to x86-64 if the default arch
	# doesn't support 64bit and we need 64bit ISA.
	with_arch_32=$with_arch
	with_arch_64=x86-64
	with_arch=
      fi
      ;;
  esac
fi

# Infer a default setting for --with-float.
if test x$with_float = x; then
  case ${target} in
    mips64r5900-*-* | mips64r5900el-*-* | mipsr5900-*-* | mipsr5900el-*-*)
      # The R5900 doesn't support 64-bit float.  32-bit float doesn't
      # comply with IEEE 754.
      with_float=soft
      ;;
  esac
fi

# Infer a default setting for --with-fpu.
if test x$with_fpu = x; then
  case ${target} in
    mips64r5900-*-* | mips64r5900el-*-* | mipsr5900-*-* | mipsr5900el-*-*)
      # The R5900 FPU only supports single precision.
      with_fpu=single
      ;;
  esac
fi

# Support --with-fpmath.
if test x$with_fpmath != x; then
  case ${target} in
    i[34567]86-*-* | x86_64-*-*)
      case ${with_fpmath} in
      avx)
	tm_file="${tm_file} i386/avxmath.h"
	;;
      sse)
	tm_file="${tm_file} i386/ssemath.h"
	;;
      *)
	echo "Invalid --with-fpmath=$with_fpmath" 1>&2
	exit 1
	;;
      esac
      ;;
    *)
      echo "--with-fpmath isn't supported for $target." 1>&2
      exit 1
      ;;
  esac
fi

# Similarly for --with-schedule.
if test x$with_schedule = x; then
	case ${target} in
	hppa1*)
		# Override default PA8000 scheduling model.
		with_schedule=7100LC
		;;
	esac
fi

# Infer a default setting for --with-llsc.
if test x$with_llsc = x; then
  case ${target} in
    mips64r5900-*-* | mips64r5900el-*-* | mipsr5900-*-* | mipsr5900el-*-*)
      # The R5900 doesn't support LL(D) and SC(D).
      with_llsc=no
      ;;
    mips*-*-linux*)
      # The kernel emulates LL and SC where necessary.
      with_llsc=yes
      ;;
  esac
fi

# Validate and mark as valid any --with options supported
# by this target.  In order to use a particular --with option
# you must list it in supported_defaults; validating the value
# is optional.  This case statement should set nothing besides
# supported_defaults.

supported_defaults=
case "${target}" in
	aarch64*-*-*)
		supported_defaults="abi cpu arch"
		for which in cpu arch; do

			eval "val=\$with_$which"
			base_val=`echo $val | sed -e 's/\+.*//'`
			ext_val=`echo $val | sed -e 's/[a-z0-9\-]\+//'`

			if [ $which = arch ]; then
			  def=aarch64-arches.def
			  pattern=AARCH64_ARCH
			else
			  def=aarch64-cores.def
			  pattern=AARCH64_CORE
			fi

			ext_mask=AARCH64_CPU_DEFAULT_FLAGS

			# Find the base CPU or ARCH id in aarch64-cores.def or
			# aarch64-arches.def
			if [ x"$base_val" = x ] \
			    || grep "^$pattern(\"$base_val\"," \
				    ${srcdir}/config/aarch64/$def \
				    > /dev/null; then

			  if [ $which = arch ]; then
				base_id=`grep "^$pattern(\"$base_val\"," \
				  ${srcdir}/config/aarch64/$def | \
				  sed -e 's/^[^,]*,[ 	]*//' | \
				  sed -e 's/,.*$//'`
			  else
				base_id=`grep "^$pattern(\"$base_val\"," \
				  ${srcdir}/config/aarch64/$def | \
				  sed -e 's/^[^,]*,[ 	]*//' | \
				  sed -e 's/,.*$//'`
			  fi

			  while [ x"$ext_val" != x ]
			  do
				ext_val=`echo $ext_val | sed -e 's/\+//'`
				ext=`echo $ext_val | sed -e 's/\+.*//'`
				base_ext=`echo $ext | sed -e 's/^no//'`

				if [ x"$base_ext" = x ] \
				    || grep "^AARCH64_OPT_EXTENSION(\"$base_ext\"," \
				    ${srcdir}/config/aarch64/aarch64-option-extensions.def \
				    > /dev/null; then

				  ext_on=`grep "^AARCH64_OPT_EXTENSION(\"$base_ext\"," \
					${srcdir}/config/aarch64/aarch64-option-extensions.def | \
					sed -e 's/^[^,]*,[ 	]*//' | \
					sed -e 's/,.*$//'`
				  ext_off=`grep "^AARCH64_OPT_EXTENSION(\"$base_ext\"," \
					${srcdir}/config/aarch64/aarch64-option-extensions.def | \
					sed -e 's/^[^,]*,[ 	]*[^,]*,[ 	]*//' | \
					sed -e 's/,.*$//' | \
					sed -e 's/).*$//'`

				  if [ $ext = $base_ext ]; then
					# Adding extension
					ext_mask="("$ext_mask") | ("$ext_on")"
				  else
					# Removing extension
					ext_mask="("$ext_mask") & ~("$ext_off")"
				  fi

				  true
				else
				  echo "Unknown extension used in --with-$which=$val" 1>&2
				  exit 1
				fi
				ext_val=`echo $ext_val | sed -e 's/[a-z0-9]\+//'`
			  done

			  ext_mask="(("$ext_mask") << 6)"
			  if [ x"$base_id" != x ]; then
				target_cpu_cname="TARGET_CPU_$base_id | $ext_mask"
			  fi
			  true
			else
			  echo "Unknown $which used in --with-$which=$val" 1>&2
			  exit 1
			fi
		done
		;;

	alpha*-*-*)
		supported_defaults="cpu tune"
		for which in cpu tune; do
			eval "val=\$with_$which"
			case "$val" in
			"" \
			| ev4 | ev45 | 21064 | ev5 | 21164 | ev56 | 21164a \
			| pca56 | 21164PC | 21164pc | ev6 | 21264 | ev67 \
			| 21264a)
				;;
			*)
				echo "Unknown CPU used in --with-$which=$val" 1>&2
				exit 1
				;;
			esac
		done
		;;

	arm*-*-*)
		supported_defaults="arch cpu float tune fpu abi mode tls"
		for which in cpu tune; do
			# See if it matches any of the entries in arm-cores.def
			eval "val=\$with_$which"
			if [ x"$val" = x ] \
			    || grep "^ARM_CORE(\"$val\"," \
				    ${srcdir}/config/arm/arm-cores.def \
				    > /dev/null; then
			  # Ok
			  new_val=`grep "^ARM_CORE(\"$val\"," \
				${srcdir}/config/arm/arm-cores.def | \
				sed -e 's/^[^,]*,[ 	]*//' | \
				sed -e 's/,.*$//'`
			  eval "target_${which}_cname=$new_val"
			echo "For $val real value is $new_val"
			  true
			else
			  echo "Unknown CPU used in --with-$which=$val" 1>&2
			  exit 1
			fi
		done

		case "$with_arch" in
		"" \
		| armv[23456] | armv2a | armv3m | armv4t | armv5t \
		| armv5te | armv6j |armv6k | armv6z | armv6zk | armv6-m \
		| armv7 | armv7-a | armv7-r | armv7-m | armv8-a \
		| iwmmxt | ep9312)
			# OK
			;;
		*)
			echo "Unknown arch used in --with-arch=$with_arch" 1>&2
			exit 1
			;;
		esac

		case "$with_float" in
		"" \
		| soft | hard | softfp)
			# OK
			;;
		*)
			echo "Unknown floating point type used in --with-float=$with_float" 1>&2
			exit 1
			;;
		esac

		case "$with_fpu" in
		"" \
		| vfp | vfp3 | vfpv3 \
		| vfpv3-fp16 | vfpv3-d16 | vfpv3-d16-fp16 | vfpv3xd \
		| vfpv3xd-fp16 | neon | neon-fp16 | vfpv4 | vfpv4-d16 \
		| fpv4-sp-d16 | neon-vfpv4 | fp-arm-v8 | neon-fp-armv8 \
                | crypto-neon-fp-armv8)
			# OK
			;;
		*)
			echo "Unknown fpu used in --with-fpu=$with_fpu" 2>&1
			exit 1
			;;
		esac

		case "$with_abi" in
		"" \
		| apcs-gnu | atpcs | aapcs | iwmmxt | aapcs-linux )
			#OK
			;;
		*)
			echo "Unknown ABI used in --with-abi=$with_abi"
			exit 1
			;;
		esac

		case "$with_mode" in
		"" \
		| arm | thumb )
			#OK
			;;
		*)
			echo "Unknown mode used in --with-mode=$with_mode"
			exit 1
			;;
		esac

		case "$with_tls" in
		"" \
		| gnu | gnu2)
			# OK
			;;
		*)
			echo "Unknown TLS method used in --with-tls=$with_tls" 1>&2
			exit 1
			;;
		esac

		if test "x$with_arch" != x && test "x$with_cpu" != x; then
			echo "Warning: --with-arch overrides --with-cpu=$with_cpu" 1>&2
		fi
		;;

	fr*-*-*linux*)
		supported_defaults=cpu
		case "$with_cpu" in
		fr400) ;;
		fr550) ;;
		*)
			echo "Unknown cpu used in --with-cpu=$with_cpu" 1>&2
			exit 1
			;;
		esac
		;;

	fido-*-* | m68k*-*-*)
		supported_defaults="arch cpu"
		case "$with_arch" in
		"" | "m68k"| "cf")
			m68k_arch_family="$with_arch"
			;;
		*)
			echo "Invalid --with-arch=$with_arch" 1>&2
			exit 1
			;;
		esac

		# We always have a $with_cpu setting here.
		case "$with_cpu" in
		"m68000" | "m68010" | "m68020" | "m68030" | "m68040" | "m68060")
			m68k_cpu_ident=$with_cpu
			;;
		"m68020-40")
			m68k_cpu_ident=m68020
			tm_defines="$tm_defines M68K_DEFAULT_TUNE=u68020_40"
			;;
		"m68020-60")
			m68k_cpu_ident=m68020
			tm_defines="$tm_defines M68K_DEFAULT_TUNE=u68020_60"
			;;
		*)
			# We need the C identifier rather than the string.
			m68k_cpu_ident=`awk -v arg="\"$with_cpu\"" \
			   'BEGIN { FS="[ \t]*[,()][ \t]*" }; \
			    $1 == "M68K_DEVICE" && $2 == arg { print $3 }' \
				 ${srcdir}/config/m68k/m68k-devices.def`
			if [ x"$m68k_cpu_ident" = x ] ; then
				echo "Unknown CPU used in --with-cpu=$with_cpu" 1>&2
				exit 1
			fi
			with_cpu="mcpu=$with_cpu"
			;;
		esac
		;;

	hppa*-*-*)
		supported_defaults="arch schedule"

		case "$with_arch" in
		"" | 1.0 | 1.1 | 2.0)
			# OK
			;;
		*)
			echo "Unknown architecture used in --with-arch=$with_arch" 1>&2
			exit 1
			;;
		esac

		case "$with_schedule" in
		"" | 700 | 7100 | 7100LC | 7200 | 7300 | 8000)
			# OK
			;;
		*)
			echo "Unknown processor used in --with-schedule=$with_schedule." 1>&2
			exit 1
			;;
		esac
		;;

	i[34567]86-*-* | x86_64-*-*)
		supported_defaults="abi arch arch_32 arch_64 cpu cpu_32 cpu_64 tune tune_32 tune_64"
		for which in arch arch_32 arch_64 cpu cpu_32 cpu_64 tune tune_32 tune_64; do
			eval "val=\$with_$which"
			case ${val} in
			i386 | i486 \
			| i586 | pentium | pentium-mmx | winchip-c6 | winchip2 \
			| c3 | c3-2 | i686 | pentiumpro | pentium2 | pentium3 \
			| pentium4 | k6 | k6-2 | k6-3 | athlon | athlon-tbird \
			| athlon-4 | athlon-xp | athlon-mp | geode \
			| prescott | pentium-m | pentium4m | pentium3m)
				case "${target}" in
				  x86_64-*-*)
				      case "x$which" in
					*_32)
						;;
					*)
						echo "CPU given in --with-$which=$val doesn't support 64bit mode." 1>&2
						exit 1
						;;
				      esac
				      ;;
				esac
				# OK
				;;
			"" | x86-64 | generic | native \
			| k8 | k8-sse3 | athlon64 | athlon64-sse3 | opteron \
			| opteron-sse3 | athlon-fx | bdver3 | bdver2 | bdver1 | btver2 \
			| btver1 | amdfam10 | barcelona | nocona | core2 | corei7 \
			| corei7-avx | core-avx-i | core-avx2 | atom | slm)
				# OK
				;;
			*)
				echo "Unknown CPU given in --with-$which=$val." 1>&2
				exit 1
				;;
			esac
		done
		;;

	mips*-*-*)
		supported_defaults="abi arch arch_32 arch_64 float fpu nan tune tune_32 tune_64 divide llsc mips-plt synci"

		case ${with_float} in
		"" | soft | hard)
			# OK
			;;
		*)
			echo "Unknown floating point type used in --with-float=$with_float" 1>&2
			exit 1
			;;
		esac

		case ${with_fpu} in
		"" | single | double)
			# OK
			;;
		*)
			echo "Unknown fpu type used in --with-fpu=$with_fpu" 1>&2
			exit 1
			;;
		esac

		case ${with_nan} in
		"" | 2008 | legacy)
			# OK
			;;
		*)
			echo "Unknown NaN encoding used in --with-nan=$with_nan" 1>&2
			exit 1
			;;
		esac

		case ${with_abi} in
		"" | 32 | o64 | n32 | 64 | eabi)
			# OK
			;;
		*)
			echo "Unknown ABI used in --with-abi=$with_abi" 1>&2
			exit 1
			;;
		esac

		case ${with_divide} in
		"" | breaks | traps)
			# OK
			;;
		*)
			echo "Unknown division check type use in --with-divide=$with_divide" 1>&2
			exit 1
			;;
		esac

		case ${with_llsc} in
		yes)
			with_llsc=llsc
			;;
		no)
			with_llsc="no-llsc"
			;;
		"")
			# OK
			;;
		*)
			echo "Unknown llsc type used in --with-llsc" 1>&2
			exit 1
			;;
		esac

		case ${with_mips_plt} in
		yes)
			with_mips_plt=plt
			;;
		no)
			with_mips_plt=no-plt
			;;
		"")
			;;
		*)
			echo "Unknown --with-mips-plt argument: $with_mips_plt" 1>&2
			exit 1
			;;
		esac

		case ${with_synci} in
		yes)
			with_synci=synci
			;;
		no)
			with_synci=no-synci
			;;
		"")
			;;
		*)
			echo "Unknown synci type used in --with-synci" 1>&2
			exit 1
			;;
		esac
		;;

	powerpc*-*-* | rs6000-*-*)
		supported_defaults="cpu cpu_32 cpu_64 float tune tune_32 tune_64"

		for which in cpu cpu_32 cpu_64 tune tune_32 tune_64; do
			eval "val=\$with_$which"
			case ${val} in
			default32 | default64)
				case $which in
				cpu | tune)
					;;
				*)
					echo "$val only valid for --with-cpu and --with-tune." 1>&2
					exit 1
					;;
				esac
				with_which="with_$which"
				eval $with_which=
				;;
			405cr)
				tm_defines="${tm_defines} CONFIG_PPC405CR"
				eval "with_$which=405"
				;;
			"" | common | native \
			| power | power[2345678] | power6x | powerpc | powerpc64 \
			| rios | rios1 | rios2 | rsc | rsc1 | rs64a \
			| 401 | 403 | 405 | 405fp | 440 | 440fp | 464 | 464fp \
			| 476 | 476fp | 505 | 601 | 602 | 603 | 603e | ec603e \
			| 604 | 604e | 620 | 630 | 740 | 750 | 7400 | 7450 \
			| a2 | e300c[23] | 854[08] | e500mc | e500mc64 | e5500 | e6500 \
			| titan | 801 | 821 | 823 | 860 | 970 | G3 | G4 | G5 | cell)
				# OK
				;;
			*)
				echo "Unknown cpu used in --with-$which=$val." 1>&2
				exit 1
				;;
			esac
		done
		;;

	s390*-*-*)
		supported_defaults="arch mode tune"

		for which in arch tune; do
			eval "val=\$with_$which"
			case ${val} in
			"" | g5 | g6 | z900 | z990 | z9-109 | z9-ec | z10 | z196 | zEC12)
				# OK
				;;
			*)
				echo "Unknown cpu used in --with-$which=$val." 1>&2
				exit 1
				;;
			esac
		done

		case ${with_mode} in
		"" | esa | zarch)
			# OK
			;;
		*)
			echo "Unknown architecture mode used in --with-mode=$with_mode." 1>&2
			exit 1
			;;
		esac
		;;

	sh[123456ble]-*-* | sh-*-*)
		supported_defaults="cpu"
		case "`echo $with_cpu | tr ABCDEFGHIJKLMNOPQRSTUVWXYZ_ abcdefghijklmnopqrstuvwxyz- | sed s/sh/m/`" in
		"" | m1 | m2 | m2e | m3 | m3e | m4 | m4-single | m4-single-only | m4-nofpu )
			# OK
			;;
		m2a | m2a-single | m2a-single-only | m2a-nofpu)
			;;
		m4a | m4a-single | m4a-single-only | m4a-nofpu | m4al)
		        ;;
		*)
			echo "Unknown CPU used in --with-cpu=$with_cpu, known values:"  1>&2
			echo "m1 m2 m2e m3 m3e m4 m4-single m4-single-only m4-nofpu" 1>&2
			echo "m4a m4a-single m4a-single-only m4a-nofpu m4al" 1>&2
			echo "m2a m2a-single m2a-single-only m2a-nofpu" 1>&2
			exit 1
			;;
		esac
		;;
	sparc*-*-*)
		supported_defaults="cpu float tune"

		for which in cpu tune; do
			eval "val=\$with_$which"
			case ${val} in
			"" | sparc | sparcv9 | sparc64 \
			| v7 | cypress \
			| v8 | supersparc | hypersparc | leon | leon3 \
			| sparclite | f930 | f934 | sparclite86x \
			| sparclet | tsc701 \
			| v9 | ultrasparc | ultrasparc3 | niagara | niagara2 \
			| niagara3 | niagara4)
				# OK
				;;
			*)
				echo "Unknown cpu used in --with-$which=$val" 1>&2
				exit 1
				;;
			esac
		done

		case ${with_float} in
		"" | soft | hard)
			# OK
			;;
		*)
			echo "Unknown floating point type used in --with-float=$with_float" 1>&2
			exit 1
			;;
		esac
		;;

	spu-*-*)
		supported_defaults="arch tune"

		for which in arch tune; do
			eval "val=\$with_$which"
			case ${val} in
			"" | cell | celledp)
				# OK
				;;
			*)
				echo "Unknown cpu used in --with-$which=$val." 1>&2
				exit 1
				;;
			esac
		done
		;;

	tic6x-*-*)
		supported_defaults="arch"

		case ${with_arch} in
		"" | c62x | c64x | c64x+ | c67x | c67x+ | c674x)
			# OK
			;;
		*)
			echo "Unknown arch used in --with-arch=$with_arch." 1>&2
			exit 1
			;;
		esac
		;;

	v850*-*-*)
		supported_defaults=cpu
		case ${with_cpu} in
		"" | v850e | v850e1 | v850e2 | v850es | v850e2v3 | v850e3v5)
			# OK
			;;
		*)
			echo "Unknown cpu used in --with-cpu=$with_cpu" 1>&2
			exit 1
			;;
		esac
		;;
esac

# Set some miscellaneous flags for particular targets.
target_cpu_default2=
case ${target} in
	aarch64*-*-*)
		if test x$target_cpu_cname = x
		then
			target_cpu_default2=TARGET_CPU_generic
		else
			target_cpu_default2=$target_cpu_cname
		fi
		;;

	arm*-*-*)
		if test x$target_cpu_cname = x
		then
			target_cpu_default2=TARGET_CPU_generic
		else
			target_cpu_default2=TARGET_CPU_$target_cpu_cname
		fi
		;;

	hppa*-*-*)
		if test x$gas = xyes
		then
			target_cpu_default2="MASK_GAS|MASK_JUMP_IN_DELAY"
		fi
		;;

	fido*-*-* | m68k*-*-*)
		target_cpu_default2=$m68k_cpu_ident
		tmake_file="m68k/t-opts $tmake_file"
		if [ x"$m68k_arch_family" != x ]; then
		        tmake_file="m68k/t-$m68k_arch_family $tmake_file"
		fi
		;;

	i[34567]86-*-darwin* | x86_64-*-darwin*)
		;;
	i[34567]86-*-linux* | x86_64-*-linux*)
		tmake_file="$tmake_file i386/t-linux"
		;;
	i[34567]86-*-kfreebsd*-gnu | x86_64-*-kfreebsd*-gnu)
		tmake_file="$tmake_file i386/t-kfreebsd"
		;;
	i[34567]86-*-gnu*)
		tmake_file="$tmake_file i386/t-gnu"
		;;
	i[34567]86-*-solaris2* | x86_64-*-solaris2.1[0-9]*)
		;;
	i[34567]86-*-cygwin* | x86_64-*-cygwin*)
		;;
	i[34567]86-*-mingw* | x86_64-*-mingw*)
		;;
	i[34567]86-*-freebsd* | x86_64-*-freebsd*)
		;;
	ia64*-*-linux*)
		;;

	mips*-*-*)
		if test x$gnu_ld = xyes
		then
			target_cpu_default2="MASK_SPLIT_ADDRESSES"
		fi
		case ${target} in
			mips*el-*-*)
				tm_defines="TARGET_ENDIAN_DEFAULT=0 $tm_defines"
				;;
		esac
		tmake_file="mips/t-mips $tmake_file"
		;;

	powerpc*-*-* | rs6000-*-*)
		# FIXME: The PowerPC port uses the value set at compile time,
		# although it's only cosmetic.
		if test "x$with_cpu" != x
		then
			target_cpu_default2="\\\"$with_cpu\\\""
		fi
		out_file=rs6000/rs6000.c
		c_target_objs="${c_target_objs} rs6000-c.o"
		cxx_target_objs="${cxx_target_objs} rs6000-c.o"
		tmake_file="rs6000/t-rs6000 ${tmake_file}"
		;;

	sh[123456ble]*-*-* | sh-*-*)
		c_target_objs="${c_target_objs} sh-c.o"
		cxx_target_objs="${cxx_target_objs} sh-c.o"
		;;

	sparc*-*-*)
		# Some standard aliases.
		case x$with_cpu in
		xsparc)
			with_cpu=v7
			;;
		xsparcv9 | xsparc64)
			with_cpu=v9
			;;
		esac

		if test x$with_tune = x ; then
		      case ${target} in
		      *-leon-*)
			  with_tune=leon
			  ;;
		      *-leon[3-9]*)
			  with_tune=leon3
			  ;;
		      esac
		fi

		# The SPARC port checks this value at compile-time.
		target_cpu_default2="TARGET_CPU_$with_cpu"
		;;

	v850*-*-*)
		case "x$with_cpu" in
		x)
			;;
		xv850e | xv850e1 | xv850e2 | xv850e2v3 | xv850e3v5)
			target_cpu_default2="TARGET_CPU_$with_cpu"
			;;
		xv850es)
			target_cpu_default2="TARGET_CPU_v850e1"
			;;
		esac
		;;
esac

t=
all_defaults="abi cpu cpu_32 cpu_64 arch arch_32 arch_64 tune tune_32 tune_64 schedule float mode fpu nan divide llsc mips-plt synci tls"
for option in $all_defaults
do
	eval "val=\$with_"`echo $option | sed s/-/_/g`
	if test -n "$val"; then
		case " $supported_defaults " in
		*" $option "*)
			;;
		*)
			echo "This target does not support --with-$option." 2>&1
			echo "Valid --with options are: $supported_defaults" 2>&1
			exit 1
			;;
		esac

		if test "x$t" = x
		then
			t="{ \"$option\", \"$val\" }"
		else
			t="${t}, { \"$option\", \"$val\" }"
		fi
	fi
done

if test "x$t" = x
then
	configure_default_options="{ { NULL, NULL} }"
else
	configure_default_options="{ ${t} }"
fi

if test "$target_cpu_default2" != ""
then
	if test "$target_cpu_default" != ""
	then
		target_cpu_default="(${target_cpu_default}|${target_cpu_default2})"
	else
		target_cpu_default=$target_cpu_default2
	fi
fi<|MERGE_RESOLUTION|>--- conflicted
+++ resolved
@@ -2036,7 +2036,13 @@
 	use_collect2=no
 	use_gcc_stdint=wrap
 	;;
-<<<<<<< HEAD
+msp430*-*-*)
+	tm_file="dbxelf.h elfos.h newlib-stdint.h ${tm_file}"
+	c_target_objs="msp430-c.o"
+	cxx_target_objs="msp430-c.o"
+	target_has_targetm_common=no
+	tmake_file="${tmake_file} msp430/t-msp430"
+	;;
 or1k-*-elf*)
        tm_file="${tm_file} dbxelf.h elfos.h newlib-stdint.h ${cpu_type}/elf.h"
        extra_parts="crti.o crtbegin.o crtend.o crtn.o"
@@ -2059,15 +2065,6 @@
        tmake_file="or1k/t-or1knd or1k/t-linux ${tmake_file}"
        tm_defines="${tm_defines} OR1K_DELAY_DEFAULT=OR1K_DELAY_OFF"
        ;;
-=======
-msp430*-*-*)
-	tm_file="dbxelf.h elfos.h newlib-stdint.h ${tm_file}"
-	c_target_objs="msp430-c.o"
-	cxx_target_objs="msp430-c.o"
-	target_has_targetm_common=no
-	tmake_file="${tmake_file} msp430/t-msp430"
-	;;
->>>>>>> 4ee7e72e
 pdp11-*-*)
 	tm_file="${tm_file} newlib-stdint.h"
 	use_gcc_stdint=wrap
