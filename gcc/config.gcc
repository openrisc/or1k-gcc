# GCC target-specific configuration file.
# Copyright (C) 1997-2015 Free Software Foundation, Inc.

#This file is part of GCC.

#GCC is free software; you can redistribute it and/or modify it under
#the terms of the GNU General Public License as published by the Free
#Software Foundation; either version 3, or (at your option) any later
#version.

#GCC is distributed in the hope that it will be useful, but WITHOUT
#ANY WARRANTY; without even the implied warranty of MERCHANTABILITY or
#FITNESS FOR A PARTICULAR PURPOSE.  See the GNU General Public License
#for more details.

#You should have received a copy of the GNU General Public License
#along with GCC; see the file COPYING3.  If not see
#<http://www.gnu.org/licenses/>.

# This is the GCC target-specific configuration file
# where a configuration type is mapped to different system-specific
# definitions and files.  This is invoked by the autoconf-generated
# configure script.  Putting it in a separate shell file lets us skip
# running autoconf when modifying target-specific information.

# When you change the cases in the OS or target switches, consider
# updating ../libgcc/config.host also.

# This file switches on the shell variable ${target}, and also uses the
# following shell variables:
#
#  with_*		Various variables as set by configure.
#
#  enable_threads	Either the name, yes or no depending on whether
#			threads support was requested.
#
#  default_use_cxa_atexit
#			  The default value for the $enable___cxa_atexit
#			variable.  enable___cxa_atexit needs to be set to
#			"yes" for the correct operation of C++ destructors
#			but it relies upon the presence of a non-standard C
#			library	function called	__cxa_atexit.
#			  Since not all C libraries provide __cxa_atexit the
#			default value of $default_use_cxa_atexit is set to
#			"no" except for targets which are known to be OK.
#
#  default_gnu_indirect_function
#                       The default value for the $enable_gnu_indirect_function
#                       variable.  enable_gnu_indirect_function relies
#			upon the presence of a non-standard gnu ifunc support
#			in the assembler, linker and dynamic linker.
#			Since not all libraries provide the dynamic linking
#			support, the default value of
#			$default_gnu_indirect_function is set to
#			"no" except for targets which are known to be OK.
#
#  gas_flag		Either yes or no depending on whether GNU as was
#			requested.
#
#  gnu_ld_flag		Either yes or no depending on whether GNU ld was
#			requested.

# This file sets the following shell variables for use by the
# autoconf-generated configure script:
#
#  cpu_type		The name of the cpu, if different from the first
#			chunk of the canonical target name.
#
#  tm_defines		List of target macros to define for all compilations.
#
#  tm_file		A list of target macro files, if different from
#			"$cpu_type/$cpu_type.h". Usually it's constructed
#			per target in a way like this:
#			tm_file="${tm_file} dbxelf.h elfos.h ${cpu_type.h}/elf.h"
#			Note that the preferred order is:
#			- specific target header "${cpu_type}/${cpu_type.h}"
#			- generic headers like dbxelf.h elfos.h, etc.
#			- specializing target headers like ${cpu_type.h}/elf.h
#			This helps to keep OS specific stuff out of the CPU
#			defining header ${cpu_type}/${cpu_type.h}.
#
#			It is possible to include automatically-generated
#			build-directory files by prefixing them with "./".
#			All other files should relative to $srcdir/config.
#
#  tm_p_file		Location of file with declarations for functions
#			in $out_file.
#
#  out_file		The name of the machine description C support
#			file, if different from "$cpu_type/$cpu_type.c".
#
#  common_out_file	The name of the source file for code shared between
#			the compiler proper and the driver.
#
#  md_file		The name of the machine-description file, if
#			different from "$cpu_type/$cpu_type.md".
#
#  tmake_file		A list of machine-description-specific
#			makefile-fragments, if different from
#			"$cpu_type/t-$cpu_type".
#
#  extra_modes          The name of the file containing a list of extra
#                       machine modes, if necessary and different from
#                       "$cpu_type/$cpu_type-modes.def".
#
#  extra_objs		List of extra objects that should be linked into
#			the compiler proper (cc1, cc1obj, cc1plus)
#			depending on target.
#
#  extra_gcc_objs	List of extra objects that should be linked into
#			the compiler driver (gcc) depending on target.
#
#  extra_headers	List of used header files from the directory
#			config/${cpu_type}.
#
#  user_headers_inc_next_pre
#			List of header file names of internal gcc header
#			files, which should be prefixed by an include_next.
#  user_headers_inc_next_post
#			List of header file names of internal gcc header
#			files, which should be postfixed by an include_next.
#  use_gcc_tgmath	If set, add tgmath.h to the list of used header
#			files.
#
#  use_gcc_stdint	If "wrap", install a version of stdint.h that
#			wraps the system's copy for hosted compilations;
#			if "provide", provide a version of systems without
#			such a system header; otherwise "none", do not
#			provide such a header at all.
#
#  extra_programs	List of extra executables compiled for this target
#			machine, used when linking.
#
#  extra_options	List of target-dependent .opt files.
#
#  c_target_objs	List of extra target-dependent objects that be
#			linked into the C compiler only.
#
#  cxx_target_objs	List of extra target-dependent objects that be
#			linked into the C++ compiler only.
#
#  fortran_target_objs	List of extra target-dependent objects that be
#			linked into the fortran compiler only.
#
#  target_gtfiles       List of extra source files with type information.
#
#  xm_defines		List of macros to define when compiling for the
#			target machine.
#
#  xm_file		List of files to include when compiling for the
#			target machine.
#
#  use_collect2		Set to yes or no, depending on whether collect2
#			will be used.
#
#  target_cpu_default	Set to override the default target model.
#
#  gdb_needs_out_file_path
#			Set to yes if gdb needs a dir command with
#			`dirname $out_file`.
#
#  thread_file		Set to control which thread package to use.
#
#  gas			Set to yes or no depending on whether the target
#			system normally uses GNU as.
#
#  configure_default_options
#			Set to an initializer for configure_default_options
#			in configargs.h, based on --with-cpu et cetera.
#
#  native_system_header_dir
#			Where system header files are found for this
#			target.  This defaults to /usr/include.  If
#			the --with-sysroot configure option or the
#			--sysroot command line option is used this
#			will be relative to the sysroot.
# target_type_format_char 
# 			The default character to be used for formatting
#			the attribute in a
#			.type symbol_name, ${t_t_f_c}<property>
#			directive.

# The following variables are used in each case-construct to build up the
# outgoing variables:
#
#  gnu_ld		Set to yes or no depending on whether the target
#			system normally uses GNU ld.
#
#  target_has_targetcm	Set to yes or no depending on whether the target
#			has its own definition of targetcm.
#
#  target_has_targetm_common	Set to yes or no depending on whether the
#			target has its own definition of targetm_common.

out_file=
common_out_file=
tmake_file=
extra_headers=
user_headers_inc_next_pre=
user_headers_inc_next_post=
use_gcc_tgmath=yes
use_gcc_stdint=none
extra_programs=
extra_objs=
extra_gcc_objs=
extra_options=
c_target_objs=
cxx_target_objs=
fortran_target_objs=
target_has_targetcm=no
target_has_targetm_common=yes
tm_defines=
xm_defines=
# Set this to force installation and use of collect2.
use_collect2=
# Set this to override the default target model.
target_cpu_default=
# Set this if gdb needs a dir command with `dirname $out_file`
gdb_needs_out_file_path=
# Set this to control which thread package will be used.
thread_file=
# Reinitialize these from the flag values every loop pass, since some
# configure entries modify them.
gas="$gas_flag"
gnu_ld="$gnu_ld_flag"
default_use_cxa_atexit=no
default_gnu_indirect_function=no
target_gtfiles=
need_64bit_isa=
native_system_header_dir=/usr/include
target_type_format_char='@'

# Don't carry these over build->host->target.  Please.
xm_file=
md_file=

# Obsolete configurations.
case ${target} in
# Currently there are no obsolete targets.
 nothing				\
 )
    if test "x$enable_obsolete" != xyes; then
      echo "*** Configuration ${target} is obsolete." >&2
      echo "*** Specify --enable-obsolete to build it anyway." >&2
      echo "*** Support will be REMOVED in the next major release of GCC," >&2
      echo "*** unless a maintainer comes forward." >&2
      exit 1
    fi;;
esac

# Unsupported targets list.  Do not put an entry in this list unless
# it would otherwise be caught by a more permissive pattern.  The list
# should be in alphabetical order.
case ${target} in
 # Avoid special cases that are not obsolete
   arm*-*-*eabi*			\
 )
	;;
   arm*-wince-pe*			\
 | arm*-*-ecos-elf			\
 | arm*-*-elf				\
 | arm*-*-linux*			\
 | arm*-*-uclinux*			\
 | i[34567]86-go32-*			\
 | i[34567]86-*-go32*			\
 | m68k-*-uclinuxoldabi*		\
 | mips64orion*-*-rtems*		\
 | pdp11-*-bsd				\
 | sparc-hal-solaris2*			\
 | thumb-*-*				\
 | *-*-freebsd[12] | *-*-freebsd[12].*	\
 | *-*-freebsd*aout*			\
 | *-*-linux*aout*			\
 | *-*-linux*coff*			\
 | *-*-linux*libc1*			\
 | *-*-linux*oldld*			\
 | *-*-rtemsaout*			\
 | *-*-rtemscoff*			\
 | *-*-solaris2				\
 | *-*-solaris2.[0-9]			\
 | *-*-solaris2.[0-9].*			\
 | *-*-sysv*				\
 | vax-*-vms*				\
 )
	echo "*** Configuration ${target} not supported" 1>&2
	exit 1
	;;
esac

# Set default cpu_type, tm_file, tm_p_file and xm_file so it can be
# updated in each machine entry.  Also set default extra_headers for some
# machines.
tm_p_file=
cpu_type=`echo ${target} | sed 's/-.*$//'`
cpu_is_64bit=
case ${target} in
m32c*-*-*)
        cpu_type=m32c
	tmake_file=m32c/t-m32c
	target_has_targetm_common=no
        ;;
aarch64*-*-*)
	cpu_type=aarch64
	extra_headers="arm_neon.h arm_acle.h"
	extra_objs="aarch64-builtins.o aarch-common.o"
	target_gtfiles="\$(srcdir)/config/aarch64/aarch64-builtins.c"
	target_has_targetm_common=yes
	;;
alpha*-*-*)
	cpu_type=alpha
	extra_options="${extra_options} g.opt"
	;;
am33_2.0-*-linux*)
	cpu_type=mn10300
	;;
arc*-*-*)
	cpu_type=arc
	;;
arm*-*-*)
	cpu_type=arm
	extra_objs="arm-builtins.o aarch-common.o"
	extra_headers="mmintrin.h arm_neon.h arm_acle.h"
	target_type_format_char='%'
	c_target_objs="arm-c.o"
	cxx_target_objs="arm-c.o"
	extra_options="${extra_options} arm/arm-tables.opt"
	target_gtfiles="\$(srcdir)/config/arm/arm-builtins.c"
	;;
avr-*-*)
	cpu_type=avr
	c_target_objs="avr-c.o"
	cxx_target_objs="avr-c.o"
	;;
bfin*-*)
	cpu_type=bfin
	;;
crisv32-*)
	cpu_type=cris
	;;
frv*)	cpu_type=frv
	extra_options="${extra_options} g.opt"
	;;
moxie*)	cpu_type=moxie
	target_has_targetm_common=no
	;;
fido-*-*)
	cpu_type=m68k
	extra_headers=math-68881.h
	extra_options="${extra_options} m68k/m68k-tables.opt"
        ;;
i[34567]86-*-*)
	cpu_type=i386
	c_target_objs="i386-c.o"
	cxx_target_objs="i386-c.o"
	extra_options="${extra_options} fused-madd.opt"
	extra_headers="cpuid.h mmintrin.h mm3dnow.h xmmintrin.h emmintrin.h
		       pmmintrin.h tmmintrin.h ammintrin.h smmintrin.h
		       nmmintrin.h bmmintrin.h fma4intrin.h wmmintrin.h
		       immintrin.h x86intrin.h avxintrin.h xopintrin.h
		       ia32intrin.h cross-stdarg.h lwpintrin.h popcntintrin.h
		       lzcntintrin.h bmiintrin.h bmi2intrin.h tbmintrin.h
		       avx2intrin.h avx512fintrin.h fmaintrin.h f16cintrin.h
		       rtmintrin.h xtestintrin.h rdseedintrin.h prfchwintrin.h
		       adxintrin.h fxsrintrin.h xsaveintrin.h xsaveoptintrin.h
		       avx512cdintrin.h avx512erintrin.h avx512pfintrin.h
		       shaintrin.h clflushoptintrin.h xsavecintrin.h
		       xsavesintrin.h avx512dqintrin.h avx512bwintrin.h
		       avx512vlintrin.h avx512vlbwintrin.h avx512vldqintrin.h
		       avx512ifmaintrin.h avx512ifmavlintrin.h avx512vbmiintrin.h
		       avx512vbmivlintrin.h clwbintrin.h pcommitintrin.h mwaitxintrin.h"
	;;
x86_64-*-*)
	cpu_type=i386
	c_target_objs="i386-c.o"
	cxx_target_objs="i386-c.o"
	extra_options="${extra_options} fused-madd.opt"
	extra_headers="cpuid.h mmintrin.h mm3dnow.h xmmintrin.h emmintrin.h
		       pmmintrin.h tmmintrin.h ammintrin.h smmintrin.h
		       nmmintrin.h bmmintrin.h fma4intrin.h wmmintrin.h
		       immintrin.h x86intrin.h avxintrin.h xopintrin.h
		       ia32intrin.h cross-stdarg.h lwpintrin.h popcntintrin.h
		       lzcntintrin.h bmiintrin.h tbmintrin.h bmi2intrin.h
		       avx2intrin.h avx512fintrin.h fmaintrin.h f16cintrin.h
		       rtmintrin.h xtestintrin.h rdseedintrin.h prfchwintrin.h
		       adxintrin.h fxsrintrin.h xsaveintrin.h xsaveoptintrin.h
		       avx512cdintrin.h avx512erintrin.h avx512pfintrin.h
		       shaintrin.h clflushoptintrin.h xsavecintrin.h
		       xsavesintrin.h avx512dqintrin.h avx512bwintrin.h
		       avx512vlintrin.h avx512vlbwintrin.h avx512vldqintrin.h
		       avx512ifmaintrin.h avx512ifmavlintrin.h avx512vbmiintrin.h
		       avx512vbmivlintrin.h clwbintrin.h pcommitintrin.h mwaitxintrin.h"
	;;
ia64-*-*)
	extra_headers=ia64intrin.h
	extra_options="${extra_options} g.opt fused-madd.opt"
	;;
hppa*-*-*)
	cpu_type=pa
	;;
lm32*)
	extra_options="${extra_options} g.opt"
	;;
m32r*-*-*)
        cpu_type=m32r
	extra_options="${extra_options} g.opt"
        ;;
m68k-*-*)
	extra_headers=math-68881.h
	extra_options="${extra_options} m68k/m68k-tables.opt"
	;;
microblaze*-*-*)
        cpu_type=microblaze
	extra_options="${extra_options} g.opt"
        ;;
mips*-*-*)
	cpu_type=mips
	extra_headers="loongson.h"
	extra_options="${extra_options} g.opt mips/mips-tables.opt"
	;;
nds32*)
	cpu_type=nds32
	extra_headers="nds32_intrinsic.h"
	extra_objs="nds32-cost.o nds32-intrinsic.o nds32-isr.o nds32-md-auxiliary.o nds32-pipelines-auxiliary.o nds32-predicates.o nds32-memory-manipulation.o nds32-fp-as-gp.o"
	;;
nios2-*-*)
	cpu_type=nios2
	extra_options="${extra_options} g.opt"
	;;
<<<<<<< HEAD
or1k-*-*)
        cpu_type=or1k
        ;;
or1knd-*-*)
        cpu_type=or1k
        ;;
picochip-*-*)
        cpu_type=picochip
        ;;
=======
nvptx-*-*)
	cpu_type=nvptx
	;;
>>>>>>> 7b26e389
powerpc*-*-*)
	cpu_type=rs6000
	extra_headers="ppc-asm.h altivec.h spe.h ppu_intrinsics.h paired.h spu2vmx.h vec_types.h si2vmx.h htmintrin.h htmxlintrin.h"
	case x$with_cpu in
	    xpowerpc64|xdefault64|x6[23]0|x970|xG5|xpower[345678]|xpower6x|xrs64a|xcell|xa2|xe500mc64|xe5500|Xe6500)
		cpu_is_64bit=yes
		;;
	esac
	extra_options="${extra_options} g.opt fused-madd.opt rs6000/rs6000-tables.opt"
	;;
rs6000*-*-*)
	extra_options="${extra_options} g.opt fused-madd.opt rs6000/rs6000-tables.opt"
	;;
sparc*-*-*)
	cpu_type=sparc
	c_target_objs="sparc-c.o"
	cxx_target_objs="sparc-c.o"
	extra_headers="visintrin.h"
	;;
spu*-*-*)
	cpu_type=spu
	;;
s390*-*-*)
	cpu_type=s390
	extra_options="${extra_options} fused-madd.opt"
	extra_headers="s390intrin.h htmintrin.h htmxlintrin.h vecintrin.h"
	;;
# Note the 'l'; we need to be able to match e.g. "shle" or "shl".
sh[123456789lbe]*-*-* | sh-*-*)
	cpu_type=sh
	extra_options="${extra_options} fused-madd.opt"
	extra_objs="${extra_objs} sh_treg_combine.o sh-mem.o sh_optimize_sett_clrt.o"
	;;
v850*-*-*)
	cpu_type=v850
	;;
tic6x-*-*)
	cpu_type=c6x
	extra_headers="c6x_intrinsics.h"
	extra_options="${extra_options} c6x/c6x-tables.opt"
	;;
xtensa*-*-*)
	extra_options="${extra_options} fused-madd.opt"
	;;
tilegx*-*-*)
	cpu_type=tilegx
	;;
tilepro*-*-*)
	cpu_type=tilepro
	;;
esac

tm_file=${cpu_type}/${cpu_type}.h
if test -f ${srcdir}/config/${cpu_type}/${cpu_type}-protos.h
then
	tm_p_file=${cpu_type}/${cpu_type}-protos.h
fi
extra_modes=
if test -f ${srcdir}/config/${cpu_type}/${cpu_type}-modes.def
then
	extra_modes=${cpu_type}/${cpu_type}-modes.def
fi
if test -f ${srcdir}/config/${cpu_type}/${cpu_type}.opt
then
	extra_options="${extra_options} ${cpu_type}/${cpu_type}.opt"
fi

case ${target} in
aarch64*-*-*)
	tm_p_file="${tm_p_file} arm/aarch-common-protos.h"
	case ${with_abi} in
	"")
		if test "x$with_multilib_list" = xilp32; then
			tm_file="aarch64/biarchilp32.h ${tm_file}"
		else
			tm_file="aarch64/biarchlp64.h ${tm_file}"
		fi
		;;
	ilp32)
		tm_file="aarch64/biarchilp32.h ${tm_file}"
		;;
	lp64)
		tm_file="aarch64/biarchlp64.h ${tm_file}"
		;;
	*)
		echo "Unknown ABI used in --with-abi=$with_abi"
		exit 1
	esac
	;;
i[34567]86-*-*)
	if test "x$with_abi" != x; then
		echo "This target does not support --with-abi."
		exit 1
	fi
	if test "x$enable_cld" = xyes; then
		tm_defines="${tm_defines} USE_IX86_CLD=1"
	fi
	if test "x$enable_frame_pointer" = xyes; then
		tm_defines="${tm_defines} USE_IX86_FRAME_POINTER=1"
	fi
	tm_file="vxworks-dummy.h ${tm_file}"
	;;
x86_64-*-*)
	case ${with_abi} in
	"")
		if test "x$with_multilib_list" = xmx32; then
			tm_file="i386/biarchx32.h ${tm_file}"
		else
			tm_file="i386/biarch64.h ${tm_file}"
		fi
		;;
	64 | m64)
		tm_file="i386/biarch64.h ${tm_file}"
		;;
	x32 | mx32)
		tm_file="i386/biarchx32.h ${tm_file}"
		;;
	*)
		echo "Unknown ABI used in --with-abi=$with_abi"
		exit 1
	esac
	if test "x$enable_cld" = xyes; then
		tm_defines="${tm_defines} USE_IX86_CLD=1"
	fi
	if test "x$enable_frame_pointer" = xyes; then
		tm_defines="${tm_defines} USE_IX86_FRAME_POINTER=1"
	fi
	tm_file="vxworks-dummy.h ${tm_file}"
	;;
arm*-*-*)
	tm_p_file="${tm_p_file} arm/aarch-common-protos.h"
	tm_file="vxworks-dummy.h ${tm_file}"
	;;
mips*-*-* | sh*-*-* | sparc*-*-*)
	tm_file="vxworks-dummy.h ${tm_file}"
	;;
esac

# On a.out targets, we need to use collect2.
case ${target} in
*-*-*aout*)
	use_collect2=yes
	;;
esac

# Common C libraries.
tm_defines="$tm_defines LIBC_GLIBC=1 LIBC_UCLIBC=2 LIBC_BIONIC=3"

# 32-bit x86 processors supported by --with-arch=.  Each processor
# MUST be separated by exactly one space.
x86_archs="athlon athlon-4 athlon-fx athlon-mp athlon-tbird \
athlon-xp k6 k6-2 k6-3 geode c3 c3-2 winchip-c6 winchip2 i386 i486 \
i586 i686 pentium pentium-m pentium-mmx pentium2 pentium3 pentium3m \
pentium4 pentium4m pentiumpro prescott"

# 64-bit x86 processors supported by --with-arch=.  Each processor
# MUST be separated by exactly one space.
x86_64_archs="amdfam10 athlon64 athlon64-sse3 barcelona bdver1 bdver2 \
bdver3 bdver4 btver1 btver2 k8 k8-sse3 opteron opteron-sse3 nocona \
core2 corei7 corei7-avx core-avx-i core-avx2 atom slm nehalem westmere \
sandybridge ivybridge haswell broadwell bonnell silvermont knl x86-64 \
native"

# Additional x86 processors supported by --with-cpu=.  Each processor
# MUST be separated by exactly one space.
x86_cpus="generic intel"

# Common parts for widely ported systems.
case ${target} in
*-*-darwin*)
  tmake_file="t-darwin ${cpu_type}/t-darwin"
  tm_file="${tm_file} darwin.h"
  case ${target} in
  *-*-darwin9*)
    tm_file="${tm_file} darwin9.h"
    ;;
  *-*-darwin[12][0-9]*)
    tm_file="${tm_file} darwin9.h darwin10.h"
    ;;
  esac
  tm_file="${tm_file} ${cpu_type}/darwin.h"
  tm_p_file="${tm_p_file} darwin-protos.h"
  target_gtfiles="\$(srcdir)/config/darwin.c"
  extra_options="${extra_options} darwin.opt"
  c_target_objs="${c_target_objs} darwin-c.o"
  cxx_target_objs="${cxx_target_objs} darwin-c.o"
  fortran_target_objs="darwin-f.o"
  target_has_targetcm=yes
  extra_objs="darwin.o"
  extra_gcc_objs="darwin-driver.o"
  default_use_cxa_atexit=yes
  use_gcc_stdint=wrap
  case ${enable_threads} in
    "" | yes | posix) thread_file='posix' ;;
  esac
  ;;
*-*-dragonfly*)
  gas=yes
  gnu_ld=yes
  tmake_file="t-slibgcc"
  case ${enable_threads} in
    "" | yes | posix)
      thread_file='posix'
      ;;
    no | single)
      # Let these non-posix thread selections fall through if requested
      ;;
    *)
      echo 'Unknown thread configuration for DragonFly BSD'
      exit 1
      ;;
  esac
  extra_options="$extra_options rpath.opt dragonfly.opt"
  default_use_cxa_atexit=yes
  use_gcc_stdint=wrap
  ;;
*-*-freebsd*)
  # This is the generic ELF configuration of FreeBSD.  Later
  # machine-specific sections may refine and add to this
  # configuration.
  #
  # Due to tm_file entry ordering issues that vary between cpu
  # architectures, we only define fbsd_tm_file to allow the
  # machine-specific section to dictate the final order of all
  # entries of tm_file with the minor exception that components
  # of the tm_file set here will always be of the form:
  #
  # freebsd<version_number>.h [freebsd-<conf_option>.h ...] freebsd-spec.h freebsd.h
  #
  # The machine-specific section should not tamper with this
  # ordering but may order all other entries of tm_file as it
  # pleases around the provided core setting.
  gas=yes
  gnu_ld=yes
  fbsd_major=`echo ${target} | sed -e 's/.*freebsd//g' | sed -e 's/\..*//g'`
  tm_defines="${tm_defines} FBSD_MAJOR=${fbsd_major}"
  tmake_file="t-slibgcc"
  case ${enable_threads} in
    no)
      fbsd_tm_file="${fbsd_tm_file} freebsd-nthr.h"
      ;;
    "" | yes | posix)
      thread_file='posix'
      ;;
    *)
      echo 'Unknown thread configuration for FreeBSD'
      exit 1
      ;;
  esac
  fbsd_tm_file="${fbsd_tm_file} freebsd-spec.h freebsd.h freebsd-stdint.h"
  extra_options="$extra_options rpath.opt freebsd.opt"
  case ${target} in
    *-*-freebsd[345].*)
      :;;
    *)
      default_use_cxa_atexit=yes;;
  esac
  use_gcc_stdint=wrap
  ;;
*-*-linux* | frv-*-*linux* | *-*-kfreebsd*-gnu | *-*-knetbsd*-gnu | *-*-gnu* | *-*-kopensolaris*-gnu)
  extra_options="$extra_options gnu-user.opt"
  gas=yes
  gnu_ld=yes
  case ${enable_threads} in
    "" | yes | posix) thread_file='posix' ;;
  esac
  tmake_file="t-slibgcc"
  case $target in
    *-*-linux* | frv-*-*linux* | *-*-kfreebsd*-gnu | *-*-knetbsd*-gnu | *-*-kopensolaris*-gnu)
      :;;
    *-*-gnu*)
      native_system_header_dir=/include
      ;;
  esac
  # Linux C libraries selection switch: glibc / uclibc / bionic.
  # uclibc and bionic aren't usable for GNU/Hurd and neither for GNU/k*BSD.
  case $target in
    *linux*)
      tm_p_file="${tm_p_file} linux-protos.h"
      tmake_file="${tmake_file} t-linux"
      extra_objs="${extra_objs} linux.o"
      extra_options="${extra_options} linux.opt"
      ;;
  esac
  case $target in
    *-*-*android*)
      tm_defines="$tm_defines DEFAULT_LIBC=LIBC_BIONIC"
      ;;
    *-*-*uclibc*)
      tm_defines="$tm_defines DEFAULT_LIBC=LIBC_UCLIBC"
      ;;
    *)
      tm_defines="$tm_defines DEFAULT_LIBC=LIBC_GLIBC"
      ;;
  esac
  # Assume that glibc or uClibc or Bionic are being used and so __cxa_atexit
  # is provided.
  default_use_cxa_atexit=yes
  use_gcc_tgmath=no
  use_gcc_stdint=wrap
  # Enable compilation for Android by default for *android* targets.
  case $target in
    *-*-*android*)
      tm_defines="$tm_defines ANDROID_DEFAULT=1"
      ;;
    *)
      tm_defines="$tm_defines ANDROID_DEFAULT=0"
      ;;
  esac
  c_target_objs="${c_target_objs} glibc-c.o"
  cxx_target_objs="${cxx_target_objs} glibc-c.o"
  tmake_file="${tmake_file} t-glibc"
  target_has_targetcm=yes
  ;;
*-*-netbsd*)
  tmake_file="t-slibgcc"
  gas=yes
  gnu_ld=yes

  # NetBSD 2.0 and later get POSIX threads enabled by default.
  # Allow them to be explicitly enabled on any other version.
  case ${enable_threads} in
    "")
      case ${target} in
        *-*-netbsd[2-9]* | *-*-netbsdelf[2-9]*)
          thread_file='posix'
          tm_defines="${tm_defines} NETBSD_ENABLE_PTHREADS"
          ;;
      esac
      ;;
    yes | posix)
      thread_file='posix'
      tm_defines="${tm_defines} NETBSD_ENABLE_PTHREADS"
      ;;
  esac

  # NetBSD 2.0 and later provide __cxa_atexit(), which we use by
  # default (unless overridden by --disable-__cxa_atexit).
  case ${target} in
    *-*-netbsd[2-9]* | *-*-netbsdelf[2-9]*)
      default_use_cxa_atexit=yes
      ;;
  esac
  ;;
*-*-openbsd*)
  tmake_file="t-openbsd"
  case ${enable_threads} in
    yes)
      thread_file='posix'
      ;;
  esac
  case ${target} in
    *-*-openbsd2.*|*-*-openbsd3.[012])
      tm_defines="${tm_defines} HAS_LIBC_R=1" ;;
  esac
  case ${target} in
    *-*-openbsd4.[3-9]|*-*-openbsd[5-9]*)
      default_use_cxa_atexit=yes
      ;;
  esac
  ;;
*-*-rtems*)
  case ${enable_threads} in
    "" | yes | rtems) thread_file='rtems' ;;
    posix) thread_file='posix' ;;
    no) ;;
    *)
      echo 'Unknown thread configuration for RTEMS'
      exit 1
      ;;
  esac
  tmake_file="${tmake_file} t-rtems"
  extra_options="${extra_options} rtems.opt"
  default_use_cxa_atexit=yes
  use_gcc_stdint=wrap
  ;;
*-*-uclinux*)
  extra_options="$extra_options gnu-user.opt"
  use_gcc_stdint=wrap
  tm_defines="$tm_defines DEFAULT_LIBC=LIBC_UCLIBC SINGLE_LIBC"
  ;;
*-*-rdos*)
  use_gcc_stdint=wrap
  ;;
*-*-solaris2*)
  # i?86-*-solaris2* needs to insert headers between cpu default and
  # Solaris 2 specific ones.
  sol2_tm_file_head="dbxelf.h elfos.h ${cpu_type}/sysv4.h"
  sol2_tm_file_tail="${cpu_type}/sol2.h sol2.h"
  sol2_tm_file="${sol2_tm_file_head} ${sol2_tm_file_tail}"
  use_gcc_stdint=wrap
  if test x$gnu_ld = xyes; then
    tm_file="usegld.h ${tm_file}"
  fi
  if test x$gas = xyes; then
    tm_file="usegas.h ${tm_file}"
  fi
  tm_p_file="${tm_p_file} sol2-protos.h"
  tmake_file="${tmake_file} t-sol2 t-slibgcc"
  c_target_objs="${c_target_objs} sol2-c.o"
  cxx_target_objs="${cxx_target_objs} sol2-c.o sol2-cxx.o"
  extra_objs="sol2.o sol2-stubs.o"
  extra_options="${extra_options} sol2.opt"
  case ${enable_threads}:${have_pthread_h}:${have_thread_h} in
    "":yes:* | yes:yes:* )
      thread_file=posix
      ;;
  esac
  ;;
*-*-*vms*)
  extra_options="${extra_options} vms/vms.opt"
  xmake_file=vms/x-vms
  tmake_file="vms/t-vms t-slibgcc"
  extra_objs="vms.o"
  target_gtfiles="$target_gtfiles \$(srcdir)/config/vms/vms.c"
  tm_p_file="${tm_p_file} vms/vms-protos.h"
  xm_file="vms/xm-vms.h"
  c_target_objs="vms-c.o"
  cxx_target_objs="vms-c.o"
  fortran_target_objs="vms-f.o"
  use_gcc_stdint=provide
  tm_file="${tm_file} vms/vms-stdint.h"
  if test x$gnu_ld != xyes; then
    # Build wrappers for native case.
    extra_programs="ld\$(exeext) ar\$(exeext)"
    tmake_file="$tmake_file vms/t-vmsnative"
  fi
  ;;
*-*-vxworks*)
  tmake_file=t-vxworks
  xm_defines=POSIX
  extra_options="${extra_options} vxworks.opt"
  extra_objs="$extra_objs vxworks.o"
  case ${enable_threads} in
    no) ;;
    "" | yes | vxworks) thread_file='vxworks' ;;
    *) echo 'Unknown thread configuration for VxWorks'; exit 1 ;;
  esac
  ;;
*-*-elf|arc*-*-elf*)
  # Assume that newlib is being used and so __cxa_atexit is provided.
  default_use_cxa_atexit=yes
  use_gcc_stdint=wrap
  ;;
esac

case ${target} in
aarch64*-*-elf)
	tm_file="${tm_file} dbxelf.h elfos.h newlib-stdint.h"
	tm_file="${tm_file} aarch64/aarch64-elf.h aarch64/aarch64-elf-raw.h"
	tmake_file="${tmake_file} aarch64/t-aarch64"
	use_gcc_stdint=wrap
	case $target in
	aarch64_be-*)
		tm_defines="${tm_defines} TARGET_BIG_ENDIAN_DEFAULT=1"
		;;
	esac
	aarch64_multilibs="${with_multilib_list}"
	if test "$aarch64_multilibs" = "default"; then
		aarch64_multilibs="lp64,ilp32"
	fi
	aarch64_multilibs=`echo $aarch64_multilibs | sed -e 's/,/ /g'`
	for aarch64_multilib in ${aarch64_multilibs}; do
		case ${aarch64_multilib} in
		ilp32 | lp64 )
			TM_MULTILIB_CONFIG="${TM_MULTILIB_CONFIG},${aarch64_multilib}"
			;;
		*)
			echo "--with-multilib-list=${aarch64_multilib} not supported."
			exit 1
		esac
	done
	TM_MULTILIB_CONFIG=`echo $TM_MULTILIB_CONFIG | sed 's/^,//'`
	;;
aarch64*-*-linux*)
	tm_file="${tm_file} dbxelf.h elfos.h gnu-user.h linux.h glibc-stdint.h"
	tm_file="${tm_file} aarch64/aarch64-elf.h aarch64/aarch64-linux.h"
	tmake_file="${tmake_file} aarch64/t-aarch64 aarch64/t-aarch64-linux"
	case $target in
	aarch64_be-*)
		tm_defines="${tm_defines} TARGET_BIG_ENDIAN_DEFAULT=1"
		;;
	esac
	aarch64_multilibs="${with_multilib_list}"
	if test "$aarch64_multilibs" = "default"; then
		# TODO: turn on ILP32 multilib build after its support is mature.
		# aarch64_multilibs="lp64,ilp32"
		aarch64_multilibs="lp64"
	fi
	aarch64_multilibs=`echo $aarch64_multilibs | sed -e 's/,/ /g'`
	for aarch64_multilib in ${aarch64_multilibs}; do
		case ${aarch64_multilib} in
		ilp32 | lp64 )
			TM_MULTILIB_CONFIG="${TM_MULTILIB_CONFIG},${aarch64_multilib}"
			;;
		*)
			echo "--with-multilib-list=${aarch64_multilib} not supported."
			exit 1
		esac
	done
	TM_MULTILIB_CONFIG=`echo $TM_MULTILIB_CONFIG | sed 's/^,//'`
	;;
alpha*-*-linux*)
	tm_file="elfos.h ${tm_file} alpha/elf.h alpha/linux.h alpha/linux-elf.h glibc-stdint.h"
	tmake_file="${tmake_file} alpha/t-linux"
	extra_options="${extra_options} alpha/elf.opt"
	;;
alpha*-*-freebsd*)
	tm_file="elfos.h ${tm_file} ${fbsd_tm_file} alpha/elf.h alpha/freebsd.h"
	extra_options="${extra_options} alpha/elf.opt"
	;;
alpha*-*-netbsd*)
	tm_file="elfos.h ${tm_file} netbsd.h alpha/elf.h netbsd-elf.h alpha/netbsd.h"
	extra_options="${extra_options} netbsd.opt netbsd-elf.opt \
		       alpha/elf.opt"
	;;
alpha*-*-openbsd*)
	tm_defines="${tm_defines} OBSD_HAS_DECLARE_FUNCTION_NAME OBSD_HAS_DECLARE_FUNCTION_SIZE OBSD_HAS_DECLARE_OBJECT"
	tm_file="elfos.h alpha/alpha.h alpha/elf.h openbsd.h openbsd-stdint.h alpha/openbsd.h openbsd-libpthread.h"
	extra_options="${extra_options} openbsd.opt alpha/elf.opt"
	# default x-alpha is only appropriate for dec-osf.
	;;
alpha*-dec-*vms*)
	tm_file="${tm_file} vms/vms.h alpha/vms.h"
	tmake_file="${tmake_file} alpha/t-vms"
	;;
arc*-*-elf*)
	extra_headers="arc-simd.h"
	tm_file="dbxelf.h elfos.h newlib-stdint.h ${tm_file}"
	tmake_file="arc/t-arc-newlib arc/t-arc"
	case x"${with_cpu}" in
	  xarc600|xarc601|xarc700)
		target_cpu_default="TARGET_CPU_$with_cpu"
		;;
	esac
	if test x${with_endian} = x; then
		case ${target} in
		arc*be-*-* | arc*eb-*-*)	with_endian=big ;;
		*)				with_endian=little ;;
		esac
	fi
	case ${with_endian} in
	big|little)		;;
	*)	echo "with_endian=${with_endian} not supported."; exit 1 ;;
	esac
	case ${with_endian} in
	big*)	tm_defines="DRIVER_ENDIAN_SELF_SPECS=\\\"%{!EL:%{!mlittle-endian:-mbig-endian}}\\\" ${tm_defines}"
	esac
	;;
arc*-*-linux-uclibc*)
	extra_headers="arc-simd.h"
	tm_file="dbxelf.h elfos.h gnu-user.h linux.h glibc-stdint.h ${tm_file}"
	tmake_file="${tmake_file} arc/t-arc-uClibc arc/t-arc"
	tm_defines="${tm_defines} TARGET_SDATA_DEFAULT=0"
	tm_defines="${tm_defines} TARGET_MMEDIUM_CALLS_DEFAULT=1"
	case x"${with_cpu}" in
	  xarc600|xarc601|xarc700)
		target_cpu_default="TARGET_CPU_$with_cpu"
		;;
	esac
	if test x${with_endian} = x; then
		case ${target} in
		arc*be-*-* | arc*eb-*-*)	with_endian=big ;;
		*)				with_endian=little ;;
		esac
	fi
	case ${with_endian} in
	big|little)		;;
	*)	echo "with_endian=${with_endian} not supported."; exit 1 ;;
	esac
	case ${with_endian} in
	big*)	tm_defines="DRIVER_ENDIAN_SELF_SPECS=\\\"%{!EL:%{!mlittle-endian:-mbig-endian}}\\\" ${tm_defines}"
	esac
        ;;
arm-wrs-vxworks)
	tm_file="elfos.h arm/elf.h arm/aout.h ${tm_file} vx-common.h vxworks.h arm/vxworks.h"
	extra_options="${extra_options} arm/vxworks.opt"
	tmake_file="${tmake_file} arm/t-arm arm/t-vxworks"
	;;
arm*-*-freebsd*)                # ARM FreeBSD EABI
	tm_file="dbxelf.h elfos.h ${fbsd_tm_file} arm/elf.h"
	case $target in
	arm*b-*-freebsd*)
	    tm_defines="${tm_defines} TARGET_BIG_ENDIAN_DEFAULT=1"
	    ;;
	esac
	tmake_file="${tmake_file} arm/t-arm arm/t-bpabi"
	tm_file="${tm_file} arm/bpabi.h arm/freebsd.h arm/aout.h arm/arm.h"
	case $target in
	armv6*-*-freebsd*)
	    tm_defines="${tm_defines} TARGET_FREEBSD_ARMv6=1"
	    ;;
	esac
	case $target in
	arm*hf-*-freebsd*)
	    tm_defines="${tm_defines} TARGET_FREEBSD_ARM_HARD_FLOAT=1"
	    ;;
	esac
	with_tls=${with_tls:-gnu}
	;;
arm*-*-netbsdelf*)
	tm_file="dbxelf.h elfos.h netbsd.h netbsd-elf.h arm/elf.h arm/aout.h ${tm_file} arm/netbsd-elf.h"
	extra_options="${extra_options} netbsd.opt netbsd-elf.opt"
	tmake_file="${tmake_file} arm/t-arm"
	;;
arm*-*-linux-*)			# ARM GNU/Linux with ELF
	tm_file="dbxelf.h elfos.h gnu-user.h linux.h linux-android.h glibc-stdint.h arm/elf.h arm/linux-gas.h arm/linux-elf.h"
	extra_options="${extra_options} linux-android.opt"
	case $target in
	arm*b-*-linux*)
	    tm_defines="${tm_defines} TARGET_BIG_ENDIAN_DEFAULT=1"
	    ;;
	esac
	tmake_file="${tmake_file} arm/t-arm arm/t-arm-elf arm/t-bpabi arm/t-linux-eabi"
	tm_file="$tm_file arm/bpabi.h arm/linux-eabi.h arm/aout.h vxworks-dummy.h arm/arm.h"
	# Define multilib configuration for arm-linux-androideabi.
	case ${target} in
	*-androideabi)
	    tmake_file="$tmake_file arm/t-linux-androideabi"
	    ;;
	esac
	# The EABI requires the use of __cxa_atexit.
	default_use_cxa_atexit=yes
	with_tls=${with_tls:-gnu}
	;;
arm*-*-uclinux*eabi*)		# ARM ucLinux
	tm_file="dbxelf.h elfos.h arm/unknown-elf.h arm/elf.h arm/linux-gas.h arm/uclinux-elf.h glibc-stdint.h"
	tmake_file="${tmake_file} arm/t-arm arm/t-arm-elf arm/t-bpabi"
	tm_file="$tm_file arm/bpabi.h arm/uclinux-eabi.h arm/aout.h vxworks-dummy.h arm/arm.h"
	# The EABI requires the use of __cxa_atexit.
	default_use_cxa_atexit=yes
	;;
arm*-*-eabi* | arm*-*-symbianelf* | arm*-*-rtems*)
	case ${target} in
	arm*eb-*-eabi*)
	  tm_defines="${tm_defines} TARGET_BIG_ENDIAN_DEFAULT=1"
	esac
	default_use_cxa_atexit=yes
	tm_file="dbxelf.h elfos.h arm/unknown-elf.h arm/elf.h arm/bpabi.h"
	tmake_file="${tmake_file} arm/t-arm arm/t-arm-elf"
	case ${target} in
	arm*-*-eabi*)
	  tm_file="$tm_file newlib-stdint.h"
	  tmake_file="${tmake_file} arm/t-bpabi"
	  use_gcc_stdint=wrap
	  ;;
	arm*-*-rtems*)
	  tm_file="${tm_file} rtems.h arm/rtems.h newlib-stdint.h"
	  tmake_file="${tmake_file} arm/t-bpabi arm/t-rtems"
	  ;;
	arm*-*-symbianelf*)
	  tm_file="${tm_file} arm/symbian.h"
	  # We do not include t-bpabi for Symbian OS because the system
	  # provides its own implementation of the BPABI functions.
	  tmake_file="${tmake_file} arm/t-symbian"
	  ;;
	esac
	tm_file="${tm_file} arm/aout.h vxworks-dummy.h arm/arm.h"
	;;
avr-*-rtems*)
	tm_file="elfos.h avr/elf.h avr/avr-arch.h avr/avr.h avr/specs.h dbxelf.h avr/rtems.h rtems.h newlib-stdint.h"
	tm_defines="${tm_defines} WITH_RTEMS"
	tmake_file="${tmake_file} avr/t-avr avr/t-multilib avr/t-rtems"
	extra_gcc_objs="driver-avr.o avr-devices.o"
	extra_objs="avr-devices.o avr-log.o"
	;;
avr-*-*)
	tm_file="elfos.h avr/elf.h avr/avr-arch.h avr/avr.h avr/specs.h dbxelf.h avr/avr-stdint.h"
	if test x${with_avrlibc} != xno; then
	    tm_file="${tm_file} ${cpu_type}/avrlibc.h"
	    tm_defines="${tm_defines} WITH_AVRLIBC"
	fi
	tmake_file="${tmake_file} avr/t-avr avr/t-multilib"
	use_gcc_stdint=wrap
	extra_gcc_objs="driver-avr.o avr-devices.o"
	extra_objs="avr-devices.o avr-log.o"
	;;
bfin*-elf*)
	tm_file="${tm_file} dbxelf.h elfos.h newlib-stdint.h bfin/elf.h"
	tmake_file=bfin/t-bfin-elf
	use_collect2=no
	;;
bfin*-uclinux*)
	tm_file="${tm_file} dbxelf.h elfos.h bfin/elf.h gnu-user.h linux.h glibc-stdint.h bfin/uclinux.h"
	tmake_file=bfin/t-bfin-uclinux
	use_collect2=no
	;;
bfin*-linux-uclibc*)
	tm_file="${tm_file} dbxelf.h elfos.h bfin/elf.h gnu-user.h linux.h glibc-stdint.h bfin/linux.h ./linux-sysroot-suffix.h"
	tmake_file="bfin/t-bfin-linux t-slibgcc t-linux"
	use_collect2=no
	;;
bfin*-rtems*)
	tm_file="${tm_file} dbxelf.h elfos.h bfin/elf.h bfin/rtems.h rtems.h newlib-stdint.h"
	tmake_file="${tmake_file} bfin/t-rtems"
	;;
bfin*-*)
	tm_file="${tm_file} dbxelf.h elfos.h newlib-stdint.h bfin/elf.h"
	use_collect2=no
	use_gcc_stdint=wrap
	;;
cr16-*-elf)
        tm_file="elfos.h ${tm_file}"
        tmake_file="${tmake_file} cr16/t-cr16 "
        use_collect2=no
        ;;
crisv32-*-elf | crisv32-*-none)
	tm_file="dbxelf.h elfos.h newlib-stdint.h ${tm_file}"
	tmake_file="cris/t-cris"
	target_cpu_default=32
	gas=yes
	extra_options="${extra_options} cris/elf.opt"
	use_gcc_stdint=wrap
	;;
cris-*-elf | cris-*-none)
	tm_file="dbxelf.h elfos.h newlib-stdint.h ${tm_file}"
	tmake_file="cris/t-cris cris/t-elfmulti"
	gas=yes
	extra_options="${extra_options} cris/elf.opt"
	use_gcc_stdint=wrap
	;;
crisv32-*-linux* | cris-*-linux*)
	tm_file="dbxelf.h elfos.h ${tm_file} gnu-user.h linux.h glibc-stdint.h cris/linux.h"
	tmake_file="${tmake_file} cris/t-cris cris/t-linux"
	extra_options="${extra_options} cris/linux.opt"
	case $target in
	  cris-*-*)
		target_cpu_default=10
		;;
	  crisv32-*-*)
		target_cpu_default=32
		;;
	esac
	;;
epiphany-*-elf )
	tm_file="dbxelf.h elfos.h newlib-stdint.h ${tm_file}"
	tmake_file="epiphany/t-epiphany"
	extra_options="${extra_options} fused-madd.opt"
	extra_objs="$extra_objs mode-switch-use.o resolve-sw-modes.o"
	tm_defines="${tm_defines} EPIPHANY_STACK_OFFSET=${with_stack_offset:-8}"
	extra_headers="epiphany_intrinsics.h"
	;;
fr30-*-elf)
	tm_file="dbxelf.h elfos.h newlib-stdint.h ${tm_file}"
	;;
frv-*-elf)
	tm_file="dbxelf.h elfos.h newlib-stdint.h ${tm_file}"
	tmake_file=frv/t-frv
	;;
frv-*-*linux*)
	tm_file="dbxelf.h elfos.h ${tm_file} \
	         gnu-user.h linux.h glibc-stdint.h frv/linux.h"
	tmake_file="${tmake_file} frv/t-frv frv/t-linux"
	;;
moxie-*-elf)
	gas=yes
	gnu_ld=yes
	tm_file="dbxelf.h elfos.h newlib-stdint.h ${tm_file}"
	tmake_file="${tmake_file} moxie/t-moxie"
	;;
moxie-*-uclinux*)
	gas=yes
	gnu_ld=yes
	tm_file="dbxelf.h elfos.h ${tm_file} gnu-user.h linux.h glibc-stdint.h moxie/uclinux.h"
	tmake_file="${tmake_file} moxie/t-moxie"
	;;
moxie-*-rtems*)
	tmake_file="${tmake_file} moxie/t-moxie"
	tm_file="moxie/moxie.h dbxelf.h elfos.h moxie/rtems.h rtems.h newlib-stdint.h"
	;;
moxie-*-moxiebox*)
	gas=yes
	gnu_ld=yes
	tm_file="${tm_file} dbxelf.h elfos.h moxie/moxiebox.h newlib-stdint.h"
	tmake_file="${tmake_file} moxie/t-moxiebox"
	;;
h8300-*-rtems*)
	tmake_file="${tmake_file} h8300/t-h8300 h8300/t-rtems"
	tm_file="h8300/h8300.h dbxelf.h elfos.h h8300/elf.h h8300/rtems.h rtems.h newlib-stdint.h"
	;;
h8300-*-elf*)
	tmake_file="h8300/t-h8300"
	tm_file="h8300/h8300.h dbxelf.h elfos.h newlib-stdint.h h8300/elf.h"
	;;
hppa*64*-*-linux*)
	target_cpu_default="MASK_PA_11|MASK_PA_20"
	tm_file="pa/pa64-start.h ${tm_file} dbxelf.h elfos.h gnu-user.h linux.h \
		 glibc-stdint.h pa/pa-linux.h pa/pa64-regs.h pa/pa-64.h \
		 pa/pa64-linux.h"
	gas=yes gnu_ld=yes
	;;
hppa*-*-linux*)
	target_cpu_default="MASK_PA_11|MASK_NO_SPACE_REGS"
	tm_file="${tm_file} dbxelf.h elfos.h gnu-user.h linux.h glibc-stdint.h pa/pa-linux.h \
		 pa/pa32-regs.h pa/pa32-linux.h"
	tmake_file="${tmake_file} pa/t-linux"
	;;
hppa*-*-openbsd*)
	target_cpu_default="MASK_PA_11"
	tm_file="${tm_file} dbxelf.h elfos.h openbsd.h openbsd-stdint.h openbsd-libpthread.h \
		 pa/pa-openbsd.h pa/pa32-regs.h pa/pa32-openbsd.h"
	extra_options="${extra_options} openbsd.opt"
	gas=yes
	gnu_ld=yes
	;;
hppa[12]*-*-hpux10*)
	case ${target} in
	hppa1.1-*-* | hppa2*-*-*)
		target_cpu_default="MASK_PA_11"
		;;
	esac
	tm_file="${tm_file} pa/pa32-regs.h dbxelf.h pa/som.h \
		 pa/pa-hpux.h pa/pa-hpux10.h"
	extra_options="${extra_options} pa/pa-hpux.opt pa/pa-hpux10.opt"
	case ${target} in
	*-*-hpux10.[1-9]*)
		tm_file="${tm_file} pa/pa-hpux1010.h"
		extra_options="${extra_options} pa/pa-hpux1010.opt"
		;;
	esac
	use_gcc_stdint=provide
	tm_file="${tm_file} hpux-stdint.h"
	tmake_file="t-slibgcc"
	case ${enable_threads} in
	  "")
	    if test x$have_pthread_h = xyes ; then
	      tmake_file="${tmake_file} pa/t-dce-thr"
	    fi
	    ;;
	  yes | dce)
	    tmake_file="${tmake_file} pa/t-dce-thr"
	    ;;
	esac
	use_collect2=yes
	gas=yes
	if test "x$with_dwarf2" != x; then
		echo "Warning: dwarf2 debug format is not supported for this target, --with-dwarf2 ignored" 1>&2
		dwarf2=no
	fi
	;;
hppa*64*-*-hpux11*)
	target_cpu_default="MASK_PA_11|MASK_PA_20"
	if test x$gnu_ld = xyes
	then
		target_cpu_default="${target_cpu_default}|MASK_GNU_LD"
	fi
	tm_file="pa/pa64-start.h ${tm_file} dbxelf.h elfos.h \
		 pa/pa64-regs.h pa/pa-hpux.h pa/pa-hpux1010.h \
		 pa/pa-hpux11.h"
	case ${target} in
	*-*-hpux11.[12]*)
		tm_file="${tm_file} pa/pa-hpux1111.h pa/pa-64.h pa/pa64-hpux.h"
		extra_options="${extra_options} pa/pa-hpux1111.opt"
		;;
	*-*-hpux11.[3-9]*)
		tm_file="${tm_file} pa/pa-hpux1131.h pa/pa-64.h pa/pa64-hpux.h"
		extra_options="${extra_options} pa/pa-hpux1131.opt"
		;;
	*)
		tm_file="${tm_file} pa/pa-64.h pa/pa64-hpux.h"
		;;
	esac
	extra_options="${extra_options} pa/pa-hpux.opt \
		       pa/pa-hpux1010.opt pa/pa64-hpux.opt hpux11.opt"
	tmake_file="t-slibgcc"
	case x${enable_threads} in
	x | xyes | xposix )
		thread_file=posix
		;;
	esac
	gas=yes
	case ${target} in
	  *-*-hpux11.[01]*)
		use_gcc_stdint=provide
		tm_file="${tm_file} hpux-stdint.h"
		;;
	  *-*-hpux11.[23]*)
		use_gcc_stdint=wrap
		tm_file="${tm_file} hpux-stdint.h"
		;;
	esac
	;;
hppa[12]*-*-hpux11*)
	case ${target} in
	hppa1.1-*-* | hppa2*-*-*)
		target_cpu_default="MASK_PA_11"
		;;
	esac
	tm_file="${tm_file} pa/pa32-regs.h dbxelf.h pa/som.h \
		 pa/pa-hpux.h pa/pa-hpux1010.h pa/pa-hpux11.h"
	extra_options="${extra_options} pa/pa-hpux.opt pa/pa-hpux1010.opt \
		       hpux11.opt"
	case ${target} in
	*-*-hpux11.[12]*)
		tm_file="${tm_file} pa/pa-hpux1111.h"
		extra_options="${extra_options} pa/pa-hpux1111.opt"
		;;
	*-*-hpux11.[3-9]*)
		tm_file="${tm_file} pa/pa-hpux1131.h"
		extra_options="${extra_options} pa/pa-hpux1131.opt"
		;;
	esac
	tmake_file="t-slibgcc"
	case x${enable_threads} in
	x | xyes | xposix )
		thread_file=posix
		;;
	esac
	use_collect2=yes
	gas=yes
	case ${target} in
	  *-*-hpux11.[01]*)
		use_gcc_stdint=provide
		tm_file="${tm_file} hpux-stdint.h"
		;;
	  *-*-hpux11.[23]*)
		use_gcc_stdint=wrap
		tm_file="${tm_file} hpux-stdint.h"
		;;
	esac
	if test "x$with_dwarf2" != x; then
		echo "Warning: dwarf2 debug format is not supported for this target, --with-dwarf2 ignored" 1>&2
		dwarf2=no
	fi
	;;
i[34567]86-*-darwin*)
	need_64bit_isa=yes
	# Baseline choice for a machine that allows m64 support.
	with_cpu=${with_cpu:-core2}
	tmake_file="${tmake_file} t-slibgcc"
	;;
x86_64-*-darwin*)
	with_cpu=${with_cpu:-core2}
	tmake_file="${tmake_file} ${cpu_type}/t-darwin64 t-slibgcc"
	tm_file="${tm_file} ${cpu_type}/darwin64.h"
	;;
i[34567]86-*-elf*)
	tm_file="${tm_file} i386/unix.h i386/att.h dbxelf.h elfos.h newlib-stdint.h i386/i386elf.h"
	;;
x86_64-*-elf*)
	tm_file="${tm_file} i386/unix.h i386/att.h dbxelf.h elfos.h newlib-stdint.h i386/i386elf.h i386/x86-64.h"
	;;
i[34567]86-*-rdos*)
    tm_file="${tm_file} i386/unix.h i386/att.h dbxelf.h elfos.h newlib-stdint.h i386/i386elf.h i386/rdos.h"
    ;;
x86_64-*-rdos*)
    tm_file="${tm_file} i386/unix.h i386/att.h dbxelf.h elfos.h newlib-stdint.h i386/i386elf.h i386/x86-64.h i386/rdos.h i386/rdos64.h"
    tmake_file="i386/t-i386elf t-svr4"
    ;;
i[34567]86-*-dragonfly*)
	tm_file="${tm_file} i386/unix.h i386/att.h dbxelf.h elfos.h dragonfly.h dragonfly-stdint.h i386/dragonfly.h"
	tmake_file="${tmake_file} i386/t-crtstuff"
	;;
x86_64-*-dragonfly*)
	tm_file="${tm_file} i386/unix.h i386/att.h dbxelf.h elfos.h dragonfly.h dragonfly-stdint.h i386/x86-64.h i386/dragonfly.h"
	tmake_file="${tmake_file} i386/t-crtstuff"
	;;
i[34567]86-*-freebsd*)
	tm_file="${tm_file} i386/unix.h i386/att.h dbxelf.h elfos.h ${fbsd_tm_file} i386/freebsd.h"
	;;
x86_64-*-freebsd*)
	tm_file="${tm_file} i386/unix.h i386/att.h dbxelf.h elfos.h ${fbsd_tm_file} i386/x86-64.h i386/freebsd.h i386/freebsd64.h"
	;;
i[34567]86-*-netbsdelf*)
	tm_file="${tm_file} i386/unix.h i386/att.h dbxelf.h elfos.h netbsd.h netbsd-elf.h i386/netbsd-elf.h"
	extra_options="${extra_options} netbsd.opt netbsd-elf.opt"
	;;
x86_64-*-netbsd*)
	tm_file="${tm_file} i386/unix.h i386/att.h dbxelf.h elfos.h netbsd.h netbsd-elf.h i386/x86-64.h i386/netbsd64.h"
	extra_options="${extra_options} netbsd.opt netbsd-elf.opt"
	;;
i[34567]86-*-openbsd2.*|i[34567]86-*openbsd3.[0123])
	tm_file="i386/i386.h i386/unix.h i386/bsd.h i386/gas.h i386/gstabs.h openbsd-oldgas.h openbsd.h i386/openbsd.h"
	extra_options="${extra_options} openbsd.opt"
	# needed to unconfuse gdb
	tmake_file="${tmake_file} t-openbsd i386/t-openbsd"
	# we need collect2 until our bug is fixed...
	use_collect2=yes
	;;
i[34567]86-*-openbsd*)
	tm_file="${tm_file} i386/unix.h i386/att.h dbxelf.h elfos.h"
	tm_file="${tm_file} openbsd.h openbsd-stdint.h openbsd-libpthread.h i386/openbsdelf.h"
	extra_options="${extra_options} openbsd.opt"
	gas=yes
	gnu_ld=yes
	;;
x86_64-*-openbsd*)
	tm_file="${tm_file} i386/unix.h i386/att.h dbxelf.h elfos.h"
	tm_file="${tm_file} openbsd.h openbsd-stdint.h openbsd-libpthread.h i386/x86-64.h i386/openbsdelf.h"
	extra_options="${extra_options} openbsd.opt"
	gas=yes
	gnu_ld=yes
	;;
i[34567]86-*-linux* | i[34567]86-*-kfreebsd*-gnu | i[34567]86-*-knetbsd*-gnu | i[34567]86-*-gnu* | i[34567]86-*-kopensolaris*-gnu)
			# Intel 80386's running GNU/*
			# with ELF format using glibc 2
	tm_file="${tm_file} i386/unix.h i386/att.h dbxelf.h elfos.h gnu-user.h glibc-stdint.h"
	case ${target} in
	i[34567]86-*-linux*)
		tm_file="${tm_file} linux.h linux-android.h"
		extra_options="${extra_options} linux-android.opt"
		# Assume modern glibc if not targeting Android nor uclibc.
		case ${target} in
		*-*-*android*|*-*-*uclibc*)
		  ;;
		*)
		  default_gnu_indirect_function=yes
		  ;;
		esac
		if test x$enable_targets = xall; then
			tm_file="${tm_file} i386/x86-64.h i386/gnu-user-common.h i386/gnu-user64.h i386/linux-common.h i386/linux64.h"
			tm_defines="${tm_defines} TARGET_BI_ARCH=1"
			tmake_file="${tmake_file} i386/t-linux64"
			x86_multilibs="${with_multilib_list}"
			if test "$x86_multilibs" = "default"; then
				x86_multilibs="m64,m32"
			fi
			x86_multilibs=`echo $x86_multilibs | sed -e 's/,/ /g'`
			for x86_multilib in ${x86_multilibs}; do
				case ${x86_multilib} in
				m32 | m64 | mx32)
					TM_MULTILIB_CONFIG="${TM_MULTILIB_CONFIG},${x86_multilib}"
					;;
				*)
					echo "--with-multilib-list=${x86_with_multilib} not supported."
					exit 1
				esac
			done
			TM_MULTILIB_CONFIG=`echo $TM_MULTILIB_CONFIG | sed 's/^,//'`
			need_64bit_isa=yes
			if test x$with_cpu = x; then
				if test x$with_cpu_64 = x; then
					with_cpu_64=generic
				fi
			else
				case " $x86_cpus $x86_archs $x86_64_archs " in
				*" $with_cpu "*)
					;;
				*)
					echo "Unsupported CPU used in --with-cpu=$with_cpu, supported values:" 1>&2
					echo "$x86_cpus $x86_archs $x86_64_archs " 1>&2
					exit 1
					;;
				esac
			fi
		else
			tm_file="${tm_file} i386/gnu-user-common.h i386/gnu-user.h i386/linux-common.h i386/linux.h"
		fi
		;;
	i[34567]86-*-knetbsd*-gnu)
		tm_file="${tm_file} i386/gnu-user-common.h i386/gnu-user.h knetbsd-gnu.h i386/knetbsd-gnu.h"
		;;
	i[34567]86-*-kfreebsd*-gnu)
		tm_file="${tm_file} i386/gnu-user-common.h i386/gnu-user.h kfreebsd-gnu.h i386/kfreebsd-gnu.h"
		;;
	i[34567]86-*-kopensolaris*-gnu)
		tm_file="${tm_file} i386/gnu-user-common.h i386/gnu-user.h kopensolaris-gnu.h i386/kopensolaris-gnu.h"
		;;
	i[34567]86-*-gnu*)
		tm_file="$tm_file i386/gnu-user-common.h i386/gnu-user.h gnu.h i386/gnu.h"
		;;
	esac
	;;
x86_64-*-linux* | x86_64-*-kfreebsd*-gnu | x86_64-*-knetbsd*-gnu)
	tm_file="${tm_file} i386/unix.h i386/att.h dbxelf.h elfos.h gnu-user.h glibc-stdint.h \
		 i386/x86-64.h i386/gnu-user-common.h i386/gnu-user64.h"
	case ${target} in
	x86_64-*-linux*)
		tm_file="${tm_file} linux.h linux-android.h i386/linux-common.h i386/linux64.h"
		extra_options="${extra_options} linux-android.opt"
		# Assume modern glibc if not targeting Android nor uclibc.
		case ${target} in
		*-*-*android*|*-*-*uclibc*)
		  ;;
		*)
		  default_gnu_indirect_function=yes
		  ;;
		esac
	  	;;
	x86_64-*-kfreebsd*-gnu)
		tm_file="${tm_file} kfreebsd-gnu.h i386/kfreebsd-gnu64.h"
		;;
	x86_64-*-knetbsd*-gnu)
		tm_file="${tm_file} knetbsd-gnu.h"
		;;
	esac
	tmake_file="${tmake_file} i386/t-linux64"
	x86_multilibs="${with_multilib_list}"
	if test "$x86_multilibs" = "default"; then
		case ${with_abi} in
		x32 | mx32)
			x86_multilibs="mx32"
			;;
		*)
			x86_multilibs="m64,m32"
			;;
		esac
	fi
	x86_multilibs=`echo $x86_multilibs | sed -e 's/,/ /g'`
	for x86_multilib in ${x86_multilibs}; do
		case ${x86_multilib} in
		m32 | m64 | mx32)
			TM_MULTILIB_CONFIG="${TM_MULTILIB_CONFIG},${x86_multilib}"
			;;
		*)
			echo "--with-multilib-list=${x86_with_multilib} not supported."
			exit 1
		esac
	done
	TM_MULTILIB_CONFIG=`echo $TM_MULTILIB_CONFIG | sed 's/^,//'`
	;;
i[34567]86-pc-msdosdjgpp*)
	xm_file=i386/xm-djgpp.h
	tm_file="dbxcoff.h ${tm_file} i386/unix.h i386/bsd.h i386/gas.h i386/djgpp.h i386/djgpp-stdint.h"
	native_system_header_dir=/dev/env/DJDIR/include
	extra_options="${extra_options} i386/djgpp.opt"
	gnu_ld=yes
	gas=yes
	use_gcc_stdint=wrap
	;;
i[34567]86-*-lynxos*)
	xm_defines=POSIX
	tm_file="${tm_file} i386/unix.h i386/att.h dbxelf.h elfos.h i386/lynx.h lynx.h"
	tmake_file="${tmake_file} t-lynx"
	extra_options="${extra_options} lynx.opt"
	thread_file=lynx
	gnu_ld=yes
	gas=yes
	;;
i[34567]86-*-nto-qnx*)
	tm_file="${tm_file} i386/att.h dbxelf.h tm-dwarf2.h elfos.h i386/unix.h i386/nto.h"
	extra_options="${extra_options} i386/nto.opt"
	gnu_ld=yes
	gas=yes
	;;
i[34567]86-*-rtems*)
	tm_file="${tm_file} i386/unix.h i386/att.h dbxelf.h elfos.h i386/i386elf.h i386/rtemself.h rtems.h newlib-stdint.h"
	tmake_file="${tmake_file} i386/t-rtems"
	;;
i[34567]86-*-solaris2* | x86_64-*-solaris2.1[0-9]*)
	# Set default arch_32 to pentium4, tune_32 to generic like the other
	# i386 targets, although config.guess defaults to i386-pc-solaris2*.
	with_arch_32=${with_arch_32:-pentium4}
	with_tune_32=${with_tune_32:-generic}
	tm_file="${tm_file} i386/unix.h i386/att.h ${sol2_tm_file_head} i386/x86-64.h ${sol2_tm_file_tail}"
	tm_defines="${tm_defines} TARGET_BI_ARCH=1"
	tmake_file="$tmake_file i386/t-sol2"
	need_64bit_isa=yes
	if test x$with_cpu = x; then
		if test x$with_cpu_64 = x; then
			with_cpu_64=generic
		fi
	else
		case " $x86_cpus $x86_archs $x86_64_archs " in
		*" $with_cpu "*)
			;;
		*)
			echo "Unsupported CPU used in --with-cpu=$with_cpu, supported values:" 1>&2
			echo "$x86_cpus $x86_archs $x86_64_archs" 1>&2
			exit 1
			;;
		esac
	fi
	;;
i[4567]86-wrs-vxworks|i[4567]86-wrs-vxworksae)
	tm_file="${tm_file} i386/unix.h i386/att.h elfos.h vx-common.h"
	case ${target} in
	  *-vxworksae*)
	    tm_file="${tm_file} vxworksae.h i386/vxworks.h i386/vxworksae.h"
	    tmake_file="${tmake_file} i386/t-vxworks i386/t-vxworksae"
	    ;;
	  *)
	    tm_file="${tm_file} vxworks.h i386/vxworks.h"
	    tmake_file="${tmake_file} i386/t-vxworks"
	    ;;
	esac
	;;
i[34567]86-*-cygwin*)
	tm_file="${tm_file} i386/unix.h i386/bsd.h i386/gas.h dbxcoff.h i386/cygming.h i386/cygwin.h i386/cygwin-stdint.h"
	xm_file=i386/xm-cygwin.h
	tmake_file="${tmake_file} i386/t-cygming t-slibgcc"
	target_gtfiles="\$(srcdir)/config/i386/winnt.c"
	extra_options="${extra_options} i386/cygming.opt i386/cygwin.opt"
	extra_objs="winnt.o winnt-stubs.o"
	c_target_objs="${c_target_objs} msformat-c.o"
	cxx_target_objs="${cxx_target_objs} winnt-cxx.o msformat-c.o"
	if test x$enable_threads = xyes; then
		thread_file='posix'
	fi
	default_use_cxa_atexit=yes
	use_gcc_stdint=wrap
	;;
x86_64-*-cygwin*)
	need_64bit_isa=yes
	tm_file="${tm_file} i386/unix.h i386/bsd.h i386/gas.h dbxcoff.h i386/cygming.h i386/cygwin.h i386/cygwin-w64.h i386/cygwin-stdint.h"
	xm_file=i386/xm-cygwin.h
	tmake_file="${tmake_file} i386/t-cygming t-slibgcc i386/t-cygwin-w64"
	target_gtfiles="\$(srcdir)/config/i386/winnt.c"
	extra_options="${extra_options} i386/cygming.opt i386/cygwin.opt"
	extra_objs="winnt.o winnt-stubs.o"
	c_target_objs="${c_target_objs} msformat-c.o"
	cxx_target_objs="${cxx_target_objs} winnt-cxx.o msformat-c.o"
	if test x$enable_threads = xyes; then
		thread_file='posix'
	fi
	default_use_cxa_atexit=yes
	use_gcc_stdint=wrap
	tm_defines="${tm_defines} TARGET_CYGWIN64=1"
	;;
i[34567]86-*-mingw* | x86_64-*-mingw*)
	tm_file="${tm_file} i386/unix.h i386/bsd.h i386/gas.h dbxcoff.h i386/cygming.h"
	xm_file=i386/xm-mingw32.h
	c_target_objs="${c_target_objs} winnt-c.o"
	cxx_target_objs="${cxx_target_objs} winnt-c.o"
	target_has_targetcm="yes"
	case ${target} in
		x86_64-*-* | *-w64-*)
			need_64bit_isa=yes
			;;
		*)
			;;
	esac
	if test x$enable_threads = xposix ; then
		tm_file="${tm_file} i386/mingw-pthread.h"
	fi
	tm_file="${tm_file} i386/mingw32.h"
	# This makes the logic if mingw's or the w64 feature set has to be used
	case ${target} in
		*-w64-*)
			user_headers_inc_next_post="${user_headers_inc_next_post} float.h"
			user_headers_inc_next_pre="${user_headers_inc_next_pre} stddef.h stdarg.h"
			tm_file="${tm_file} i386/mingw-w64.h"
			if test x$enable_targets = xall; then
				tm_defines="${tm_defines} TARGET_BI_ARCH=1"
				if test x$with_cpu = x; then
					if test x$with_cpu_64 = x; then
						with_cpu_64=generic
					fi
				else
					case " $x86_cpus $x86_archs $x86_64_archs " in
					*" $with_cpu "*)
						;;
					*)
						echo "Unsupported CPU used in --with-cpu=$with_cpu, supported values:" 1>&2
						echo "$x86_cpus $x86_archs $x86_64_archs" 1>&2
						exit 1
						;;
					esac
				fi
			fi
			;;
		*)
			;;
	esac
	tm_file="${tm_file} i386/mingw-stdint.h"
	tmake_file="${tmake_file} t-winnt i386/t-cygming t-slibgcc"
        case ${target} in
               x86_64-w64-*)
               		tmake_file="${tmake_file} i386/t-mingw-w64"
			;;
	       i[34567]86-w64-*)
			tmake_file="${tmake_file} i386/t-mingw-w32"
			;;
	esac
        native_system_header_dir=/mingw/include
	target_gtfiles="\$(srcdir)/config/i386/winnt.c"
	extra_options="${extra_options} i386/cygming.opt i386/mingw.opt"
	case ${target} in
		*-w64-*)
			extra_options="${extra_options} i386/mingw-w64.opt"
			;;
		*)
			;;
	esac
	extra_objs="winnt.o winnt-stubs.o"
	c_target_objs="${c_target_objs} msformat-c.o"
	cxx_target_objs="${cxx_target_objs} winnt-cxx.o msformat-c.o"
	gas=yes
	gnu_ld=yes
	default_use_cxa_atexit=yes
	use_gcc_stdint=wrap
	case ${enable_threads} in
	  "" | yes | win32)
	    thread_file='win32'
	    ;;
	  posix)
	    thread_file='posix'
	    ;;
	esac
	case ${target} in
 		*mingw32crt*)
 			tm_file="${tm_file} i386/crtdll.h"
 			;;
		*mingw32msv* | *mingw*)
			;;
	esac
	;;
i[34567]86-*-interix[3-9]*)
	tm_file="${tm_file} i386/unix.h i386/bsd.h i386/gas.h i386/i386-interix.h"
	tmake_file="${tmake_file} i386/t-interix"
	extra_options="${extra_options} rpath.opt i386/interix.opt"
	extra_objs="winnt.o winnt-stubs.o"
	target_gtfiles="\$(srcdir)/config/i386/winnt.c"
	if test x$enable_threads = xyes ; then
		thread_file='posix'
	fi
	if test x$stabs = xyes ; then
		tm_file="${tm_file} dbxcoff.h"
	fi
	;;
ia64*-*-elf*)
	tm_file="${tm_file} dbxelf.h elfos.h newlib-stdint.h ia64/sysv4.h ia64/elf.h"
	tmake_file="ia64/t-ia64"
	target_cpu_default="0"
	if test x$gas = xyes
	then
		target_cpu_default="${target_cpu_default}|MASK_GNU_AS"
	fi
	if test x$gnu_ld = xyes
	then
		target_cpu_default="${target_cpu_default}|MASK_GNU_LD"
	fi
	;;
ia64*-*-freebsd*)
	tm_file="${tm_file} dbxelf.h elfos.h ${fbsd_tm_file} ia64/sysv4.h ia64/freebsd.h"
	target_cpu_default="MASK_GNU_AS|MASK_GNU_LD"
	tmake_file="${tmake_file} ia64/t-ia64"
	;;
ia64*-*-linux*)
	tm_file="${tm_file} dbxelf.h elfos.h gnu-user.h linux.h glibc-stdint.h ia64/sysv4.h ia64/linux.h"
	tmake_file="${tmake_file} ia64/t-ia64 ia64/t-linux t-libunwind"
	target_cpu_default="MASK_GNU_AS|MASK_GNU_LD"
	;;
ia64*-*-hpux*)
	tm_file="${tm_file} dbxelf.h elfos.h ia64/sysv4.h ia64/hpux.h"
	tmake_file="ia64/t-ia64 ia64/t-hpux t-slibgcc"
	target_cpu_default="MASK_GNU_AS"
	case x$enable_threads in
	x | xyes | xposix )
		thread_file=posix
		;;
	esac
	use_collect2=no
	c_target_objs="ia64-c.o"
	cxx_target_objs="ia64-c.o"
	extra_options="${extra_options} ia64/ilp32.opt hpux11.opt"
	use_gcc_stdint=wrap
	tm_file="${tm_file} hpux-stdint.h"
	case ${target} in
	*-*-hpux11.3*)
		tm_file="${tm_file} ia64/hpux-unix2003.h"
		;;
	esac
	;;
ia64-hp-*vms*)
	tm_file="${tm_file} elfos.h ia64/sysv4.h vms/vms.h ia64/vms.h"
	tmake_file="${tmake_file} ia64/t-ia64"
	target_cpu_default="0"
	if test x$gas = xyes
	then
		target_cpu_default="${target_cpu_default}|MASK_GNU_AS"
	fi
	extra_options="${extra_options} ia64/vms.opt"
	;;
iq2000*-*-elf*)
        tm_file="elfos.h newlib-stdint.h iq2000/iq2000.h"
        out_file=iq2000/iq2000.c
        md_file=iq2000/iq2000.md
        ;;
lm32-*-elf*)
        tm_file="dbxelf.h elfos.h ${tm_file}"
	tmake_file="${tmake_file} lm32/t-lm32"
        ;;
lm32-*-rtems*)
	tm_file="dbxelf.h elfos.h ${tm_file} lm32/rtems.h rtems.h newlib-stdint.h"
	tmake_file="${tmake_file} lm32/t-lm32"
	tmake_file="${tmake_file} lm32/t-rtems"
         ;;
lm32-*-uclinux*)
        tm_file="dbxelf.h elfos.h ${tm_file} gnu-user.h linux.h lm32/uclinux-elf.h"
	tmake_file="${tmake_file} lm32/t-lm32"
        ;;
m32r-*-elf*)
	tm_file="dbxelf.h elfos.h newlib-stdint.h ${tm_file}"
 	;;
m32rle-*-elf*)
	tm_file="dbxelf.h elfos.h newlib-stdint.h m32r/little.h ${tm_file}"
	;;
m32r-*-rtems*)
	tm_file="dbxelf.h elfos.h ${tm_file} m32r/rtems.h rtems.h newlib-stdint.h"
	tmake_file="${tmake_file} m32r/t-m32r"
 	;;
m32r-*-linux*)
	tm_file="dbxelf.h elfos.h gnu-user.h linux.h glibc-stdint.h ${tm_file} m32r/linux.h"
	tmake_file="${tmake_file} m32r/t-linux t-slibgcc"
	gnu_ld=yes
	if test x$enable_threads = xyes; then
		thread_file='posix'
	fi
 	;;
m32rle-*-linux*)
	tm_file="dbxelf.h elfos.h gnu-user.h linux.h glibc-stdint.h m32r/little.h ${tm_file} m32r/linux.h"
	tmake_file="${tmake_file} m32r/t-linux t-slibgcc"
	gnu_ld=yes
	if test x$enable_threads = xyes; then
		thread_file='posix'
	fi
	;;
m68k-*-elf* | fido-*-elf*)
	case ${target} in
	fido-*-elf*)
		# Check that $with_cpu makes sense.
		case $with_cpu in
		"" | "fidoa")
			;;
		*)
			echo "Cannot accept --with-cpu=$with_cpu"
			exit 1
			;;
		esac
		with_cpu=fidoa
		;;
	*)
		default_m68k_cpu=68020
		default_cf_cpu=5206
		;;
	esac
	tm_file="${tm_file} m68k/m68k-none.h m68k/m68kelf.h dbxelf.h elfos.h newlib-stdint.h m68k/m68kemb.h m68k/m68020-elf.h"
	tm_defines="${tm_defines} MOTOROLA=1"
	tmake_file="m68k/t-floatlib m68k/t-m68kbare m68k/t-m68kelf"
	# Add multilibs for targets other than fido.
	case ${target} in
	fido-*-elf*)
		;;
	*)
		tmake_file="$tmake_file m68k/t-mlibs"
		;;
	esac
	;;
m68k*-*-netbsdelf*)
	default_m68k_cpu=68020
	default_cf_cpu=5475
	tm_file="${tm_file} dbxelf.h elfos.h netbsd.h netbsd-elf.h m68k/netbsd-elf.h"
	extra_options="${extra_options} netbsd.opt netbsd-elf.opt"
	tm_defines="${tm_defines} MOTOROLA=1"
	;;
m68k*-*-openbsd*)
	default_m68k_cpu=68020
	default_cf_cpu=5475
	# needed to unconfuse gdb
	tm_defines="${tm_defines} OBSD_OLD_GAS"
	tm_file="${tm_file} openbsd.h openbsd-stdint.h openbsd-libpthread.h m68k/openbsd.h"
	extra_options="${extra_options} openbsd.opt"
	tmake_file="t-openbsd m68k/t-openbsd"
	# we need collect2 until our bug is fixed...
	use_collect2=yes
	;;
m68k-*-uclinux*)		# Motorola m68k/ColdFire running uClinux
				# with uClibc, using the new GNU/Linux-style
				# ABI.
	default_m68k_cpu=68020
	default_cf_cpu=5206
	tm_file="${tm_file} dbxelf.h elfos.h gnu-user.h linux.h glibc-stdint.h flat.h m68k/linux.h m68k/uclinux.h ./sysroot-suffix.h"
	extra_options="${extra_options} m68k/uclinux.opt"
 	tm_defines="${tm_defines} MOTOROLA=1"
	tmake_file="m68k/t-floatlib m68k/t-uclinux m68k/t-mlibs"
	;;
m68k-*-linux*)			# Motorola m68k's running GNU/Linux
				# with ELF format using glibc 2
				# aka the GNU/Linux C library 6.
	default_m68k_cpu=68020
	default_cf_cpu=5475
	with_arch=${with_arch:-m68k}
	tm_file="${tm_file} dbxelf.h elfos.h gnu-user.h linux.h glibc-stdint.h m68k/linux.h ./sysroot-suffix.h"
	extra_options="${extra_options} m68k/ieee.opt"
	tm_defines="${tm_defines} MOTOROLA=1"
	tmake_file="${tmake_file} m68k/t-floatlib m68k/t-linux m68k/t-mlibs"
	;;
m68k-*-rtems*)
	default_m68k_cpu=68020
	default_cf_cpu=5206
	tmake_file="${tmake_file} m68k/t-floatlib m68k/t-m68kbare m68k/t-crtstuff m68k/t-rtems m68k/t-mlibs"
	tm_file="${tm_file} m68k/m68k-none.h m68k/m68kelf.h dbxelf.h elfos.h m68k/m68kemb.h m68k/m68020-elf.h m68k/rtemself.h rtems.h newlib-stdint.h"
	tm_defines="${tm_defines} MOTOROLA=1"
	;;
mcore-*-elf)
	tm_file="dbxelf.h elfos.h newlib-stdint.h ${tm_file} mcore/mcore-elf.h"
	tmake_file=mcore/t-mcore
	inhibit_libc=true
	;;
mep-*-*)
	tm_file="dbxelf.h elfos.h ${tm_file}"
	tmake_file=mep/t-mep
	c_target_objs="mep-pragma.o"
	cxx_target_objs="mep-pragma.o"
	if test -d "${srcdir}/../newlib/libc/include" &&
	   test "x$with_headers" = x; then
		with_headers=yes
	fi
	use_gcc_stdint=wrap
	;;
microblaze*-linux*)
	case $target in
		microblazeel-*)
			tm_defines="${tm_defines} TARGET_BIG_ENDIAN_DEFAULT=0"
			;;
		microblaze-*)
			tm_defines="${tm_defines} TARGET_BIG_ENDIAN_DEFAULT=4321"
			;;
	esac
	tm_file="${tm_file} dbxelf.h gnu-user.h linux.h microblaze/linux.h"
	tm_file="${tm_file} glibc-stdint.h"
	c_target_objs="${c_target_objs} microblaze-c.o"
	cxx_target_objs="${cxx_target_objs} microblaze-c.o"
	tmake_file="${tmake_file} microblaze/t-microblaze"
	tmake_file="${tmake_file} microblaze/t-microblaze-linux"
	;;
microblaze*-*-rtems*)
	case $target in
		microblazeel-*)
			tm_defines="${tm_defines} TARGET_BIG_ENDIAN_DEFAULT=0"
			;;
		microblaze-*)
			tm_defines="${tm_defines} TARGET_BIG_ENDIAN_DEFAULT=4321"
			;;
	esac
	tm_file="${tm_file} dbxelf.h"
	tm_file="${tm_file} microblaze/rtems.h rtems.h newlib-stdint.h"
	c_target_objs="${c_target_objs} microblaze-c.o"
	cxx_target_objs="${cxx_target_objs} microblaze-c.o"
	tmake_file="${tmake_file} microblaze/t-microblaze"
	tmake_file="${tmake_file} microblaze/t-rtems"
        ;;
microblaze*-*-elf)
	case $target in
		microblazeel-*)
			tm_defines="${tm_defines} TARGET_BIG_ENDIAN_DEFAULT=0"
			;;
		microblaze-*)
			tm_defines="${tm_defines} TARGET_BIG_ENDIAN_DEFAULT=4321"
			;;
	esac
	tm_file="${tm_file} dbxelf.h newlib-stdint.h"
	c_target_objs="${c_target_objs} microblaze-c.o"
	cxx_target_objs="${cxx_target_objs} microblaze-c.o"
	tmake_file="${tmake_file} microblaze/t-microblaze"
        ;;
mips*-*-netbsd*)			# NetBSD/mips, either endian.
	target_cpu_default="MASK_ABICALLS"
	tm_file="elfos.h ${tm_file} mips/elf.h netbsd.h netbsd-elf.h mips/netbsd.h"
	extra_options="${extra_options} netbsd.opt netbsd-elf.opt"
	;;
mips*-img-linux*)
	tm_file="dbxelf.h elfos.h gnu-user.h linux.h linux-android.h glibc-stdint.h ${tm_file} mips/gnu-user.h mips/linux.h mips/linux-common.h mips/mti-linux.h"
	extra_options="${extra_options} linux-android.opt"
	tmake_file="${tmake_file} mips/t-img-linux"
	tm_defines="${tm_defines} MIPS_ISA_DEFAULT=37 MIPS_ABI_DEFAULT=ABI_32"
	gnu_ld=yes
	gas=yes
	;;
mips*-mti-linux*)
	tm_file="dbxelf.h elfos.h gnu-user.h linux.h linux-android.h glibc-stdint.h ${tm_file} mips/gnu-user.h mips/linux.h mips/linux-common.h mips/mti-linux.h"
	extra_options="${extra_options} linux-android.opt"
	tmake_file="${tmake_file} mips/t-mti-linux"
	tm_defines="${tm_defines} MIPS_ISA_DEFAULT=33 MIPS_ABI_DEFAULT=ABI_32"
	gnu_ld=yes
	gas=yes
	;;
mips*-*-linux*)				# Linux MIPS, either endian.
	tm_file="dbxelf.h elfos.h gnu-user.h linux.h linux-android.h glibc-stdint.h ${tm_file} mips/gnu-user.h mips/linux.h mips/linux-common.h"
	extra_options="${extra_options} linux-android.opt"
	case ${target} in
		mipsisa32r6*)
			default_mips_arch=mips32r6
			;;
		mipsisa32r2*)
			default_mips_arch=mips32r2
			;;
		mipsisa32*)
			default_mips_arch=mips32
			;;
		mips64el-st-linux-gnu)
			default_mips_abi=n32
			tm_file="${tm_file} mips/st.h"
			tmake_file="${tmake_file} mips/t-st"
			enable_mips_multilibs="yes"
			;;
		mips64octeon*-*-linux*)
			default_mips_abi=n32
			tm_defines="${tm_defines} MIPS_CPU_STRING_DEFAULT=\\\"octeon\\\""
			target_cpu_default=MASK_SOFT_FLOAT_ABI
			enable_mips_multilibs="yes"
			;;
		mipsisa64r6*-*-linux*)
			default_mips_abi=n32
			default_mips_arch=mips64r6
			enable_mips_multilibs="yes"
			;;
		mipsisa64r2*-*-linux*)
			default_mips_abi=n32
			default_mips_arch=mips64r2
			enable_mips_multilibs="yes"
			;;
		mips64*-*-linux* | mipsisa64*-*-linux*)
			default_mips_abi=n32
			enable_mips_multilibs="yes"
			;;
	esac
	if test x$enable_targets = xall; then
		enable_mips_multilibs="yes"
	fi
	if test x$enable_mips_multilibs = xyes; then
		tmake_file="${tmake_file} mips/t-linux64"
	fi
	;;
mips*-mti-elf*)
	tm_file="elfos.h newlib-stdint.h ${tm_file} mips/elf.h mips/n32-elf.h mips/sde.h mips/mti-elf.h"
	tmake_file="mips/t-mti-elf"
	tm_defines="${tm_defines} MIPS_ISA_DEFAULT=33 MIPS_ABI_DEFAULT=ABI_32"
	;;
mips*-img-elf*)
	tm_file="elfos.h newlib-stdint.h ${tm_file} mips/elf.h mips/n32-elf.h mips/sde.h mips/mti-elf.h"
	tmake_file="mips/t-img-elf"
	tm_defines="${tm_defines} MIPS_ISA_DEFAULT=37 MIPS_ABI_DEFAULT=ABI_32"
	;;
mips*-sde-elf*)
	tm_file="elfos.h newlib-stdint.h ${tm_file} mips/elf.h mips/n32-elf.h mips/sde.h"
	tmake_file="mips/t-sde"
	extra_options="${extra_options} mips/sde.opt"
	case "${with_newlib}" in
	  yes)
	    # newlib / libgloss.
	    ;;
	  *)
	    # MIPS toolkit libraries.
	    tm_file="$tm_file mips/sdemtk.h"
	    tmake_file="$tmake_file mips/t-sdemtk"
	    case ${enable_threads} in
	      "" | yes | mipssde)
		thread_file='mipssde'
		;;
	    esac
	    ;;
	esac
	case ${target} in
	  mipsisa32r6*)
	    tm_defines="MIPS_ISA_DEFAULT=37 MIPS_ABI_DEFAULT=ABI_32"
	    ;;
	  mipsisa32r2*)
	    tm_defines="MIPS_ISA_DEFAULT=33 MIPS_ABI_DEFAULT=ABI_32"
	    ;;
	  mipsisa32*)
	    tm_defines="MIPS_ISA_DEFAULT=32 MIPS_ABI_DEFAULT=ABI_32"
	    ;;
	  mipsisa64r6*)
	    tm_defines="MIPS_ISA_DEFAULT=69 MIPS_ABI_DEFAULT=ABI_N32"
	    ;;
	  mipsisa64r2*)
	    tm_defines="MIPS_ISA_DEFAULT=65 MIPS_ABI_DEFAULT=ABI_N32"
	    ;;
	  mipsisa64*)
	    tm_defines="MIPS_ISA_DEFAULT=64 MIPS_ABI_DEFAULT=ABI_N32"
	    ;;
	esac
	;;
mipsisa32-*-elf* | mipsisa32el-*-elf* | \
mipsisa32r2-*-elf* | mipsisa32r2el-*-elf* | \
mipsisa32r6-*-elf* | mipsisa32r6el-*-elf* | \
mipsisa64-*-elf* | mipsisa64el-*-elf* | \
mipsisa64r2-*-elf* | mipsisa64r2el-*-elf* | \
mipsisa64r6-*-elf* | mipsisa64r6el-*-elf*)
	tm_file="elfos.h newlib-stdint.h ${tm_file} mips/elf.h"
	tmake_file="mips/t-isa3264"
	case ${target} in
	  mipsisa32r6*)
	    tm_defines="${tm_defines} MIPS_ISA_DEFAULT=37"
	    ;;
	  mipsisa32r2*)
	    tm_defines="${tm_defines} MIPS_ISA_DEFAULT=33"
	    ;;
	  mipsisa32*)
	    tm_defines="${tm_defines} MIPS_ISA_DEFAULT=32"
	    ;;
	  mipsisa64r6*)
	    tm_defines="${tm_defines} MIPS_ISA_DEFAULT=69"
	    ;;
	  mipsisa64r2*)
	    tm_defines="${tm_defines} MIPS_ISA_DEFAULT=65"
	    ;;
	  mipsisa64*)
	    tm_defines="${tm_defines} MIPS_ISA_DEFAULT=64"
	    ;;
	esac
	case ${target} in
	  mipsisa32*-*-elfoabi*)
	    tm_defines="${tm_defines} MIPS_ABI_DEFAULT=ABI_32"
	    tm_file="${tm_file} mips/elfoabi.h"
	    ;;
	  mipsisa64*-*-elfoabi*)
	    tm_defines="${tm_defines} MIPS_ABI_DEFAULT=ABI_O64"
	    tm_file="${tm_file} mips/elfoabi.h"
	    ;;
	  *-*-elf*)
	    tm_defines="${tm_defines} MIPS_ABI_DEFAULT=ABI_EABI"
	    ;;
	esac
	;;
mipsisa64sr71k-*-elf*)
        tm_file="elfos.h newlib-stdint.h ${tm_file} mips/elf.h"
        tmake_file=mips/t-sr71k
	tm_defines="${tm_defines} MIPS_ISA_DEFAULT=64 MIPS_CPU_STRING_DEFAULT=\\\"sr71000\\\" MIPS_ABI_DEFAULT=ABI_EABI"
        ;;
mipsisa64sb1-*-elf* | mipsisa64sb1el-*-elf*)
	tm_file="elfos.h newlib-stdint.h ${tm_file} mips/elf.h"
	tmake_file="mips/t-elf mips/t-sb1"
	tm_defines="${tm_defines} MIPS_ISA_DEFAULT=64 MIPS_CPU_STRING_DEFAULT=\\\"sb1\\\" MIPS_ABI_DEFAULT=ABI_O64"
	;;
mips-*-elf* | mipsel-*-elf* | mipsr5900-*-elf* | mipsr5900el-*-elf*)
	tm_file="elfos.h newlib-stdint.h ${tm_file} mips/elf.h"
	tmake_file="mips/t-elf"
	;;
mips64r5900-*-elf* | mips64r5900el-*-elf*)
	tm_file="elfos.h newlib-stdint.h ${tm_file} mips/elf.h mips/n32-elf.h"
	tmake_file="mips/t-elf"
	tm_defines="${tm_defines} MIPS_ISA_DEFAULT=3 MIPS_ABI_DEFAULT=ABI_N32"
	;;
mips64-*-elf* | mips64el-*-elf*)
	tm_file="elfos.h newlib-stdint.h ${tm_file} mips/elf.h"
	tmake_file="mips/t-elf"
	tm_defines="${tm_defines} MIPS_ISA_DEFAULT=3 MIPS_ABI_DEFAULT=ABI_O64"
	;;
mips64vr-*-elf* | mips64vrel-*-elf*)
        tm_file="elfos.h newlib-stdint.h ${tm_file} mips/vr.h mips/elf.h"
        tmake_file=mips/t-vr
	tm_defines="${tm_defines} MIPS_ABI_DEFAULT=ABI_EABI"
        ;;
mips64orion-*-elf* | mips64orionel-*-elf*)
	tm_file="elfos.h newlib-stdint.h ${tm_file} mips/elforion.h mips/elf.h"
	tmake_file="mips/t-elf"
	tm_defines="${tm_defines} MIPS_ISA_DEFAULT=3 MIPS_ABI_DEFAULT=ABI_O64"
	;;
mips*-*-rtems*)
	tm_file="elfos.h newlib-stdint.h ${tm_file} mips/elf.h mips/rtems.h rtems.h"
	tmake_file="${tmake_file} mips/t-elf mips/t-rtems"
	;;
mips-wrs-vxworks)
	tm_file="elfos.h ${tm_file} mips/elf.h vx-common.h vxworks.h mips/vxworks.h"
	tmake_file="${tmake_file} mips/t-vxworks"
	;;
mipstx39-*-elf* | mipstx39el-*-elf*)
	tm_file="elfos.h newlib-stdint.h ${tm_file} mips/r3900.h mips/elf.h"
	tmake_file="mips/t-r3900"
	;;
mmix-knuth-mmixware)
	tm_file="${tm_file} newlib-stdint.h"
	use_gcc_stdint=wrap
	;;
mn10300-*-*)
	tm_file="dbxelf.h elfos.h newlib-stdint.h ${tm_file}"
	if test x$stabs = xyes
	then
		tm_file="${tm_file} dbx.h"
	fi
	use_collect2=no
	use_gcc_stdint=wrap
	;;
msp430*-*-*)
	tm_file="dbxelf.h elfos.h newlib-stdint.h ${tm_file}"
	c_target_objs="msp430-c.o"
	cxx_target_objs="msp430-c.o"
	tmake_file="${tmake_file} msp430/t-msp430"
	;;
nds32le-*-*)
	target_cpu_default="0"
	tm_defines="${tm_defines}"
	tm_file="dbxelf.h elfos.h newlib-stdint.h ${tm_file}"
	tmake_file="nds32/t-nds32 nds32/t-mlibs"
	;;
nds32be-*-*)
	target_cpu_default="0|MASK_BIG_ENDIAN"
	tm_defines="${tm_defines} TARGET_BIG_ENDIAN_DEFAULT=1"
	tm_file="dbxelf.h elfos.h newlib-stdint.h ${tm_file}"
	tmake_file="nds32/t-nds32 nds32/t-mlibs"
	;;
nios2-*-*)
	tm_file="elfos.h ${tm_file}"
        tmake_file="${tmake_file} nios2/t-nios2"
        case ${target} in
        nios2-*-linux*)
                tm_file="${tm_file} gnu-user.h linux.h glibc-stdint.h nios2/linux.h "
                ;;
	nios2-*-elf*)
		tm_file="${tm_file} newlib-stdint.h nios2/elf.h"
		extra_options="${extra_options} nios2/elf.opt"
		;;
	nios2-*-rtems*)
		tm_file="${tm_file} newlib-stdint.h nios2/rtems.h rtems.h"
		tmake_file="${tmake_file} t-rtems nios2/t-rtems"
		;;
        esac
	;;
<<<<<<< HEAD
or1k-*-elf*)
       tm_file="${tm_file} dbxelf.h elfos.h newlib-stdint.h ${cpu_type}/elf.h"
       extra_parts="crti.o crtbegin.o crtend.o crtn.o"
       tmake_file=or1k/t-or1k
       tm_defines="${tm_defines} OR1K_DELAY_DEFAULT=OR1K_DELAY_ON"
       ;;
or1k-*-linux-*)
       tm_file="${tm_file} dbxelf.h elfos.h or1k/elf.h gnu-user.h linux.h or1k/linux-gas.h or1k/linux-elf.h uclibc-stdint.h"
       tmake_file="or1k/t-or1k or1k/t-linux ${tmake_file}"
       tm_defines="${tm_defines} OR1K_DELAY_DEFAULT=OR1K_DELAY_ON"
       ;;
or1k*-*-rtems*)
       tm_file="${tm_file} newlib-stdint.h or1k/rtems.h rtems.h"
       extra_parts="crti.o crtbegin.o crtend.o crtn.o"
       ;;
or1knd-*-elf*)
       tm_file="${tm_file} dbxelf.h elfos.h newlib-stdint.h ${cpu_type}/elf.h"
       extra_parts="crti.o crtbegin.o crtend.o crtn.o"
       tmake_file=or1k/t-or1knd
       tm_defines="${tm_defines} OR1K_DELAY_DEFAULT=OR1K_DELAY_OFF"
       ;;
or1knd-*-linux-*)
       tm_file="${tm_file} dbxelf.h elfos.h or1k/elf.h linux.h or1k/linux-gas.h or1k/linux-elf.h uclibc-stdint.h"
       tmake_file="or1k/t-or1knd or1k/t-linux ${tmake_file}"
       tm_defines="${tm_defines} OR1K_DELAY_DEFAULT=OR1K_DELAY_OFF"
       ;;
pdp11-*-*)
=======
nvptx-*)
>>>>>>> 7b26e389
	tm_file="${tm_file} newlib-stdint.h"
	tmake_file="nvptx/t-nvptx"
	if test x$enable_as_accelerator = xyes; then
		extra_programs="${extra_programs} mkoffload\$(exeext)"
		tm_file="${tm_file} nvptx/offload.h"
	fi
	;;
pdp11-*-*)
	tm_file="${tm_file} newlib-stdint.h"
	use_gcc_stdint=wrap
	;;
# port not yet contributed
#powerpc-*-openbsd*)
#	tmake_file="${tmake_file} rs6000/t-fprules"
#	extra_headers=
#	;;
powerpc-*-darwin*)
	extra_options="${extra_options} rs6000/darwin.opt"
	case ${target} in
	  *-darwin1[0-9]* | *-darwin[8-9]*)
	    tmake_file="${tmake_file} rs6000/t-darwin8"
	    tm_file="${tm_file} rs6000/darwin8.h"
	    ;;
	  *-darwin7*)
	    tm_file="${tm_file} rs6000/darwin7.h"
	    ;;
	  *-darwin[0-6]*)
	    ;;
	esac
	tmake_file="${tmake_file} t-slibgcc"
	extra_headers=altivec.h
	;;
powerpc64-*-darwin*)
	extra_options="${extra_options} ${cpu_type}/darwin.opt"
	tmake_file="${tmake_file} ${cpu_type}/t-darwin64 t-slibgcc"
	tm_file="${tm_file} ${cpu_type}/darwin8.h ${cpu_type}/darwin64.h"
	extra_headers=altivec.h
	;;
powerpc*-*-freebsd*)
	tm_file="${tm_file} dbxelf.h elfos.h ${fbsd_tm_file} rs6000/sysv4.h"
	extra_options="${extra_options} rs6000/sysv4.opt"
	tmake_file="rs6000/t-fprules rs6000/t-ppcos ${tmake_file} rs6000/t-ppccomm"
	case ${target} in
	     powerpc64*)
	    	tm_file="${tm_file} rs6000/default64.h rs6000/freebsd64.h"
		tmake_file="${tmake_file} rs6000/t-freebsd64"
		extra_options="${extra_options} rs6000/linux64.opt"
		;;
	     *)
	        tm_file="${tm_file} rs6000/freebsd.h"
		;;
	esac
	;;
powerpc-*-netbsd*)
	tm_file="${tm_file} dbxelf.h elfos.h netbsd.h netbsd-elf.h freebsd-spec.h rs6000/sysv4.h rs6000/netbsd.h"
	extra_options="${extra_options} netbsd.opt netbsd-elf.opt"
	tmake_file="${tmake_file} rs6000/t-netbsd"
	extra_options="${extra_options} rs6000/sysv4.opt"
	;;
powerpc-*-eabispe*)
	tm_file="${tm_file} dbxelf.h elfos.h freebsd-spec.h newlib-stdint.h rs6000/sysv4.h rs6000/eabi.h rs6000/e500.h rs6000/eabispe.h"
	extra_options="${extra_options} rs6000/sysv4.opt"
	tmake_file="rs6000/t-spe rs6000/t-ppccomm"
	use_gcc_stdint=wrap
	;;
powerpc-*-eabisimaltivec*)
	tm_file="${tm_file} dbxelf.h elfos.h freebsd-spec.h newlib-stdint.h rs6000/sysv4.h rs6000/eabi.h rs6000/e500.h rs6000/eabisim.h rs6000/eabialtivec.h"
	extra_options="${extra_options} rs6000/sysv4.opt"
	tmake_file="rs6000/t-fprules rs6000/t-ppcendian rs6000/t-ppccomm"
	use_gcc_stdint=wrap
	;;
powerpc-*-eabisim*)
	tm_file="${tm_file} dbxelf.h elfos.h usegas.h freebsd-spec.h newlib-stdint.h rs6000/sysv4.h rs6000/eabi.h rs6000/e500.h rs6000/eabisim.h"
	extra_options="${extra_options} rs6000/sysv4.opt"
	tmake_file="rs6000/t-fprules rs6000/t-ppcgas rs6000/t-ppccomm"
	use_gcc_stdint=wrap
	;;
powerpc-*-elf*)
	tm_file="${tm_file} dbxelf.h elfos.h usegas.h freebsd-spec.h newlib-stdint.h rs6000/sysv4.h"
	extra_options="${extra_options} rs6000/sysv4.opt"
	tmake_file="rs6000/t-fprules rs6000/t-ppcgas rs6000/t-ppccomm"
	;;
powerpc-*-eabialtivec*)
	tm_file="${tm_file} dbxelf.h elfos.h freebsd-spec.h newlib-stdint.h rs6000/sysv4.h rs6000/eabi.h rs6000/e500.h rs6000/eabialtivec.h"
	extra_options="${extra_options} rs6000/sysv4.opt"
	tmake_file="rs6000/t-fprules rs6000/t-ppcendian rs6000/t-ppccomm"
	use_gcc_stdint=wrap
	;;
powerpc-xilinx-eabi*)
	tm_file="${tm_file} dbxelf.h elfos.h usegas.h freebsd-spec.h newlib-stdint.h rs6000/sysv4.h rs6000/eabi.h rs6000/singlefp.h rs6000/xfpu.h rs6000/xilinx.h"
	extra_options="${extra_options} rs6000/sysv4.opt rs6000/xilinx.opt"
	tmake_file="rs6000/t-fprules rs6000/t-ppcgas rs6000/t-ppccomm rs6000/t-xilinx"
	use_gcc_stdint=wrap
	;;
powerpc-*-eabi*)
	tm_file="${tm_file} dbxelf.h elfos.h usegas.h freebsd-spec.h newlib-stdint.h rs6000/sysv4.h rs6000/eabi.h rs6000/e500.h"
	extra_options="${extra_options} rs6000/sysv4.opt"
	tmake_file="rs6000/t-fprules rs6000/t-ppcgas rs6000/t-ppccomm"
	use_gcc_stdint=wrap
	;;
powerpc-*-rtems*)
	tm_file="${tm_file} dbxelf.h elfos.h freebsd-spec.h newlib-stdint.h rs6000/sysv4.h rs6000/eabi.h rs6000/e500.h rs6000/rtems.h rtems.h"
	extra_options="${extra_options} rs6000/sysv4.opt"
	tmake_file="${tmake_file} rs6000/t-fprules rs6000/t-rtems rs6000/t-ppccomm"
	;;
powerpc*-*-linux*)
	tm_file="${tm_file} dbxelf.h elfos.h gnu-user.h freebsd-spec.h rs6000/sysv4.h"
	extra_options="${extra_options} rs6000/sysv4.opt"
	tmake_file="${tmake_file} rs6000/t-fprules rs6000/t-ppccomm"
	extra_objs="$extra_objs rs6000-linux.o"
	case ${target} in
	    powerpc*le-*-*)
		tm_file="${tm_file} rs6000/sysv4le.h" ;;
	esac
	case ${target}:${with_cpu} in
	    powerpc64*: | powerpc64*:native) cpu_is_64bit=yes ;;
	esac
	maybe_biarch=${cpu_is_64bit}
	case ${enable_targets} in
	    *powerpc64*) maybe_biarch=yes ;;
	    all) maybe_biarch=yes ;;
	esac
	case ${target} in
	    powerpc64*-*-linux*spe* | powerpc64*-*-linux*paired*)
		echo "*** Configuration ${target} not supported" 1>&2
		exit 1
		;;
	    powerpc*-*-linux*spe* | powerpc*-*-linux*paired*)
		maybe_biarch=
		;;
	esac
	case ${target}:${enable_targets}:${maybe_biarch} in
	    powerpc64-* | powerpc-*:*:yes | *:*powerpc64-*:yes | *:all:yes \
	    | powerpc64le*:*powerpcle* | powerpc64le*:*powerpc-* \
	    | powerpcle-*:*powerpc64le*:yes)
		if test x$cpu_is_64bit = xyes; then
		    tm_file="${tm_file} rs6000/default64.h"
		fi
		tm_file="rs6000/biarch64.h ${tm_file} rs6000/linux64.h glibc-stdint.h"
		tmake_file="$tmake_file rs6000/t-linux64"
		case ${target} in
		    powerpc*le-*-*)
			tmake_file="$tmake_file rs6000/t-linux64le"
			case ${enable_targets} in
			    all | *powerpc64-* | *powerpc-*)
				tmake_file="$tmake_file rs6000/t-linux64lebe" ;;
			esac ;;
		    *)
			case ${enable_targets} in
			    all | *powerpc64le-* | *powerpcle-*)
				tmake_file="$tmake_file rs6000/t-linux64bele" ;;
			esac ;;
		esac
		extra_options="${extra_options} rs6000/linux64.opt"
		;;
	    powerpc64*)
		tm_file="${tm_file} rs6000/default64.h rs6000/linux64.h glibc-stdint.h"
		extra_options="${extra_options} rs6000/linux64.opt"
		tmake_file="${tmake_file} rs6000/t-linux"
		;;
	    *)
		tm_file="${tm_file} rs6000/linux.h glibc-stdint.h"
		tmake_file="${tmake_file} rs6000/t-ppcos rs6000/t-linux"
		;;
	esac
	case ${target} in
	    powerpc*-*-linux*ppc476*)
		tm_file="${tm_file} rs6000/476.h"
		extra_options="${extra_options} rs6000/476.opt" ;;
	    powerpc*-*-linux*altivec*)
		tm_file="${tm_file} rs6000/linuxaltivec.h" ;;
	    powerpc*-*-linux*spe*)
		tm_file="${tm_file} rs6000/linuxspe.h rs6000/e500.h" ;;
	    powerpc*-*-linux*paired*)
		tm_file="${tm_file} rs6000/750cl.h" ;;
	esac
	if test x${enable_secureplt} = xyes; then
		tm_file="rs6000/secureplt.h ${tm_file}"
	fi
	;;
powerpc-wrs-vxworks|powerpc-wrs-vxworksae|powerpc-wrs-vxworksmils)
	tm_file="${tm_file} elfos.h freebsd-spec.h rs6000/sysv4.h"
	tmake_file="${tmake_file} rs6000/t-fprules rs6000/t-ppccomm rs6000/t-vxworks"
	extra_options="${extra_options} rs6000/sysv4.opt"
	extra_headers=ppc-asm.h
	case ${target} in
          *-vxworksmils*)
            tm_file="${tm_file} vx-common.h vxworksae.h rs6000/vxworks.h rs6000/e500.h rs6000/vxworksmils.h"
            tmake_file="${tmake_file} rs6000/t-vxworksmils"
            ;;
	  *-vxworksae*)
	    tm_file="${tm_file} vx-common.h vxworksae.h rs6000/vxworks.h rs6000/e500.h rs6000/vxworksae.h"
	    tmake_file="${tmake_file} rs6000/t-vxworksae"
	    ;;
	  *-vxworks*)
	    tm_file="${tm_file} vx-common.h vxworks.h rs6000/vxworks.h rs6000/e500.h"
	    ;;
	esac
	;;
powerpc-*-lynxos*)
	xm_defines=POSIX
	tm_file="${tm_file} dbxelf.h elfos.h rs6000/sysv4.h rs6000/lynx.h lynx.h"
	tmake_file="t-lynx rs6000/t-lynx"
	extra_options="${extra_options} rs6000/sysv4.opt lynx.opt"
	thread_file=lynx
	gnu_ld=yes
	gas=yes
	;;
powerpcle-*-elf*)
	tm_file="${tm_file} dbxelf.h elfos.h usegas.h freebsd-spec.h newlib-stdint.h rs6000/sysv4.h rs6000/sysv4le.h"
	tmake_file="rs6000/t-fprules rs6000/t-ppcgas rs6000/t-ppccomm"
	extra_options="${extra_options} rs6000/sysv4.opt"
	;;
powerpcle-*-eabisim*)
	tm_file="${tm_file} dbxelf.h elfos.h usegas.h freebsd-spec.h newlib-stdint.h rs6000/sysv4.h rs6000/sysv4le.h rs6000/eabi.h rs6000/e500.h rs6000/eabisim.h"
	tmake_file="rs6000/t-fprules rs6000/t-ppcgas rs6000/t-ppccomm"
	extra_options="${extra_options} rs6000/sysv4.opt"
	use_gcc_stdint=wrap
	;;
powerpcle-*-eabi*)
	tm_file="${tm_file} dbxelf.h elfos.h usegas.h freebsd-spec.h newlib-stdint.h rs6000/sysv4.h rs6000/sysv4le.h rs6000/eabi.h rs6000/e500.h"
	tmake_file="rs6000/t-fprules rs6000/t-ppcgas rs6000/t-ppccomm"
	extra_options="${extra_options} rs6000/sysv4.opt"
	use_gcc_stdint=wrap
	;;
rs6000-ibm-aix4.[3456789]* | powerpc-ibm-aix4.[3456789]*)
	tm_file="rs6000/biarch64.h ${tm_file} rs6000/aix.h rs6000/aix43.h rs6000/xcoff.h rs6000/aix-stdint.h"
	tmake_file="rs6000/t-aix43 t-slibgcc"
	extra_options="${extra_options} rs6000/aix64.opt"
	use_collect2=yes
	thread_file='aix'
	use_gcc_stdint=provide
	extra_headers=
	;;
rs6000-ibm-aix5.1.* | powerpc-ibm-aix5.1.*)
	tm_file="rs6000/biarch64.h ${tm_file} rs6000/aix.h rs6000/aix51.h rs6000/xcoff.h rs6000/aix-stdint.h"
	extra_options="${extra_options} rs6000/aix64.opt"
	tmake_file="rs6000/t-aix43 t-slibgcc"
	use_collect2=yes
	thread_file='aix'
	use_gcc_stdint=wrap
	extra_headers=
	;;
rs6000-ibm-aix5.2.* | powerpc-ibm-aix5.2.*)
	tm_file="${tm_file} rs6000/aix.h rs6000/aix52.h rs6000/xcoff.h rs6000/aix-stdint.h"
	tmake_file="rs6000/t-aix52 t-slibgcc"
	extra_options="${extra_options} rs6000/aix64.opt"
	use_collect2=yes
	thread_file='aix'
	use_gcc_stdint=wrap
	extra_headers=
	;;
rs6000-ibm-aix5.3.* | powerpc-ibm-aix5.3.*)
	tm_file="${tm_file} rs6000/aix.h rs6000/aix53.h rs6000/xcoff.h rs6000/aix-stdint.h"
	tmake_file="rs6000/t-aix52 t-slibgcc"
	extra_options="${extra_options} rs6000/aix64.opt"
	use_collect2=yes
	thread_file='aix'
	use_gcc_stdint=wrap
	extra_headers=altivec.h
	;;
rs6000-ibm-aix[6789].* | powerpc-ibm-aix[6789].*)
	tm_file="${tm_file} rs6000/aix.h rs6000/aix61.h rs6000/xcoff.h rs6000/aix-stdint.h"
	tmake_file="rs6000/t-aix52 t-slibgcc"
	extra_options="${extra_options} rs6000/aix64.opt"
	use_collect2=yes
	thread_file='aix'
	use_gcc_stdint=wrap
	extra_headers=altivec.h
	;;
rl78-*-elf*)
	tm_file="dbxelf.h elfos.h newlib-stdint.h ${tm_file}"
	target_has_targetm_common=no
	c_target_objs="rl78-c.o"
	cxx_target_objs="rl78-c.o"
	tmake_file="${tmake_file} rl78/t-rl78"
	;;
rx-*-elf*)
	tm_file="dbxelf.h elfos.h newlib-stdint.h ${tm_file}"
	tmake_file="${tmake_file} rx/t-rx"
	;;
s390-*-linux*)
	default_gnu_indirect_function=yes
	tm_file="s390/s390.h dbxelf.h elfos.h gnu-user.h linux.h glibc-stdint.h s390/linux.h"
	c_target_objs="${c_target_objs} s390-c.o"
	cxx_target_objs="${cxx_target_objs} s390-c.o"
	if test x$enable_targets = xall; then
		tmake_file="${tmake_file} s390/t-linux64"
	fi
	tmake_file="${tmake_file} s390/t-s390"
	;;
s390x-*-linux*)
	default_gnu_indirect_function=yes
	tm_file="s390/s390x.h s390/s390.h dbxelf.h elfos.h gnu-user.h linux.h glibc-stdint.h s390/linux.h"
	tm_p_file="linux-protos.h s390/s390-protos.h"
	c_target_objs="${c_target_objs} s390-c.o"
	cxx_target_objs="${cxx_target_objs} s390-c.o"
	md_file=s390/s390.md
	extra_modes=s390/s390-modes.def
	out_file=s390/s390.c
	tmake_file="${tmake_file} s390/t-linux64 s390/t-s390"
	;;
s390x-ibm-tpf*)
	tm_file="s390/s390x.h s390/s390.h dbxelf.h elfos.h s390/tpf.h"
	tm_p_file=s390/s390-protos.h
	c_target_objs="${c_target_objs} s390-c.o"
	cxx_target_objs="${cxx_target_objs} s390-c.o"
	md_file=s390/s390.md
	extra_modes=s390/s390-modes.def
	out_file=s390/s390.c
	thread_file='tpf'
	extra_options="${extra_options} s390/tpf.opt"
	tmake_file="${tmake_file} s390/t-s390"
	;;
sh-*-elf* | sh[12346l]*-*-elf* | \
  sh-*-linux* | sh[2346lbe]*-*-linux* | \
  sh-*-netbsdelf* | shl*-*-netbsdelf* | sh5-*-netbsd* | sh5l*-*-netbsd* | \
  sh64-*-netbsd* | sh64l*-*-netbsd*)
	tmake_file="${tmake_file} sh/t-sh sh/t-elf"
	if test x${with_endian} = x; then
		case ${target} in
		sh[1234]*be-*-* | sh[1234]*eb-*-*) with_endian=big ;;
		shbe-*-* | sheb-*-*)		   with_endian=big,little ;;
		sh[1234]l* | sh[34]*-*-linux*)	   with_endian=little ;;
		shl* | sh64l* | sh*-*-linux* | \
		  sh5l* | sh-superh-elf)	   with_endian=little,big ;;
		sh[1234]*-*-*)			   with_endian=big ;;
		*)				   with_endian=big,little ;;
		esac
	fi
	# TM_ENDIAN_CONFIG is used by t-sh to determine multilibs.
	#  First word : the default endian.
	#  Second word: the secondary endian (optional).
	case ${with_endian} in
	big)		TM_ENDIAN_CONFIG=mb ;;
	little)		TM_ENDIAN_CONFIG=ml ;;
	big,little)	TM_ENDIAN_CONFIG="mb ml" ;;
	little,big)	TM_ENDIAN_CONFIG="ml mb" ;;
	*)	echo "with_endian=${with_endian} not supported."; exit 1 ;;
	esac
	case ${with_endian} in
	little*)	tm_file="sh/little.h ${tm_file}" ;;
	esac
	tm_file="${tm_file} dbxelf.h elfos.h sh/elf.h"
	case ${target} in
	sh*-*-linux*)	tmake_file="${tmake_file} sh/t-linux"
			tm_file="${tm_file} gnu-user.h linux.h glibc-stdint.h sh/linux.h" ;;
	sh*-*-netbsd*)
			tm_file="${tm_file} netbsd.h netbsd-elf.h sh/netbsd-elf.h"
			extra_options="${extra_options} netbsd.opt netbsd-elf.opt"

			;;
	sh*-superh-elf)	if test x$with_libgloss != xno; then
                                with_libgloss=yes
                                tm_file="${tm_file} sh/newlib.h"
                        fi
			tm_file="${tm_file} sh/embed-elf.h"
			tm_file="${tm_file} sh/superh.h"
			extra_options="${extra_options} sh/superh.opt" ;;
	*)		if test x$with_newlib = xyes \
			   && test x$with_libgloss = xyes; then
				tm_file="${tm_file} sh/newlib.h"
			fi
			tm_file="${tm_file} sh/embed-elf.h" ;;
	esac
	case ${target} in
	sh5*-*-netbsd*)
		# SHmedia, 32-bit ABI
		tmake_file="${tmake_file} sh/t-sh64"
		;;
	sh64*-netbsd*)
		# SHmedia, 64-bit ABI
		tmake_file="${tmake_file} sh/t-sh64 sh/t-netbsd-sh5-64"
		;;
	*-*-netbsd)
		;;
	sh64*-*-linux*)
		tmake_file="${tmake_file} sh/t-sh64"
		tm_file="${tm_file} sh/sh64.h"
		extra_headers="shmedia.h ushmedia.h sshmedia.h"
		;;
	sh64*)
		tmake_file="${tmake_file} sh/t-sh64"
		tm_file="${tm_file} sh/sh64.h"
		if test x$with_newlib = xyes; then
			tm_file="${tm_file} newlib-stdint.h"
		fi
		extra_headers="shmedia.h ushmedia.h sshmedia.h"
		;;
	*-*-elf*)
		tm_file="${tm_file} newlib-stdint.h"
		;;
	esac
	# sed el/eb endian suffixes away to avoid confusion with sh[23]e
	case `echo ${target} | sed 's/e[lb]-/-/'` in
	sh64*-*-netbsd*)	sh_cpu_target=sh5-64media ;;
	sh64* | sh5*-*-netbsd*)	sh_cpu_target=sh5-32media ;;
	sh4a_single_only*)	sh_cpu_target=sh4a-single-only ;;
	sh4a_single*)		sh_cpu_target=sh4a-single ;;
	sh4a_nofpu*)		sh_cpu_target=sh4a-nofpu ;;
	sh4al)			sh_cpu_target=sh4al ;;
	sh4a*)			sh_cpu_target=sh4a ;;
	sh4_single_only*)	sh_cpu_target=sh4-single-only ;;
	sh4_single*)		sh_cpu_target=sh4-single ;;
	sh4_nofpu*)		sh_cpu_target=sh4-nofpu ;;
	sh4* | sh-superh-*)	sh_cpu_target=sh4 ;;
	sh3e*)			sh_cpu_target=sh3e ;;
	sh*-*-netbsd* | sh3*)	sh_cpu_target=sh3 ;;
	sh2a_single_only*)	sh_cpu_target=sh2a-single-only ;;
	sh2a_single*)		sh_cpu_target=sh2a-single ;;
	sh2a_nofpu*)		sh_cpu_target=sh2a-nofpu ;;
	sh2a*)			sh_cpu_target=sh2a ;;
	sh2e*)			sh_cpu_target=sh2e ;;
	sh2*)			sh_cpu_target=sh2 ;;
	*)			sh_cpu_target=sh1 ;;
	esac
	# did the user say --without-fp ?
	if test x$with_fp = xno; then
		case ${sh_cpu_target} in
		sh5-*media)	sh_cpu_target=${sh_cpu_target}-nofpu ;;
		sh4al | sh1)	;;
		sh4a* )		sh_cpu_target=sh4a-nofpu ;;
		sh4*)		sh_cpu_target=sh4-nofpu ;;
		sh3*)		sh_cpu_target=sh3 ;;
		sh2a*)		sh_cpu_target=sh2a-nofpu ;;
		sh2*)		sh_cpu_target=sh2 ;;
		*)	echo --without-fp not available for $target: ignored
		esac
		tm_defines="$tm_defines STRICT_NOFPU=1"
	fi
	sh_cpu_default="`echo $with_cpu|sed s/^m/sh/|tr A-Z_ a-z-`"
	case $sh_cpu_default in
	sh5-64media-nofpu | sh5-64media | \
	  sh5-32media-nofpu | sh5-32media | sh5-compact-nofpu | sh5-compact | \
	  sh2a-single-only | sh2a-single | sh2a-nofpu | sh2a | \
	  sh4a-single-only | sh4a-single | sh4a-nofpu | sh4a | sh4al | \
	  sh4-single-only | sh4-single | sh4-nofpu | sh4 | sh4-300 | \
	  sh3e | sh3 | sh2e | sh2 | sh1) ;;
	"")	sh_cpu_default=${sh_cpu_target} ;;
	*)	echo "with_cpu=$with_cpu not supported"; exit 1 ;;
	esac
	sh_multilibs=${with_multilib_list}
	if test "$sh_multilibs" = "default" ; then
		case ${target} in
		sh64-superh-linux* | \
		sh[1234]*)	sh_multilibs=${sh_cpu_target} ;;
		sh64* | sh5*)	sh_multilibs=m5-32media,m5-32media-nofpu,m5-compact,m5-compact-nofpu,m5-64media,m5-64media-nofpu ;;
		sh-superh-*)	sh_multilibs=m4,m4-single,m4-single-only,m4-nofpu ;;
		sh*-*-linux*)	sh_multilibs=m1,m2,m2a,m3e,m4 ;;
		sh*-*-netbsd*)	sh_multilibs=m3,m3e,m4 ;;
		*) sh_multilibs=m1,m2,m2e,m4,m4-single,m4-single-only,m2a,m2a-single ;;
		esac
		if test x$with_fp = xno; then
			sh_multilibs="`echo $sh_multilibs|sed -e s/m4/sh4-nofpu/ -e s/,m4-[^,]*//g -e s/,m[23]e// -e s/m2a,m2a-single/m2a-nofpu/ -e s/m5-..m....,//g`"
		fi
	fi
	target_cpu_default=SELECT_`echo ${sh_cpu_default}|tr abcdefghijklmnopqrstuvwxyz- ABCDEFGHIJKLMNOPQRSTUVWXYZ_`
	tm_defines=${tm_defines}' SH_MULTILIB_CPU_DEFAULT=\"'`echo $sh_cpu_default|sed s/sh/m/`'\"'
	tm_defines="$tm_defines SUPPORT_`echo $sh_cpu_default | sed 's/^m/sh/' | tr abcdefghijklmnopqrstuvwxyz- ABCDEFGHIJKLMNOPQRSTUVWXYZ_`=1"
	sh_multilibs=`echo $sh_multilibs | sed -e 's/,/ /g' -e 's/^[Ss][Hh]/m/' -e 's/ [Ss][Hh]/ m/g' | tr ABCDEFGHIJKLMNOPQRSTUVWXYZ_ abcdefghijklmnopqrstuvwxyz-`
	for sh_multilib in ${sh_multilibs}; do
		case ${sh_multilib} in
		m1 | m2 | m2e | m3 | m3e | \
		m4 | m4-single | m4-single-only | m4-nofpu | m4-300 |\
		m4a | m4a-single | m4a-single-only | m4a-nofpu | m4al | \
		m2a | m2a-single | m2a-single-only | m2a-nofpu | \
		m5-64media | m5-64media-nofpu | \
		m5-32media | m5-32media-nofpu | \
		m5-compact | m5-compact-nofpu)
			# TM_MULTILIB_CONFIG is used by t-sh for the non-endian multilib definition
			# It is passed to MULTIILIB_OPTIONS verbatim.
			TM_MULTILIB_CONFIG="${TM_MULTILIB_CONFIG}/${sh_multilib}"
			tm_defines="$tm_defines SUPPORT_`echo $sh_multilib | sed 's/^m/sh/' | tr abcdefghijklmnopqrstuvwxyz- ABCDEFGHIJKLMNOPQRSTUVWXYZ_`=1"
			;;
		\!*)	# TM_MULTILIB_EXCEPTIONS_CONFIG is used by t-sh
			# It is passed the MULTILIB_EXCEPTIONS verbatim.
			TM_MULTILIB_EXCEPTIONS_CONFIG="${TM_MULTILIB_EXCEPTIONS_CONFIG} `echo $sh_multilib | sed 's/^!//'`" ;;
		*)
			echo "with_multilib_list=${sh_multilib} not supported."
			exit 1
			;;
		esac
	done
	TM_MULTILIB_CONFIG=`echo $TM_MULTILIB_CONFIG | sed 's:^/::'`
	if test x${enable_incomplete_targets} = xyes ; then
		tm_defines="$tm_defines SUPPORT_SH1=1 SUPPORT_SH2E=1 SUPPORT_SH4=1 SUPPORT_SH4_SINGLE=1 SUPPORT_SH2A=1 SUPPORT_SH2A_SINGLE=1 SUPPORT_SH5_32MEDIA=1 SUPPORT_SH5_32MEDIA_NOFPU=1 SUPPORT_SH5_64MEDIA=1 SUPPORT_SH5_64MEDIA_NOFPU=1"
	fi
	tm_file="$tm_file ./sysroot-suffix.h"
	tmake_file="$tmake_file t-sysroot-suffix"
	;;
sh-*-rtems*)
	tmake_file="${tmake_file} sh/t-sh sh/t-rtems"
	tm_file="${tm_file} dbxelf.h elfos.h sh/elf.h sh/embed-elf.h sh/rtemself.h rtems.h newlib-stdint.h"
	;;
sh-wrs-vxworks)
	tmake_file="$tmake_file sh/t-sh sh/t-vxworks"
	tm_file="${tm_file} elfos.h sh/elf.h sh/embed-elf.h vx-common.h vxworks.h sh/vxworks.h"
	;;
sparc-*-elf*)
	tm_file="${tm_file} dbxelf.h elfos.h newlib-stdint.h sparc/sysv4.h sparc/sp-elf.h"
	case ${target} in
	    *-leon-*)
		tmake_file="sparc/t-sparc sparc/t-leon"
		;;
	    *-leon[3-9]*)
		tmake_file="sparc/t-sparc sparc/t-leon3"
		;;
	    *)
		tmake_file="sparc/t-sparc sparc/t-elf"
		;;
	esac
	;;
sparc-*-rtems*)
	tm_file="${tm_file} dbxelf.h elfos.h sparc/sysv4.h sparc/sp-elf.h sparc/rtemself.h rtems.h newlib-stdint.h"
	tmake_file="${tmake_file} sparc/t-sparc sparc/t-rtems"
	;;
sparc-*-linux*)
	tm_file="${tm_file} dbxelf.h elfos.h sparc/sysv4.h gnu-user.h linux.h glibc-stdint.h sparc/tso.h"
	extra_options="${extra_options} sparc/long-double-switch.opt"
	case ${target} in
	    *-leon-*)
		tmake_file="${tmake_file} sparc/t-sparc sparc/t-leon"
		;;
	    *-leon[3-9]*)
		tmake_file="${tmake_file} sparc/t-sparc sparc/t-leon3"
		;;
	    *)
		tmake_file="${tmake_file} sparc/t-sparc"
		;;
	esac
	if test x$enable_targets = xall; then
		tm_file="sparc/biarch64.h ${tm_file} sparc/linux64.h"
		tmake_file="${tmake_file} sparc/t-linux64"
	else
		tm_file="${tm_file} sparc/linux.h"
		tmake_file="${tmake_file} sparc/t-linux"
	fi
	;;
sparc-*-netbsdelf*)
	tm_file="${tm_file} dbxelf.h elfos.h sparc/sysv4.h netbsd.h netbsd-elf.h sparc/netbsd-elf.h"
	extra_options="${extra_options} netbsd.opt netbsd-elf.opt"
	extra_options="${extra_options} sparc/long-double-switch.opt"
	tmake_file="${tmake_file} sparc/t-sparc"
	;;
sparc*-*-solaris2*)
	tm_file="sparc/biarch64.h ${tm_file} ${sol2_tm_file} sparc/tso.h"
	case ${target} in
	    sparc64-*-* | sparcv9-*-*)
		tm_file="sparc/default-64.h ${tm_file}"
		;;
	    *)
		test x$with_cpu != x || with_cpu=v9
		;;
	esac
	tmake_file="${tmake_file} sparc/t-sparc sparc/t-sol2"
	;;
sparc-wrs-vxworks)
	tm_file="${tm_file} elfos.h sparc/sysv4.h vx-common.h vxworks.h sparc/vxworks.h"
	tmake_file="${tmake_file} sparc/t-sparc sparc/t-vxworks"
	;;
sparc64-*-elf*)
	tm_file="${tm_file} dbxelf.h elfos.h newlib-stdint.h sparc/sysv4.h sparc/sp64-elf.h"
	extra_options="${extra_options}"
	tmake_file="${tmake_file} sparc/t-sparc"
	;;
sparc64-*-rtems*)
	tm_file="${tm_file} dbxelf.h elfos.h newlib-stdint.h sparc/sysv4.h sparc/sp64-elf.h sparc/rtemself.h rtems.h"
	extra_options="${extra_options}"
	tmake_file="${tmake_file} sparc/t-sparc sparc/t-rtems-64"
	;;
sparc64-*-linux*)
	tm_file="sparc/biarch64.h ${tm_file} dbxelf.h elfos.h sparc/sysv4.h gnu-user.h linux.h glibc-stdint.h sparc/default-64.h sparc/linux64.h sparc/tso.h"
	extra_options="${extra_options} sparc/long-double-switch.opt"
	tmake_file="${tmake_file} sparc/t-sparc sparc/t-linux64"
	;;
sparc64-*-freebsd*|ultrasparc-*-freebsd*)
	tm_file="${tm_file} ${fbsd_tm_file} dbxelf.h elfos.h sparc/sysv4.h sparc/freebsd.h"
	extra_options="${extra_options} sparc/long-double-switch.opt"
	case "x$with_cpu" in
		xultrasparc) ;;
		x) with_cpu=ultrasparc ;;
		*) echo "$with_cpu not supported for freebsd target"; exit 1 ;;
	esac
	tmake_file="${tmake_file} sparc/t-sparc"
	;;
sparc64-*-netbsd*)
	tm_file="sparc/biarch64.h ${tm_file}"
	tm_file="${tm_file} dbxelf.h elfos.h sparc/sysv4.h netbsd.h netbsd-elf.h sparc/netbsd-elf.h"
	extra_options="${extra_options} netbsd.opt netbsd-elf.opt"
	extra_options="${extra_options} sparc/long-double-switch.opt"
	tmake_file="${tmake_file} sparc/t-sparc sparc/t-netbsd64"
	;;
sparc64-*-openbsd*)
	tm_file="sparc/openbsd1-64.h ${tm_file} dbxelf.h elfos.h sparc/sysv4.h sparc/sp64-elf.h"
	tm_file="${tm_file} openbsd.h openbsd-stdint.h openbsd-libpthread.h sparc/openbsd64.h"
	extra_options="${extra_options} openbsd.opt"
	extra_options="${extra_options}"
	gas=yes gnu_ld=yes
	with_cpu=ultrasparc
	tmake_file="${tmake_file} sparc/t-sparc"
	;;
spu-*-elf*)
	tm_file="dbxelf.h elfos.h spu/spu-elf.h spu/spu.h newlib-stdint.h"
	tmake_file="spu/t-spu-elf"
        native_system_header_dir=/include
	extra_headers="spu_intrinsics.h spu_internals.h vmx2spu.h spu_mfcio.h vec_types.h spu_cache.h"
	extra_modes=spu/spu-modes.def
	c_target_objs="${c_target_objs} spu-c.o"
	cxx_target_objs="${cxx_target_objs} spu-c.o"
	;;
tic6x-*-elf)
	tm_file="elfos.h ${tm_file} c6x/elf-common.h c6x/elf.h"
	tm_file="${tm_file} dbxelf.h tm-dwarf2.h newlib-stdint.h"
	tmake_file="c6x/t-c6x c6x/t-c6x-elf"
	use_collect2=no
	;;
tic6x-*-uclinux)
	tm_file="elfos.h ${tm_file} gnu-user.h linux.h c6x/elf-common.h c6x/uclinux-elf.h"
	tm_file="${tm_file} dbxelf.h tm-dwarf2.h glibc-stdint.h"
	tm_file="${tm_file} ./sysroot-suffix.h"
	tmake_file="t-sysroot-suffix t-slibgcc"
	tmake_file="${tmake_file} c6x/t-c6x c6x/t-c6x-elf c6x/t-c6x-uclinux"
	use_collect2=no
	;;
tilegx*-*-linux*)
	tm_file="elfos.h gnu-user.h linux.h glibc-stdint.h tilegx/linux.h ${tm_file}"
        tmake_file="${tmake_file} tilegx/t-tilegx"
	extra_objs="${extra_objs} mul-tables.o"
	c_target_objs="${c_target_objs} tilegx-c.o"
	cxx_target_objs="${cxx_target_objs} tilegx-c.o"
	extra_headers="feedback.h"
	case $target in
	tilegxbe-*)
		tm_defines="${tm_defines} TARGET_BIG_ENDIAN_DEFAULT=1"
 		;;
	esac
	;;
tilepro*-*-linux*)
	tm_file="elfos.h gnu-user.h linux.h glibc-stdint.h tilepro/linux.h ${tm_file}"
        tmake_file="${tmake_file} tilepro/t-tilepro"
	extra_objs="${extra_objs} mul-tables.o"
	c_target_objs="${c_target_objs} tilepro-c.o"
	cxx_target_objs="${cxx_target_objs} tilepro-c.o"
	extra_headers="feedback.h"
	;;
v850-*-rtems*)
	target_cpu_default="TARGET_CPU_generic"
	tm_file="dbxelf.h elfos.h v850/v850.h"
	tm_file="${tm_file} rtems.h v850/rtems.h newlib-stdint.h"
	tmake_file="${tmake_file} v850/t-v850"
	tmake_file="${tmake_file} v850/t-rtems"
	use_collect2=no
	c_target_objs="v850-c.o"
	cxx_target_objs="v850-c.o"
	;;
v850*-*-*)
	case ${target} in
	v850e3v5-*-*)
		target_cpu_default="TARGET_CPU_v850e3v5"
		;;
	v850e2v3-*-*)
		target_cpu_default="TARGET_CPU_v850e2v3"
		;;
	v850e2-*-*)
		target_cpu_default="TARGET_CPU_v850e2"
		;;
	v850e1-*-* | v850es-*-*)
		target_cpu_default="TARGET_CPU_v850e1"
		;;
	v850e-*-*)
		target_cpu_default="TARGET_CPU_v850e"
		;;
	v850-*-*)
		target_cpu_default="TARGET_CPU_generic"
		;;
	esac
	tm_file="dbxelf.h elfos.h newlib-stdint.h v850/v850.h"
	if test x$stabs = xyes
	then
		tm_file="${tm_file} dbx.h"
	fi
	use_collect2=no
	c_target_objs="v850-c.o"
	cxx_target_objs="v850-c.o"
	use_gcc_stdint=wrap
	;;
vax-*-linux*)
	tm_file="${tm_file} dbxelf.h elfos.h gnu-user.h linux.h vax/elf.h vax/linux.h"
	extra_options="${extra_options} vax/elf.opt"
	;;
vax-*-netbsdelf*)
	tm_file="${tm_file} elfos.h netbsd.h netbsd-elf.h vax/elf.h vax/netbsd-elf.h"
	extra_options="${extra_options} netbsd.opt netbsd-elf.opt vax/elf.opt"
	;;
vax-*-openbsd*)
	tm_file="vax/vax.h vax/openbsd1.h openbsd.h openbsd-stdint.h openbsd-pthread.h vax/openbsd.h"
	extra_options="${extra_options} openbsd.opt"
	use_collect2=yes
	;;
visium-*-elf*)
	tm_file="dbxelf.h elfos.h ${tm_file} visium/elf.h newlib-stdint.h"
	tmake_file="visium/t-visium visium/t-crtstuff"
	;;
xstormy16-*-elf)
	# For historical reasons, the target files omit the 'x'.
	tm_file="dbxelf.h elfos.h newlib-stdint.h stormy16/stormy16.h"
	tm_p_file=stormy16/stormy16-protos.h
	md_file=stormy16/stormy16.md
	out_file=stormy16/stormy16.c
	extra_options=stormy16/stormy16.opt
	tmake_file="stormy16/t-stormy16"
	;;
xtensa*-*-elf*)
	tm_file="${tm_file} dbxelf.h elfos.h newlib-stdint.h xtensa/elf.h"
	extra_options="${extra_options} xtensa/elf.opt"
	;;
xtensa*-*-linux*)
	tm_file="${tm_file} dbxelf.h elfos.h gnu-user.h linux.h glibc-stdint.h xtensa/linux.h"
	tmake_file="${tmake_file} xtensa/t-xtensa"
	;;
am33_2.0-*-linux*)
	tm_file="mn10300/mn10300.h dbxelf.h elfos.h gnu-user.h linux.h glibc-stdint.h mn10300/linux.h"
	gas=yes gnu_ld=yes
	use_collect2=no
	;;
m32c-*-rtems*)
	tm_file="dbxelf.h elfos.h ${tm_file} m32c/rtems.h rtems.h newlib-stdint.h"
	c_target_objs="m32c-pragma.o"
	cxx_target_objs="m32c-pragma.o"
 	;;
m32c-*-elf*)
	tm_file="dbxelf.h elfos.h newlib-stdint.h ${tm_file}"
	c_target_objs="m32c-pragma.o"
	cxx_target_objs="m32c-pragma.o"
 	;;
*)
	echo "*** Configuration ${target} not supported" 1>&2
	exit 1
	;;
esac

case ${target} in
i[34567]86-*-linux* | x86_64-*-linux*)
	tmake_file="${tmake_file} i386/t-pmm_malloc i386/t-i386"
	;;
i[34567]86-*-* | x86_64-*-*)
	tmake_file="${tmake_file} i386/t-gmm_malloc i386/t-i386"
	;;
powerpc*-*-* | rs6000-*-*)
	tm_file="${tm_file} rs6000/option-defaults.h"
esac

# Build mkoffload tool
case ${target} in
*-intelmic-* | *-intelmicemul-*)
	tmake_file="${tmake_file} i386/t-intelmic"
	tm_file="${tm_file} i386/intelmic-offload.h"
	;;
esac

if [ "$target_has_targetcm" = "no" ]; then
  c_target_objs="$c_target_objs default-c.o"
  cxx_target_objs="$cxx_target_objs default-c.o"
fi

if [ "$common_out_file" = "" ]; then
  if [ "$target_has_targetm_common" = "yes" ]; then
    common_out_file="$cpu_type/$cpu_type-common.c"
  else
    common_out_file="default-common.c"
  fi
fi

# Support for --with-cpu and related options (and a few unrelated options,
# too).
case ${with_cpu} in
  yes | no)
    echo "--with-cpu must be passed a value" 1>&2
    exit 1
    ;;
esac

# Set arch and cpu from ${target} and ${target_noncanonical}.  Set cpu
# to generic if there is no processor scheduler model for the target.
arch=
cpu=
arch_without_sse2=no
arch_without_64bit=no
case ${target} in
  i386-*-freebsd*)
    if test $fbsd_major -ge 6; then
      arch=i486
    else
      arch=i386
    fi
    cpu=generic
    arch_without_sse2=yes
    arch_without_64bit=yes
    ;;
  i386-*-*)
    arch=i386
    cpu=i386
    arch_without_sse2=yes
    arch_without_64bit=yes
    ;;
  i486-*-*)
    arch=i486
    cpu=i486
    arch_without_sse2=yes
    arch_without_64bit=yes
    ;;
  i586-*-*)
    arch_without_sse2=yes
    arch_without_64bit=yes
    case ${target_noncanonical} in
      k6_2-*)
	arch=k6-2
	cpu=k6-2
	;;
      k6_3-*)
	arch=k6-3
	cpu=k6-3
	;;
      k6-*)
	arch=k6
	cpu=k6
	;;
      pentium_mmx-*|winchip_c6-*|winchip2-*|c3-*)
	arch=pentium-mmx
	cpu=pentium-mmx
	;;
      *)
	arch=pentium
	cpu=pentium
	;;
    esac
    ;;
  i686-*-* | i786-*-*)
    case ${target_noncanonical} in
      bdver4-*)
        arch=bdver4
        cpu=bdver4
        ;;
      bdver3-*)
        arch=bdver3
        cpu=bdver3
        ;;
      bdver2-*)
        arch=bdver2
        cpu=bdver2
        ;;
      bdver1-*)
	arch=bdver1
	cpu=bdver1
	;;
      btver1-*)
	arch=btver1
	cpu=btver1
	;;
      btver2-*)
	arch=btver2
	cpu=btver2
	;;
      amdfam10-*|barcelona-*)
	arch=amdfam10
	cpu=amdfam10
	;;
      k8_sse3-*|opteron_sse3-*|athlon64_sse3-*)
	arch=k8-sse3
	cpu=k8-sse3
	;;
      k8-*|opteron-*|athlon64-*|athlon_fx-*)
	arch=k8
	cpu=k8
	;;
      athlon_xp-*|athlon_mp-*|athlon_4-*)
	arch=athlon-4
	cpu=athlon-4
	arch_without_sse2=yes
	arch_without_64bit=yes
	;;
      athlon_tbird-*|athlon-*)
	arch=athlon
	cpu=athlon
	arch_without_sse2=yes
	;;
      geode-*)
	arch=geode
	cpu=geode
	arch_without_sse2=yes
	;;
      pentium2-*)
	arch=pentium2
	cpu=pentium2
	arch_without_sse2=yes
	;;
      pentium3-*|pentium3m-*)
	arch=pentium3
	cpu=pentium3
	arch_without_sse2=yes
	;;
      pentium4-*|pentium4m-*)
	arch=pentium4
	cpu=pentium4
	;;
      prescott-*)
	arch=prescott
	cpu=prescott
	;;
      nocona-*)
	arch=nocona
	cpu=nocona
	;;
      atom-*)
	arch=atom
	cpu=atom
	;;
      slm-*)
	arch=slm
	cpu=slm
	;;
      core2-*)
	arch=core2
	cpu=core2
	;;
      corei7-*)
	arch=corei7
	cpu=corei7
	;;
      corei7_avx-*)
	arch=corei7-avx
	cpu=corei7-avx
	;;
      pentium_m-*)
	arch=pentium-m
	cpu=pentium-m
	;;
      pentiumpro-*)
	arch=pentiumpro
	cpu=pentiumpro
	arch_without_sse2=yes
	;;
      *)
	arch=pentiumpro
	cpu=generic
	arch_without_sse2=yes
	arch_without_64bit=yes
	;;
    esac
    ;;
  x86_64-*-*)
    case ${target_noncanonical} in
      bdver4-*)
        arch=bdver4
        cpu=bdver4
        ;;
      bdver3-*)
        arch=bdver3
        cpu=bdver3
        ;;
      bdver2-*)
        arch=bdver2
        cpu=bdver2
        ;;
      bdver1-*)
	arch=bdver1
	cpu=bdver1
	;;
      btver1-*)
	arch=btver1
	cpu=btver1
	;;
      btver2-*)
	arch=btver2
	cpu=btver2
	;;
      amdfam10-*|barcelona-*)
	arch=amdfam10
	cpu=amdfam10
	;;
      k8_sse3-*|opteron_sse3-*|athlon64_sse3-*)
	arch=k8-sse3
	cpu=k8-sse3
	;;
      k8-*|opteron-*|athlon_64-*)
	arch=k8
	cpu=k8
	;;
      nocona-*)
	arch=nocona
	cpu=nocona
	;;
      atom-*)
	arch=atom
	cpu=atom
	;;
      slm-*)
	arch=slm
	cpu=slm
	;;
      core2-*)
	arch=core2
	cpu=core2
	;;
      corei7-*)
	arch=corei7
	cpu=corei7
	;;
      *)
	arch=x86-64
	cpu=generic
	;;
    esac
    ;;
esac

# If there is no $with_cpu option, try to infer one from ${target}.
# This block sets nothing except for with_cpu.
if test x$with_cpu = x ; then
  case ${target} in
    i[34567]86-*-*|x86_64-*-*)
      with_cpu=$cpu
      ;;
    alphaev6[78]*-*-*)
      with_cpu=ev67
      ;;
    alphaev6*-*-*)
      with_cpu=ev6
      ;;
    alphapca56*-*-*)
      with_cpu=pca56
      ;;
    alphaev56*-*-*)
      with_cpu=ev56
      ;;
    alphaev5*-*-*)
      with_cpu=ev5
      ;;
    frv-*-*linux* | frv400-*-*linux*)
      with_cpu=fr400
      ;;
    frv550-*-*linux*)
      with_cpu=fr550
      ;;
    m68k*-*-*)
      case "$with_arch" in
	"cf")
	  with_cpu=${default_cf_cpu}
	  ;;
	"" | "m68k")
	  with_cpu=m${default_m68k_cpu}
	  ;;
      esac
      ;;
    powerpc*-*-*spe*)
      if test x$enable_e500_double = xyes; then
         with_cpu=8548
      else
         with_cpu=8540
      fi       
      ;;
    sparc*-*-*)
      case ${target} in
	*-leon-*)
	  with_cpu=leon
	  ;;
	*-leon[3-9]*)
	  with_cpu=leon3
	  ;;
	*-leon[3-9]v7*)
	  with_cpu=leon3v7
	  ;;
	*)
	  with_cpu="`echo ${target} | sed 's/-.*$//'`"
	  ;;
      esac
      ;;
  esac

  # Avoid overriding --with-cpu-32 and --with-cpu-64 values.
  case ${target} in
    i[34567]86-*-*|x86_64-*-*)
      if test x$with_cpu_32 != x || test x$with_cpu_64 != x; then
	if test x$with_cpu_32 = x; then
	  with_cpu_32=$with_cpu
	fi
	if test x$with_cpu_64 = x; then
	  with_cpu_64=$with_cpu
	fi
        with_cpu=
      fi
      ;;
  esac
fi

# Support for --with-arch and related options (and a few unrelated options,
# too).
case ${with_arch} in
  yes | no)
    echo "--with-arch must be passed a value" 1>&2
    exit 1
    ;;
esac

# If there is no $with_arch option, try to infer one from ${target}.
# This block sets nothing except for with_arch.
if test x$with_arch = x ; then
  case ${target} in
    i[34567]86-*-darwin*|x86_64-*-darwin*)
      # Default arch is set via TARGET_SUBTARGET32_ISA_DEFAULT
      # and TARGET_SUBTARGET64_ISA_DEFAULT in config/i386/darwin.h.
      ;;
    i[34567]86-*-*)
      # --with-fpmath sets the default ISA to SSE2, which is the same
      # ISA supported by Pentium 4.
      if test x$with_fpmath = x || test $arch_without_sse2 = no; then
	with_arch=$arch
      else
	with_arch=pentium4
      fi
      ;;
    x86_64-*-*)
      with_arch=$arch
      ;;
    mips64r5900-*-* | mips64r5900el-*-* | mipsr5900-*-* | mipsr5900el-*-*)
      with_arch=r5900
      ;;
    mips*-*-vxworks)
      with_arch=mips2
      ;;
  esac

  # Avoid overriding --with-arch-32 and --with-arch-64 values.
  case ${target} in
    i[34567]86-*-darwin*|x86_64-*-darwin*)
      # Default arch is set via TARGET_SUBTARGET32_ISA_DEFAULT
      # and TARGET_SUBTARGET64_ISA_DEFAULT in config/i386/darwin.h.
      ;;
    i[34567]86-*-*|x86_64-*-*)
      if test x$with_arch_32 != x || test x$with_arch_64 != x; then
	if test x$with_arch_32 = x; then
	  with_arch_32=$with_arch
	fi
	if test x$with_arch_64 = x; then
	  if test $arch_without_64bit = yes; then
	    # Set the default 64bit arch to x86-64 if the default arch
	    # doesn't support 64bit.
	    with_arch_64=x86-64
	  else
	    with_arch_64=$with_arch
	  fi
	fi
	with_arch=
      elif test $arch_without_64bit$need_64bit_isa = yesyes; then
	# Set the default 64bit arch to x86-64 if the default arch
	# doesn't support 64bit and we need 64bit ISA.
	with_arch_32=$with_arch
	with_arch_64=x86-64
	with_arch=
      fi
      ;;
  esac
fi

# Infer a default setting for --with-float.
if test x$with_float = x; then
  case ${target} in
    mips64r5900-*-* | mips64r5900el-*-* | mipsr5900-*-* | mipsr5900el-*-*)
      # The R5900 doesn't support 64-bit float.  32-bit float doesn't
      # comply with IEEE 754.
      with_float=soft
      ;;
  esac
fi

# Infer a default setting for --with-fpu.
if test x$with_fpu = x; then
  case ${target} in
    mips64r5900-*-* | mips64r5900el-*-* | mipsr5900-*-* | mipsr5900el-*-*)
      # The R5900 FPU only supports single precision.
      with_fpu=single
      ;;
  esac
fi

# Support --with-fpmath.
if test x$with_fpmath != x; then
  case ${target} in
    i[34567]86-*-* | x86_64-*-*)
      case ${with_fpmath} in
      avx)
	tm_file="${tm_file} i386/avxmath.h"
	;;
      sse)
	tm_file="${tm_file} i386/ssemath.h"
	;;
      *)
	echo "Invalid --with-fpmath=$with_fpmath" 1>&2
	exit 1
	;;
      esac
      ;;
    *)
      echo "--with-fpmath isn't supported for $target." 1>&2
      exit 1
      ;;
  esac
fi

# Similarly for --with-schedule.
if test x$with_schedule = x; then
	case ${target} in
	hppa1*)
		# Override default PA8000 scheduling model.
		with_schedule=7100LC
		;;
	esac
fi

# Infer a default setting for --with-llsc.
if test x$with_llsc = x; then
  case ${target} in
    mips64r5900-*-* | mips64r5900el-*-* | mipsr5900-*-* | mipsr5900el-*-*)
      # The R5900 doesn't support LL(D) and SC(D).
      with_llsc=no
      ;;
    mips*-*-linux*)
      # The kernel emulates LL and SC where necessary.
      with_llsc=yes
      ;;
  esac
fi

# Validate and mark as valid any --with options supported
# by this target.  In order to use a particular --with option
# you must list it in supported_defaults; validating the value
# is optional.  This case statement should set nothing besides
# supported_defaults.

supported_defaults=
case "${target}" in
	aarch64*-*-*)
		supported_defaults="abi cpu arch"
		for which in cpu arch; do

			eval "val=\$with_$which"
			base_val=`echo $val | sed -e 's/\+.*//'`
			ext_val=`echo $val | sed -e 's/[a-z0-9\-]\+//'`

			if [ $which = arch ]; then
			  def=aarch64-arches.def
			  pattern=AARCH64_ARCH
			else
			  def=aarch64-cores.def
			  pattern=AARCH64_CORE
			fi

			ext_mask=AARCH64_CPU_DEFAULT_FLAGS

			# Find the base CPU or ARCH id in aarch64-cores.def or
			# aarch64-arches.def
			if [ x"$base_val" = x ] \
			    || grep "^$pattern(\"$base_val\"," \
				    ${srcdir}/config/aarch64/$def \
				    > /dev/null; then

			  if [ $which = arch ]; then
				base_id=`grep "^$pattern(\"$base_val\"," \
				  ${srcdir}/config/aarch64/$def | \
				  sed -e 's/^[^,]*,[ 	]*//' | \
				  sed -e 's/,.*$//'`
				# Extract the architecture flags from aarch64-arches.def
				ext_mask=`grep "^$pattern(\"$base_val\"," \
				   ${srcdir}/config/aarch64/$def | \
				   sed -e 's/)$//' | \
				   sed -e 's/^.*,//'`
			  else
				base_id=`grep "^$pattern(\"$base_val\"," \
				  ${srcdir}/config/aarch64/$def | \
				  sed -e 's/^[^,]*,[ 	]*//' | \
				  sed -e 's/,.*$//'`
			  fi

			  while [ x"$ext_val" != x ]
			  do
				ext_val=`echo $ext_val | sed -e 's/\+//'`
				ext=`echo $ext_val | sed -e 's/\+.*//'`
				base_ext=`echo $ext | sed -e 's/^no//'`

				if [ x"$base_ext" = x ] \
				    || grep "^AARCH64_OPT_EXTENSION(\"$base_ext\"," \
				    ${srcdir}/config/aarch64/aarch64-option-extensions.def \
				    > /dev/null; then

				  ext_on=`grep "^AARCH64_OPT_EXTENSION(\"$base_ext\"," \
					${srcdir}/config/aarch64/aarch64-option-extensions.def | \
					sed -e 's/^[^,]*,[ 	]*//' | \
					sed -e 's/,.*$//'`
				  ext_off=`grep "^AARCH64_OPT_EXTENSION(\"$base_ext\"," \
					${srcdir}/config/aarch64/aarch64-option-extensions.def | \
					sed -e 's/^[^,]*,[ 	]*[^,]*,[ 	]*//' | \
					sed -e 's/,.*$//' | \
					sed -e 's/).*$//'`

				  if [ $ext = $base_ext ]; then
					# Adding extension
					ext_mask="("$ext_mask") | ("$ext_on")"
				  else
					# Removing extension
					ext_mask="("$ext_mask") & ~("$ext_off")"
				  fi

				  true
				else
				  echo "Unknown extension used in --with-$which=$val" 1>&2
				  exit 1
				fi
				ext_val=`echo $ext_val | sed -e 's/[a-z0-9]\+//'`
			  done

			  ext_mask="(("$ext_mask") << 6)"
			  if [ x"$base_id" != x ]; then
				target_cpu_cname="TARGET_CPU_$base_id | $ext_mask"
			  fi
			  true
			else
			  echo "Unknown $which used in --with-$which=$val" 1>&2
			  exit 1
			fi
		done
		;;

	alpha*-*-*)
		supported_defaults="cpu tune"
		for which in cpu tune; do
			eval "val=\$with_$which"
			case "$val" in
			"" \
			| ev4 | ev45 | 21064 | ev5 | 21164 | ev56 | 21164a \
			| pca56 | 21164PC | 21164pc | ev6 | 21264 | ev67 \
			| 21264a)
				;;
			*)
				echo "Unknown CPU used in --with-$which=$val" 1>&2
				exit 1
				;;
			esac
		done
		;;

	arc*-*-*) # was:	arc*-*-linux-uclibc)
		supported_defaults="cpu"
		case $with_cpu in
		  arc600|arc601|arc700)
			;;
		  *) echo "Unknown cpu type"
			exit 1
			;;
		esac
		;;

	arm*-*-*)
		supported_defaults="arch cpu float tune fpu abi mode tls"
		for which in cpu tune; do
			# See if it matches any of the entries in arm-cores.def
			eval "val=\$with_$which"
			if [ x"$val" = x ] \
			    || grep "^ARM_CORE(\"$val\"," \
				    ${srcdir}/config/arm/arm-cores.def \
				    > /dev/null; then
			  # Ok
			  new_val=`grep "^ARM_CORE(\"$val\"," \
				${srcdir}/config/arm/arm-cores.def | \
				sed -e 's/^[^,]*,[ 	]*//' | \
				sed -e 's/,.*$//'`
			  eval "target_${which}_cname=$new_val"
			echo "For $val real value is $new_val"
			  true
			else
			  echo "Unknown CPU used in --with-$which=$val" 1>&2
			  exit 1
			fi
		done

		# See if it matches any of the entries in arm-arches.def
		if [ x"$with_arch" = x ] \
		    || grep "^ARM_ARCH(\"$with_arch\"," \
			    ${srcdir}/config/arm/arm-arches.def \
			    > /dev/null; then
		  # OK
		  true
		else
		  echo "Unknown arch used in --with-arch=$with_arch" 1>&2
		  exit 1
		fi

		case "$with_float" in
		"" \
		| soft | hard | softfp)
			# OK
			;;
		*)
			echo "Unknown floating point type used in --with-float=$with_float" 1>&2
			exit 1
			;;
		esac

		# see if it matches any of the entries in arm-fpus.def
		if [ x"$with_fpu" = x ] \
		    || grep "^ARM_FPU(\"$with_fpu\"," \
			    ${srcdir}/config/arm/arm-fpus.def \
			    > /dev/null; then
		  # OK
		  true
		else
		  echo "Unknown fpu used in --with-fpu=$with_fpu" 1>&2
		  exit 1
		fi

		case "$with_abi" in
		"" \
		| apcs-gnu | atpcs | aapcs | iwmmxt | aapcs-linux )
			#OK
			;;
		*)
			echo "Unknown ABI used in --with-abi=$with_abi"
			exit 1
			;;
		esac

		case "$with_mode" in
		"" \
		| arm | thumb )
			#OK
			;;
		*)
			echo "Unknown mode used in --with-mode=$with_mode"
			exit 1
			;;
		esac

		case "$with_tls" in
		"" \
		| gnu | gnu2)
			# OK
			;;
		*)
			echo "Unknown TLS method used in --with-tls=$with_tls" 1>&2
			exit 1
			;;
		esac

		if test "x$with_arch" != x && test "x$with_cpu" != x; then
			echo "Switch \"--with-arch\" may not be used with switch \"--with-cpu\""  1>&2
			exit 1
		fi

		if test "x$with_cpu" != x && test "x$with_tune" != x; then
			echo "Switch \"--with-tune\" may not be used with switch \"--with-cpu\""  1>&2
			exit 1
		fi

		# Add extra multilibs
		if test "x$with_multilib_list" != x; then
			arm_multilibs=`echo $with_multilib_list | sed -e 's/,/ /g'`
			for arm_multilib in ${arm_multilibs}; do
				case ${arm_multilib} in
				aprofile)
				# Note that arm/t-aprofile is a
				# stand-alone make file fragment to be
				# used only with itself.  We do not
				# specifically use the
				# TM_MULTILIB_OPTION framework because
				# this shorthand is more
				# pragmatic. Additionally it is only
				# designed to work without any
				# with-cpu, with-arch with-mode
				# with-fpu or with-float options.
					if test "x$with_arch" != x \
					    || test "x$with_cpu" != x \
					    || test "x$with_float" != x \
					    || test "x$with_fpu" != x \
					    || test "x$with_mode" != x ; then
					    echo "Error: You cannot use any of --with-arch/cpu/fpu/float/mode with --with-multilib-list=aprofile" 1>&2
					    exit 1
					fi
					tmake_file="${tmake_file} arm/t-aprofile"
					break
					;;
				default)
					;;
				*)
					echo "Error: --with-multilib-list=${with_multilib_list} not supported." 1>&2
					exit 1
					;;
				esac
			done
		fi
		;;

	fr*-*-*linux*)
		supported_defaults=cpu
		case "$with_cpu" in
		fr400) ;;
		fr550) ;;
		*)
			echo "Unknown cpu used in --with-cpu=$with_cpu" 1>&2
			exit 1
			;;
		esac
		;;

	fido-*-* | m68k*-*-*)
		supported_defaults="arch cpu"
		case "$with_arch" in
		"" | "m68k"| "cf")
			m68k_arch_family="$with_arch"
			;;
		*)
			echo "Invalid --with-arch=$with_arch" 1>&2
			exit 1
			;;
		esac

		# We always have a $with_cpu setting here.
		case "$with_cpu" in
		"m68000" | "m68010" | "m68020" | "m68030" | "m68040" | "m68060")
			m68k_cpu_ident=$with_cpu
			;;
		"m68020-40")
			m68k_cpu_ident=m68020
			tm_defines="$tm_defines M68K_DEFAULT_TUNE=u68020_40"
			;;
		"m68020-60")
			m68k_cpu_ident=m68020
			tm_defines="$tm_defines M68K_DEFAULT_TUNE=u68020_60"
			;;
		*)
			# We need the C identifier rather than the string.
			m68k_cpu_ident=`awk -v arg="\"$with_cpu\"" \
			   'BEGIN { FS="[ \t]*[,()][ \t]*" }; \
			    $1 == "M68K_DEVICE" && $2 == arg { print $3 }' \
				 ${srcdir}/config/m68k/m68k-devices.def`
			if [ x"$m68k_cpu_ident" = x ] ; then
				echo "Unknown CPU used in --with-cpu=$with_cpu" 1>&2
				exit 1
			fi
			with_cpu="mcpu=$with_cpu"
			;;
		esac
		;;

	hppa*-*-*)
		supported_defaults="arch schedule"

		case "$with_arch" in
		"" | 1.0 | 1.1 | 2.0)
			# OK
			;;
		*)
			echo "Unknown architecture used in --with-arch=$with_arch" 1>&2
			exit 1
			;;
		esac

		case "$with_schedule" in
		"" | 700 | 7100 | 7100LC | 7200 | 7300 | 8000)
			# OK
			;;
		*)
			echo "Unknown processor used in --with-schedule=$with_schedule." 1>&2
			exit 1
			;;
		esac
		;;

	i[34567]86-*-* | x86_64-*-*)
		supported_defaults="abi arch arch_32 arch_64 cpu cpu_32 cpu_64 tune tune_32 tune_64"
		for which in arch arch_32 arch_64 cpu cpu_32 cpu_64 tune tune_32 tune_64; do
			eval "val=\$with_$which"
			case " $x86_archs " in
			*" ${val} "*)
				case "${target}" in
				  x86_64-*-*)
				      case "x$which" in
					*_32)
						;;
					*)
						echo "CPU given in --with-$which=$val doesn't support 64bit mode." 1>&2
						exit 1
						;;
				      esac
				      ;;
				esac
				# OK
				;;
			*)
				if test x${val} != x; then
					case " $x86_64_archs " in
					*" ${val} "*)
						# OK
						;;
					*)
						# Allow $x86_cpus --with-cpu=/--with-tune=
						case "x$which" in
						xcpu*|xtune*)
							case " $x86_cpus " in
							*" ${val} "*)
								# OK
								;;
							*)
								echo "Unknown CPU given in --with-$which=$val." 1>&2
								exit 1
								;;
							esac
							;;
						*)
							echo "Unknown CPU given in --with-$which=$val." 1>&2
							exit 1
							;;
						esac
					;;
					esac
				fi
				;;
			esac
		done
		;;

	mips*-*-*)
		supported_defaults="abi arch arch_32 arch_64 float fpu nan fp_32 odd_spreg_32 tune tune_32 tune_64 divide llsc mips-plt synci"

		case ${with_float} in
		"" | soft | hard)
			# OK
			;;
		*)
			echo "Unknown floating point type used in --with-float=$with_float" 1>&2
			exit 1
			;;
		esac

		case ${with_fpu} in
		"" | single | double)
			# OK
			;;
		*)
			echo "Unknown fpu type used in --with-fpu=$with_fpu" 1>&2
			exit 1
			;;
		esac

		case ${with_nan} in
		"" | 2008 | legacy)
			# OK
			;;
		*)
			echo "Unknown NaN encoding used in --with-nan=$with_nan" 1>&2
			exit 1
			;;
		esac

		case ${with_fp_32} in
		"" | 32 | xx | 64)
			# OK
			;;
		*)
			echo "Unknown FP mode used in --with-fp-32=$with_fp_32" 1>&2
			exit 1
			;;
		esac

		case ${with_odd_spreg_32} in
		yes)
			with_odd_spreg_32="odd-spreg"
			;;
		no)
			with_odd_spreg_32="no-odd-spreg"
			;;
		"")
			# OK
			;;
		*)
			echo "Unknown odd-spreg-32 type used in --with-odd-spreg-32=$with_odd_spreg_32" 1>&2
			exit 1
			;;
		esac

		case ${with_abi} in
		"" | 32 | o64 | n32 | 64 | eabi)
			# OK
			;;
		*)
			echo "Unknown ABI used in --with-abi=$with_abi" 1>&2
			exit 1
			;;
		esac

		case ${with_divide} in
		"" | breaks | traps)
			# OK
			;;
		*)
			echo "Unknown division check type use in --with-divide=$with_divide" 1>&2
			exit 1
			;;
		esac

		case ${with_llsc} in
		yes)
			with_llsc=llsc
			;;
		no)
			with_llsc="no-llsc"
			;;
		"")
			# OK
			;;
		*)
			echo "Unknown llsc type used in --with-llsc" 1>&2
			exit 1
			;;
		esac

		case ${with_mips_plt} in
		yes)
			with_mips_plt=plt
			;;
		no)
			with_mips_plt=no-plt
			;;
		"")
			;;
		*)
			echo "Unknown --with-mips-plt argument: $with_mips_plt" 1>&2
			exit 1
			;;
		esac

		case ${with_synci} in
		yes)
			with_synci=synci
			;;
		no)
			with_synci=no-synci
			;;
		"")
			;;
		*)
			echo "Unknown synci type used in --with-synci" 1>&2
			exit 1
			;;
		esac
		;;

	nds32*-*-*)
		supported_defaults="arch nds32_lib"

		# process --with-arch
		case "${with_arch}" in
		"" | v2 | v3 | v3m)
			# OK
			;;
		*)
			echo "Cannot accept --with-arch=$with_arch, available values are: v2 v3 v3m" 1>&2
			exit 1
			;;
		esac

		# process --with-nds32-lib
		case "${with_nds32_lib}" in
		"")
			# the default library is newlib
			with_nds32_lib=newlib
			;;
		newlib)
			# OK
			;;
		mculib)
			# OK
			;;
		*)
			echo "Cannot accept --with-nds32-lib=$with_nds32_lib, available values are: newlib mculib" 1>&2
			exit 1
			;;
		esac
		;;

	powerpc*-*-* | rs6000-*-*)
		supported_defaults="abi cpu cpu_32 cpu_64 float tune tune_32 tune_64"

		for which in cpu cpu_32 cpu_64 tune tune_32 tune_64; do
			eval "val=\$with_$which"
			case ${val} in
			default32 | default64)
				case $which in
				cpu | tune)
					;;
				*)
					echo "$val only valid for --with-cpu and --with-tune." 1>&2
					exit 1
					;;
				esac
				with_which="with_$which"
				eval $with_which=
				;;
			405cr)
				tm_defines="${tm_defines} CONFIG_PPC405CR"
				eval "with_$which=405"
				;;
			"" | common | native \
			| power | power[2345678] | power6x | powerpc | powerpc64 \
			| rios | rios1 | rios2 | rsc | rsc1 | rs64a \
			| 401 | 403 | 405 | 405fp | 440 | 440fp | 464 | 464fp \
			| 476 | 476fp | 505 | 601 | 602 | 603 | 603e | ec603e \
			| 604 | 604e | 620 | 630 | 740 | 750 | 7400 | 7450 \
			| a2 | e300c[23] | 854[08] | e500mc | e500mc64 | e5500 | e6500 \
			| titan | 801 | 821 | 823 | 860 | 970 | G3 | G4 | G5 | cell)
				# OK
				;;
			*)
				echo "Unknown cpu used in --with-$which=$val." 1>&2
				exit 1
				;;
			esac
		done

		case "$with_abi" in
		"" | elfv1 | elfv2 )
			#OK
			;;
		*)
			echo "Unknown ABI used in --with-abi=$with_abi"
			exit 1
			;;
		esac
		;;

	s390*-*-*)
		supported_defaults="arch mode tune"

		for which in arch tune; do
			eval "val=\$with_$which"
			case ${val} in
			"" | g5 | g6 | z900 | z990 | z9-109 | z9-ec | z10 | z196 | zEC12 | z13)
				# OK
				;;
			*)
				echo "Unknown cpu used in --with-$which=$val." 1>&2
				exit 1
				;;
			esac
		done

		case ${with_mode} in
		"" | esa | zarch)
			# OK
			;;
		*)
			echo "Unknown architecture mode used in --with-mode=$with_mode." 1>&2
			exit 1
			;;
		esac
		;;

	sh[123456ble]-*-* | sh-*-*)
		supported_defaults="cpu"
		case "`echo $with_cpu | tr ABCDEFGHIJKLMNOPQRSTUVWXYZ_ abcdefghijklmnopqrstuvwxyz- | sed s/sh/m/`" in
		"" | m1 | m2 | m2e | m3 | m3e | m4 | m4-single | m4-single-only | m4-nofpu )
			# OK
			;;
		m2a | m2a-single | m2a-single-only | m2a-nofpu)
			;;
		m4a | m4a-single | m4a-single-only | m4a-nofpu | m4al)
		        ;;
		*)
			echo "Unknown CPU used in --with-cpu=$with_cpu, known values:"  1>&2
			echo "m1 m2 m2e m3 m3e m4 m4-single m4-single-only m4-nofpu" 1>&2
			echo "m4a m4a-single m4a-single-only m4a-nofpu m4al" 1>&2
			echo "m2a m2a-single m2a-single-only m2a-nofpu" 1>&2
			exit 1
			;;
		esac
		;;
	sparc*-*-*)
		supported_defaults="cpu float tune"

		for which in cpu tune; do
			eval "val=\$with_$which"
			case ${val} in
			"" | sparc | sparcv9 | sparc64 \
			| v7 | cypress \
			| v8 | supersparc | hypersparc | leon | leon3 | leon3v7 \
			| sparclite | f930 | f934 | sparclite86x \
			| sparclet | tsc701 \
			| v9 | ultrasparc | ultrasparc3 | niagara | niagara2 \
			| niagara3 | niagara4)
				# OK
				;;
			*)
				echo "Unknown cpu used in --with-$which=$val" 1>&2
				exit 1
				;;
			esac
		done

		case ${with_float} in
		"" | soft | hard)
			# OK
			;;
		*)
			echo "Unknown floating point type used in --with-float=$with_float" 1>&2
			exit 1
			;;
		esac
		;;

	spu-*-*)
		supported_defaults="arch tune"

		for which in arch tune; do
			eval "val=\$with_$which"
			case ${val} in
			"" | cell | celledp)
				# OK
				;;
			*)
				echo "Unknown cpu used in --with-$which=$val." 1>&2
				exit 1
				;;
			esac
		done
		;;

	tic6x-*-*)
		supported_defaults="arch"

		case ${with_arch} in
		"" | c62x | c64x | c64x+ | c67x | c67x+ | c674x)
			# OK
			;;
		*)
			echo "Unknown arch used in --with-arch=$with_arch." 1>&2
			exit 1
			;;
		esac
		;;

	v850*-*-*)
		supported_defaults=cpu
		case ${with_cpu} in
		"" | v850e | v850e1 | v850e2 | v850es | v850e2v3 | v850e3v5)
			# OK
			;;
		*)
			echo "Unknown cpu used in --with-cpu=$with_cpu" 1>&2
			exit 1
			;;
		esac
		;;
esac

# Set some miscellaneous flags for particular targets.
target_cpu_default2=
case ${target} in
	aarch64*-*-*)
		if test x"$target_cpu_cname" != x
		then
			target_cpu_default2=$target_cpu_cname
		fi
		;;

	arm*-*-*)
		if test x$target_cpu_cname = x
		then
			target_cpu_default2=TARGET_CPU_generic
		else
			target_cpu_default2=TARGET_CPU_$target_cpu_cname
		fi
		;;

	hppa*-*-*)
		if test x$gas = xyes
		then
			target_cpu_default2="MASK_GAS"
		fi
		;;

	fido*-*-* | m68k*-*-*)
		target_cpu_default2=$m68k_cpu_ident
		tmake_file="m68k/t-opts $tmake_file"
		if [ x"$m68k_arch_family" != x ]; then
		        tmake_file="m68k/t-$m68k_arch_family $tmake_file"
		fi
		;;

	i[34567]86-*-darwin* | x86_64-*-darwin*)
		;;
	i[34567]86-*-linux* | x86_64-*-linux*)
		tmake_file="$tmake_file i386/t-linux"
		;;
	i[34567]86-*-kfreebsd*-gnu | x86_64-*-kfreebsd*-gnu)
		tmake_file="$tmake_file i386/t-kfreebsd"
		;;
	i[34567]86-*-gnu*)
		tmake_file="$tmake_file i386/t-gnu"
		;;
	i[34567]86-*-solaris2* | x86_64-*-solaris2.1[0-9]*)
		;;
	i[34567]86-*-cygwin* | x86_64-*-cygwin*)
		;;
	i[34567]86-*-mingw* | x86_64-*-mingw*)
		;;
	i[34567]86-*-dragonfly* | x86_64-*-dragonfly*)
		;;
	i[34567]86-*-freebsd* | x86_64-*-freebsd*)
		;;
	ia64*-*-linux*)
		;;

	mips*-*-*)
		if test x$gnu_ld = xyes
		then
			target_cpu_default2="MASK_SPLIT_ADDRESSES"
		fi
		case ${target} in
			mips*el-*-*)
				tm_defines="TARGET_ENDIAN_DEFAULT=0 $tm_defines"
				;;
		esac
		if test x$with_arch != x; then
			default_mips_arch=$with_arch
		fi
		if test x$with_abi != x; then
			default_mips_abi=$with_abi
		fi
		case ${default_mips_arch} in
		    mips1)    tm_defines="$tm_defines MIPS_ISA_DEFAULT=1" ;;
		    mips2)    tm_defines="$tm_defines MIPS_ISA_DEFAULT=2" ;;
		    mips3)    tm_defines="$tm_defines MIPS_ISA_DEFAULT=3" ;;
		    mips4)    tm_defines="$tm_defines MIPS_ISA_DEFAULT=4" ;;
		    mips32)   tm_defines="$tm_defines MIPS_ISA_DEFAULT=32" ;;
		    mips32r2) tm_defines="$tm_defines MIPS_ISA_DEFAULT=33" ;;
		    mips32r6) tm_defines="$tm_defines MIPS_ISA_DEFAULT=37" ;;
		    mips64)   tm_defines="$tm_defines MIPS_ISA_DEFAULT=64" ;;
		    mips64r2) tm_defines="$tm_defines MIPS_ISA_DEFAULT=65" ;;
		    mips64r6) tm_defines="$tm_defines MIPS_ISA_DEFAULT=69" ;;
		esac
		case ${default_mips_abi} in
		    32)   tm_defines="$tm_defines MIPS_ABI_DEFAULT=ABI_32" ;;
		    o64)  tm_defines="$tm_defines MIPS_ABI_DEFAULT=ABI_O64" ;;
		    n32)  tm_defines="$tm_defines MIPS_ABI_DEFAULT=ABI_N32" ;;
		    64)   tm_defines="$tm_defines MIPS_ABI_DEFAULT=ABI_64" ;;
		    eabi) tm_defines="$tm_defines MIPS_ABI_DEFAULT=ABI_EABI" ;;
		esac
		tmake_file="mips/t-mips $tmake_file"
		;;

	powerpc*-*-* | rs6000-*-*)
		# FIXME: The PowerPC port uses the value set at compile time,
		# although it's only cosmetic.
		if test "x$with_cpu" != x
		then
			target_cpu_default2="\\\"$with_cpu\\\""
		fi
		out_file=rs6000/rs6000.c
		c_target_objs="${c_target_objs} rs6000-c.o"
		cxx_target_objs="${cxx_target_objs} rs6000-c.o"
		tmake_file="rs6000/t-rs6000 ${tmake_file}"
		;;

	sh[123456ble]*-*-* | sh-*-*)
		c_target_objs="${c_target_objs} sh-c.o"
		cxx_target_objs="${cxx_target_objs} sh-c.o"
		;;

	sparc*-*-*)
		# Some standard aliases.
		case x$with_cpu in
		xsparc)
			with_cpu=v7
			;;
		xsparcv9 | xsparc64)
			with_cpu=v9
			;;
		esac

		if test x$with_tune = x ; then
		      case ${target} in
		      *-leon-*)
			  with_tune=leon
			  ;;
		      *-leon[3-9]*)
			  with_tune=leon3
			  ;;
		      esac
		fi

		# The SPARC port checks this value at compile-time.
		target_cpu_default2="TARGET_CPU_$with_cpu"
		;;

	v850*-*-*)
		case "x$with_cpu" in
		x)
			;;
		xv850e | xv850e1 | xv850e2 | xv850e2v3 | xv850e3v5)
			target_cpu_default2="TARGET_CPU_$with_cpu"
			;;
		xv850es)
			target_cpu_default2="TARGET_CPU_v850e1"
			;;
		esac
		;;
esac

t=
all_defaults="abi cpu cpu_32 cpu_64 arch arch_32 arch_64 tune tune_32 tune_64 schedule float mode fpu nan fp_32 odd_spreg_32 divide llsc mips-plt synci tls"
for option in $all_defaults
do
	eval "val=\$with_"`echo $option | sed s/-/_/g`
	if test -n "$val"; then
		case " $supported_defaults " in
		*" $option "*)
			;;
		*)
			echo "This target does not support --with-$option." 2>&1
			echo "Valid --with options are: $supported_defaults" 2>&1
			exit 1
			;;
		esac

		if test "x$t" = x
		then
			t="{ \"$option\", \"$val\" }"
		else
			t="${t}, { \"$option\", \"$val\" }"
		fi
	fi
done

if test "x$t" = x
then
	configure_default_options="{ { NULL, NULL} }"
else
	configure_default_options="{ ${t} }"
fi

if test "$target_cpu_default2" != ""
then
	if test "$target_cpu_default" != ""
	then
		target_cpu_default="(${target_cpu_default}|${target_cpu_default2})"
	else
		target_cpu_default=$target_cpu_default2
	fi
fi

case ${target} in
i[34567]86-*-* | x86_64-*-*)
	if test x$enable_as_accelerator = xyes; then
		extra_programs="mkoffload\$(exeext)"
	fi
	;;
esac<|MERGE_RESOLUTION|>--- conflicted
+++ resolved
@@ -426,21 +426,15 @@
 	cpu_type=nios2
 	extra_options="${extra_options} g.opt"
 	;;
-<<<<<<< HEAD
-or1k-*-*)
-        cpu_type=or1k
-        ;;
-or1knd-*-*)
-        cpu_type=or1k
-        ;;
-picochip-*-*)
-        cpu_type=picochip
-        ;;
-=======
 nvptx-*-*)
 	cpu_type=nvptx
 	;;
->>>>>>> 7b26e389
+or1k-*-*)
+	cpu_type=or1k
+	;;
+or1knd-*-*)
+	cpu_type=or1k
+	;;
 powerpc*-*-*)
 	cpu_type=rs6000
 	extra_headers="ppc-asm.h altivec.h spe.h ppu_intrinsics.h paired.h spu2vmx.h vec_types.h si2vmx.h htmintrin.h htmxlintrin.h"
@@ -2242,43 +2236,39 @@
 		;;
         esac
 	;;
-<<<<<<< HEAD
-or1k-*-elf*)
-       tm_file="${tm_file} dbxelf.h elfos.h newlib-stdint.h ${cpu_type}/elf.h"
-       extra_parts="crti.o crtbegin.o crtend.o crtn.o"
-       tmake_file=or1k/t-or1k
-       tm_defines="${tm_defines} OR1K_DELAY_DEFAULT=OR1K_DELAY_ON"
-       ;;
-or1k-*-linux-*)
-       tm_file="${tm_file} dbxelf.h elfos.h or1k/elf.h gnu-user.h linux.h or1k/linux-gas.h or1k/linux-elf.h uclibc-stdint.h"
-       tmake_file="or1k/t-or1k or1k/t-linux ${tmake_file}"
-       tm_defines="${tm_defines} OR1K_DELAY_DEFAULT=OR1K_DELAY_ON"
-       ;;
-or1k*-*-rtems*)
-       tm_file="${tm_file} newlib-stdint.h or1k/rtems.h rtems.h"
-       extra_parts="crti.o crtbegin.o crtend.o crtn.o"
-       ;;
-or1knd-*-elf*)
-       tm_file="${tm_file} dbxelf.h elfos.h newlib-stdint.h ${cpu_type}/elf.h"
-       extra_parts="crti.o crtbegin.o crtend.o crtn.o"
-       tmake_file=or1k/t-or1knd
-       tm_defines="${tm_defines} OR1K_DELAY_DEFAULT=OR1K_DELAY_OFF"
-       ;;
-or1knd-*-linux-*)
-       tm_file="${tm_file} dbxelf.h elfos.h or1k/elf.h linux.h or1k/linux-gas.h or1k/linux-elf.h uclibc-stdint.h"
-       tmake_file="or1k/t-or1knd or1k/t-linux ${tmake_file}"
-       tm_defines="${tm_defines} OR1K_DELAY_DEFAULT=OR1K_DELAY_OFF"
-       ;;
-pdp11-*-*)
-=======
 nvptx-*)
->>>>>>> 7b26e389
 	tm_file="${tm_file} newlib-stdint.h"
 	tmake_file="nvptx/t-nvptx"
 	if test x$enable_as_accelerator = xyes; then
 		extra_programs="${extra_programs} mkoffload\$(exeext)"
 		tm_file="${tm_file} nvptx/offload.h"
 	fi
+	;;
+or1k-*-elf*)
+	tm_file="${tm_file} dbxelf.h elfos.h newlib-stdint.h ${cpu_type}/elf.h"
+	extra_parts="crti.o crtbegin.o crtend.o crtn.o"
+	tmake_file=or1k/t-or1k
+	tm_defines="${tm_defines} OR1K_DELAY_DEFAULT=OR1K_DELAY_ON"
+	;;
+or1k-*-linux-*)
+	tm_file="${tm_file} dbxelf.h elfos.h or1k/elf.h gnu-user.h linux.h or1k/linux-gas.h or1k/linux-elf.h uclibc-stdint.h"
+	tmake_file="or1k/t-or1k or1k/t-linux ${tmake_file}"
+	tm_defines="${tm_defines} OR1K_DELAY_DEFAULT=OR1K_DELAY_ON"
+	;;
+or1k*-*-rtems*)
+	tm_file="${tm_file} newlib-stdint.h or1k/rtems.h rtems.h"
+	extra_parts="crti.o crtbegin.o crtend.o crtn.o"
+	;;
+or1knd-*-elf*)
+	tm_file="${tm_file} dbxelf.h elfos.h newlib-stdint.h ${cpu_type}/elf.h"
+	extra_parts="crti.o crtbegin.o crtend.o crtn.o"
+	tmake_file=or1k/t-or1knd
+	tm_defines="${tm_defines} OR1K_DELAY_DEFAULT=OR1K_DELAY_OFF"
+	;;
+or1knd-*-linux-*)
+	tm_file="${tm_file} dbxelf.h elfos.h or1k/elf.h linux.h or1k/linux-gas.h or1k/linux-elf.h uclibc-stdint.h"
+	tmake_file="or1k/t-or1knd or1k/t-linux ${tmake_file}"
+	tm_defines="${tm_defines} OR1K_DELAY_DEFAULT=OR1K_DELAY_OFF"
 	;;
 pdp11-*-*)
 	tm_file="${tm_file} newlib-stdint.h"
