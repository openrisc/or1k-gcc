# GCC target-specific configuration file.
# Copyright (C) 1997-2014 Free Software Foundation, Inc.

#This file is part of GCC.

#GCC is free software; you can redistribute it and/or modify it under
#the terms of the GNU General Public License as published by the Free
#Software Foundation; either version 3, or (at your option) any later
#version.

#GCC is distributed in the hope that it will be useful, but WITHOUT
#ANY WARRANTY; without even the implied warranty of MERCHANTABILITY or
#FITNESS FOR A PARTICULAR PURPOSE.  See the GNU General Public License
#for more details.

#You should have received a copy of the GNU General Public License
#along with GCC; see the file COPYING3.  If not see
#<http://www.gnu.org/licenses/>.

# This is the GCC target-specific configuration file
# where a configuration type is mapped to different system-specific
# definitions and files.  This is invoked by the autoconf-generated
# configure script.  Putting it in a separate shell file lets us skip
# running autoconf when modifying target-specific information.

# When you change the cases in the OS or target switches, consider
# updating ../libgcc/config.host also.

# This file switches on the shell variable ${target}, and also uses the
# following shell variables:
#
#  with_*		Various variables as set by configure.
#
#  enable_threads	Either the name, yes or no depending on whether
#			threads support was requested.
#
#  default_use_cxa_atexit
#			  The default value for the $enable___cxa_atexit
#			variable.  enable___cxa_atexit needs to be set to
#			"yes" for the correct operation of C++ destructors
#			but it relies upon the presence of a non-standard C
#			library	function called	__cxa_atexit.
#			  Since not all C libraries provide __cxa_atexit the
#			default value of $default_use_cxa_atexit is set to
#			"no" except for targets which are known to be OK.
#
#  default_gnu_indirect_function
#                       The default value for the $enable_gnu_indirect_function
#                       variable.  enable_gnu_indirect_function relies
#			upon the presence of a non-standard gnu ifunc support
#			in the assembler, linker and dynamic linker.
#			Since not all libraries provide the dynamic linking
#			support, the default value of
#			$default_gnu_indirect_function is set to
#			"no" except for targets which are known to be OK.
#
#  gas_flag		Either yes or no depending on whether GNU as was
#			requested.
#
#  gnu_ld_flag		Either yes or no depending on whether GNU ld was
#			requested.

# This file sets the following shell variables for use by the
# autoconf-generated configure script:
#
#  cpu_type		The name of the cpu, if different from the first
#			chunk of the canonical target name.
#
#  tm_defines		List of target macros to define for all compilations.
#
#  tm_file		A list of target macro files, if different from
#			"$cpu_type/$cpu_type.h". Usually it's constructed
#			per target in a way like this:
#			tm_file="${tm_file} dbxelf.h elfos.h ${cpu_type.h}/elf.h"
#			Note that the preferred order is:
#			- specific target header "${cpu_type}/${cpu_type.h}"
#			- generic headers like dbxelf.h elfos.h, etc.
#			- specializing target headers like ${cpu_type.h}/elf.h
#			This helps to keep OS specific stuff out of the CPU
#			defining header ${cpu_type}/${cpu_type.h}.
#
#			It is possible to include automatically-generated
#			build-directory files by prefixing them with "./".
#			All other files should relative to $srcdir/config.
#
#  tm_p_file		Location of file with declarations for functions
#			in $out_file.
#
#  out_file		The name of the machine description C support
#			file, if different from "$cpu_type/$cpu_type.c".
#
#  common_out_file	The name of the source file for code shared between
#			the compiler proper and the driver.
#
#  md_file		The name of the machine-description file, if
#			different from "$cpu_type/$cpu_type.md".
#
#  tmake_file		A list of machine-description-specific
#			makefile-fragments, if different from
#			"$cpu_type/t-$cpu_type".
#
#  extra_modes          The name of the file containing a list of extra
#                       machine modes, if necessary and different from
#                       "$cpu_type/$cpu_type-modes.def".
#
#  extra_objs		List of extra objects that should be linked into
#			the compiler proper (cc1, cc1obj, cc1plus)
#			depending on target.
#
#  extra_gcc_objs	List of extra objects that should be linked into
#			the compiler driver (gcc) depending on target.
#
#  extra_headers	List of used header files from the directory
#			config/${cpu_type}.
#
#  user_headers_inc_next_pre
#			List of header file names of internal gcc header
#			files, which should be prefixed by an include_next.
#  user_headers_inc_next_post
#			List of header file names of internal gcc header
#			files, which should be postfixed by an include_next.
#  use_gcc_tgmath	If set, add tgmath.h to the list of used header
#			files.
#
#  use_gcc_stdint	If "wrap", install a version of stdint.h that
#			wraps the system's copy for hosted compilations;
#			if "provide", provide a version of systems without
#			such a system header; otherwise "none", do not
#			provide such a header at all.
#
#  extra_programs	List of extra executables compiled for this target
#			machine, used when linking.
#
#  extra_options	List of target-dependent .opt files.
#
#  c_target_objs	List of extra target-dependent objects that be
#			linked into the C compiler only.
#
#  cxx_target_objs	List of extra target-dependent objects that be
#			linked into the C++ compiler only.
#
#  fortran_target_objs	List of extra target-dependent objects that be
#			linked into the fortran compiler only.
#
#  target_gtfiles       List of extra source files with type information.
#
#  xm_defines		List of macros to define when compiling for the
#			target machine.
#
#  xm_file		List of files to include when compiling for the
#			target machine.
#
#  use_collect2		Set to yes or no, depending on whether collect2
#			will be used.
#
#  target_cpu_default	Set to override the default target model.
#
#  gdb_needs_out_file_path
#			Set to yes if gdb needs a dir command with
#			`dirname $out_file`.
#
#  thread_file		Set to control which thread package to use.
#
#  gas			Set to yes or no depending on whether the target
#			system normally uses GNU as.
#
#  need_64bit_hwint	Set to yes if HOST_WIDE_INT must be 64 bits wide
#			for this target.  This is true if this target
#			supports "long" or "wchar_t" wider than 32 bits,
#			or BITS_PER_WORD is wider than 32 bits.
#			The setting made here must match the one made in
#			other locations such as libcpp/configure.ac
#
#  configure_default_options
#			Set to an initializer for configure_default_options
#			in configargs.h, based on --with-cpu et cetera.
#
#  native_system_header_dir
#			Where system header files are found for this
#			target.  This defaults to /usr/include.  If
#			the --with-sysroot configure option or the
#			--sysroot command line option is used this
#			will be relative to the sysroot.
# target_type_format_char 
# 			The default character to be used for formatting
#			the attribute in a
#			.type symbol_name, ${t_t_f_c}<property>
#			directive.

# The following variables are used in each case-construct to build up the
# outgoing variables:
#
#  gnu_ld		Set to yes or no depending on whether the target
#			system normally uses GNU ld.
#
#  target_has_targetcm	Set to yes or no depending on whether the target
#			has its own definition of targetcm.
#
#  target_has_targetm_common	Set to yes or no depending on whether the
#			target has its own definition of targetm_common.

out_file=
common_out_file=
tmake_file=
extra_headers=
user_headers_inc_next_pre=
user_headers_inc_next_post=
use_gcc_tgmath=yes
use_gcc_stdint=none
extra_programs=
extra_objs=
extra_gcc_objs=
extra_options=
c_target_objs=
cxx_target_objs=
fortran_target_objs=
target_has_targetcm=no
target_has_targetm_common=yes
tm_defines=
xm_defines=
# Set this to force installation and use of collect2.
use_collect2=
# Set this to override the default target model.
target_cpu_default=
# Set this if gdb needs a dir command with `dirname $out_file`
gdb_needs_out_file_path=
# Set this to control which thread package will be used.
thread_file=
# Reinitialize these from the flag values every loop pass, since some
# configure entries modify them.
gas="$gas_flag"
gnu_ld="$gnu_ld_flag"
default_use_cxa_atexit=no
default_gnu_indirect_function=no
target_gtfiles=
need_64bit_hwint=
need_64bit_isa=
native_system_header_dir=/usr/include
target_type_format_char='@'

# Don't carry these over build->host->target.  Please.
xm_file=
md_file=

# Obsolete configurations.
case ${target} in
   picochip-*				\
 | score-*				\
 | *-*-solaris2.9*			\
 )
    if test "x$enable_obsolete" != xyes; then
      echo "*** Configuration ${target} is obsolete." >&2
      echo "*** Specify --enable-obsolete to build it anyway." >&2
      echo "*** Support will be REMOVED in the next major release of GCC," >&2
      echo "*** unless a maintainer comes forward." >&2
      exit 1
    fi;;
esac

# Unsupported targets list.  Do not put an entry in this list unless
# it would otherwise be caught by a more permissive pattern.  The list
# should be in alphabetical order.
case ${target} in
 # Avoid special cases that are not obsolete
   arm*-*-*eabi*			\
 )
	;;
   arm*-wince-pe*			\
 | arm*-*-ecos-elf			\
 | arm*-*-elf				\
 | arm*-*-freebsd*			\
 | arm*-*-linux*			\
 | arm*-*-uclinux*			\
 | i[34567]86-go32-*			\
 | i[34567]86-*-go32*			\
 | m68k-*-uclinuxoldabi*		\
 | mips64orion*-*-rtems*		\
 | pdp11-*-bsd				\
 | sparc-hal-solaris2*			\
 | thumb-*-*				\
 | *-*-freebsd[12] | *-*-freebsd[12].*	\
 | *-*-freebsd*aout*			\
 | *-*-linux*aout*			\
 | *-*-linux*coff*			\
 | *-*-linux*libc1*			\
 | *-*-linux*oldld*			\
 | *-*-rtemsaout*			\
 | *-*-rtemscoff*			\
 | *-*-solaris2				\
 | *-*-solaris2.[0-8]			\
 | *-*-solaris2.[0-8].*			\
 | *-*-sysv*				\
 | vax-*-vms*				\
 )
	echo "*** Configuration ${target} not supported" 1>&2
	exit 1
	;;
esac

# Set default cpu_type, tm_file, tm_p_file and xm_file so it can be
# updated in each machine entry.  Also set default extra_headers for some
# machines.
tm_p_file=
cpu_type=`echo ${target} | sed 's/-.*$//'`
cpu_is_64bit=
case ${target} in
m32c*-*-*)
        cpu_type=m32c
	tmake_file=m32c/t-m32c
	target_has_targetm_common=no
        ;;
aarch64*-*-*)
	cpu_type=aarch64
	need_64bit_hwint=yes
	extra_headers="arm_neon.h"
	extra_objs="aarch64-builtins.o aarch-common.o"
	target_has_targetm_common=yes
	;;
alpha*-*-*)
	cpu_type=alpha
	need_64bit_hwint=yes
	extra_options="${extra_options} g.opt"
	;;
am33_2.0-*-linux*)
	cpu_type=mn10300
	;;
arc*-*-*)
	cpu_type=arc
	;;
arm*-*-*)
	cpu_type=arm
	extra_objs="aarch-common.o"
	extra_headers="mmintrin.h arm_neon.h arm_acle.h"
	target_type_format_char='%'
	c_target_objs="arm-c.o"
	cxx_target_objs="arm-c.o"
	need_64bit_hwint=yes
	extra_options="${extra_options} arm/arm-tables.opt"
	;;
avr-*-*)
	cpu_type=avr
	c_target_objs="avr-c.o"
	cxx_target_objs="avr-c.o"
	extra_options="${extra_options} avr/avr-tables.opt"
	;;
bfin*-*)
	cpu_type=bfin
	;;
crisv32-*)
	cpu_type=cris
	;;
frv*)	cpu_type=frv
	extra_options="${extra_options} g.opt"
	;;
moxie*)	cpu_type=moxie
	target_has_targetm_common=no
	;;
fido-*-*)
	cpu_type=m68k
	extra_headers=math-68881.h
	extra_options="${extra_options} m68k/m68k-tables.opt"
        ;;
i[34567]86-*-*)
	cpu_type=i386
	c_target_objs="i386-c.o"
	cxx_target_objs="i386-c.o"
	need_64bit_hwint=yes
	extra_options="${extra_options} fused-madd.opt"
	extra_headers="cpuid.h mmintrin.h mm3dnow.h xmmintrin.h emmintrin.h
		       pmmintrin.h tmmintrin.h ammintrin.h smmintrin.h
		       nmmintrin.h bmmintrin.h fma4intrin.h wmmintrin.h
		       immintrin.h x86intrin.h avxintrin.h xopintrin.h
		       ia32intrin.h cross-stdarg.h lwpintrin.h popcntintrin.h
		       lzcntintrin.h bmiintrin.h bmi2intrin.h tbmintrin.h
		       avx2intrin.h avx512fintrin.h fmaintrin.h f16cintrin.h
		       rtmintrin.h xtestintrin.h rdseedintrin.h prfchwintrin.h
		       adxintrin.h fxsrintrin.h xsaveintrin.h xsaveoptintrin.h
		       avx512cdintrin.h avx512erintrin.h avx512pfintrin.h
		       shaintrin.h"
	;;
x86_64-*-*)
	cpu_type=i386
	c_target_objs="i386-c.o"
	cxx_target_objs="i386-c.o"
	extra_options="${extra_options} fused-madd.opt"
	extra_headers="cpuid.h mmintrin.h mm3dnow.h xmmintrin.h emmintrin.h
		       pmmintrin.h tmmintrin.h ammintrin.h smmintrin.h
		       nmmintrin.h bmmintrin.h fma4intrin.h wmmintrin.h
		       immintrin.h x86intrin.h avxintrin.h xopintrin.h
		       ia32intrin.h cross-stdarg.h lwpintrin.h popcntintrin.h
		       lzcntintrin.h bmiintrin.h tbmintrin.h bmi2intrin.h
		       avx2intrin.h avx512fintrin.h fmaintrin.h f16cintrin.h
		       rtmintrin.h xtestintrin.h rdseedintrin.h prfchwintrin.h
		       adxintrin.h fxsrintrin.h xsaveintrin.h xsaveoptintrin.h
		       avx512cdintrin.h avx512erintrin.h avx512pfintrin.h
		       shaintrin.h"
	need_64bit_hwint=yes
	;;
ia64-*-*)
	extra_headers=ia64intrin.h
	need_64bit_hwint=yes
	extra_options="${extra_options} g.opt fused-madd.opt"
	;;
hppa*-*-*)
	cpu_type=pa
	;;
lm32*)
	extra_options="${extra_options} g.opt"
	;;
m32r*-*-*)
        cpu_type=m32r
	extra_options="${extra_options} g.opt"
        ;;
m68k-*-*)
	extra_headers=math-68881.h
	extra_options="${extra_options} m68k/m68k-tables.opt"
	;;
microblaze*-*-*)
        cpu_type=microblaze
	extra_options="${extra_options} g.opt"
        ;;
mips*-*-*)
	cpu_type=mips
	need_64bit_hwint=yes
	extra_headers="loongson.h"
	extra_options="${extra_options} g.opt mips/mips-tables.opt"
	;;
nds32*)
	cpu_type=nds32
	extra_headers="nds32_intrinsic.h"
	;;
nios2-*-*)
	cpu_type=nios2
	extra_options="${extra_options} g.opt"
<<<<<<< HEAD
	;;	
or1k-*-*)
        cpu_type=or1k
        ;;
or1knd-*-*)
        cpu_type=or1k
        ;;
=======
	;;
>>>>>>> c1283af4
picochip-*-*)
        cpu_type=picochip
        ;;
powerpc*-*-*)
	cpu_type=rs6000
	extra_headers="ppc-asm.h altivec.h spe.h ppu_intrinsics.h paired.h spu2vmx.h vec_types.h si2vmx.h htmintrin.h htmxlintrin.h"
	need_64bit_hwint=yes
	case x$with_cpu in
	    xpowerpc64|xdefault64|x6[23]0|x970|xG5|xpower[345678]|xpower6x|xrs64a|xcell|xa2|xe500mc64|xe5500|Xe6500)
		cpu_is_64bit=yes
		;;
	esac
	extra_options="${extra_options} g.opt fused-madd.opt rs6000/rs6000-tables.opt"
	;;
rs6000*-*-*)
	need_64bit_hwint=yes
	extra_options="${extra_options} g.opt fused-madd.opt rs6000/rs6000-tables.opt"
	;;
score*-*-*)
	cpu_type=score
	extra_options="${extra_options} g.opt"
	;;
sparc*-*-*)
	cpu_type=sparc
	c_target_objs="sparc-c.o"
	cxx_target_objs="sparc-c.o"
	extra_headers="visintrin.h"
	need_64bit_hwint=yes
	;;
spu*-*-*)
	cpu_type=spu
	need_64bit_hwint=yes
	;;
s390*-*-*)
	cpu_type=s390
	need_64bit_hwint=yes
	extra_options="${extra_options} fused-madd.opt"
	extra_headers="s390intrin.h htmintrin.h htmxlintrin.h"
	;;
# Note the 'l'; we need to be able to match e.g. "shle" or "shl".
sh[123456789lbe]*-*-* | sh-*-*)
	cpu_type=sh
	need_64bit_hwint=yes
	extra_options="${extra_options} fused-madd.opt"
	extra_objs="${extra_objs} sh_treg_combine.o sh-mem.o sh_optimize_sett_clrt.o"
	;;
v850*-*-*)
	cpu_type=v850
	;;
tic6x-*-*)
	cpu_type=c6x
	extra_headers="c6x_intrinsics.h"
	extra_options="${extra_options} c6x/c6x-tables.opt"
	;;
xtensa*-*-*)
	extra_options="${extra_options} fused-madd.opt"
	;;
tilegx*-*-*)
	cpu_type=tilegx
	need_64bit_hwint=yes
	;;
tilepro*-*-*)
	cpu_type=tilepro
	need_64bit_hwint=yes
	;;
esac

tm_file=${cpu_type}/${cpu_type}.h
if test -f ${srcdir}/config/${cpu_type}/${cpu_type}-protos.h
then
	tm_p_file=${cpu_type}/${cpu_type}-protos.h
fi
extra_modes=
if test -f ${srcdir}/config/${cpu_type}/${cpu_type}-modes.def
then
	extra_modes=${cpu_type}/${cpu_type}-modes.def
fi
if test -f ${srcdir}/config/${cpu_type}/${cpu_type}.opt
then
	extra_options="${extra_options} ${cpu_type}/${cpu_type}.opt"
fi

case ${target} in
aarch64*-*-*)
	tm_p_file="${tm_p_file} arm/aarch-common-protos.h"
	case ${with_abi} in
	"")
		if test "x$with_multilib_list" = xilp32; then
			tm_file="aarch64/biarchilp32.h ${tm_file}"
		else
			tm_file="aarch64/biarchlp64.h ${tm_file}"
		fi
		;;
	ilp32)
		tm_file="aarch64/biarchilp32.h ${tm_file}"
		;;
	lp64)
		tm_file="aarch64/biarchlp64.h ${tm_file}"
		;;
	*)
		echo "Unknown ABI used in --with-abi=$with_abi"
		exit 1
	esac
	;;
i[34567]86-*-*)
	if test "x$with_abi" != x; then
		echo "This target does not support --with-abi."
		exit 1
	fi
	if test "x$enable_cld" = xyes; then
		tm_defines="${tm_defines} USE_IX86_CLD=1"
	fi
	if test "x$enable_frame_pointer" = xyes; then
		tm_defines="${tm_defines} USE_IX86_FRAME_POINTER=1"
	fi
	tm_file="vxworks-dummy.h ${tm_file}"
	;;
x86_64-*-*)
	case ${with_abi} in
	"")
		if test "x$with_multilib_list" = xmx32; then
			tm_file="i386/biarchx32.h ${tm_file}"
		else
			tm_file="i386/biarch64.h ${tm_file}"
		fi
		;;
	64 | m64)
		tm_file="i386/biarch64.h ${tm_file}"
		;;
	x32 | mx32)
		tm_file="i386/biarchx32.h ${tm_file}"
		;;
	*)
		echo "Unknown ABI used in --with-abi=$with_abi"
		exit 1
	esac
	if test "x$enable_cld" = xyes; then
		tm_defines="${tm_defines} USE_IX86_CLD=1"
	fi
	if test "x$enable_frame_pointer" = xyes; then
		tm_defines="${tm_defines} USE_IX86_FRAME_POINTER=1"
	fi
	tm_file="vxworks-dummy.h ${tm_file}"
	;;
arm*-*-*)
	tm_p_file="${tm_p_file} arm/aarch-common-protos.h"
	tm_file="vxworks-dummy.h ${tm_file}"
	;;
mips*-*-* | sh*-*-* | sparc*-*-*)
	tm_file="vxworks-dummy.h ${tm_file}"
	;;
esac

# On a.out targets, we need to use collect2.
case ${target} in
*-*-*aout*)
	use_collect2=yes
	;;
esac

# Common C libraries.
tm_defines="$tm_defines LIBC_GLIBC=1 LIBC_UCLIBC=2 LIBC_BIONIC=3 LIBC_MUSL=4"

# 32-bit x86 processors supported by --with-arch=.  Each processor
# MUST be separated by exactly one space.
x86_archs="athlon athlon-4 athlon-fx athlon-mp athlon-tbird \
athlon-xp k6 k6-2 k6-3 geode c3 c3-2 winchip-c6 winchip2 i386 i486 \
i586 i686 pentium pentium-m pentium-mmx pentium2 pentium3 pentium3m \
pentium4 pentium4m pentiumpro prescott"

# 64-bit x86 processors supported by --with-arch=.  Each processor
# MUST be separated by exactly one space.
x86_64_archs="amdfam10 athlon64 athlon64-sse3 barcelona bdver1 bdver2 \
bdver3 bdver4 btver1 btver2 k8 k8-sse3 opteron opteron-sse3 nocona \
core2 corei7 corei7-avx core-avx-i core-avx2 atom slm nehalem westmere \
sandybridge ivybridge haswell broadwell bonnell silvermont x86-64 native"

# Additional x86 processors supported by --with-cpu=.  Each processor
# MUST be separated by exactly one space.
x86_cpus="generic intel"

# Common parts for widely ported systems.
case ${target} in
*-*-darwin*)
  tmake_file="t-darwin ${cpu_type}/t-darwin"
  tm_file="${tm_file} darwin.h"
  case ${target} in
  *-*-darwin9*)
    tm_file="${tm_file} darwin9.h"
    ;;
  *-*-darwin[12][0-9]*)
    tm_file="${tm_file} darwin9.h darwin10.h"
    ;;
  esac
  tm_file="${tm_file} ${cpu_type}/darwin.h"
  tm_p_file="${tm_p_file} darwin-protos.h"
  target_gtfiles="\$(srcdir)/config/darwin.c"
  extra_options="${extra_options} darwin.opt"
  c_target_objs="${c_target_objs} darwin-c.o"
  cxx_target_objs="${cxx_target_objs} darwin-c.o"
  fortran_target_objs="darwin-f.o"
  target_has_targetcm=yes
  extra_objs="darwin.o"
  extra_gcc_objs="darwin-driver.o"
  default_use_cxa_atexit=yes
  use_gcc_stdint=wrap
  case ${enable_threads} in
    "" | yes | posix) thread_file='posix' ;;
  esac
  ;;
*-*-freebsd*)
  # This is the generic ELF configuration of FreeBSD.  Later
  # machine-specific sections may refine and add to this
  # configuration.
  #
  # Due to tm_file entry ordering issues that vary between cpu
  # architectures, we only define fbsd_tm_file to allow the
  # machine-specific section to dictate the final order of all
  # entries of tm_file with the minor exception that components
  # of the tm_file set here will always be of the form:
  #
  # freebsd<version_number>.h [freebsd-<conf_option>.h ...] freebsd-spec.h freebsd.h
  #
  # The machine-specific section should not tamper with this
  # ordering but may order all other entries of tm_file as it
  # pleases around the provided core setting.
  gas=yes
  gnu_ld=yes
  fbsd_major=`echo ${target} | sed -e 's/.*freebsd//g' | sed -e 's/\..*//g'`
  tm_defines="${tm_defines} FBSD_MAJOR=${fbsd_major}"
  tmake_file="t-slibgcc"
  case ${enable_threads} in
    no)
      fbsd_tm_file="${fbsd_tm_file} freebsd-nthr.h"
      ;;
    "" | yes | posix)
      thread_file='posix'
      ;;
    *)
      echo 'Unknown thread configuration for FreeBSD'
      exit 1
      ;;
  esac
  fbsd_tm_file="${fbsd_tm_file} freebsd-spec.h freebsd.h freebsd-stdint.h"
  extra_options="$extra_options rpath.opt freebsd.opt"
  case ${target} in
    *-*-freebsd[345].*)
      :;;
    *)
      default_use_cxa_atexit=yes;;
  esac
  # need_64bit_hwint=yes # system compiler has this for all arch!
  use_gcc_stdint=wrap
  ;;
*-*-linux* | frv-*-*linux* | *-*-kfreebsd*-gnu | *-*-knetbsd*-gnu | *-*-gnu* | *-*-kopensolaris*-gnu)
  extra_options="$extra_options gnu-user.opt"
  gas=yes
  gnu_ld=yes
  case ${enable_threads} in
    "" | yes | posix) thread_file='posix' ;;
  esac
  tmake_file="t-slibgcc"
  case $target in
    *-*-linux* | frv-*-*linux* | *-*-kfreebsd*-gnu | *-*-knetbsd*-gnu | *-*-kopensolaris*-gnu)
      :;;
    *-*-gnu*)
      native_system_header_dir=/include
      ;;
  esac
  # Linux C libraries selection switch: glibc / uclibc / bionic.
  # uclibc and bionic aren't usable for GNU/Hurd and neither for GNU/k*BSD.
  case $target in
    *linux*)
      tm_p_file="${tm_p_file} linux-protos.h"
      tmake_file="${tmake_file} t-linux"
      extra_objs="${extra_objs} linux.o"
      extra_options="${extra_options} linux.opt"
      ;;
  esac
  case $target in
    *-*-*android*)
      tm_defines="$tm_defines DEFAULT_LIBC=LIBC_BIONIC"
      ;;
    *-*-*uclibc*)
      tm_defines="$tm_defines DEFAULT_LIBC=LIBC_UCLIBC"
      ;;
    *-*-*musl*)
      tm_defines="$tm_defines DEFAULT_LIBC=LIBC_MUSL"
      ;;
    *)
      tm_defines="$tm_defines DEFAULT_LIBC=LIBC_GLIBC"
      ;;
  esac
  # Assume that glibc or uClibc or Bionic are being used and so __cxa_atexit
  # is provided.
  default_use_cxa_atexit=yes
  use_gcc_tgmath=no
  use_gcc_stdint=wrap
  # Enable compilation for Android by default for *android* targets.
  case $target in
    *-*-*android*)
      tm_defines="$tm_defines ANDROID_DEFAULT=1"
      ;;
    *)
      tm_defines="$tm_defines ANDROID_DEFAULT=0"
      ;;
  esac
  c_target_objs="${c_target_objs} glibc-c.o"
  cxx_target_objs="${cxx_target_objs} glibc-c.o"
  tmake_file="${tmake_file} t-glibc"
  target_has_targetcm=yes
  ;;
*-*-netbsd*)
  tmake_file="t-slibgcc"
  gas=yes
  gnu_ld=yes

  # NetBSD 2.0 and later get POSIX threads enabled by default.
  # Allow them to be explicitly enabled on any other version.
  case ${enable_threads} in
    "")
      case ${target} in
        *-*-netbsd[2-9]* | *-*-netbsdelf[2-9]*)
          thread_file='posix'
          tm_defines="${tm_defines} NETBSD_ENABLE_PTHREADS"
          ;;
      esac
      ;;
    yes | posix)
      thread_file='posix'
      tm_defines="${tm_defines} NETBSD_ENABLE_PTHREADS"
      ;;
  esac

  # NetBSD 2.0 and later provide __cxa_atexit(), which we use by
  # default (unless overridden by --disable-__cxa_atexit).
  case ${target} in
    *-*-netbsd[2-9]* | *-*-netbsdelf[2-9]*)
      default_use_cxa_atexit=yes
      ;;
  esac
  ;;
*-*-openbsd*)
  tmake_file="t-openbsd"
  case ${enable_threads} in
    yes)
      thread_file='posix'
      ;;
  esac
  case ${target} in
    *-*-openbsd2.*|*-*-openbsd3.[012])
      tm_defines="${tm_defines} HAS_LIBC_R=1" ;;
  esac
  case ${target} in
    *-*-openbsd4.[3-9]|*-*-openbsd[5-9]*)
      default_use_cxa_atexit=yes
      ;;
  esac
  ;;
*-*-rtems*)
  case ${enable_threads} in
    "" | yes | rtems) thread_file='rtems' ;;
    posix) thread_file='posix' ;;
    no) ;;
    *)
      echo 'Unknown thread configuration for RTEMS'
      exit 1
      ;;
  esac
  tmake_file="${tmake_file} t-rtems"
  extra_options="${extra_options} rtems.opt"
  default_use_cxa_atexit=yes
  use_gcc_stdint=wrap
  ;;
*-*-uclinux*)
  extra_options="$extra_options gnu-user.opt"
  use_gcc_stdint=wrap
  tm_defines="$tm_defines DEFAULT_LIBC=LIBC_UCLIBC SINGLE_LIBC"
  ;;
*-*-rdos*)
  use_gcc_stdint=wrap
  ;;
*-*-solaris2*)
  # i?86-*-solaris2* needs to insert headers between cpu default and
  # Solaris 2 specific ones.
  sol2_tm_file="dbxelf.h elfos.h ${cpu_type}/sysv4.h sol2.h ${cpu_type}/sol2.h"
  case ${target} in
    *-*-solaris2.1[0-9]*)
      sol2_tm_file="${sol2_tm_file} sol2-10.h"
      use_gcc_stdint=wrap
      ;;
    *)
      use_gcc_stdint=provide
      ;;
  esac
  if test x$gnu_ld = xyes; then
    tm_file="usegld.h ${tm_file}"
  fi
  if test x$gas = xyes; then
    tm_file="usegas.h ${tm_file}"
  fi
  tm_p_file="${tm_p_file} sol2-protos.h"
  tmake_file="${tmake_file} t-sol2 t-slibgcc"
  c_target_objs="${c_target_objs} sol2-c.o"
  cxx_target_objs="${cxx_target_objs} sol2-c.o sol2-cxx.o"
  extra_objs="sol2.o sol2-stubs.o"
  extra_options="${extra_options} sol2.opt"
  case ${enable_threads}:${have_pthread_h}:${have_thread_h} in
    "":yes:* | yes:yes:* )
      thread_file=posix
      ;;
  esac
  ;;
*-*-*vms*)
  extra_options="${extra_options} vms/vms.opt"
  xmake_file=vms/x-vms
  tmake_file="vms/t-vms t-slibgcc"
  extra_objs="vms.o"
  target_gtfiles="$target_gtfiles \$(srcdir)/config/vms/vms.c"
  tm_p_file="${tm_p_file} vms/vms-protos.h"
  xm_file="vms/xm-vms.h"
  c_target_objs="vms-c.o"
  cxx_target_objs="vms-c.o"
  fortran_target_objs="vms-f.o"
  use_gcc_stdint=provide
  tm_file="${tm_file} vms/vms-stdint.h"
  if test x$gnu_ld != xyes; then
    # Build wrappers for native case.
    extra_programs="ld\$(exeext) ar\$(exeext)"
    tmake_file="$tmake_file vms/t-vmsnative"
  fi
  ;;
*-*-vxworks*)
  tmake_file=t-vxworks
  xm_defines=POSIX
  extra_options="${extra_options} vxworks.opt"
  extra_objs="$extra_objs vxworks.o"
  case ${enable_threads} in
    no) ;;
    "" | yes | vxworks) thread_file='vxworks' ;;
    *) echo 'Unknown thread configuration for VxWorks'; exit 1 ;;
  esac
  ;;
*-*-elf|arc*-*-elf*)
  # Assume that newlib is being used and so __cxa_atexit is provided.
  default_use_cxa_atexit=yes
  use_gcc_stdint=wrap
  ;;
esac

case ${target} in
aarch64*-*-elf)
	tm_file="${tm_file} dbxelf.h elfos.h newlib-stdint.h"
	tm_file="${tm_file} aarch64/aarch64-elf.h aarch64/aarch64-elf-raw.h"
	tmake_file="${tmake_file} aarch64/t-aarch64"
	use_gcc_stdint=wrap
	case $target in
	aarch64_be-*)
		tm_defines="${tm_defines} TARGET_BIG_ENDIAN_DEFAULT=1"
		;;
	esac
	aarch64_multilibs="${with_multilib_list}"
	if test "$aarch64_multilibs" = "default"; then
		aarch64_multilibs="lp64,ilp32"
	fi
	aarch64_multilibs=`echo $aarch64_multilibs | sed -e 's/,/ /g'`
	for aarch64_multilib in ${aarch64_multilibs}; do
		case ${aarch64_multilib} in
		ilp32 | lp64 )
			TM_MULTILIB_CONFIG="${TM_MULTILIB_CONFIG},${aarch64_multilib}"
			;;
		*)
			echo "--with-multilib-list=${aarch64_multilib} not supported."
			exit 1
		esac
	done
	TM_MULTILIB_CONFIG=`echo $TM_MULTILIB_CONFIG | sed 's/^,//'`
	;;
aarch64*-*-linux*)
	tm_file="${tm_file} dbxelf.h elfos.h gnu-user.h linux.h glibc-stdint.h"
	tm_file="${tm_file} aarch64/aarch64-elf.h aarch64/aarch64-linux.h"
	tmake_file="${tmake_file} aarch64/t-aarch64 aarch64/t-aarch64-linux"
	case $target in
	aarch64_be-*)
		tm_defines="${tm_defines} TARGET_BIG_ENDIAN_DEFAULT=1"
		;;
	esac
	aarch64_multilibs="${with_multilib_list}"
	if test "$aarch64_multilibs" = "default"; then
		# TODO: turn on ILP32 multilib build after its support is mature.
		# aarch64_multilibs="lp64,ilp32"
		aarch64_multilibs="lp64"
	fi
	aarch64_multilibs=`echo $aarch64_multilibs | sed -e 's/,/ /g'`
	for aarch64_multilib in ${aarch64_multilibs}; do
		case ${aarch64_multilib} in
		ilp32 | lp64 )
			TM_MULTILIB_CONFIG="${TM_MULTILIB_CONFIG},${aarch64_multilib}"
			;;
		*)
			echo "--with-multilib-list=${aarch64_multilib} not supported."
			exit 1
		esac
	done
	TM_MULTILIB_CONFIG=`echo $TM_MULTILIB_CONFIG | sed 's/^,//'`
	;;
alpha*-*-linux*)
	tm_file="elfos.h ${tm_file} alpha/elf.h alpha/linux.h alpha/linux-elf.h glibc-stdint.h"
	tmake_file="${tmake_file} alpha/t-linux"
	extra_options="${extra_options} alpha/elf.opt"
	;;
alpha*-*-freebsd*)
	tm_file="elfos.h ${tm_file} ${fbsd_tm_file} alpha/elf.h alpha/freebsd.h"
	extra_options="${extra_options} alpha/elf.opt"
	;;
alpha*-*-netbsd*)
	tm_file="elfos.h ${tm_file} netbsd.h alpha/elf.h netbsd-elf.h alpha/netbsd.h"
	extra_options="${extra_options} netbsd.opt netbsd-elf.opt \
		       alpha/elf.opt"
	;;
alpha*-*-openbsd*)
	tm_defines="${tm_defines} OBSD_HAS_DECLARE_FUNCTION_NAME OBSD_HAS_DECLARE_FUNCTION_SIZE OBSD_HAS_DECLARE_OBJECT"
	tm_file="elfos.h alpha/alpha.h alpha/elf.h openbsd.h openbsd-stdint.h alpha/openbsd.h openbsd-libpthread.h"
	extra_options="${extra_options} openbsd.opt alpha/elf.opt"
	# default x-alpha is only appropriate for dec-osf.
	;;
alpha*-dec-*vms*)
	tm_file="${tm_file} vms/vms.h alpha/vms.h"
	tmake_file="${tmake_file} alpha/t-vms"
	;;
arc*-*-elf*)
	extra_headers="arc-simd.h"
	tm_file="dbxelf.h elfos.h newlib-stdint.h ${tm_file}"
	tmake_file="arc/t-arc-newlib arc/t-arc"
	case x"${with_cpu}" in
	  xarc600|xarc601|xarc700)
		target_cpu_default="TARGET_CPU_$with_cpu"
		;;
	esac
	if test x${with_endian} = x; then
		case ${target} in
		arc*be-*-* | arc*eb-*-*)	with_endian=big ;;
		*)				with_endian=little ;;
		esac
	fi
	case ${with_endian} in
	big|little)		;;
	*)	echo "with_endian=${with_endian} not supported."; exit 1 ;;
	esac
	case ${with_endian} in
	big*)	tm_defines="DRIVER_ENDIAN_SELF_SPECS=\\\"%{!EL:%{!mlittle-endian:-mbig-endian}}\\\" ${tm_defines}"
	esac
	;;
arc*-*-linux-uclibc*)
	extra_headers="arc-simd.h"
	tm_file="dbxelf.h elfos.h gnu-user.h linux.h glibc-stdint.h ${tm_file}"
	tmake_file="${tmake_file} arc/t-arc-uClibc arc/t-arc"
	tm_defines="${tm_defines} TARGET_SDATA_DEFAULT=0"
	tm_defines="${tm_defines} TARGET_MMEDIUM_CALLS_DEFAULT=1"
	case x"${with_cpu}" in
	  xarc600|xarc601|xarc700)
		target_cpu_default="TARGET_CPU_$with_cpu"
		;;
	esac
	if test x${with_endian} = x; then
		case ${target} in
		arc*be-*-* | arc*eb-*-*)	with_endian=big ;;
		*)				with_endian=little ;;
		esac
	fi
	case ${with_endian} in
	big|little)		;;
	*)	echo "with_endian=${with_endian} not supported."; exit 1 ;;
	esac
	case ${with_endian} in
	big*)	tm_defines="DRIVER_ENDIAN_SELF_SPECS=\\\"%{!EL:%{!mlittle-endian:-mbig-endian}}\\\" ${tm_defines}"
	esac
        ;;
arm-wrs-vxworks)
	tm_file="elfos.h arm/elf.h arm/aout.h ${tm_file} vx-common.h vxworks.h arm/vxworks.h"
	extra_options="${extra_options} arm/vxworks.opt"
	tmake_file="${tmake_file} arm/t-arm arm/t-vxworks"
	;;
arm*-*-netbsdelf*)
	tm_file="dbxelf.h elfos.h netbsd.h netbsd-elf.h arm/elf.h arm/aout.h ${tm_file} arm/netbsd-elf.h"
	extra_options="${extra_options} netbsd.opt netbsd-elf.opt"
	tmake_file="${tmake_file} arm/t-arm"
	;;
arm*-*-linux-*)			# ARM GNU/Linux with ELF
	tm_file="dbxelf.h elfos.h gnu-user.h linux.h linux-android.h glibc-stdint.h arm/elf.h arm/linux-gas.h arm/linux-elf.h"
	extra_options="${extra_options} linux-android.opt"
	case $target in
	arm*b-*-linux*)
	    tm_defines="${tm_defines} TARGET_BIG_ENDIAN_DEFAULT=1"
	    ;;
	esac
	tmake_file="${tmake_file} arm/t-arm arm/t-arm-elf arm/t-bpabi arm/t-linux-eabi"
	tm_file="$tm_file arm/bpabi.h arm/linux-eabi.h arm/aout.h vxworks-dummy.h arm/arm.h"
	# Define multilib configuration for arm-linux-androideabi.
	case ${target} in
	*-androideabi)
	    tmake_file="$tmake_file arm/t-linux-androideabi"
	    ;;
	esac
	# The EABI requires the use of __cxa_atexit.
	default_use_cxa_atexit=yes
	with_tls=${with_tls:-gnu}
	;;
arm*-*-uclinux*eabi*)		# ARM ucLinux
	tm_file="dbxelf.h elfos.h arm/unknown-elf.h arm/elf.h arm/linux-gas.h arm/uclinux-elf.h glibc-stdint.h"
	tmake_file="${tmake_file} arm/t-arm arm/t-arm-elf arm/t-bpabi"
	tm_file="$tm_file arm/bpabi.h arm/uclinux-eabi.h arm/aout.h vxworks-dummy.h arm/arm.h"
	# The EABI requires the use of __cxa_atexit.
	default_use_cxa_atexit=yes
	;;
arm*-*-eabi* | arm*-*-symbianelf* | arm*-*-rtems*)
	case ${target} in
	arm*eb-*-eabi*)
	  tm_defines="${tm_defines} TARGET_BIG_ENDIAN_DEFAULT=1"
	esac
	default_use_cxa_atexit=yes
	tm_file="dbxelf.h elfos.h arm/unknown-elf.h arm/elf.h arm/bpabi.h"
	tmake_file="${tmake_file} arm/t-arm arm/t-arm-elf"
	case ${target} in
	arm*-*-eabi*)
	  tm_file="$tm_file newlib-stdint.h"
	  tmake_file="${tmake_file} arm/t-bpabi"
	  use_gcc_stdint=wrap
	  ;;
	arm*-*-rtems*)
	  tm_file="${tm_file} rtems.h arm/rtems-eabi.h newlib-stdint.h"
	  tmake_file="${tmake_file} arm/t-bpabi arm/t-rtems-eabi"
	  ;;
	arm*-*-symbianelf*)
	  tm_file="${tm_file} arm/symbian.h"
	  # We do not include t-bpabi for Symbian OS because the system
	  # provides its own implementation of the BPABI functions.
	  tmake_file="${tmake_file} arm/t-symbian"
	  ;;
	esac
	tm_file="${tm_file} arm/aout.h vxworks-dummy.h arm/arm.h"
	;;
avr-*-rtems*)
	tm_file="elfos.h avr/elf.h avr/avr-arch.h avr/avr.h dbxelf.h avr/rtems.h rtems.h newlib-stdint.h"
	tmake_file="${tmake_file} avr/t-avr avr/t-multilib avr/t-rtems"
	extra_gcc_objs="driver-avr.o avr-devices.o"
	extra_objs="avr-devices.o avr-log.o"
	;;
avr-*-*)
	tm_file="elfos.h avr/elf.h avr/avr-arch.h avr/avr.h dbxelf.h avr/avr-stdint.h"
	if test x${with_avrlibc} != xno; then
	    tm_file="${tm_file} ${cpu_type}/avrlibc.h"
	    tm_defines="${tm_defines} WITH_AVRLIBC"
	fi
	tmake_file="${tmake_file} avr/t-avr avr/t-multilib"
	use_gcc_stdint=wrap
	extra_gcc_objs="driver-avr.o avr-devices.o"
	extra_objs="avr-devices.o avr-log.o"
	;;
bfin*-elf*)
	tm_file="${tm_file} dbxelf.h elfos.h newlib-stdint.h bfin/elf.h"
	tmake_file=bfin/t-bfin-elf
	use_collect2=no
	;;
bfin*-uclinux*)
	tm_file="${tm_file} dbxelf.h elfos.h bfin/elf.h gnu-user.h linux.h glibc-stdint.h bfin/uclinux.h"
	tmake_file=bfin/t-bfin-uclinux
	use_collect2=no
	;;
bfin*-linux-uclibc*)
	tm_file="${tm_file} dbxelf.h elfos.h bfin/elf.h gnu-user.h linux.h glibc-stdint.h bfin/linux.h ./linux-sysroot-suffix.h"
	tmake_file="bfin/t-bfin-linux t-slibgcc t-linux"
	use_collect2=no
	;;
bfin*-rtems*)
	tm_file="${tm_file} dbxelf.h elfos.h bfin/elf.h bfin/rtems.h rtems.h newlib-stdint.h"
	tmake_file="${tmake_file} bfin/t-rtems"
	;;
bfin*-*)
	tm_file="${tm_file} dbxelf.h elfos.h newlib-stdint.h bfin/elf.h"
	use_collect2=no
	use_gcc_stdint=wrap
	;;
cr16-*-elf)
        tm_file="elfos.h ${tm_file}"
        tmake_file="${tmake_file} cr16/t-cr16 "
        use_collect2=no
        ;;
crisv32-*-elf | crisv32-*-none)
	tm_file="dbxelf.h elfos.h newlib-stdint.h ${tm_file}"
	tmake_file="cris/t-cris"
	target_cpu_default=32
	gas=yes
	extra_options="${extra_options} cris/elf.opt"
	use_gcc_stdint=wrap
	;;
cris-*-elf | cris-*-none)
	tm_file="dbxelf.h elfos.h newlib-stdint.h ${tm_file}"
	tmake_file="cris/t-cris cris/t-elfmulti"
	gas=yes
	extra_options="${extra_options} cris/elf.opt"
	use_gcc_stdint=wrap
	;;
crisv32-*-linux* | cris-*-linux*)
	tm_file="dbxelf.h elfos.h ${tm_file} gnu-user.h linux.h glibc-stdint.h cris/linux.h"
	tmake_file="${tmake_file} cris/t-cris cris/t-linux"
	extra_options="${extra_options} cris/linux.opt"
	case $target in
	  cris-*-*)
		target_cpu_default=10
		;;
	  crisv32-*-*)
		target_cpu_default=32
		;;
	esac
	;;
epiphany-*-elf )
	tm_file="dbxelf.h elfos.h newlib-stdint.h ${tm_file}"
	tmake_file="epiphany/t-epiphany"
	extra_options="${extra_options} fused-madd.opt"
	extra_objs="$extra_objs mode-switch-use.o resolve-sw-modes.o"
	tm_defines="${tm_defines} EPIPHANY_STACK_OFFSET=${with_stack_offset:-8}"
	extra_headers="epiphany_intrinsics.h"
	;;
fr30-*-elf)
	tm_file="dbxelf.h elfos.h newlib-stdint.h ${tm_file}"
	;;
frv-*-elf)
	tm_file="dbxelf.h elfos.h newlib-stdint.h ${tm_file}"
	tmake_file=frv/t-frv
	;;
frv-*-*linux*)
	tm_file="dbxelf.h elfos.h ${tm_file} \
	         gnu-user.h linux.h glibc-stdint.h frv/linux.h"
	tmake_file="${tmake_file} frv/t-frv frv/t-linux"
	;;
moxie-*-elf)
	gas=yes
	gnu_ld=yes
	tm_file="dbxelf.h elfos.h newlib-stdint.h ${tm_file}"
	tmake_file="${tmake_file} moxie/t-moxie"
	;;
moxie-*-uclinux*)
	gas=yes
	gnu_ld=yes
	tm_file="dbxelf.h elfos.h ${tm_file} gnu-user.h linux.h glibc-stdint.h moxie/uclinux.h"
	tmake_file="${tmake_file} moxie/t-moxie"
	;;
moxie-*-rtems*)
	tmake_file="${tmake_file} moxie/t-moxie"
	tm_file="moxie/moxie.h dbxelf.h elfos.h moxie/rtems.h rtems.h newlib-stdint.h"
	;;
h8300-*-rtems*)
	tmake_file="${tmake_file} h8300/t-h8300 h8300/t-rtems"
	tm_file="h8300/h8300.h dbxelf.h elfos.h h8300/elf.h h8300/rtems.h rtems.h newlib-stdint.h"
	;;
h8300-*-elf*)
	tmake_file="h8300/t-h8300"
	tm_file="h8300/h8300.h dbxelf.h elfos.h newlib-stdint.h h8300/elf.h"
	;;
hppa*64*-*-linux*)
	target_cpu_default="MASK_PA_11|MASK_PA_20"
	tm_file="pa/pa64-start.h ${tm_file} dbxelf.h elfos.h gnu-user.h linux.h \
		 glibc-stdint.h pa/pa-linux.h pa/pa64-regs.h pa/pa-64.h \
		 pa/pa64-linux.h"
	gas=yes gnu_ld=yes
	need_64bit_hwint=yes
	;;
hppa*-*-linux*)
	target_cpu_default="MASK_PA_11|MASK_NO_SPACE_REGS"
	tm_file="${tm_file} dbxelf.h elfos.h gnu-user.h linux.h glibc-stdint.h pa/pa-linux.h \
		 pa/pa32-regs.h pa/pa32-linux.h"
	tmake_file="${tmake_file} pa/t-linux"
	;;
hppa*-*-openbsd*)
	target_cpu_default="MASK_PA_11"
	tm_file="${tm_file} dbxelf.h elfos.h openbsd.h openbsd-stdint.h openbsd-libpthread.h \
		 pa/pa-openbsd.h pa/pa32-regs.h pa/pa32-openbsd.h"
	extra_options="${extra_options} openbsd.opt"
	gas=yes
	gnu_ld=yes
	;;
hppa[12]*-*-hpux10*)
	case ${target} in
	hppa1.1-*-* | hppa2*-*-*)
		target_cpu_default="MASK_PA_11"
		;;
	esac
	tm_file="${tm_file} pa/pa32-regs.h dbxelf.h pa/som.h \
		 pa/pa-hpux.h pa/pa-hpux10.h"
	extra_options="${extra_options} pa/pa-hpux.opt pa/pa-hpux10.opt"
	case ${target} in
	*-*-hpux10.[1-9]*)
		tm_file="${tm_file} pa/pa-hpux1010.h"
		extra_options="${extra_options} pa/pa-hpux1010.opt"
		;;
	esac
	use_gcc_stdint=provide
	tm_file="${tm_file} hpux-stdint.h"
	tmake_file="t-slibgcc"
	case ${enable_threads} in
	  "")
	    if test x$have_pthread_h = xyes ; then
	      tmake_file="${tmake_file} pa/t-dce-thr"
	    fi
	    ;;
	  yes | dce)
	    tmake_file="${tmake_file} pa/t-dce-thr"
	    ;;
	esac
	use_collect2=yes
	gas=yes
	if test "x$with_dwarf2" != x; then
		echo "Warning: dwarf2 debug format is not supported for this target, --with-dwarf2 ignored" 1>&2
		dwarf2=no
	fi
	;;
hppa*64*-*-hpux11*)
	target_cpu_default="MASK_PA_11|MASK_PA_20"
	if test x$gnu_ld = xyes
	then
		target_cpu_default="${target_cpu_default}|MASK_GNU_LD"
	fi
	tm_file="pa/pa64-start.h ${tm_file} dbxelf.h elfos.h \
		 pa/pa64-regs.h pa/pa-hpux.h pa/pa-hpux1010.h \
		 pa/pa-hpux11.h"
	case ${target} in
	*-*-hpux11.[12]*)
		tm_file="${tm_file} pa/pa-hpux1111.h pa/pa-64.h pa/pa64-hpux.h"
		extra_options="${extra_options} pa/pa-hpux1111.opt"
		;;
	*-*-hpux11.[3-9]*)
		tm_file="${tm_file} pa/pa-hpux1131.h pa/pa-64.h pa/pa64-hpux.h"
		extra_options="${extra_options} pa/pa-hpux1131.opt"
		;;
	*)
		tm_file="${tm_file} pa/pa-64.h pa/pa64-hpux.h"
		;;
	esac
	extra_options="${extra_options} pa/pa-hpux.opt \
		       pa/pa-hpux1010.opt pa/pa64-hpux.opt hpux11.opt"
	need_64bit_hwint=yes
	tmake_file="t-slibgcc"
	case x${enable_threads} in
	x | xyes | xposix )
		thread_file=posix
		;;
	esac
	gas=yes
	case ${target} in
	  *-*-hpux11.[01]*)
		use_gcc_stdint=provide
		tm_file="${tm_file} hpux-stdint.h"
		;;
	  *-*-hpux11.[23]*)
		use_gcc_stdint=wrap
		tm_file="${tm_file} hpux-stdint.h"
		;;
	esac
	;;
hppa[12]*-*-hpux11*)
	case ${target} in
	hppa1.1-*-* | hppa2*-*-*)
		target_cpu_default="MASK_PA_11"
		;;
	esac
	tm_file="${tm_file} pa/pa32-regs.h dbxelf.h pa/som.h \
		 pa/pa-hpux.h pa/pa-hpux1010.h pa/pa-hpux11.h"
	extra_options="${extra_options} pa/pa-hpux.opt pa/pa-hpux1010.opt \
		       hpux11.opt"
	case ${target} in
	*-*-hpux11.[12]*)
		tm_file="${tm_file} pa/pa-hpux1111.h"
		extra_options="${extra_options} pa/pa-hpux1111.opt"
		;;
	*-*-hpux11.[3-9]*)
		tm_file="${tm_file} pa/pa-hpux1131.h"
		extra_options="${extra_options} pa/pa-hpux1131.opt"
		;;
	esac
	tmake_file="t-slibgcc"
	case x${enable_threads} in
	x | xyes | xposix )
		thread_file=posix
		;;
	esac
	use_collect2=yes
	gas=yes
	case ${target} in
	  *-*-hpux11.[01]*)
		use_gcc_stdint=provide
		tm_file="${tm_file} hpux-stdint.h"
		;;
	  *-*-hpux11.[23]*)
		use_gcc_stdint=wrap
		tm_file="${tm_file} hpux-stdint.h"
		;;
	esac
	if test "x$with_dwarf2" != x; then
		echo "Warning: dwarf2 debug format is not supported for this target, --with-dwarf2 ignored" 1>&2
		dwarf2=no
	fi
	;;
i[34567]86-*-darwin*)
	need_64bit_isa=yes
	# Baseline choice for a machine that allows m64 support.
	with_cpu=${with_cpu:-core2}
	tmake_file="${tmake_file} t-slibgcc"
	;;
x86_64-*-darwin*)
	with_cpu=${with_cpu:-core2}
	tmake_file="${tmake_file} ${cpu_type}/t-darwin64 t-slibgcc"
	tm_file="${tm_file} ${cpu_type}/darwin64.h"
	;;
i[34567]86-*-elf*)
	tm_file="${tm_file} i386/unix.h i386/att.h dbxelf.h elfos.h newlib-stdint.h i386/i386elf.h"
	;;
x86_64-*-elf*)
	tm_file="${tm_file} i386/unix.h i386/att.h dbxelf.h elfos.h newlib-stdint.h i386/i386elf.h i386/x86-64.h"
	;;
i[34567]86-*-rdos*)
    tm_file="${tm_file} i386/unix.h i386/att.h dbxelf.h elfos.h newlib-stdint.h i386/i386elf.h i386/rdos.h"
    ;;
x86_64-*-rdos*)
    tm_file="${tm_file} i386/unix.h i386/att.h dbxelf.h elfos.h newlib-stdint.h i386/i386elf.h i386/x86-64.h i386/rdos.h i386/rdos64.h"
    tmake_file="i386/t-i386elf t-svr4"
    ;;
i[34567]86-*-freebsd*)
	tm_file="${tm_file} i386/unix.h i386/att.h dbxelf.h elfos.h ${fbsd_tm_file} i386/freebsd.h"
	;;
x86_64-*-freebsd*)
	tm_file="${tm_file} i386/unix.h i386/att.h dbxelf.h elfos.h ${fbsd_tm_file} i386/x86-64.h i386/freebsd.h i386/freebsd64.h"
	;;
i[34567]86-*-netbsdelf*)
	tm_file="${tm_file} i386/unix.h i386/att.h dbxelf.h elfos.h netbsd.h netbsd-elf.h i386/netbsd-elf.h"
	extra_options="${extra_options} netbsd.opt netbsd-elf.opt"
	;;
x86_64-*-netbsd*)
	tm_file="${tm_file} i386/unix.h i386/att.h dbxelf.h elfos.h netbsd.h netbsd-elf.h i386/x86-64.h i386/netbsd64.h"
	extra_options="${extra_options} netbsd.opt netbsd-elf.opt"
	;;
i[34567]86-*-openbsd2.*|i[34567]86-*openbsd3.[0123])
	tm_file="i386/i386.h i386/unix.h i386/bsd.h i386/gas.h i386/gstabs.h openbsd-oldgas.h openbsd.h i386/openbsd.h"
	extra_options="${extra_options} openbsd.opt"
	# needed to unconfuse gdb
	tmake_file="${tmake_file} t-openbsd i386/t-openbsd"
	# we need collect2 until our bug is fixed...
	use_collect2=yes
	;;
i[34567]86-*-openbsd*)
	tm_file="${tm_file} i386/unix.h i386/att.h dbxelf.h elfos.h"
	tm_file="${tm_file} openbsd.h openbsd-stdint.h openbsd-libpthread.h i386/openbsdelf.h"
	extra_options="${extra_options} openbsd.opt"
	gas=yes
	gnu_ld=yes
	;;
x86_64-*-openbsd*)
	tm_file="${tm_file} i386/unix.h i386/att.h dbxelf.h elfos.h"
	tm_file="${tm_file} openbsd.h openbsd-stdint.h openbsd-libpthread.h i386/x86-64.h i386/openbsdelf.h"
	extra_options="${extra_options} openbsd.opt"
	gas=yes
	gnu_ld=yes
	;;
i[34567]86-*-linux* | i[34567]86-*-kfreebsd*-gnu | i[34567]86-*-knetbsd*-gnu | i[34567]86-*-gnu* | i[34567]86-*-kopensolaris*-gnu)
			# Intel 80386's running GNU/*
			# with ELF format using glibc 2
	tm_file="${tm_file} i386/unix.h i386/att.h dbxelf.h elfos.h gnu-user.h glibc-stdint.h"
	case ${target} in
	i[34567]86-*-linux*)
		tm_file="${tm_file} linux.h linux-android.h"
		extra_options="${extra_options} linux-android.opt"
		# Assume modern glibc
		default_gnu_indirect_function=yes
		if test x$enable_targets = xall; then
			tm_file="${tm_file} i386/x86-64.h i386/gnu-user-common.h i386/gnu-user64.h i386/linux-common.h i386/linux64.h"
			tm_defines="${tm_defines} TARGET_BI_ARCH=1"
			tmake_file="${tmake_file} i386/t-linux64"
			x86_multilibs="${with_multilib_list}"
			if test "$x86_multilibs" = "default"; then
				x86_multilibs="m64,m32"
			fi
			x86_multilibs=`echo $x86_multilibs | sed -e 's/,/ /g'`
			for x86_multilib in ${x86_multilibs}; do
				case ${x86_multilib} in
				m32 | m64 | mx32)
					TM_MULTILIB_CONFIG="${TM_MULTILIB_CONFIG},${x86_multilib}"
					;;
				*)
					echo "--with-multilib-list=${x86_with_multilib} not supported."
					exit 1
				esac
			done
			TM_MULTILIB_CONFIG=`echo $TM_MULTILIB_CONFIG | sed 's/^,//'`
			need_64bit_isa=yes
			if test x$with_cpu = x; then
				if test x$with_cpu_64 = x; then
					with_cpu_64=generic
				fi
			else
				case " $x86_cpus $x86_archs $x86_64_archs " in
				*" $with_cpu "*)
					;;
				*)
					echo "Unsupported CPU used in --with-cpu=$with_cpu, supported values:" 1>&2
					echo "$x86_cpus $x86_archs $x86_64_archs " 1>&2
					exit 1
					;;
				esac
			fi
		else
			tm_file="${tm_file} i386/gnu-user-common.h i386/gnu-user.h i386/linux-common.h i386/linux.h"
		fi
		;;
	i[34567]86-*-knetbsd*-gnu)
		tm_file="${tm_file} i386/gnu-user-common.h i386/gnu-user.h knetbsd-gnu.h i386/knetbsd-gnu.h"
		;;
	i[34567]86-*-kfreebsd*-gnu)
		tm_file="${tm_file} i386/gnu-user-common.h i386/gnu-user.h kfreebsd-gnu.h i386/kfreebsd-gnu.h"
		;;
	i[34567]86-*-kopensolaris*-gnu)
		tm_file="${tm_file} i386/gnu-user-common.h i386/gnu-user.h kopensolaris-gnu.h i386/kopensolaris-gnu.h"
		;;
	i[34567]86-*-gnu*)
		tm_file="$tm_file i386/gnu-user-common.h i386/gnu-user.h gnu.h i386/gnu.h"
		;;
	esac
	;;
x86_64-*-linux* | x86_64-*-kfreebsd*-gnu | x86_64-*-knetbsd*-gnu)
	tm_file="${tm_file} i386/unix.h i386/att.h dbxelf.h elfos.h gnu-user.h glibc-stdint.h \
		 i386/x86-64.h i386/gnu-user-common.h i386/gnu-user64.h"
	case ${target} in
	x86_64-*-linux*)
		tm_file="${tm_file} linux.h linux-android.h i386/linux-common.h i386/linux64.h"
		extra_options="${extra_options} linux-android.opt"
		# Assume modern glibc
		default_gnu_indirect_function=yes
	  	;;
	x86_64-*-kfreebsd*-gnu)
		tm_file="${tm_file} kfreebsd-gnu.h i386/kfreebsd-gnu64.h"
		;;
	x86_64-*-knetbsd*-gnu)
		tm_file="${tm_file} knetbsd-gnu.h"
		;;
	esac
	tmake_file="${tmake_file} i386/t-linux64"
	x86_multilibs="${with_multilib_list}"
	if test "$x86_multilibs" = "default"; then
		case ${with_abi} in
		x32 | mx32)
			x86_multilibs="mx32"
			;;
		*)
			x86_multilibs="m64,m32"
			;;
		esac
	fi
	x86_multilibs=`echo $x86_multilibs | sed -e 's/,/ /g'`
	for x86_multilib in ${x86_multilibs}; do
		case ${x86_multilib} in
		m32 | m64 | mx32)
			TM_MULTILIB_CONFIG="${TM_MULTILIB_CONFIG},${x86_multilib}"
			;;
		*)
			echo "--with-multilib-list=${x86_with_multilib} not supported."
			exit 1
		esac
	done
	TM_MULTILIB_CONFIG=`echo $TM_MULTILIB_CONFIG | sed 's/^,//'`
	;;
i[34567]86-pc-msdosdjgpp*)
	xm_file=i386/xm-djgpp.h
	tm_file="dbxcoff.h ${tm_file} i386/unix.h i386/bsd.h i386/gas.h i386/djgpp.h i386/djgpp-stdint.h"
	native_system_header_dir=/dev/env/DJDIR/include
	extra_options="${extra_options} i386/djgpp.opt"
	gnu_ld=yes
	gas=yes
	use_gcc_stdint=wrap
	;;
i[34567]86-*-lynxos*)
	xm_defines=POSIX
	tm_file="${tm_file} i386/unix.h i386/att.h dbxelf.h elfos.h i386/lynx.h lynx.h"
	tmake_file="${tmake_file} t-lynx"
	extra_options="${extra_options} lynx.opt"
	thread_file=lynx
	gnu_ld=yes
	gas=yes
	;;
i[34567]86-*-nto-qnx*)
	tm_file="${tm_file} i386/att.h dbxelf.h tm-dwarf2.h elfos.h i386/unix.h i386/nto.h"
	extra_options="${extra_options} i386/nto.opt"
	gnu_ld=yes
	gas=yes
	;;
i[34567]86-*-rtems*)
	tm_file="${tm_file} i386/unix.h i386/att.h dbxelf.h elfos.h i386/i386elf.h i386/rtemself.h rtems.h newlib-stdint.h"
	tmake_file="${tmake_file} i386/t-rtems"
	;;
i[34567]86-*-solaris2* | x86_64-*-solaris2.1[0-9]*)
	tm_file="${tm_file} i386/unix.h i386/att.h ${sol2_tm_file}"
	# Set default arch_32 to pentium4, tune_32 to generic like the other
	# i386 targets, although config.guess defaults to i386-pc-solaris2*.
	case ${target} in
	*-*-solaris2.9*)
		# Solaris 9/x86 cannot execute SSE/SSE2 instructions by default.
		with_arch_32=${with_arch_32:-pentiumpro}
		;;
	*)
		with_arch_32=${with_arch_32:-pentium4}
		;;
	esac
	with_tune_32=${with_tune_32:-generic}
	case ${target} in
	*-*-solaris2.9*)
		tm_file="${tm_file} i386/sol2-9.h"
		;;
	*-*-solaris2.1[0-9]*)
		tm_file="${tm_file} i386/x86-64.h i386/sol2-bi.h sol2-bi.h"
		tm_defines="${tm_defines} TARGET_BI_ARCH=1"
		tmake_file="$tmake_file i386/t-sol2-64"
		need_64bit_isa=yes
		if test x$with_cpu = x; then
			if test x$with_cpu_64 = x; then
				with_cpu_64=generic
			fi
		else
			case " $x86_cpus $x86_archs $x86_64_archs " in
			*" $with_cpu "*)
				;;
			*)
				echo "Unsupported CPU used in --with-cpu=$with_cpu, supported values:" 1>&2
				echo "$x86_cpus $x86_archs $x86_64_archs" 1>&2
				exit 1
				;;
			esac
		fi
		;;
	esac
	;;
i[4567]86-wrs-vxworks|i[4567]86-wrs-vxworksae)
	tm_file="${tm_file} i386/unix.h i386/att.h elfos.h vx-common.h"
	case ${target} in
	  *-vxworksae*)
	    tm_file="${tm_file} vxworksae.h i386/vx-common.h i386/vxworksae.h"
	    tmake_file="${tmake_file} i386/t-vxworks i386/t-vxworksae"
	    ;;
	  *)
	    tm_file="${tm_file} vxworks.h i386/vx-common.h i386/vxworks.h"
	    tmake_file="${tmake_file} i386/t-vxworks"
	    ;;
	esac
	;;
i[34567]86-*-cygwin*)
	tm_file="${tm_file} i386/unix.h i386/bsd.h i386/gas.h dbxcoff.h i386/cygming.h i386/cygwin.h i386/cygwin-stdint.h"
	xm_file=i386/xm-cygwin.h
	tmake_file="${tmake_file} i386/t-cygming t-slibgcc"
	target_gtfiles="\$(srcdir)/config/i386/winnt.c"
	extra_options="${extra_options} i386/cygming.opt"
	extra_objs="winnt.o winnt-stubs.o"
	c_target_objs="${c_target_objs} msformat-c.o"
	cxx_target_objs="${cxx_target_objs} winnt-cxx.o msformat-c.o"
	if test x$enable_threads = xyes; then
		thread_file='posix'
	fi
	use_gcc_stdint=wrap
	;;
x86_64-*-cygwin*)
	need_64bit_isa=yes
	tm_file="${tm_file} i386/unix.h i386/bsd.h i386/gas.h dbxcoff.h i386/cygming.h i386/cygwin.h i386/cygwin-w64.h i386/cygwin-stdint.h"
	xm_file=i386/xm-cygwin.h
	tmake_file="${tmake_file} i386/t-cygming t-slibgcc i386/t-cygwin-w64"
	target_gtfiles="\$(srcdir)/config/i386/winnt.c"
	extra_options="${extra_options} i386/cygming.opt"
	extra_objs="winnt.o winnt-stubs.o"
	c_target_objs="${c_target_objs} msformat-c.o"
	cxx_target_objs="${cxx_target_objs} winnt-cxx.o msformat-c.o"
	if test x$enable_threads = xyes; then
		thread_file='posix'
	fi
	use_gcc_stdint=wrap
	tm_defines="${tm_defines} TARGET_CYGWIN64=1"
	;;
i[34567]86-*-mingw* | x86_64-*-mingw*)
	tm_file="${tm_file} i386/unix.h i386/bsd.h i386/gas.h dbxcoff.h i386/cygming.h"
	xm_file=i386/xm-mingw32.h
	c_target_objs="${c_target_objs} winnt-c.o"
	cxx_target_objs="${cxx_target_objs} winnt-c.o"
	target_has_targetcm="yes"
	case ${target} in
		x86_64-*-* | *-w64-*)
			need_64bit_isa=yes
			;;
		*)
			;;
	esac
	if test x$enable_threads = xposix ; then
		tm_file="${tm_file} i386/mingw-pthread.h"
	fi
	tm_file="${tm_file} i386/mingw32.h"
	# This makes the logic if mingw's or the w64 feature set has to be used
	case ${target} in
		*-w64-*)
			user_headers_inc_next_post="${user_headers_inc_next_post} float.h"
			user_headers_inc_next_pre="${user_headers_inc_next_pre} stddef.h stdarg.h"
			tm_file="${tm_file} i386/mingw-w64.h"
			if test x$enable_targets = xall; then
				tm_defines="${tm_defines} TARGET_BI_ARCH=1"
				if test x$with_cpu = x; then
					if test x$with_cpu_64 = x; then
						with_cpu_64=generic
					fi
				else
					case " $x86_cpus $x86_archs $x86_64_archs " in
					*" $with_cpu "*)
						;;
					*)
						echo "Unsupported CPU used in --with-cpu=$with_cpu, supported values:" 1>&2
						echo "$x86_cpus $x86_archs $x86_64_archs" 1>&2
						exit 1
						;;
					esac
				fi
			fi
			;;
		*)
			;;
	esac
	tm_file="${tm_file} i386/mingw-stdint.h"
	tmake_file="${tmake_file} t-winnt i386/t-cygming t-slibgcc"
        case ${target} in
               x86_64-w64-*)
               		tmake_file="${tmake_file} i386/t-mingw-w64"
			;;
	       i[34567]86-w64-*)
			tmake_file="${tmake_file} i386/t-mingw-w32"
			;;
	esac
        native_system_header_dir=/mingw/include
	target_gtfiles="\$(srcdir)/config/i386/winnt.c"
	extra_options="${extra_options} i386/cygming.opt i386/mingw.opt"
	case ${target} in
		*-w64-*)
			extra_options="${extra_options} i386/mingw-w64.opt"
			;;
		*)
			;;
	esac
	extra_objs="winnt.o winnt-stubs.o"
	c_target_objs="${c_target_objs} msformat-c.o"
	cxx_target_objs="${cxx_target_objs} winnt-cxx.o msformat-c.o"
	gas=yes
	gnu_ld=yes
	default_use_cxa_atexit=yes
	use_gcc_stdint=wrap
	case ${enable_threads} in
	  "" | yes | win32)
	    thread_file='win32'
	    ;;
	  posix)
	    thread_file='posix'
	    ;;
	esac
	case ${target} in
 		*mingw32crt*)
 			tm_file="${tm_file} i386/crtdll.h"
 			;;
		*mingw32msv* | *mingw*)
			;;
	esac
	;;
i[34567]86-*-interix[3-9]*)
	tm_file="${tm_file} i386/unix.h i386/bsd.h i386/gas.h i386/i386-interix.h"
	tmake_file="${tmake_file} i386/t-interix"
	extra_options="${extra_options} rpath.opt i386/interix.opt"
	extra_objs="winnt.o winnt-stubs.o"
	target_gtfiles="\$(srcdir)/config/i386/winnt.c"
	if test x$enable_threads = xyes ; then
		thread_file='posix'
	fi
	if test x$stabs = xyes ; then
		tm_file="${tm_file} dbxcoff.h"
	fi
	;;
ia64*-*-elf*)
	tm_file="${tm_file} dbxelf.h elfos.h newlib-stdint.h ia64/sysv4.h ia64/elf.h"
	tmake_file="ia64/t-ia64"
	target_cpu_default="0"
	if test x$gas = xyes
	then
		target_cpu_default="${target_cpu_default}|MASK_GNU_AS"
	fi
	if test x$gnu_ld = xyes
	then
		target_cpu_default="${target_cpu_default}|MASK_GNU_LD"
	fi
	;;
ia64*-*-freebsd*)
	tm_file="${tm_file} dbxelf.h elfos.h ${fbsd_tm_file} ia64/sysv4.h ia64/freebsd.h"
	target_cpu_default="MASK_GNU_AS|MASK_GNU_LD"
	tmake_file="${tmake_file} ia64/t-ia64"
	;;
ia64*-*-linux*)
	tm_file="${tm_file} dbxelf.h elfos.h gnu-user.h linux.h glibc-stdint.h ia64/sysv4.h ia64/linux.h"
	tmake_file="${tmake_file} ia64/t-ia64 ia64/t-linux t-libunwind"
	target_cpu_default="MASK_GNU_AS|MASK_GNU_LD"
	;;
ia64*-*-hpux*)
	tm_file="${tm_file} dbxelf.h elfos.h ia64/sysv4.h ia64/hpux.h"
	tmake_file="ia64/t-ia64 ia64/t-hpux t-slibgcc"
	target_cpu_default="MASK_GNU_AS"
	case x$enable_threads in
	x | xyes | xposix )
		thread_file=posix
		;;
	esac
	use_collect2=no
	c_target_objs="ia64-c.o"
	cxx_target_objs="ia64-c.o"
	extra_options="${extra_options} ia64/ilp32.opt hpux11.opt"
	use_gcc_stdint=wrap
	tm_file="${tm_file} hpux-stdint.h"
	case ${target} in
	*-*-hpux11.3*)
		tm_file="${tm_file} ia64/hpux-unix2003.h"
		;;
	esac
	;;
ia64-hp-*vms*)
	tm_file="${tm_file} elfos.h ia64/sysv4.h vms/vms.h ia64/vms.h"
	tmake_file="${tmake_file} ia64/t-ia64"
	target_cpu_default="0"
	if test x$gas = xyes
	then
		target_cpu_default="${target_cpu_default}|MASK_GNU_AS"
	fi
	extra_options="${extra_options} ia64/vms.opt"
	;;
iq2000*-*-elf*)
        tm_file="elfos.h newlib-stdint.h iq2000/iq2000.h"
        out_file=iq2000/iq2000.c
        md_file=iq2000/iq2000.md
        ;;
lm32-*-elf*)
        tm_file="dbxelf.h elfos.h ${tm_file}"
	tmake_file="${tmake_file} lm32/t-lm32"
        ;;
lm32-*-rtems*)
	tm_file="dbxelf.h elfos.h ${tm_file} lm32/rtems.h rtems.h newlib-stdint.h"
	tmake_file="${tmake_file} lm32/t-lm32"
	tmake_file="${tmake_file} lm32/t-rtems"
         ;;
lm32-*-uclinux*)
        tm_file="dbxelf.h elfos.h ${tm_file} gnu-user.h linux.h lm32/uclinux-elf.h"
	tmake_file="${tmake_file} lm32/t-lm32"
        ;;
m32r-*-elf*)
	tm_file="dbxelf.h elfos.h newlib-stdint.h ${tm_file}"
 	;;
m32rle-*-elf*)
	tm_file="dbxelf.h elfos.h newlib-stdint.h m32r/little.h ${tm_file}"
	;;
m32r-*-rtems*)
	tm_file="dbxelf.h elfos.h ${tm_file} m32r/rtems.h rtems.h newlib-stdint.h"
	tmake_file="${tmake_file} m32r/t-m32r"
 	;;
m32r-*-linux*)
	tm_file="dbxelf.h elfos.h gnu-user.h linux.h glibc-stdint.h ${tm_file} m32r/linux.h"
	tmake_file="${tmake_file} m32r/t-linux t-slibgcc"
	gnu_ld=yes
	if test x$enable_threads = xyes; then
		thread_file='posix'
	fi
 	;;
m32rle-*-linux*)
	tm_file="dbxelf.h elfos.h gnu-user.h linux.h glibc-stdint.h m32r/little.h ${tm_file} m32r/linux.h"
	tmake_file="${tmake_file} m32r/t-linux t-slibgcc"
	gnu_ld=yes
	if test x$enable_threads = xyes; then
		thread_file='posix'
	fi
	;;
m68k-*-elf* | fido-*-elf*)
	case ${target} in
	fido-*-elf*)
		# Check that $with_cpu makes sense.
		case $with_cpu in
		"" | "fidoa")
			;;
		*)
			echo "Cannot accept --with-cpu=$with_cpu"
			exit 1
			;;
		esac
		with_cpu=fidoa
		;;
	*)
		default_m68k_cpu=68020
		default_cf_cpu=5206
		;;
	esac
	tm_file="${tm_file} m68k/m68k-none.h m68k/m68kelf.h dbxelf.h elfos.h newlib-stdint.h m68k/m68kemb.h m68k/m68020-elf.h"
	tm_defines="${tm_defines} MOTOROLA=1"
	tmake_file="m68k/t-floatlib m68k/t-m68kbare m68k/t-m68kelf"
	# Add multilibs for targets other than fido.
	case ${target} in
	fido-*-elf*)
		;;
	*)
		tmake_file="$tmake_file m68k/t-mlibs"
		;;
	esac
	;;
m68k*-*-netbsdelf*)
	default_m68k_cpu=68020
	default_cf_cpu=5475
	tm_file="${tm_file} dbxelf.h elfos.h netbsd.h netbsd-elf.h m68k/netbsd-elf.h"
	extra_options="${extra_options} netbsd.opt netbsd-elf.opt"
	tm_defines="${tm_defines} MOTOROLA=1"
	;;
m68k*-*-openbsd*)
	default_m68k_cpu=68020
	default_cf_cpu=5475
	# needed to unconfuse gdb
	tm_defines="${tm_defines} OBSD_OLD_GAS"
	tm_file="${tm_file} openbsd.h openbsd-stdint.h openbsd-libpthread.h m68k/openbsd.h"
	extra_options="${extra_options} openbsd.opt"
	tmake_file="t-openbsd m68k/t-openbsd"
	# we need collect2 until our bug is fixed...
	use_collect2=yes
	;;
m68k-*-uclinux*)		# Motorola m68k/ColdFire running uClinux
				# with uClibc, using the new GNU/Linux-style
				# ABI.
	default_m68k_cpu=68020
	default_cf_cpu=5206
	tm_file="${tm_file} dbxelf.h elfos.h gnu-user.h linux.h glibc-stdint.h flat.h m68k/linux.h m68k/uclinux.h ./sysroot-suffix.h"
	extra_options="${extra_options} m68k/uclinux.opt"
 	tm_defines="${tm_defines} MOTOROLA=1"
	tmake_file="m68k/t-floatlib m68k/t-uclinux m68k/t-mlibs"
	;;
m68k-*-linux*)			# Motorola m68k's running GNU/Linux
				# with ELF format using glibc 2
				# aka the GNU/Linux C library 6.
	default_m68k_cpu=68020
	default_cf_cpu=5475
	with_arch=${with_arch:-m68k}
	tm_file="${tm_file} dbxelf.h elfos.h gnu-user.h linux.h glibc-stdint.h m68k/linux.h ./sysroot-suffix.h"
	extra_options="${extra_options} m68k/ieee.opt"
	tm_defines="${tm_defines} MOTOROLA=1"
	tmake_file="${tmake_file} m68k/t-floatlib m68k/t-linux m68k/t-mlibs"
	;;
m68k-*-rtems*)
	default_m68k_cpu=68020
	default_cf_cpu=5206
	tmake_file="${tmake_file} m68k/t-floatlib m68k/t-m68kbare m68k/t-crtstuff m68k/t-rtems m68k/t-mlibs"
	tm_file="${tm_file} m68k/m68k-none.h m68k/m68kelf.h dbxelf.h elfos.h m68k/m68kemb.h m68k/m68020-elf.h m68k/rtemself.h rtems.h newlib-stdint.h"
	tm_defines="${tm_defines} MOTOROLA=1"
	;;
mcore-*-elf)
	tm_file="dbxelf.h elfos.h newlib-stdint.h ${tm_file} mcore/mcore-elf.h"
	tmake_file=mcore/t-mcore
	inhibit_libc=true
	;;
mep-*-*)
	tm_file="dbxelf.h elfos.h ${tm_file}"
	tmake_file=mep/t-mep
	c_target_objs="mep-pragma.o"
	cxx_target_objs="mep-pragma.o"
	if test -d "${srcdir}/../newlib/libc/include" &&
	   test "x$with_headers" = x; then
		with_headers=yes
	fi
	use_gcc_stdint=wrap
	;;
microblaze*-linux*)
	case $target in
		microblazeel-*)
			tm_defines="${tm_defines} TARGET_BIG_ENDIAN_DEFAULT=0"
			;;
		microblaze-*)
			tm_defines="${tm_defines} TARGET_BIG_ENDIAN_DEFAULT=4321"
			;;
	esac
	tm_file="${tm_file} dbxelf.h gnu-user.h linux.h microblaze/linux.h"
	tm_file="${tm_file} glibc-stdint.h"
	c_target_objs="${c_target_objs} microblaze-c.o"
	cxx_target_objs="${cxx_target_objs} microblaze-c.o"
	tmake_file="${tmake_file} microblaze/t-microblaze"
	tmake_file="${tmake_file} microblaze/t-microblaze-linux"
	;;
microblaze*-*-rtems*)
	case $target in
		microblazeel-*)
			tm_defines="${tm_defines} TARGET_BIG_ENDIAN_DEFAULT=0"
			;;
		microblaze-*)
			tm_defines="${tm_defines} TARGET_BIG_ENDIAN_DEFAULT=4321"
			;;
	esac
	tm_file="${tm_file} dbxelf.h"
	tm_file="${tm_file} microblaze/rtems.h rtems.h newlib-stdint.h"
	c_target_objs="${c_target_objs} microblaze-c.o"
	cxx_target_objs="${cxx_target_objs} microblaze-c.o"
	tmake_file="${tmake_file} microblaze/t-microblaze"
	tmake_file="${tmake_file} microblaze/t-rtems"
        ;;
microblaze*-*-elf)
	case $target in
		microblazeel-*)
			tm_defines="${tm_defines} TARGET_BIG_ENDIAN_DEFAULT=0"
			;;
		microblaze-*)
			tm_defines="${tm_defines} TARGET_BIG_ENDIAN_DEFAULT=4321"
			;;
	esac
	tm_file="${tm_file} dbxelf.h newlib-stdint.h"
	c_target_objs="${c_target_objs} microblaze-c.o"
	cxx_target_objs="${cxx_target_objs} microblaze-c.o"
	tmake_file="${tmake_file} microblaze/t-microblaze"
        ;;
mips*-*-netbsd*)			# NetBSD/mips, either endian.
	target_cpu_default="MASK_ABICALLS"
	tm_file="elfos.h ${tm_file} mips/elf.h netbsd.h netbsd-elf.h mips/netbsd.h"
	extra_options="${extra_options} netbsd.opt netbsd-elf.opt"
	;;
mips*-mti-linux*)
	tm_file="dbxelf.h elfos.h gnu-user.h linux.h linux-android.h glibc-stdint.h ${tm_file} mips/gnu-user.h mips/gnu-user64.h mips/linux64.h mips/linux-common.h mips/mti-linux.h"
	extra_options="${extra_options} linux-android.opt"
	tmake_file="${tmake_file} mips/t-mti-linux"
	tm_defines="${tm_defines} MIPS_ISA_DEFAULT=33 MIPS_ABI_DEFAULT=ABI_32"
	gnu_ld=yes
	gas=yes
	;;
mips64*-*-linux* | mipsisa64*-*-linux*)
	tm_file="dbxelf.h elfos.h gnu-user.h linux.h linux-android.h glibc-stdint.h ${tm_file} mips/gnu-user.h mips/gnu-user64.h mips/linux64.h mips/linux-common.h"
	extra_options="${extra_options} linux-android.opt"
	tmake_file="${tmake_file} mips/t-linux64"
	tm_defines="${tm_defines} MIPS_ABI_DEFAULT=ABI_N32"
	case ${target} in
		mips64el-st-linux-gnu)
			tm_file="${tm_file} mips/st.h"
			tmake_file="${tmake_file} mips/t-st"
			;;
		mips64octeon*-*-linux*)
			tm_defines="${tm_defines} MIPS_CPU_STRING_DEFAULT=\\\"octeon\\\""
			target_cpu_default=MASK_SOFT_FLOAT_ABI
			;;
		mipsisa64r2*-*-linux*)
			tm_defines="${tm_defines} MIPS_ISA_DEFAULT=65"
			;;
	esac
	gnu_ld=yes
	gas=yes
	;;
mips*-*-linux*)				# Linux MIPS, either endian.
	tm_file="dbxelf.h elfos.h gnu-user.h linux.h linux-android.h glibc-stdint.h ${tm_file} mips/gnu-user.h mips/linux.h"
	extra_options="${extra_options} linux-android.opt"
	if test x$enable_targets = xall; then
		tm_file="${tm_file} mips/gnu-user64.h mips/linux64.h"
		tmake_file="${tmake_file} mips/t-linux64"
	fi
	tm_file="${tm_file} mips/linux-common.h"
	case ${target} in
        mipsisa32r2*)
		tm_defines="${tm_defines} MIPS_ISA_DEFAULT=33"
                ;;
        mipsisa32*)
		tm_defines="${tm_defines} MIPS_ISA_DEFAULT=32"
        esac
	;;
mips*-mti-elf*)
	tm_file="elfos.h newlib-stdint.h ${tm_file} mips/elf.h mips/n32-elf.h mips/sde.h mips/mti-elf.h"
	tmake_file="mips/t-mti-elf"
	tm_defines="${tm_defines} MIPS_ISA_DEFAULT=33 MIPS_ABI_DEFAULT=ABI_32"
	;;
mips*-sde-elf*)
	tm_file="elfos.h newlib-stdint.h ${tm_file} mips/elf.h mips/n32-elf.h mips/sde.h"
	tmake_file="mips/t-sde"
	extra_options="${extra_options} mips/sde.opt"
	case "${with_newlib}" in
	  yes)
	    # newlib / libgloss.
	    ;;
	  *)
	    # MIPS toolkit libraries.
	    tm_file="$tm_file mips/sdemtk.h"
	    tmake_file="$tmake_file mips/t-sdemtk"
	    case ${enable_threads} in
	      "" | yes | mipssde)
		thread_file='mipssde'
		;;
	    esac
	    ;;
	esac
	case ${target} in
	  mipsisa32r2*)
	    tm_defines="MIPS_ISA_DEFAULT=33 MIPS_ABI_DEFAULT=ABI_32"
	    ;;
	  mipsisa32*)
	    tm_defines="MIPS_ISA_DEFAULT=32 MIPS_ABI_DEFAULT=ABI_32"
	    ;;
	  mipsisa64r2*)
	    tm_defines="MIPS_ISA_DEFAULT=65 MIPS_ABI_DEFAULT=ABI_N32"
	    ;;
	  mipsisa64*)
	    tm_defines="MIPS_ISA_DEFAULT=64 MIPS_ABI_DEFAULT=ABI_N32"
	    ;;
	esac
	;;
mipsisa32-*-elf* | mipsisa32el-*-elf* | \
mipsisa32r2-*-elf* | mipsisa32r2el-*-elf* | \
mipsisa64-*-elf* | mipsisa64el-*-elf* | \
mipsisa64r2-*-elf* | mipsisa64r2el-*-elf*)
	tm_file="elfos.h newlib-stdint.h ${tm_file} mips/elf.h"
	tmake_file="mips/t-isa3264"
	case ${target} in
	  mipsisa32r2*)
	    tm_defines="${tm_defines} MIPS_ISA_DEFAULT=33"
	    ;;
	  mipsisa32*)
	    tm_defines="${tm_defines} MIPS_ISA_DEFAULT=32"
	    ;;
	  mipsisa64r2*)
	    tm_defines="${tm_defines} MIPS_ISA_DEFAULT=65"
	    ;;
	  mipsisa64*)
	    tm_defines="${tm_defines} MIPS_ISA_DEFAULT=64"
	    ;;
	esac
	case ${target} in
	  mipsisa32*-*-elfoabi*)
	    tm_defines="${tm_defines} MIPS_ABI_DEFAULT=ABI_32"
	    tm_file="${tm_file} mips/elfoabi.h"
	    ;;
	  mipsisa64*-*-elfoabi*)
	    tm_defines="${tm_defines} MIPS_ABI_DEFAULT=ABI_O64"
	    tm_file="${tm_file} mips/elfoabi.h"
	    ;;
	  *-*-elf*)
	    tm_defines="${tm_defines} MIPS_ABI_DEFAULT=ABI_EABI"
	    ;;
	esac
	;;
mipsisa64sr71k-*-elf*)
        tm_file="elfos.h newlib-stdint.h ${tm_file} mips/elf.h"
        tmake_file=mips/t-sr71k
	tm_defines="${tm_defines} MIPS_ISA_DEFAULT=64 MIPS_CPU_STRING_DEFAULT=\\\"sr71000\\\" MIPS_ABI_DEFAULT=ABI_EABI"
        ;;
mipsisa64sb1-*-elf* | mipsisa64sb1el-*-elf*)
	tm_file="elfos.h newlib-stdint.h ${tm_file} mips/elf.h"
	tmake_file="mips/t-elf mips/t-sb1"
	tm_defines="${tm_defines} MIPS_ISA_DEFAULT=64 MIPS_CPU_STRING_DEFAULT=\\\"sb1\\\" MIPS_ABI_DEFAULT=ABI_O64"
	;;
mips-*-elf* | mipsel-*-elf* | mipsr5900-*-elf* | mipsr5900el-*-elf*)
	tm_file="elfos.h newlib-stdint.h ${tm_file} mips/elf.h"
	tmake_file="mips/t-elf"
	;;
mips64r5900-*-elf* | mips64r5900el-*-elf*)
	tm_file="elfos.h newlib-stdint.h ${tm_file} mips/elf.h mips/n32-elf.h"
	tmake_file="mips/t-elf"
	tm_defines="${tm_defines} MIPS_ISA_DEFAULT=3 MIPS_ABI_DEFAULT=ABI_N32"
	;;
mips64-*-elf* | mips64el-*-elf*)
	tm_file="elfos.h newlib-stdint.h ${tm_file} mips/elf.h"
	tmake_file="mips/t-elf"
	tm_defines="${tm_defines} MIPS_ISA_DEFAULT=3 MIPS_ABI_DEFAULT=ABI_O64"
	;;
mips64vr-*-elf* | mips64vrel-*-elf*)
        tm_file="elfos.h newlib-stdint.h ${tm_file} mips/vr.h mips/elf.h"
        tmake_file=mips/t-vr
	tm_defines="${tm_defines} MIPS_ABI_DEFAULT=ABI_EABI"
        ;;
mips64orion-*-elf* | mips64orionel-*-elf*)
	tm_file="elfos.h newlib-stdint.h ${tm_file} mips/elforion.h mips/elf.h"
	tmake_file="mips/t-elf"
	tm_defines="${tm_defines} MIPS_ISA_DEFAULT=3 MIPS_ABI_DEFAULT=ABI_O64"
	;;
mips*-*-rtems*)
	tm_file="elfos.h newlib-stdint.h ${tm_file} mips/elf.h mips/rtems.h rtems.h"
	tmake_file="${tmake_file} mips/t-elf mips/t-rtems"
	;;
mips-wrs-vxworks)
	tm_file="elfos.h ${tm_file} mips/elf.h vx-common.h vxworks.h mips/vxworks.h"
	tmake_file="${tmake_file} mips/t-vxworks"
	;;
mipstx39-*-elf* | mipstx39el-*-elf*)
	tm_file="elfos.h newlib-stdint.h ${tm_file} mips/r3900.h mips/elf.h"
	tmake_file="mips/t-r3900"
	;;
mmix-knuth-mmixware)
	tm_file="${tm_file} newlib-stdint.h"
	need_64bit_hwint=yes
	use_gcc_stdint=wrap
	;;
mn10300-*-*)
	tm_file="dbxelf.h elfos.h newlib-stdint.h ${tm_file}"
	if test x$stabs = xyes
	then
		tm_file="${tm_file} dbx.h"
	fi
	use_collect2=no
	use_gcc_stdint=wrap
	;;
msp430*-*-*)
	tm_file="dbxelf.h elfos.h newlib-stdint.h ${tm_file}"
	c_target_objs="msp430-c.o"
	cxx_target_objs="msp430-c.o"
	tmake_file="${tmake_file} msp430/t-msp430"
	;;
nds32le-*-*)
	target_cpu_default="0"
	tm_defines="${tm_defines}"
	tm_file="dbxelf.h elfos.h newlib-stdint.h ${tm_file}"
	tmake_file="nds32/t-mlibs"
	;;
nds32be-*-*)
	target_cpu_default="0|MASK_BIG_ENDIAN"
	tm_defines="${tm_defines} TARGET_BIG_ENDIAN_DEFAULT=1"
	tm_file="dbxelf.h elfos.h newlib-stdint.h ${tm_file}"
	tmake_file="nds32/t-mlibs"
	;;
nios2-*-*)
	tm_file="elfos.h ${tm_file}"
        tmake_file="${tmake_file} nios2/t-nios2"
        case ${target} in
        nios2-*-linux*)
                tm_file="${tm_file} gnu-user.h linux.h glibc-stdint.h nios2/linux.h "
                ;;
	nios2-*-elf*)
		tm_file="${tm_file} newlib-stdint.h nios2/elf.h"
		extra_options="${extra_options} nios2/elf.opt"
		;;
	nios2-*-rtems*)
		tm_file="${tm_file} newlib-stdint.h nios2/rtems.h rtems.h"
		tmake_file="${tmake_file} t-rtems nios2/t-rtems"
		;;
        esac
	;;
or1k-*-elf*)
       tm_file="${tm_file} dbxelf.h elfos.h newlib-stdint.h ${cpu_type}/elf.h"
       extra_parts="crti.o crtbegin.o crtend.o crtn.o"
       tmake_file=or1k/t-or1k
       tm_defines="${tm_defines} OR1K_DELAY_DEFAULT=OR1K_DELAY_ON"
       ;;
or1k-*-linux-*)
       tm_file="${tm_file} dbxelf.h elfos.h or1k/elf.h gnu-user.h linux.h or1k/linux-gas.h or1k/linux-elf.h uclibc-stdint.h"
       tmake_file="or1k/t-or1k or1k/t-linux ${tmake_file}"
       tm_defines="${tm_defines} OR1K_DELAY_DEFAULT=OR1K_DELAY_ON"
       ;;
or1knd-*-elf*)
       tm_file="${tm_file} dbxelf.h elfos.h newlib-stdint.h ${cpu_type}/elf.h"
       extra_parts="crti.o crtbegin.o crtend.o crtn.o"
       tmake_file=or1k/t-or1knd
       tm_defines="${tm_defines} OR1K_DELAY_DEFAULT=OR1K_DELAY_OFF"
       ;;
or1knd-*-linux-*)
       tm_file="${tm_file} dbxelf.h elfos.h or1k/elf.h linux.h or1k/linux-gas.h or1k/linux-elf.h uclibc-stdint.h"
       tmake_file="or1k/t-or1knd or1k/t-linux ${tmake_file}"
       tm_defines="${tm_defines} OR1K_DELAY_DEFAULT=OR1K_DELAY_OFF"
       ;;
pdp11-*-*)
	tm_file="${tm_file} newlib-stdint.h"
	use_gcc_stdint=wrap
	;;
picochip-*)
	tm_file="${tm_file} newlib-stdint.h"
	use_gcc_stdint=wrap
	tmake_file="picochip/t-picochip t-pnt16-warn"
        ;;
# port not yet contributed
#powerpc-*-openbsd*)
#	tmake_file="${tmake_file} rs6000/t-fprules"
#	extra_headers=
#	;;
powerpc-*-darwin*)
	extra_options="${extra_options} rs6000/darwin.opt"
	case ${target} in
	  *-darwin1[0-9]* | *-darwin[8-9]*)
	    tmake_file="${tmake_file} rs6000/t-darwin8"
	    tm_file="${tm_file} rs6000/darwin8.h"
	    ;;
	  *-darwin7*)
	    tm_file="${tm_file} rs6000/darwin7.h"
	    ;;
	  *-darwin[0-6]*)
	    ;;
	esac
	tmake_file="${tmake_file} t-slibgcc"
	extra_headers=altivec.h
	;;
powerpc64-*-darwin*)
	extra_options="${extra_options} ${cpu_type}/darwin.opt"
	tmake_file="${tmake_file} ${cpu_type}/t-darwin64 t-slibgcc"
	tm_file="${tm_file} ${cpu_type}/darwin8.h ${cpu_type}/darwin64.h"
	extra_headers=altivec.h
	;;
powerpc*-*-freebsd*)
	tm_file="${tm_file} dbxelf.h elfos.h ${fbsd_tm_file} rs6000/sysv4.h"
	extra_options="${extra_options} rs6000/sysv4.opt"
	tmake_file="rs6000/t-fprules rs6000/t-ppcos ${tmake_file} rs6000/t-ppccomm"
	case ${target} in
	     powerpc64*)
	    	tm_file="${tm_file} rs6000/default64.h rs6000/freebsd64.h"
		tmake_file="${tmake_file} rs6000/t-freebsd64"
		extra_options="${extra_options} rs6000/linux64.opt"
		;;
	     *)
	        tm_file="${tm_file} rs6000/freebsd.h"
		;;
	esac
	;;
powerpc-*-netbsd*)
	tm_file="${tm_file} dbxelf.h elfos.h netbsd.h netbsd-elf.h freebsd-spec.h rs6000/sysv4.h rs6000/netbsd.h"
	extra_options="${extra_options} netbsd.opt netbsd-elf.opt"
	tmake_file="${tmake_file} rs6000/t-netbsd"
	extra_options="${extra_options} rs6000/sysv4.opt"
	;;
powerpc-*-eabispe*)
	tm_file="${tm_file} dbxelf.h elfos.h freebsd-spec.h newlib-stdint.h rs6000/sysv4.h rs6000/eabi.h rs6000/e500.h rs6000/eabispe.h"
	extra_options="${extra_options} rs6000/sysv4.opt"
	tmake_file="rs6000/t-spe rs6000/t-ppccomm"
	use_gcc_stdint=wrap
	;;
powerpc-*-eabisimaltivec*)
	tm_file="${tm_file} dbxelf.h elfos.h freebsd-spec.h newlib-stdint.h rs6000/sysv4.h rs6000/eabi.h rs6000/e500.h rs6000/eabisim.h rs6000/eabialtivec.h"
	extra_options="${extra_options} rs6000/sysv4.opt"
	tmake_file="rs6000/t-fprules rs6000/t-ppcendian rs6000/t-ppccomm"
	use_gcc_stdint=wrap
	;;
powerpc-*-eabisim*)
	tm_file="${tm_file} dbxelf.h elfos.h usegas.h freebsd-spec.h newlib-stdint.h rs6000/sysv4.h rs6000/eabi.h rs6000/e500.h rs6000/eabisim.h"
	extra_options="${extra_options} rs6000/sysv4.opt"
	tmake_file="rs6000/t-fprules rs6000/t-ppcgas rs6000/t-ppccomm"
	use_gcc_stdint=wrap
	;;
powerpc-*-elf*)
	tm_file="${tm_file} dbxelf.h elfos.h usegas.h freebsd-spec.h newlib-stdint.h rs6000/sysv4.h"
	extra_options="${extra_options} rs6000/sysv4.opt"
	tmake_file="rs6000/t-fprules rs6000/t-ppcgas rs6000/t-ppccomm"
	;;
powerpc-*-eabialtivec*)
	tm_file="${tm_file} dbxelf.h elfos.h freebsd-spec.h newlib-stdint.h rs6000/sysv4.h rs6000/eabi.h rs6000/e500.h rs6000/eabialtivec.h"
	extra_options="${extra_options} rs6000/sysv4.opt"
	tmake_file="rs6000/t-fprules rs6000/t-ppcendian rs6000/t-ppccomm"
	use_gcc_stdint=wrap
	;;
powerpc-xilinx-eabi*)
	tm_file="${tm_file} dbxelf.h elfos.h usegas.h freebsd-spec.h newlib-stdint.h rs6000/sysv4.h rs6000/eabi.h rs6000/singlefp.h rs6000/xfpu.h rs6000/xilinx.h"
	extra_options="${extra_options} rs6000/sysv4.opt rs6000/xilinx.opt"
	tmake_file="rs6000/t-fprules rs6000/t-ppcgas rs6000/t-ppccomm rs6000/t-xilinx"
	use_gcc_stdint=wrap
	;;
powerpc-*-eabi*)
	tm_file="${tm_file} dbxelf.h elfos.h usegas.h freebsd-spec.h newlib-stdint.h rs6000/sysv4.h rs6000/eabi.h rs6000/e500.h"
	extra_options="${extra_options} rs6000/sysv4.opt"
	tmake_file="rs6000/t-fprules rs6000/t-ppcgas rs6000/t-ppccomm"
	use_gcc_stdint=wrap
	;;
powerpc-*-rtems*)
	tm_file="${tm_file} dbxelf.h elfos.h freebsd-spec.h newlib-stdint.h rs6000/sysv4.h rs6000/eabi.h rs6000/e500.h rs6000/rtems.h rtems.h"
	extra_options="${extra_options} rs6000/sysv4.opt"
	tmake_file="${tmake_file} rs6000/t-fprules rs6000/t-rtems rs6000/t-ppccomm"
	;;
powerpc*-*-linux*)
	tm_file="${tm_file} dbxelf.h elfos.h freebsd-spec.h rs6000/sysv4.h"
	extra_options="${extra_options} rs6000/sysv4.opt"
	tmake_file="rs6000/t-fprules rs6000/t-ppcos ${tmake_file} rs6000/t-ppccomm"
	extra_objs="$extra_objs rs6000-linux.o"
	case ${target} in
	    powerpc*le-*-*)
		tm_file="${tm_file} rs6000/sysv4le.h" ;;
	esac
	maybe_biarch=yes
	case ${target} in
	    powerpc64*-*-linux*spe* | powerpc64*-*-linux*paired*)
	    	echo "*** Configuration ${target} not supported" 1>&2
		exit 1
		;;
	    powerpc*-*-linux*spe* | powerpc*-*-linux*paired*)
		maybe_biarch=
		;;
	    powerpc64*-*-linux*)
	    	test x$with_cpu != x || cpu_is_64bit=yes
		maybe_biarch=always
		;;
	esac
	case ${maybe_biarch}:${enable_targets}:${cpu_is_64bit} in
	    always:* | yes:*powerpc64* | yes:all:* | yes:*:yes)
		if test x$cpu_is_64bit = xyes; then
		    tm_file="${tm_file} rs6000/default64.h"
		fi
		tm_file="rs6000/biarch64.h ${tm_file} rs6000/linux64.h glibc-stdint.h"
		tmake_file="$tmake_file rs6000/t-linux64"
		case ${target} in
		    powerpc*le-*-*)
			tmake_file="$tmake_file rs6000/t-linux64le"
			case ${enable_targets} in
			    all | *powerpc64-* | *powerpc-*)
				tmake_file="$tmake_file rs6000/t-linux64lebe" ;;
			esac ;;
		    *)
			case ${enable_targets} in
			    all | *powerpc64le-* | *powerpcle-*)
				tmake_file="$tmake_file rs6000/t-linux64bele" ;;
			esac ;;
		esac
		extra_options="${extra_options} rs6000/linux64.opt"
		;;
	    *)
		tm_file="${tm_file} rs6000/linux.h glibc-stdint.h"
		tmake_file="$tmake_file rs6000/t-linux"
		;;
	esac
	case ${target} in
	    powerpc*-*-linux*ppc476*)
		tm_file="${tm_file} rs6000/476.h"
		extra_options="${extra_options} rs6000/476.opt" ;;
	    powerpc*-*-linux*altivec*)
		tm_file="${tm_file} rs6000/linuxaltivec.h" ;;
	    powerpc*-*-linux*spe*)
		tm_file="${tm_file} rs6000/linuxspe.h rs6000/e500.h" ;;
	    powerpc*-*-linux*paired*)
		tm_file="${tm_file} rs6000/750cl.h" ;;
	esac
        case ${target} in
            *-linux*-musl*)
                enable_secureplt=yes ;;
        esac
	if test x${enable_secureplt} = xyes; then
		tm_file="rs6000/secureplt.h ${tm_file}"
	fi
	;;
powerpc-wrs-vxworks|powerpc-wrs-vxworksae)
	tm_file="${tm_file} elfos.h freebsd-spec.h rs6000/sysv4.h"
	tmake_file="${tmake_file} rs6000/t-fprules rs6000/t-ppccomm rs6000/t-vxworks"
	extra_options="${extra_options} rs6000/sysv4.opt"
	extra_headers=ppc-asm.h
	case ${target} in
	  *-vxworksae*)
	    tm_file="${tm_file} vx-common.h vxworksae.h rs6000/vxworks.h rs6000/e500.h"
	    tmake_file="${tmake_file} rs6000/t-vxworksae"
	    ;;
	  *-vxworks*)
	    tm_file="${tm_file} vx-common.h vxworks.h rs6000/vxworks.h rs6000/e500.h"
	    ;;
	esac
	;;
powerpc-*-lynxos*)
	xm_defines=POSIX
	tm_file="${tm_file} dbxelf.h elfos.h rs6000/sysv4.h rs6000/lynx.h lynx.h"
	tmake_file="t-lynx rs6000/t-lynx"
	extra_options="${extra_options} rs6000/sysv4.opt lynx.opt"
	thread_file=lynx
	gnu_ld=yes
	gas=yes
	;;
powerpcle-*-elf*)
	tm_file="${tm_file} dbxelf.h elfos.h usegas.h freebsd-spec.h newlib-stdint.h rs6000/sysv4.h rs6000/sysv4le.h"
	tmake_file="rs6000/t-fprules rs6000/t-ppcgas rs6000/t-ppccomm"
	extra_options="${extra_options} rs6000/sysv4.opt"
	;;
powerpcle-*-eabisim*)
	tm_file="${tm_file} dbxelf.h elfos.h usegas.h freebsd-spec.h newlib-stdint.h rs6000/sysv4.h rs6000/sysv4le.h rs6000/eabi.h rs6000/e500.h rs6000/eabisim.h"
	tmake_file="rs6000/t-fprules rs6000/t-ppcgas rs6000/t-ppccomm"
	extra_options="${extra_options} rs6000/sysv4.opt"
	use_gcc_stdint=wrap
	;;
powerpcle-*-eabi*)
	tm_file="${tm_file} dbxelf.h elfos.h usegas.h freebsd-spec.h newlib-stdint.h rs6000/sysv4.h rs6000/sysv4le.h rs6000/eabi.h rs6000/e500.h"
	tmake_file="rs6000/t-fprules rs6000/t-ppcgas rs6000/t-ppccomm"
	extra_options="${extra_options} rs6000/sysv4.opt"
	use_gcc_stdint=wrap
	;;
rs6000-ibm-aix4.[3456789]* | powerpc-ibm-aix4.[3456789]*)
	tm_file="rs6000/biarch64.h ${tm_file} rs6000/aix.h rs6000/aix43.h rs6000/xcoff.h rs6000/aix-stdint.h"
	tmake_file="rs6000/t-aix43 t-slibgcc"
	extra_options="${extra_options} rs6000/aix64.opt"
	use_collect2=yes
	thread_file='aix'
	use_gcc_stdint=provide
	extra_headers=
	;;
rs6000-ibm-aix5.1.* | powerpc-ibm-aix5.1.*)
	tm_file="rs6000/biarch64.h ${tm_file} rs6000/aix.h rs6000/aix51.h rs6000/xcoff.h rs6000/aix-stdint.h"
	extra_options="${extra_options} rs6000/aix64.opt"
	tmake_file="rs6000/t-aix43 t-slibgcc"
	use_collect2=yes
	thread_file='aix'
	use_gcc_stdint=wrap
	extra_headers=
	;;
rs6000-ibm-aix5.2.* | powerpc-ibm-aix5.2.*)
	tm_file="${tm_file} rs6000/aix.h rs6000/aix52.h rs6000/xcoff.h rs6000/aix-stdint.h"
	tmake_file="rs6000/t-aix52 t-slibgcc"
	extra_options="${extra_options} rs6000/aix64.opt"
	use_collect2=yes
	thread_file='aix'
	use_gcc_stdint=wrap
	extra_headers=
	;;
rs6000-ibm-aix5.3.* | powerpc-ibm-aix5.3.*)
	tm_file="${tm_file} rs6000/aix.h rs6000/aix53.h rs6000/xcoff.h rs6000/aix-stdint.h"
	tmake_file="rs6000/t-aix52 t-slibgcc"
	extra_options="${extra_options} rs6000/aix64.opt"
	use_collect2=yes
	thread_file='aix'
	use_gcc_stdint=wrap
	extra_headers=altivec.h
	;;
rs6000-ibm-aix[6789].* | powerpc-ibm-aix[6789].*)
	tm_file="${tm_file} rs6000/aix.h rs6000/aix61.h rs6000/xcoff.h rs6000/aix-stdint.h"
	tmake_file="rs6000/t-aix52 t-slibgcc"
	extra_options="${extra_options} rs6000/aix64.opt"
	use_collect2=yes
	thread_file='aix'
	use_gcc_stdint=wrap
	extra_headers=altivec.h
	;;
rl78-*-elf*)
	tm_file="dbxelf.h elfos.h newlib-stdint.h ${tm_file}"
	target_has_targetm_common=no
	c_target_objs="rl78-c.o"
	cxx_target_objs="rl78-c.o"
	tmake_file="${tmake_file} rl78/t-rl78"
	;;
rx-*-elf*)
	tm_file="dbxelf.h elfos.h newlib-stdint.h ${tm_file}"
	tmake_file="${tmake_file} rx/t-rx"
	;;
s390-*-linux*)
	default_gnu_indirect_function=yes
	tm_file="s390/s390.h dbxelf.h elfos.h gnu-user.h linux.h glibc-stdint.h s390/linux.h"
	if test x$enable_targets = xall; then
		tmake_file="${tmake_file} s390/t-linux64"
	fi
	;;
s390x-*-linux*)
	default_gnu_indirect_function=yes
	tm_file="s390/s390x.h s390/s390.h dbxelf.h elfos.h gnu-user.h linux.h glibc-stdint.h s390/linux.h"
	tm_p_file="linux-protos.h s390/s390-protos.h"
	md_file=s390/s390.md
	extra_modes=s390/s390-modes.def
	out_file=s390/s390.c
	tmake_file="${tmake_file} s390/t-linux64"
	;;
s390x-ibm-tpf*)
        tm_file="s390/s390x.h s390/s390.h dbxelf.h elfos.h s390/tpf.h"
        tm_p_file=s390/s390-protos.h
        md_file=s390/s390.md
        extra_modes=s390/s390-modes.def
        out_file=s390/s390.c
        thread_file='tpf'
	extra_options="${extra_options} s390/tpf.opt"
	;;
score-*-elf)
	gas=yes
	gnu_ld=yes
        tm_file="dbxelf.h elfos.h score/elf.h score/score.h newlib-stdint.h"
        ;;
sh-*-elf* | sh[12346l]*-*-elf* | \
  sh-*-linux* | sh[2346lbe]*-*-linux* | \
  sh-*-netbsdelf* | shl*-*-netbsdelf* | sh5-*-netbsd* | sh5l*-*-netbsd* | \
  sh64-*-netbsd* | sh64l*-*-netbsd*)
	tmake_file="${tmake_file} sh/t-sh sh/t-elf"
	if test x${with_endian} = x; then
		case ${target} in
		sh[1234]*be-*-* | sh[1234]*eb-*-*) with_endian=big ;;
		shbe-*-* | sheb-*-*)		   with_endian=big,little ;;
		sh[1234]l* | sh[34]*-*-linux*)	   with_endian=little ;;
		shl* | sh64l* | sh*-*-linux* | \
		  sh5l* | sh-superh-elf)	   with_endian=little,big ;;
		sh[1234]*-*-*)			   with_endian=big ;;
		*)				   with_endian=big,little ;;
		esac
	fi
	# TM_ENDIAN_CONFIG is used by t-sh to determine multilibs.
	#  First word : the default endian.
	#  Second word: the secondary endian (optional).
	case ${with_endian} in
	big)		TM_ENDIAN_CONFIG=mb ;;
	little)		TM_ENDIAN_CONFIG=ml ;;
	big,little)	TM_ENDIAN_CONFIG="mb ml" ;;
	little,big)	TM_ENDIAN_CONFIG="ml mb" ;;
	*)	echo "with_endian=${with_endian} not supported."; exit 1 ;;
	esac
	case ${with_endian} in
	little*)	tm_file="sh/little.h ${tm_file}" ;;
	esac
	tm_file="${tm_file} dbxelf.h elfos.h sh/elf.h"
	case ${target} in
	sh*-*-linux*)	tmake_file="${tmake_file} sh/t-linux"
			tm_file="${tm_file} gnu-user.h linux.h glibc-stdint.h sh/linux.h" ;;
	sh*-*-netbsd*)
			tm_file="${tm_file} netbsd.h netbsd-elf.h sh/netbsd-elf.h"
			extra_options="${extra_options} netbsd.opt netbsd-elf.opt"

			;;
	sh*-superh-elf)	if test x$with_libgloss != xno; then
                                with_libgloss=yes
                                tm_file="${tm_file} sh/newlib.h"
                        fi
			tm_file="${tm_file} sh/embed-elf.h"
			tm_file="${tm_file} sh/superh.h"
			extra_options="${extra_options} sh/superh.opt" ;;
	*)		if test x$with_newlib = xyes \
			   && test x$with_libgloss = xyes; then
				tm_file="${tm_file} sh/newlib.h"
			fi
			tm_file="${tm_file} sh/embed-elf.h" ;;
	esac
	case ${target} in
	sh5*-*-netbsd*)
		# SHmedia, 32-bit ABI
		tmake_file="${tmake_file} sh/t-sh64"
		;;
	sh64*-netbsd*)
		# SHmedia, 64-bit ABI
		tmake_file="${tmake_file} sh/t-sh64 sh/t-netbsd-sh5-64"
		;;
	*-*-netbsd)
		;;
	sh64*-*-linux*)
		tmake_file="${tmake_file} sh/t-sh64"
		tm_file="${tm_file} sh/sh64.h"
		extra_headers="shmedia.h ushmedia.h sshmedia.h"
		;;
	sh64*)
		tmake_file="${tmake_file} sh/t-sh64"
		tm_file="${tm_file} sh/sh64.h"
		if test x$with_newlib = xyes; then
			tm_file="${tm_file} newlib-stdint.h"
		fi
		extra_headers="shmedia.h ushmedia.h sshmedia.h"
		;;
	*-*-elf*)
		tm_file="${tm_file} newlib-stdint.h"
		;;
	esac
	# sed el/eb endian suffixes away to avoid confusion with sh[23]e
	case `echo ${target} | sed 's/e[lb]-/-/'` in
	sh64*-*-netbsd*)	sh_cpu_target=sh5-64media ;;
	sh64* | sh5*-*-netbsd*)	sh_cpu_target=sh5-32media ;;
	sh4a_single_only*)	sh_cpu_target=sh4a-single-only ;;
	sh4a_single*)		sh_cpu_target=sh4a-single ;;
	sh4a_nofpu*)		sh_cpu_target=sh4a-nofpu ;;
	sh4al)			sh_cpu_target=sh4al ;;
	sh4a*)			sh_cpu_target=sh4a ;;
	sh4_single_only*)	sh_cpu_target=sh4-single-only ;;
	sh4_single*)		sh_cpu_target=sh4-single ;;
	sh4_nofpu*)		sh_cpu_target=sh4-nofpu ;;
	sh4* | sh-superh-*)	sh_cpu_target=sh4 ;;
	sh3e*)			sh_cpu_target=sh3e ;;
	sh*-*-netbsd* | sh3*)	sh_cpu_target=sh3 ;;
	sh2a_single_only*)	sh_cpu_target=sh2a-single-only ;;
	sh2a_single*)		sh_cpu_target=sh2a-single ;;
	sh2a_nofpu*)		sh_cpu_target=sh2a-nofpu ;;
	sh2a*)			sh_cpu_target=sh2a ;;
	sh2e*)			sh_cpu_target=sh2e ;;
	sh2*)			sh_cpu_target=sh2 ;;
	*)			sh_cpu_target=sh1 ;;
	esac
	# did the user say --without-fp ?
	if test x$with_fp = xno; then
		case ${sh_cpu_target} in
		sh5-*media)	sh_cpu_target=${sh_cpu_target}-nofpu ;;
		sh4al | sh1)	;;
		sh4a* )		sh_cpu_target=sh4a-nofpu ;;
		sh4*)		sh_cpu_target=sh4-nofpu ;;
		sh3*)		sh_cpu_target=sh3 ;;
		sh2a*)		sh_cpu_target=sh2a-nofpu ;;
		sh2*)		sh_cpu_target=sh2 ;;
		*)	echo --without-fp not available for $target: ignored
		esac
		tm_defines="$tm_defines STRICT_NOFPU=1"
	fi
	sh_cpu_default="`echo $with_cpu|sed s/^m/sh/|tr A-Z_ a-z-`"
	case $sh_cpu_default in
	sh5-64media-nofpu | sh5-64media | \
	  sh5-32media-nofpu | sh5-32media | sh5-compact-nofpu | sh5-compact | \
	  sh2a-single-only | sh2a-single | sh2a-nofpu | sh2a | \
	  sh4a-single-only | sh4a-single | sh4a-nofpu | sh4a | sh4al | \
	  sh4-single-only | sh4-single | sh4-nofpu | sh4 | sh4-300 | \
	  sh3e | sh3 | sh2e | sh2 | sh1) ;;
	"")	sh_cpu_default=${sh_cpu_target} ;;
	*)	echo "with_cpu=$with_cpu not supported"; exit 1 ;;
	esac
	sh_multilibs=${with_multilib_list}
	if test "$sh_multilibs" = "default" ; then
		case ${target} in
		sh64-superh-linux* | \
		sh[1234]*)	sh_multilibs=${sh_cpu_target} ;;
		sh64* | sh5*)	sh_multilibs=m5-32media,m5-32media-nofpu,m5-compact,m5-compact-nofpu,m5-64media,m5-64media-nofpu ;;
		sh-superh-*)	sh_multilibs=m4,m4-single,m4-single-only,m4-nofpu ;;
		sh*-*-linux*)	sh_multilibs=m1,m2,m2a,m3e,m4 ;;
		sh*-*-netbsd*)	sh_multilibs=m3,m3e,m4 ;;
		*) sh_multilibs=m1,m2,m2e,m4,m4-single,m4-single-only,m2a,m2a-single ;;
		esac
		if test x$with_fp = xno; then
			sh_multilibs="`echo $sh_multilibs|sed -e s/m4/sh4-nofpu/ -e s/,m4-[^,]*//g -e s/,m[23]e// -e s/m2a,m2a-single/m2a-nofpu/ -e s/m5-..m....,//g`"
		fi
	fi
	target_cpu_default=SELECT_`echo ${sh_cpu_default}|tr abcdefghijklmnopqrstuvwxyz- ABCDEFGHIJKLMNOPQRSTUVWXYZ_`
	tm_defines=${tm_defines}' SH_MULTILIB_CPU_DEFAULT=\"'`echo $sh_cpu_default|sed s/sh/m/`'\"'
	tm_defines="$tm_defines SUPPORT_`echo $sh_cpu_default | sed 's/^m/sh/' | tr abcdefghijklmnopqrstuvwxyz- ABCDEFGHIJKLMNOPQRSTUVWXYZ_`=1"
	sh_multilibs=`echo $sh_multilibs | sed -e 's/,/ /g' -e 's/^[Ss][Hh]/m/' -e 's/ [Ss][Hh]/ m/g' | tr ABCDEFGHIJKLMNOPQRSTUVWXYZ_ abcdefghijklmnopqrstuvwxyz-`
	for sh_multilib in ${sh_multilibs}; do
		case ${sh_multilib} in
		m1 | m2 | m2e | m3 | m3e | \
		m4 | m4-single | m4-single-only | m4-nofpu | m4-300 |\
		m4a | m4a-single | m4a-single-only | m4a-nofpu | m4al | \
		m2a | m2a-single | m2a-single-only | m2a-nofpu | \
		m5-64media | m5-64media-nofpu | \
		m5-32media | m5-32media-nofpu | \
		m5-compact | m5-compact-nofpu)
			# TM_MULTILIB_CONFIG is used by t-sh for the non-endian multilib definition
			# It is passed to MULTIILIB_OPTIONS verbatim.
			TM_MULTILIB_CONFIG="${TM_MULTILIB_CONFIG}/${sh_multilib}"
			tm_defines="$tm_defines SUPPORT_`echo $sh_multilib | sed 's/^m/sh/' | tr abcdefghijklmnopqrstuvwxyz- ABCDEFGHIJKLMNOPQRSTUVWXYZ_`=1"
			;;
		\!*)	# TM_MULTILIB_EXCEPTIONS_CONFIG is used by t-sh
			# It is passed the MULTILIB_EXCEPTIONS verbatim.
			TM_MULTILIB_EXCEPTIONS_CONFIG="${TM_MULTILIB_EXCEPTIONS_CONFIG} `echo $sh_multilib | sed 's/^!//'`" ;;
		*)
			echo "with_multilib_list=${sh_multilib} not supported."
			exit 1
			;;
		esac
	done
	TM_MULTILIB_CONFIG=`echo $TM_MULTILIB_CONFIG | sed 's:^/::'`
	if test x${enable_incomplete_targets} = xyes ; then
		tm_defines="$tm_defines SUPPORT_SH1=1 SUPPORT_SH2E=1 SUPPORT_SH4=1 SUPPORT_SH4_SINGLE=1 SUPPORT_SH2A=1 SUPPORT_SH2A_SINGLE=1 SUPPORT_SH5_32MEDIA=1 SUPPORT_SH5_32MEDIA_NOFPU=1 SUPPORT_SH5_64MEDIA=1 SUPPORT_SH5_64MEDIA_NOFPU=1"
	fi
	tm_file="$tm_file ./sysroot-suffix.h"
	tmake_file="$tmake_file t-sysroot-suffix"
	;;
sh-*-rtems*)
	tmake_file="${tmake_file} sh/t-sh sh/t-rtems"
	tm_file="${tm_file} dbxelf.h elfos.h sh/elf.h sh/embed-elf.h sh/rtemself.h rtems.h newlib-stdint.h"
	;;
sh-wrs-vxworks)
	tmake_file="$tmake_file sh/t-sh sh/t-vxworks"
	tm_file="${tm_file} elfos.h sh/elf.h sh/embed-elf.h vx-common.h vxworks.h sh/vxworks.h"
	;;
sparc-*-elf*)
	tm_file="${tm_file} dbxelf.h elfos.h newlib-stdint.h sparc/sysv4.h sparc/sp-elf.h"
	case ${target} in
	    *-leon-*)
		tmake_file="sparc/t-sparc sparc/t-leon"
		;;
	    *-leon[3-9]*)
		tmake_file="sparc/t-sparc sparc/t-leon3"
		;;
	    *)
		tmake_file="sparc/t-sparc sparc/t-elf"
		;;
	esac
	;;
sparc-*-rtems*)
	tm_file="${tm_file} dbxelf.h elfos.h sparc/sysv4.h sparc/sp-elf.h sparc/rtemself.h rtems.h newlib-stdint.h"
	tmake_file="${tmake_file} sparc/t-sparc sparc/t-elf sparc/t-rtems"
	;;
sparc-*-linux*)
	tm_file="${tm_file} dbxelf.h elfos.h sparc/sysv4.h gnu-user.h linux.h glibc-stdint.h sparc/tso.h"
	extra_options="${extra_options} sparc/long-double-switch.opt"
	case ${target} in
	    *-leon-*)
		tmake_file="${tmake_file} sparc/t-sparc sparc/t-leon"
		;;
	    *-leon[3-9]*)
		tmake_file="${tmake_file} sparc/t-sparc sparc/t-leon3"
		;;
	    *)
		tmake_file="${tmake_file} sparc/t-sparc"
		;;
	esac
	if test x$enable_targets = xall; then
		tm_file="sparc/biarch64.h ${tm_file} sparc/linux64.h"
		tmake_file="${tmake_file} sparc/t-linux64"
	else
		tm_file="${tm_file} sparc/linux.h"
		tmake_file="${tmake_file} sparc/t-linux"
	fi
	;;
sparc-*-netbsdelf*)
	tm_file="${tm_file} dbxelf.h elfos.h sparc/sysv4.h netbsd.h netbsd-elf.h sparc/netbsd-elf.h"
	extra_options="${extra_options} netbsd.opt netbsd-elf.opt"
	extra_options="${extra_options} sparc/long-double-switch.opt"
	tmake_file="${tmake_file} sparc/t-sparc"
	;;
sparc*-*-solaris2*)
	tm_file="sparc/biarch64.h ${tm_file} ${sol2_tm_file} sol2-bi.h sparc/tso.h"
	case ${target} in
	    sparc64-*-* | sparcv9-*-*)
		tm_file="sparc/default-64.h ${tm_file}"
		;;
	    *)
		test x$with_cpu != x || with_cpu=v9
		;;
	esac
	tmake_file="${tmake_file} sparc/t-sparc sparc/t-sol2-64"
	;;
sparc-wrs-vxworks)
	tm_file="${tm_file} elfos.h sparc/sysv4.h vx-common.h vxworks.h sparc/vxworks.h"
	tmake_file="${tmake_file} sparc/t-sparc sparc/t-vxworks"
	;;
sparc64-*-elf*)
	tm_file="${tm_file} dbxelf.h elfos.h newlib-stdint.h sparc/sysv4.h sparc/sp64-elf.h"
	extra_options="${extra_options}"
	tmake_file="${tmake_file} sparc/t-sparc"
	;;
sparc64-*-rtems*)
	tm_file="${tm_file} dbxelf.h elfos.h newlib-stdint.h sparc/sysv4.h sparc/sp64-elf.h sparc/rtemself.h rtems.h"
	extra_options="${extra_options}"
	tmake_file="${tmake_file} sparc/t-sparc sparc/t-rtems-64"
	;;
sparc64-*-linux*)
	tm_file="sparc/biarch64.h ${tm_file} dbxelf.h elfos.h sparc/sysv4.h gnu-user.h linux.h glibc-stdint.h sparc/default-64.h sparc/linux64.h sparc/tso.h"
	extra_options="${extra_options} sparc/long-double-switch.opt"
	tmake_file="${tmake_file} sparc/t-sparc sparc/t-linux64"
	;;
sparc64-*-freebsd*|ultrasparc-*-freebsd*)
	tm_file="${tm_file} ${fbsd_tm_file} dbxelf.h elfos.h sparc/sysv4.h sparc/freebsd.h"
	extra_options="${extra_options} sparc/long-double-switch.opt"
	case "x$with_cpu" in
		xultrasparc) ;;
		x) with_cpu=ultrasparc ;;
		*) echo "$with_cpu not supported for freebsd target"; exit 1 ;;
	esac
	tmake_file="${tmake_file} sparc/t-sparc"
	;;
sparc64-*-netbsd*)
	tm_file="sparc/biarch64.h ${tm_file}"
	tm_file="${tm_file} dbxelf.h elfos.h sparc/sysv4.h netbsd.h netbsd-elf.h sparc/netbsd-elf.h"
	extra_options="${extra_options} netbsd.opt netbsd-elf.opt"
	extra_options="${extra_options} sparc/long-double-switch.opt"
	tmake_file="${tmake_file} sparc/t-sparc sparc/t-netbsd64"
	;;
sparc64-*-openbsd*)
	tm_file="sparc/openbsd1-64.h ${tm_file} dbxelf.h elfos.h sparc/sysv4.h sparc/sp64-elf.h"
	tm_file="${tm_file} openbsd.h openbsd-stdint.h openbsd-libpthread.h sparc/openbsd64.h"
	extra_options="${extra_options} openbsd.opt"
	extra_options="${extra_options}"
	gas=yes gnu_ld=yes
	with_cpu=ultrasparc
	tmake_file="${tmake_file} sparc/t-sparc"
	;;
spu-*-elf*)
	tm_file="dbxelf.h elfos.h spu/spu-elf.h spu/spu.h newlib-stdint.h"
	tmake_file="spu/t-spu-elf"
        native_system_header_dir=/include
	extra_headers="spu_intrinsics.h spu_internals.h vmx2spu.h spu_mfcio.h vec_types.h spu_cache.h"
	extra_modes=spu/spu-modes.def
	c_target_objs="${c_target_objs} spu-c.o"
	cxx_target_objs="${cxx_target_objs} spu-c.o"
	;;
tic6x-*-elf)
	tm_file="elfos.h ${tm_file} c6x/elf-common.h c6x/elf.h"
	tm_file="${tm_file} dbxelf.h tm-dwarf2.h newlib-stdint.h"
	tmake_file="c6x/t-c6x c6x/t-c6x-elf"
	use_collect2=no
	;;
tic6x-*-uclinux)
	tm_file="elfos.h ${tm_file} gnu-user.h linux.h c6x/elf-common.h c6x/uclinux-elf.h"
	tm_file="${tm_file} dbxelf.h tm-dwarf2.h glibc-stdint.h"
	tm_file="${tm_file} ./sysroot-suffix.h"
	tmake_file="t-sysroot-suffix t-slibgcc"
	tmake_file="${tmake_file} c6x/t-c6x c6x/t-c6x-elf c6x/t-c6x-uclinux"
	use_collect2=no
	;;
tilegx*-*-linux*)
	tm_file="elfos.h gnu-user.h linux.h glibc-stdint.h tilegx/linux.h ${tm_file}"
        tmake_file="${tmake_file} tilegx/t-tilegx"
	extra_objs="${extra_objs} mul-tables.o"
	c_target_objs="${c_target_objs} tilegx-c.o"
	cxx_target_objs="${cxx_target_objs} tilegx-c.o"
	extra_headers="feedback.h"
	case $target in
	tilegxbe-*)
		tm_defines="${tm_defines} TARGET_BIG_ENDIAN_DEFAULT=1"
 		;;
	esac
	;;
tilepro*-*-linux*)
	tm_file="elfos.h gnu-user.h linux.h glibc-stdint.h tilepro/linux.h ${tm_file}"
        tmake_file="${tmake_file} tilepro/t-tilepro"
	extra_objs="${extra_objs} mul-tables.o"
	c_target_objs="${c_target_objs} tilepro-c.o"
	cxx_target_objs="${cxx_target_objs} tilepro-c.o"
	extra_headers="feedback.h"
	;;
v850-*-rtems*)
	target_cpu_default="TARGET_CPU_generic"
	tm_file="dbxelf.h elfos.h v850/v850.h"
	tm_file="${tm_file} rtems.h v850/rtems.h newlib-stdint.h"
	tmake_file="${tmake_file} v850/t-v850"
	tmake_file="${tmake_file} v850/t-rtems"
	use_collect2=no
	c_target_objs="v850-c.o"
	cxx_target_objs="v850-c.o"
	;;
v850*-*-*)
	case ${target} in
	v850e3v5-*-*)
		target_cpu_default="TARGET_CPU_v850e3v5"
		;;
	v850e2v3-*-*)
		target_cpu_default="TARGET_CPU_v850e2v3"
		;;
	v850e2-*-*)
		target_cpu_default="TARGET_CPU_v850e2"
		;;
	v850e1-*-* | v850es-*-*)
		target_cpu_default="TARGET_CPU_v850e1"
		;;
	v850e-*-*)
		target_cpu_default="TARGET_CPU_v850e"
		;;
	v850-*-*)
		target_cpu_default="TARGET_CPU_generic"
		;;
	esac
	tm_file="dbxelf.h elfos.h newlib-stdint.h v850/v850.h"
	if test x$stabs = xyes
	then
		tm_file="${tm_file} dbx.h"
	fi
	use_collect2=no
	c_target_objs="v850-c.o"
	cxx_target_objs="v850-c.o"
	use_gcc_stdint=wrap
	;;
vax-*-linux*)
	tm_file="${tm_file} dbxelf.h elfos.h gnu-user.h linux.h vax/elf.h vax/linux.h"
	extra_options="${extra_options} vax/elf.opt"
	;;
vax-*-netbsdelf*)
	tm_file="${tm_file} elfos.h netbsd.h netbsd-elf.h vax/elf.h vax/netbsd-elf.h"
	extra_options="${extra_options} netbsd.opt netbsd-elf.opt vax/elf.opt"
	;;
vax-*-openbsd*)
	tm_file="vax/vax.h vax/openbsd1.h openbsd.h openbsd-stdint.h openbsd-pthread.h vax/openbsd.h"
	extra_options="${extra_options} openbsd.opt"
	use_collect2=yes
	;;
xstormy16-*-elf)
	# For historical reasons, the target files omit the 'x'.
	tm_file="dbxelf.h elfos.h newlib-stdint.h stormy16/stormy16.h"
	tm_p_file=stormy16/stormy16-protos.h
	md_file=stormy16/stormy16.md
	out_file=stormy16/stormy16.c
	extra_options=stormy16/stormy16.opt
	tmake_file="stormy16/t-stormy16"
	;;
xtensa*-*-elf*)
	tm_file="${tm_file} dbxelf.h elfos.h newlib-stdint.h xtensa/elf.h"
	extra_options="${extra_options} xtensa/elf.opt"
	;;
xtensa*-*-linux*)
	tm_file="${tm_file} dbxelf.h elfos.h gnu-user.h linux.h glibc-stdint.h xtensa/linux.h"
	tmake_file="${tmake_file} xtensa/t-xtensa"
	;;
am33_2.0-*-linux*)
	tm_file="mn10300/mn10300.h dbxelf.h elfos.h gnu-user.h linux.h glibc-stdint.h mn10300/linux.h"
	gas=yes gnu_ld=yes
	use_collect2=no
	;;
m32c-*-rtems*)
	tm_file="dbxelf.h elfos.h ${tm_file} m32c/rtems.h rtems.h newlib-stdint.h"
	c_target_objs="m32c-pragma.o"
	cxx_target_objs="m32c-pragma.o"
 	;;
m32c-*-elf*)
	tm_file="dbxelf.h elfos.h newlib-stdint.h ${tm_file}"
	c_target_objs="m32c-pragma.o"
	cxx_target_objs="m32c-pragma.o"
 	;;
*)
	echo "*** Configuration ${target} not supported" 1>&2
	exit 1
	;;
esac

case ${target} in
i[34567]86-*-linux* | x86_64-*-linux*)
	tmake_file="${tmake_file} i386/t-pmm_malloc i386/t-i386"
	;;
i[34567]86-*-* | x86_64-*-*)
	tmake_file="${tmake_file} i386/t-gmm_malloc i386/t-i386"
	;;
powerpc*-*-* | rs6000-*-*)
	tm_file="${tm_file} rs6000/option-defaults.h"
esac

if [ "$target_has_targetcm" = "no" ]; then
  c_target_objs="$c_target_objs default-c.o"
  cxx_target_objs="$cxx_target_objs default-c.o"
fi

if [ "$common_out_file" = "" ]; then
  if [ "$target_has_targetm_common" = "yes" ]; then
    common_out_file="$cpu_type/$cpu_type-common.c"
  else
    common_out_file="default-common.c"
  fi
fi

# Support for --with-cpu and related options (and a few unrelated options,
# too).
case ${with_cpu} in
  yes | no)
    echo "--with-cpu must be passed a value" 1>&2
    exit 1
    ;;
esac

# Set arch and cpu from ${target} and ${target_noncanonical}.  Set cpu
# to generic if there is no processor scheduler model for the target.
arch=
cpu=
arch_without_sse2=no
arch_without_64bit=no
case ${target} in
  i386-*-freebsd*)
    if test $fbsd_major -ge 6; then
      arch=i486
    else
      arch=i386
    fi
    cpu=generic
    arch_without_sse2=yes
    arch_without_64bit=yes
    ;;
  i386-*-*)
    arch=i386
    cpu=i386
    arch_without_sse2=yes
    arch_without_64bit=yes
    ;;
  i486-*-*)
    arch=i486
    cpu=i486
    arch_without_sse2=yes
    arch_without_64bit=yes
    ;;
  i586-*-*)
    arch_without_sse2=yes
    arch_without_64bit=yes
    case ${target_noncanonical} in
      k6_2-*)
	arch=k6-2
	cpu=k6-2
	;;
      k6_3-*)
	arch=k6-3
	cpu=k6-3
	;;
      k6-*)
	arch=k6
	cpu=k6
	;;
      pentium_mmx-*|winchip_c6-*|winchip2-*|c3-*)
	arch=pentium-mmx
	cpu=pentium-mmx
	;;
      *)
	arch=pentium
	cpu=pentium
	;;
    esac
    ;;
  i686-*-* | i786-*-*)
    case ${target_noncanonical} in
      bdver4-*)
        arch=bdver4
        cpu=bdver4
        ;;
      bdver3-*)
        arch=bdver3
        cpu=bdver3
        ;;
      bdver2-*)
        arch=bdver2
        cpu=bdver2
        ;;
      bdver1-*)
	arch=bdver1
	cpu=bdver1
	;;
      btver1-*)
	arch=btver1
	cpu=btver1
	;;
      btver2-*)
	arch=btver2
	cpu=btver2
	;;
      amdfam10-*|barcelona-*)
	arch=amdfam10
	cpu=amdfam10
	;;
      k8_sse3-*|opteron_sse3-*|athlon64_sse3-*)
	arch=k8-sse3
	cpu=k8-sse3
	;;
      k8-*|opteron-*|athlon64-*|athlon_fx-*)
	arch=k8
	cpu=k8
	;;
      athlon_xp-*|athlon_mp-*|athlon_4-*)
	arch=athlon-4
	cpu=athlon-4
	arch_without_sse2=yes
	arch_without_64bit=yes
	;;
      athlon_tbird-*|athlon-*)
	arch=athlon
	cpu=athlon
	arch_without_sse2=yes
	;;
      geode-*)
	arch=geode
	cpu=geode
	arch_without_sse2=yes
	;;
      pentium2-*)
	arch=pentium2
	cpu=pentium2
	arch_without_sse2=yes
	;;
      pentium3-*|pentium3m-*)
	arch=pentium3
	cpu=pentium3
	arch_without_sse2=yes
	;;
      pentium4-*|pentium4m-*)
	arch=pentium4
	cpu=pentium4
	;;
      prescott-*)
	arch=prescott
	cpu=prescott
	;;
      nocona-*)
	arch=nocona
	cpu=nocona
	;;
      atom-*)
	arch=atom
	cpu=atom
	;;
      slm-*)
	arch=slm
	cpu=slm
	;;
      core2-*)
	arch=core2
	cpu=core2
	;;
      corei7-*)
	arch=corei7
	cpu=corei7
	;;
      corei7_avx-*)
	arch=corei7-avx
	cpu=corei7-avx
	;;
      pentium_m-*)
	arch=pentium-m
	cpu=pentium-m
	;;
      pentiumpro-*)
	arch=pentiumpro
	cpu=pentiumpro
	arch_without_sse2=yes
	;;
      *)
	arch=pentiumpro
	cpu=generic
	arch_without_sse2=yes
	arch_without_64bit=yes
	;;
    esac
    ;;
  x86_64-*-*)
    case ${target_noncanonical} in
      bdver4-*)
        arch=bdver4
        cpu=bdver4
        ;;
      bdver3-*)
        arch=bdver3
        cpu=bdver3
        ;;
      bdver2-*)
        arch=bdver2
        cpu=bdver2
        ;;
      bdver1-*)
	arch=bdver1
	cpu=bdver1
	;;
      btver1-*)
	arch=btver1
	cpu=btver1
	;;
      btver2-*)
	arch=btver2
	cpu=btver2
	;;
      amdfam10-*|barcelona-*)
	arch=amdfam10
	cpu=amdfam10
	;;
      k8_sse3-*|opteron_sse3-*|athlon64_sse3-*)
	arch=k8-sse3
	cpu=k8-sse3
	;;
      k8-*|opteron-*|athlon_64-*)
	arch=k8
	cpu=k8
	;;
      nocona-*)
	arch=nocona
	cpu=nocona
	;;
      atom-*)
	arch=atom
	cpu=atom
	;;
      slm-*)
	arch=slm
	cpu=slm
	;;
      core2-*)
	arch=core2
	cpu=core2
	;;
      corei7-*)
	arch=corei7
	cpu=corei7
	;;
      *)
	arch=x86-64
	cpu=generic
	;;
    esac
    ;;
esac

# If there is no $with_cpu option, try to infer one from ${target}.
# This block sets nothing except for with_cpu.
if test x$with_cpu = x ; then
  case ${target} in
    i[34567]86-*-*|x86_64-*-*)
      with_cpu=$cpu
      ;;
    alphaev6[78]*-*-*)
      with_cpu=ev67
      ;;
    alphaev6*-*-*)
      with_cpu=ev6
      ;;
    alphapca56*-*-*)
      with_cpu=pca56
      ;;
    alphaev56*-*-*)
      with_cpu=ev56
      ;;
    alphaev5*-*-*)
      with_cpu=ev5
      ;;
    frv-*-*linux* | frv400-*-*linux*)
      with_cpu=fr400
      ;;
    frv550-*-*linux*)
      with_cpu=fr550
      ;;
    m68k*-*-*)
      case "$with_arch" in
	"cf")
	  with_cpu=${default_cf_cpu}
	  ;;
	"" | "m68k")
	  with_cpu=m${default_m68k_cpu}
	  ;;
      esac
      ;;
    powerpc*-*-*spe*)
      if test x$enable_e500_double = xyes; then
         with_cpu=8548
      else
         with_cpu=8540
      fi       
      ;;
    sparc*-*-*)
      case ${target} in
	*-leon-*)
	  with_cpu=leon
	  ;;
	*-leon[3-9]*)
	  with_cpu=leon3
	  ;;
	*)
	  with_cpu="`echo ${target} | sed 's/-.*$//'`"
	  ;;
      esac
      ;;
  esac

  # Avoid overriding --with-cpu-32 and --with-cpu-64 values.
  case ${target} in
    i[34567]86-*-*|x86_64-*-*)
      if test x$with_cpu_32 != x || test x$with_cpu_64 != x; then
	if test x$with_cpu_32 = x; then
	  with_cpu_32=$with_cpu
	fi
	if test x$with_cpu_64 = x; then
	  with_cpu_64=$with_cpu
	fi
        with_cpu=
      fi
      ;;
  esac
fi

# Support for --with-arch and related options (and a few unrelated options,
# too).
case ${with_arch} in
  yes | no)
    echo "--with-arch must be passed a value" 1>&2
    exit 1
    ;;
esac

# If there is no $with_arch option, try to infer one from ${target}.
# This block sets nothing except for with_arch.
if test x$with_arch = x ; then
  case ${target} in
    i[34567]86-*-darwin*|x86_64-*-darwin*)
      # Default arch is set via TARGET_SUBTARGET32_ISA_DEFAULT
      # and TARGET_SUBTARGET64_ISA_DEFAULT in config/i386/darwin.h.
      ;;
    i[34567]86-*-*)
      # --with-fpmath sets the default ISA to SSE2, which is the same
      # ISA supported by Pentium 4.
      if test x$with_fpmath = x || test $arch_without_sse2 = no; then
	with_arch=$arch
      else
	with_arch=pentium4
      fi
      ;;
    x86_64-*-*)
      with_arch=$arch
      ;;
    mips64r5900-*-* | mips64r5900el-*-* | mipsr5900-*-* | mipsr5900el-*-*)
      with_arch=r5900
      ;;
    mips*-*-vxworks)
      with_arch=mips2
      ;;
  esac

  # Avoid overriding --with-arch-32 and --with-arch-64 values.
  case ${target} in
    i[34567]86-*-darwin*|x86_64-*-darwin*)
      # Default arch is set via TARGET_SUBTARGET32_ISA_DEFAULT
      # and TARGET_SUBTARGET64_ISA_DEFAULT in config/i386/darwin.h.
      ;;
    i[34567]86-*-*|x86_64-*-*)
      if test x$with_arch_32 != x || test x$with_arch_64 != x; then
	if test x$with_arch_32 = x; then
	  with_arch_32=$with_arch
	fi
	if test x$with_arch_64 = x; then
	  if test $arch_without_64bit = yes; then
	    # Set the default 64bit arch to x86-64 if the default arch
	    # doesn't support 64bit.
	    with_arch_64=x86-64
	  else
	    with_arch_64=$with_arch
	  fi
	fi
	with_arch=
      elif test $arch_without_64bit$need_64bit_isa = yesyes; then
	# Set the default 64bit arch to x86-64 if the default arch
	# doesn't support 64bit and we need 64bit ISA.
	with_arch_32=$with_arch
	with_arch_64=x86-64
	with_arch=
      fi
      ;;
  esac
fi

# Infer a default setting for --with-float.
if test x$with_float = x; then
  case ${target} in
    mips64r5900-*-* | mips64r5900el-*-* | mipsr5900-*-* | mipsr5900el-*-*)
      # The R5900 doesn't support 64-bit float.  32-bit float doesn't
      # comply with IEEE 754.
      with_float=soft
      ;;
  esac
fi

# Infer a default setting for --with-fpu.
if test x$with_fpu = x; then
  case ${target} in
    mips64r5900-*-* | mips64r5900el-*-* | mipsr5900-*-* | mipsr5900el-*-*)
      # The R5900 FPU only supports single precision.
      with_fpu=single
      ;;
  esac
fi

# Support --with-fpmath.
if test x$with_fpmath != x; then
  case ${target} in
    i[34567]86-*-* | x86_64-*-*)
      case ${with_fpmath} in
      avx)
	tm_file="${tm_file} i386/avxmath.h"
	;;
      sse)
	tm_file="${tm_file} i386/ssemath.h"
	;;
      *)
	echo "Invalid --with-fpmath=$with_fpmath" 1>&2
	exit 1
	;;
      esac
      ;;
    *)
      echo "--with-fpmath isn't supported for $target." 1>&2
      exit 1
      ;;
  esac
fi

# Similarly for --with-schedule.
if test x$with_schedule = x; then
	case ${target} in
	hppa1*)
		# Override default PA8000 scheduling model.
		with_schedule=7100LC
		;;
	esac
fi

# Infer a default setting for --with-llsc.
if test x$with_llsc = x; then
  case ${target} in
    mips64r5900-*-* | mips64r5900el-*-* | mipsr5900-*-* | mipsr5900el-*-*)
      # The R5900 doesn't support LL(D) and SC(D).
      with_llsc=no
      ;;
    mips*-*-linux*)
      # The kernel emulates LL and SC where necessary.
      with_llsc=yes
      ;;
  esac
fi

# Validate and mark as valid any --with options supported
# by this target.  In order to use a particular --with option
# you must list it in supported_defaults; validating the value
# is optional.  This case statement should set nothing besides
# supported_defaults.

supported_defaults=
case "${target}" in
	aarch64*-*-*)
		supported_defaults="abi cpu arch"
		for which in cpu arch; do

			eval "val=\$with_$which"
			base_val=`echo $val | sed -e 's/\+.*//'`
			ext_val=`echo $val | sed -e 's/[a-z0-9\-]\+//'`

			if [ $which = arch ]; then
			  def=aarch64-arches.def
			  pattern=AARCH64_ARCH
			else
			  def=aarch64-cores.def
			  pattern=AARCH64_CORE
			fi

			ext_mask=AARCH64_CPU_DEFAULT_FLAGS

			# Find the base CPU or ARCH id in aarch64-cores.def or
			# aarch64-arches.def
			if [ x"$base_val" = x ] \
			    || grep "^$pattern(\"$base_val\"," \
				    ${srcdir}/config/aarch64/$def \
				    > /dev/null; then

			  if [ $which = arch ]; then
				base_id=`grep "^$pattern(\"$base_val\"," \
				  ${srcdir}/config/aarch64/$def | \
				  sed -e 's/^[^,]*,[ 	]*//' | \
				  sed -e 's/,.*$//'`
				# Extract the architecture flags from aarch64-arches.def
				ext_mask=`grep "^$pattern(\"$base_val\"," \
				   ${srcdir}/config/aarch64/$def | \
				   sed -e 's/)$//' | \
				   sed -e 's/^.*,//'`
			  else
				base_id=`grep "^$pattern(\"$base_val\"," \
				  ${srcdir}/config/aarch64/$def | \
				  sed -e 's/^[^,]*,[ 	]*//' | \
				  sed -e 's/,.*$//'`
			  fi

			  while [ x"$ext_val" != x ]
			  do
				ext_val=`echo $ext_val | sed -e 's/\+//'`
				ext=`echo $ext_val | sed -e 's/\+.*//'`
				base_ext=`echo $ext | sed -e 's/^no//'`

				if [ x"$base_ext" = x ] \
				    || grep "^AARCH64_OPT_EXTENSION(\"$base_ext\"," \
				    ${srcdir}/config/aarch64/aarch64-option-extensions.def \
				    > /dev/null; then

				  ext_on=`grep "^AARCH64_OPT_EXTENSION(\"$base_ext\"," \
					${srcdir}/config/aarch64/aarch64-option-extensions.def | \
					sed -e 's/^[^,]*,[ 	]*//' | \
					sed -e 's/,.*$//'`
				  ext_off=`grep "^AARCH64_OPT_EXTENSION(\"$base_ext\"," \
					${srcdir}/config/aarch64/aarch64-option-extensions.def | \
					sed -e 's/^[^,]*,[ 	]*[^,]*,[ 	]*//' | \
					sed -e 's/,.*$//' | \
					sed -e 's/).*$//'`

				  if [ $ext = $base_ext ]; then
					# Adding extension
					ext_mask="("$ext_mask") | ("$ext_on")"
				  else
					# Removing extension
					ext_mask="("$ext_mask") & ~("$ext_off")"
				  fi

				  true
				else
				  echo "Unknown extension used in --with-$which=$val" 1>&2
				  exit 1
				fi
				ext_val=`echo $ext_val | sed -e 's/[a-z0-9]\+//'`
			  done

			  ext_mask="(("$ext_mask") << 6)"
			  if [ x"$base_id" != x ]; then
				target_cpu_cname="TARGET_CPU_$base_id | $ext_mask"
			  fi
			  true
			else
			  echo "Unknown $which used in --with-$which=$val" 1>&2
			  exit 1
			fi
		done
		;;

	alpha*-*-*)
		supported_defaults="cpu tune"
		for which in cpu tune; do
			eval "val=\$with_$which"
			case "$val" in
			"" \
			| ev4 | ev45 | 21064 | ev5 | 21164 | ev56 | 21164a \
			| pca56 | 21164PC | 21164pc | ev6 | 21264 | ev67 \
			| 21264a)
				;;
			*)
				echo "Unknown CPU used in --with-$which=$val" 1>&2
				exit 1
				;;
			esac
		done
		;;

	arc*-*-*) # was:	arc*-*-linux-uclibc)
		supported_defaults="cpu"
		case $with_cpu in
		  arc600|arc601|arc700)
			;;
		  *) echo "Unknown cpu type"
			exit 1
			;;
		esac
		;;

	arm*-*-*)
		supported_defaults="arch cpu float tune fpu abi mode tls"
		for which in cpu tune; do
			# See if it matches any of the entries in arm-cores.def
			eval "val=\$with_$which"
			if [ x"$val" = x ] \
			    || grep "^ARM_CORE(\"$val\"," \
				    ${srcdir}/config/arm/arm-cores.def \
				    > /dev/null; then
			  # Ok
			  new_val=`grep "^ARM_CORE(\"$val\"," \
				${srcdir}/config/arm/arm-cores.def | \
				sed -e 's/^[^,]*,[ 	]*//' | \
				sed -e 's/,.*$//'`
			  eval "target_${which}_cname=$new_val"
			echo "For $val real value is $new_val"
			  true
			else
			  echo "Unknown CPU used in --with-$which=$val" 1>&2
			  exit 1
			fi
		done

		# See if it matches any of the entries in arm-arches.def
		if [ x"$with_arch" = x ] \
		    || grep "^ARM_ARCH(\"$with_arch\"," \
			    ${srcdir}/config/arm/arm-arches.def \
			    > /dev/null; then
		  # OK
		  true
		else
		  echo "Unknown arch used in --with-arch=$with_arch" 1>&2
		  exit 1
		fi

		case "$with_float" in
		"" \
		| soft | hard | softfp)
			# OK
			;;
		*)
			echo "Unknown floating point type used in --with-float=$with_float" 1>&2
			exit 1
			;;
		esac

		# see if it matches any of the entries in arm-fpus.def
		if [ x"$with_fpu" = x ] \
		    || grep "^ARM_FPU(\"$with_fpu\"," \
			    ${srcdir}/config/arm/arm-fpus.def \
			    > /dev/null; then
		  # OK
		  true
		else
		  echo "Unknown fpu used in --with-fpu=$with_fpu" 1>&2
		  exit 1
		fi

		case "$with_abi" in
		"" \
		| apcs-gnu | atpcs | aapcs | iwmmxt | aapcs-linux )
			#OK
			;;
		*)
			echo "Unknown ABI used in --with-abi=$with_abi"
			exit 1
			;;
		esac

		case "$with_mode" in
		"" \
		| arm | thumb )
			#OK
			;;
		*)
			echo "Unknown mode used in --with-mode=$with_mode"
			exit 1
			;;
		esac

		case "$with_tls" in
		"" \
		| gnu | gnu2)
			# OK
			;;
		*)
			echo "Unknown TLS method used in --with-tls=$with_tls" 1>&2
			exit 1
			;;
		esac

		if test "x$with_arch" != x && test "x$with_cpu" != x; then
			echo "Warning: --with-arch overrides --with-cpu=$with_cpu" 1>&2
		fi

		# Add extra multilibs
		if test "x$with_multilib_list" != x; then
			arm_multilibs=`echo $with_multilib_list | sed -e 's/,/ /g'`
			for arm_multilib in ${arm_multilibs}; do
				case ${arm_multilib} in
				aprofile)
				# Note that arm/t-aprofile is a
				# stand-alone make file fragment to be
				# used only with itself.  We do not
				# specifically use the
				# TM_MULTILIB_OPTION framework because
				# this shorthand is more
				# pragmatic. Additionally it is only
				# designed to work without any
				# with-cpu, with-arch with-mode
				# with-fpu or with-float options.
					if test "x$with_arch" != x \
					    || test "x$with_cpu" != x \
					    || test "x$with_float" != x \
					    || test "x$with_fpu" != x \
					    || test "x$with_mode" != x ; then
					    echo "Error: You cannot use any of --with-arch/cpu/fpu/float/mode with --with-multilib-list=aprofile" 1>&2
					    exit 1
					fi
					tmake_file="${tmake_file} arm/t-aprofile"
					break
					;;
				default)
					;;
				*)
					echo "Error: --with-multilib-list=${with_multilib_list} not supported." 1>&2
					exit 1
					;;
				esac
			done
		fi
		;;

	fr*-*-*linux*)
		supported_defaults=cpu
		case "$with_cpu" in
		fr400) ;;
		fr550) ;;
		*)
			echo "Unknown cpu used in --with-cpu=$with_cpu" 1>&2
			exit 1
			;;
		esac
		;;

	fido-*-* | m68k*-*-*)
		supported_defaults="arch cpu"
		case "$with_arch" in
		"" | "m68k"| "cf")
			m68k_arch_family="$with_arch"
			;;
		*)
			echo "Invalid --with-arch=$with_arch" 1>&2
			exit 1
			;;
		esac

		# We always have a $with_cpu setting here.
		case "$with_cpu" in
		"m68000" | "m68010" | "m68020" | "m68030" | "m68040" | "m68060")
			m68k_cpu_ident=$with_cpu
			;;
		"m68020-40")
			m68k_cpu_ident=m68020
			tm_defines="$tm_defines M68K_DEFAULT_TUNE=u68020_40"
			;;
		"m68020-60")
			m68k_cpu_ident=m68020
			tm_defines="$tm_defines M68K_DEFAULT_TUNE=u68020_60"
			;;
		*)
			# We need the C identifier rather than the string.
			m68k_cpu_ident=`awk -v arg="\"$with_cpu\"" \
			   'BEGIN { FS="[ \t]*[,()][ \t]*" }; \
			    $1 == "M68K_DEVICE" && $2 == arg { print $3 }' \
				 ${srcdir}/config/m68k/m68k-devices.def`
			if [ x"$m68k_cpu_ident" = x ] ; then
				echo "Unknown CPU used in --with-cpu=$with_cpu" 1>&2
				exit 1
			fi
			with_cpu="mcpu=$with_cpu"
			;;
		esac
		;;

	hppa*-*-*)
		supported_defaults="arch schedule"

		case "$with_arch" in
		"" | 1.0 | 1.1 | 2.0)
			# OK
			;;
		*)
			echo "Unknown architecture used in --with-arch=$with_arch" 1>&2
			exit 1
			;;
		esac

		case "$with_schedule" in
		"" | 700 | 7100 | 7100LC | 7200 | 7300 | 8000)
			# OK
			;;
		*)
			echo "Unknown processor used in --with-schedule=$with_schedule." 1>&2
			exit 1
			;;
		esac
		;;

	i[34567]86-*-* | x86_64-*-*)
		supported_defaults="abi arch arch_32 arch_64 cpu cpu_32 cpu_64 tune tune_32 tune_64"
		for which in arch arch_32 arch_64 cpu cpu_32 cpu_64 tune tune_32 tune_64; do
			eval "val=\$with_$which"
			case " $x86_archs " in
			*" ${val} "*)
				case "${target}" in
				  x86_64-*-*)
				      case "x$which" in
					*_32)
						;;
					*)
						echo "CPU given in --with-$which=$val doesn't support 64bit mode." 1>&2
						exit 1
						;;
				      esac
				      ;;
				esac
				# OK
				;;
			*)
				if test x${val} != x; then
					case " $x86_64_archs " in
					*" ${val} "*)
						# OK
						;;
					*)
						# Allow $x86_cpus --with-cpu=/--with-tune=
						case "x$which" in
						xcpu*|xtune*)
							case " $x86_cpus " in
							*" ${val} "*)
								# OK
								;;
							*)
								echo "Unknown CPU given in --with-$which=$val." 1>&2
								exit 1
								;;
							esac
							;;
						*)
							echo "Unknown CPU given in --with-$which=$val." 1>&2
							exit 1
							;;
						esac
					;;
					esac
				fi
				;;
			esac
		done
		;;

	mips*-*-*)
		supported_defaults="abi arch arch_32 arch_64 float fpu nan tune tune_32 tune_64 divide llsc mips-plt synci"

		case ${with_float} in
		"" | soft | hard)
			# OK
			;;
		*)
			echo "Unknown floating point type used in --with-float=$with_float" 1>&2
			exit 1
			;;
		esac

		case ${with_fpu} in
		"" | single | double)
			# OK
			;;
		*)
			echo "Unknown fpu type used in --with-fpu=$with_fpu" 1>&2
			exit 1
			;;
		esac

		case ${with_nan} in
		"" | 2008 | legacy)
			# OK
			;;
		*)
			echo "Unknown NaN encoding used in --with-nan=$with_nan" 1>&2
			exit 1
			;;
		esac

		case ${with_abi} in
		"" | 32 | o64 | n32 | 64 | eabi)
			# OK
			;;
		*)
			echo "Unknown ABI used in --with-abi=$with_abi" 1>&2
			exit 1
			;;
		esac

		case ${with_divide} in
		"" | breaks | traps)
			# OK
			;;
		*)
			echo "Unknown division check type use in --with-divide=$with_divide" 1>&2
			exit 1
			;;
		esac

		case ${with_llsc} in
		yes)
			with_llsc=llsc
			;;
		no)
			with_llsc="no-llsc"
			;;
		"")
			# OK
			;;
		*)
			echo "Unknown llsc type used in --with-llsc" 1>&2
			exit 1
			;;
		esac

		case ${with_mips_plt} in
		yes)
			with_mips_plt=plt
			;;
		no)
			with_mips_plt=no-plt
			;;
		"")
			;;
		*)
			echo "Unknown --with-mips-plt argument: $with_mips_plt" 1>&2
			exit 1
			;;
		esac

		case ${with_synci} in
		yes)
			with_synci=synci
			;;
		no)
			with_synci=no-synci
			;;
		"")
			;;
		*)
			echo "Unknown synci type used in --with-synci" 1>&2
			exit 1
			;;
		esac
		;;

	nds32*-*-*)
		supported_defaults="arch nds32_lib"

		# process --with-arch
		case "${with_arch}" in
		"" | v2 | v3 | v3m)
			# OK
			;;
		*)
			echo "Cannot accept --with-arch=$with_arch, available values are: v2 v3 v3m" 1>&2
			exit 1
			;;
		esac

		# process --with-nds32-lib
		case "${with_nds32_lib}" in
		"")
			# the default library is newlib
			with_nds32_lib=newlib
			;;
		newlib)
			# OK
			;;
		mculib)
			# OK
			;;
		*)
			echo "Cannot accept --with-nds32-lib=$with_nds32_lib, available values are: newlib mculib" 1>&2
			exit 1
			;;
		esac
		;;

	powerpc*-*-* | rs6000-*-*)
		supported_defaults="abi cpu cpu_32 cpu_64 float tune tune_32 tune_64"

		for which in cpu cpu_32 cpu_64 tune tune_32 tune_64; do
			eval "val=\$with_$which"
			case ${val} in
			default32 | default64)
				case $which in
				cpu | tune)
					;;
				*)
					echo "$val only valid for --with-cpu and --with-tune." 1>&2
					exit 1
					;;
				esac
				with_which="with_$which"
				eval $with_which=
				;;
			405cr)
				tm_defines="${tm_defines} CONFIG_PPC405CR"
				eval "with_$which=405"
				;;
			"" | common | native \
			| power | power[2345678] | power6x | powerpc | powerpc64 \
			| rios | rios1 | rios2 | rsc | rsc1 | rs64a \
			| 401 | 403 | 405 | 405fp | 440 | 440fp | 464 | 464fp \
			| 476 | 476fp | 505 | 601 | 602 | 603 | 603e | ec603e \
			| 604 | 604e | 620 | 630 | 740 | 750 | 7400 | 7450 \
			| a2 | e300c[23] | 854[08] | e500mc | e500mc64 | e5500 | e6500 \
			| titan | 801 | 821 | 823 | 860 | 970 | G3 | G4 | G5 | cell)
				# OK
				;;
			*)
				echo "Unknown cpu used in --with-$which=$val." 1>&2
				exit 1
				;;
			esac
		done

		case "$with_abi" in
		"" | elfv1 | elfv2 )
			#OK
			;;
		*)
			echo "Unknown ABI used in --with-abi=$with_abi"
			exit 1
			;;
		esac
		;;

	s390*-*-*)
		supported_defaults="arch mode tune"

		for which in arch tune; do
			eval "val=\$with_$which"
			case ${val} in
			"" | g5 | g6 | z900 | z990 | z9-109 | z9-ec | z10 | z196 | zEC12)
				# OK
				;;
			*)
				echo "Unknown cpu used in --with-$which=$val." 1>&2
				exit 1
				;;
			esac
		done

		case ${with_mode} in
		"" | esa | zarch)
			# OK
			;;
		*)
			echo "Unknown architecture mode used in --with-mode=$with_mode." 1>&2
			exit 1
			;;
		esac
		;;

	sh[123456ble]-*-* | sh-*-*)
		supported_defaults="cpu"
		case "`echo $with_cpu | tr ABCDEFGHIJKLMNOPQRSTUVWXYZ_ abcdefghijklmnopqrstuvwxyz- | sed s/sh/m/`" in
		"" | m1 | m2 | m2e | m3 | m3e | m4 | m4-single | m4-single-only | m4-nofpu )
			# OK
			;;
		m2a | m2a-single | m2a-single-only | m2a-nofpu)
			;;
		m4a | m4a-single | m4a-single-only | m4a-nofpu | m4al)
		        ;;
		*)
			echo "Unknown CPU used in --with-cpu=$with_cpu, known values:"  1>&2
			echo "m1 m2 m2e m3 m3e m4 m4-single m4-single-only m4-nofpu" 1>&2
			echo "m4a m4a-single m4a-single-only m4a-nofpu m4al" 1>&2
			echo "m2a m2a-single m2a-single-only m2a-nofpu" 1>&2
			exit 1
			;;
		esac
		;;
	sparc*-*-*)
		supported_defaults="cpu float tune"

		for which in cpu tune; do
			eval "val=\$with_$which"
			case ${val} in
			"" | sparc | sparcv9 | sparc64 \
			| v7 | cypress \
			| v8 | supersparc | hypersparc | leon | leon3 \
			| sparclite | f930 | f934 | sparclite86x \
			| sparclet | tsc701 \
			| v9 | ultrasparc | ultrasparc3 | niagara | niagara2 \
			| niagara3 | niagara4)
				# OK
				;;
			*)
				echo "Unknown cpu used in --with-$which=$val" 1>&2
				exit 1
				;;
			esac
		done

		case ${with_float} in
		"" | soft | hard)
			# OK
			;;
		*)
			echo "Unknown floating point type used in --with-float=$with_float" 1>&2
			exit 1
			;;
		esac
		;;

	spu-*-*)
		supported_defaults="arch tune"

		for which in arch tune; do
			eval "val=\$with_$which"
			case ${val} in
			"" | cell | celledp)
				# OK
				;;
			*)
				echo "Unknown cpu used in --with-$which=$val." 1>&2
				exit 1
				;;
			esac
		done
		;;

	tic6x-*-*)
		supported_defaults="arch"

		case ${with_arch} in
		"" | c62x | c64x | c64x+ | c67x | c67x+ | c674x)
			# OK
			;;
		*)
			echo "Unknown arch used in --with-arch=$with_arch." 1>&2
			exit 1
			;;
		esac
		;;

	v850*-*-*)
		supported_defaults=cpu
		case ${with_cpu} in
		"" | v850e | v850e1 | v850e2 | v850es | v850e2v3 | v850e3v5)
			# OK
			;;
		*)
			echo "Unknown cpu used in --with-cpu=$with_cpu" 1>&2
			exit 1
			;;
		esac
		;;
esac

# Set some miscellaneous flags for particular targets.
target_cpu_default2=
case ${target} in
	aarch64*-*-*)
		if test x"$target_cpu_cname" != x
		then
			target_cpu_default2=$target_cpu_cname
		fi
		;;

	arm*-*-*)
		if test x$target_cpu_cname = x
		then
			target_cpu_default2=TARGET_CPU_generic
		else
			target_cpu_default2=TARGET_CPU_$target_cpu_cname
		fi
		;;

	hppa*-*-*)
		if test x$gas = xyes
		then
			target_cpu_default2="MASK_GAS|MASK_JUMP_IN_DELAY"
		fi
		;;

	fido*-*-* | m68k*-*-*)
		target_cpu_default2=$m68k_cpu_ident
		tmake_file="m68k/t-opts $tmake_file"
		if [ x"$m68k_arch_family" != x ]; then
		        tmake_file="m68k/t-$m68k_arch_family $tmake_file"
		fi
		;;

	i[34567]86-*-darwin* | x86_64-*-darwin*)
		;;
	i[34567]86-*-linux* | x86_64-*-linux*)
		tmake_file="$tmake_file i386/t-linux"
		;;
	i[34567]86-*-kfreebsd*-gnu | x86_64-*-kfreebsd*-gnu)
		tmake_file="$tmake_file i386/t-kfreebsd"
		;;
	i[34567]86-*-gnu*)
		tmake_file="$tmake_file i386/t-gnu"
		;;
	i[34567]86-*-solaris2* | x86_64-*-solaris2.1[0-9]*)
		;;
	i[34567]86-*-cygwin* | x86_64-*-cygwin*)
		;;
	i[34567]86-*-mingw* | x86_64-*-mingw*)
		;;
	i[34567]86-*-freebsd* | x86_64-*-freebsd*)
		;;
	ia64*-*-linux*)
		;;

	mips*-*-*)
		if test x$gnu_ld = xyes
		then
			target_cpu_default2="MASK_SPLIT_ADDRESSES"
		fi
		case ${target} in
			mips*el-*-*)
				tm_defines="TARGET_ENDIAN_DEFAULT=0 $tm_defines"
				;;
		esac
		tmake_file="mips/t-mips $tmake_file"
		;;

	powerpc*-*-* | rs6000-*-*)
		# FIXME: The PowerPC port uses the value set at compile time,
		# although it's only cosmetic.
		if test "x$with_cpu" != x
		then
			target_cpu_default2="\\\"$with_cpu\\\""
		fi
		out_file=rs6000/rs6000.c
		c_target_objs="${c_target_objs} rs6000-c.o"
		cxx_target_objs="${cxx_target_objs} rs6000-c.o"
		tmake_file="rs6000/t-rs6000 ${tmake_file}"
		;;

	sh[123456ble]*-*-* | sh-*-*)
		c_target_objs="${c_target_objs} sh-c.o"
		cxx_target_objs="${cxx_target_objs} sh-c.o"
		;;

	sparc*-*-*)
		# Some standard aliases.
		case x$with_cpu in
		xsparc)
			with_cpu=v7
			;;
		xsparcv9 | xsparc64)
			with_cpu=v9
			;;
		esac

		if test x$with_tune = x ; then
		      case ${target} in
		      *-leon-*)
			  with_tune=leon
			  ;;
		      *-leon[3-9]*)
			  with_tune=leon3
			  ;;
		      esac
		fi

		# The SPARC port checks this value at compile-time.
		target_cpu_default2="TARGET_CPU_$with_cpu"
		;;

	v850*-*-*)
		case "x$with_cpu" in
		x)
			;;
		xv850e | xv850e1 | xv850e2 | xv850e2v3 | xv850e3v5)
			target_cpu_default2="TARGET_CPU_$with_cpu"
			;;
		xv850es)
			target_cpu_default2="TARGET_CPU_v850e1"
			;;
		esac
		;;
esac

t=
all_defaults="abi cpu cpu_32 cpu_64 arch arch_32 arch_64 tune tune_32 tune_64 schedule float mode fpu nan divide llsc mips-plt synci tls"
for option in $all_defaults
do
	eval "val=\$with_"`echo $option | sed s/-/_/g`
	if test -n "$val"; then
		case " $supported_defaults " in
		*" $option "*)
			;;
		*)
			echo "This target does not support --with-$option." 2>&1
			echo "Valid --with options are: $supported_defaults" 2>&1
			exit 1
			;;
		esac

		if test "x$t" = x
		then
			t="{ \"$option\", \"$val\" }"
		else
			t="${t}, { \"$option\", \"$val\" }"
		fi
	fi
done

if test "x$t" = x
then
	configure_default_options="{ { NULL, NULL} }"
else
	configure_default_options="{ ${t} }"
fi

if test "$target_cpu_default2" != ""
then
	if test "$target_cpu_default" != ""
	then
		target_cpu_default="(${target_cpu_default}|${target_cpu_default2})"
	else
		target_cpu_default=$target_cpu_default2
	fi
fi<|MERGE_RESOLUTION|>--- conflicted
+++ resolved
@@ -432,17 +432,13 @@
 nios2-*-*)
 	cpu_type=nios2
 	extra_options="${extra_options} g.opt"
-<<<<<<< HEAD
-	;;	
+	;;
 or1k-*-*)
         cpu_type=or1k
         ;;
 or1knd-*-*)
         cpu_type=or1k
         ;;
-=======
-	;;
->>>>>>> c1283af4
 picochip-*-*)
         cpu_type=picochip
         ;;
