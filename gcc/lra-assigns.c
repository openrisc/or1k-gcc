--- conflicted
+++ resolved
@@ -919,11 +919,7 @@
 	      && (ira_reg_classes_intersect_p
 		  [rclass][regno_allocno_class_array[reload_regno]])
 	      && live_pseudos_reg_renumber[reload_regno] < 0
-<<<<<<< HEAD
-	      && find_hard_regno_for (reload_regno, &cost, -1) < 0)
-=======
 	      && find_hard_regno_for (reload_regno, &cost, -1, first_p) < 0)
->>>>>>> a7aa3838
 	    sorted_reload_pseudos[n++] = reload_regno;
       EXECUTE_IF_SET_IN_BITMAP (&spill_pseudos_bitmap, 0, spill_regno, bi)
 	{
@@ -1374,46 +1370,6 @@
 	  update_lives (conflict_regno, true);
 	  lra_setup_reg_renumber (conflict_regno, -1, false);
 	}
-<<<<<<< HEAD
-
-      /* FIXME: Look up the changed insns in the cached LRA insn data using
-	 an EXECUTE_IF_SET_IN_BITMAP over changed_insns.  */
-      FOR_EACH_BB_FN (bb, cfun)
-	FOR_BB_INSNS (bb, insn)
-	if (bitmap_bit_p (&changed_insns, INSN_UID (insn)))
-	  {
-	    lra_insn_recog_data_t data;
-	    struct lra_insn_reg *r;
-
-	    data = lra_get_insn_recog_data (insn);
-	    for (r = data->regs; r != NULL; r = r->next)
-	      {
-		regno = r->regno;
-		/* A reload pseudo did not get a hard register on the
-		   first iteration because of the conflict with
-		   another reload pseudos in the same insn.  So we
-		   consider only reload pseudos assigned to hard
-		   registers.  We shall exclude inheritance pseudos as
-		   they can occur in original insns (not reload ones).
-		   We can omit the check for split pseudos because
-		   they occur only in move insns containing non-reload
-		   pseudos.  */
-		if (regno < lra_constraint_new_regno_start
-		    || bitmap_bit_p (&lra_inheritance_pseudos, regno)
-		    || reg_renumber[regno] < 0)
-		  continue;
-		sorted_pseudos[nfails++] = regno;
-		if (lra_dump_file != NULL)
-		  fprintf (lra_dump_file,
-			   "	  Spill reload r%d(hr=%d, freq=%d)\n",
-			   regno, reg_renumber[regno],
-			   lra_reg_info[regno].freq);
-		update_lives (regno, true);
-		lra_setup_reg_renumber (regno, -1, false);
-	      }
-	  }
-=======
->>>>>>> a7aa3838
       n = nfails;
     }
   improve_inheritance (&changed_pseudo_bitmap);
