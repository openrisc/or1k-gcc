--- conflicted
+++ resolved
@@ -366,14 +366,9 @@
   ind.uid = DECL_UID (var);
   if (!def)
     {
-<<<<<<< HEAD
-      loc = htab_find_slot_with_hash (DEFAULT_DEFS (fn), &in,
-				      DECL_UID (var), NO_INSERT);
-=======
       tree *loc = DEFAULT_DEFS (fn)->find_slot_with_hash ((tree)&in,
 							  DECL_UID (var),
 							  NO_INSERT);
->>>>>>> 7b26e389
       if (loc)
 	{
 	  SSA_NAME_IS_DEFAULT_DEF (*(tree *)loc) = false;
