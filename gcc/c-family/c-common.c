--- conflicted
+++ resolved
@@ -9229,12 +9229,6 @@
 	       to be valid.  */
 	    format_num_expr = TREE_VALUE (TREE_VALUE (attrs));
 	    
-	    gcc_assert (tree_fits_uhwi_p (format_num_expr));
-
-<<<<<<< HEAD
-=======
-
->>>>>>> 8c53c46c
 	    format_num = tree_to_uhwi (format_num_expr);
 
 	    for (inner_arg = first_call_expr_arg (param, &iter), i = 1;
