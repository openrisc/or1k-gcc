--- conflicted
+++ resolved
@@ -1209,22 +1209,12 @@
   method_constructor(Gogo*, Type* method_type, const std::string& name,
 		     const Method*, bool only_value_methods) const;
 
-<<<<<<< HEAD
-  static tree
-  build_receive_return_type(tree type);
-
-=======
->>>>>>> 7b26e389
   // Add all methods for TYPE to the list of methods for THIS.
   static void
   add_methods_for_type(const Type* type, const Method::Field_indexes*,
 		       unsigned int depth, bool, bool,
 		       std::vector<const Named_type*>*,
-<<<<<<< HEAD
-		       Methods**);
-=======
 		       Methods*);
->>>>>>> 7b26e389
 
   static void
   add_local_methods_for_type(const Named_type* type,
@@ -1236,11 +1226,7 @@
 				const Method::Field_indexes*,
 				unsigned int depth, bool, bool,
 				std::vector<const Named_type*>*,
-<<<<<<< HEAD
-				Methods**);
-=======
 				Methods*);
->>>>>>> 7b26e389
 
   static void
   add_interface_methods_for_type(const Type* type,
