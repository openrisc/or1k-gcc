--- conflicted
+++ resolved
@@ -1,10 +1,7 @@
-<<<<<<< HEAD
-=======
 2014-04-22  Release Manager
 
 	* GCC 4.9.0 released.
 
->>>>>>> a7aa3838
 2014-03-03  Ian Lance Taylor  <iant@google.com>
 
 	* go-gcc.cc (Gcc_backend::immutable_struct): If IS_COMMON, set
