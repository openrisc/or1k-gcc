--- conflicted
+++ resolved
@@ -185,8 +185,6 @@
       gfc_free_forall_iterator (p->ext.forall_iterator);
       break;
 
-<<<<<<< HEAD
-=======
     case EXEC_OACC_PARALLEL_LOOP:
     case EXEC_OACC_PARALLEL:
     case EXEC_OACC_KERNELS_LOOP:
@@ -199,7 +197,6 @@
     case EXEC_OACC_CACHE:
     case EXEC_OACC_ENTER_DATA:
     case EXEC_OACC_EXIT_DATA:
->>>>>>> 7b26e389
     case EXEC_OMP_CANCEL:
     case EXEC_OMP_CANCELLATION_POINT:
     case EXEC_OMP_DISTRIBUTE:
