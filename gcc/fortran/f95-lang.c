/* gfortran backend interface
   Copyright (C) 2000-2015 Free Software Foundation, Inc.
   Contributed by Paul Brook.

This file is part of GCC.

GCC is free software; you can redistribute it and/or modify it under
the terms of the GNU General Public License as published by the Free
Software Foundation; either version 3, or (at your option) any later
version.

GCC is distributed in the hope that it will be useful, but WITHOUT ANY
WARRANTY; without even the implied warranty of MERCHANTABILITY or
FITNESS FOR A PARTICULAR PURPOSE.  See the GNU General Public License
for more details.

You should have received a copy of the GNU General Public License
along with GCC; see the file COPYING3.  If not see
<http://www.gnu.org/licenses/>.  */

/* f95-lang.c-- GCC backend interface stuff */

/* declare required prototypes: */

#include "config.h"
#include "system.h"
#include "ansidecl.h"
#include "system.h"
#include "coretypes.h"
#include "gfortran.h"
#include "hash-set.h"
#include "machmode.h"
#include "vec.h"
#include "double-int.h"
#include "input.h"
#include "alias.h"
#include "symtab.h"
#include "options.h"
#include "wide-int.h"
#include "inchash.h"
#include "tree.h"
#include "flags.h"
#include "langhooks.h"
#include "langhooks-def.h"
#include "timevar.h"
#include "tm.h"
#include "hard-reg-set.h"
#include "input.h"
#include "function.h"
#include "ggc.h"
#include "toplev.h"
#include "target.h"
#include "debug.h"
#include "diagnostic.h" /* For errorcount/warningcount */
#include "dumpfile.h"
#include "hash-map.h"
#include "is-a.h"
#include "plugin-api.h"
#include "ipa-ref.h"
#include "cgraph.h"
#include "cpp.h"
#include "trans.h"
#include "trans-types.h"
#include "trans-const.h"

/* Language-dependent contents of an identifier.  */

struct GTY(())
lang_identifier {
  struct tree_identifier common;
};

/* The resulting tree type.  */

union GTY((desc ("TREE_CODE (&%h.generic) == IDENTIFIER_NODE"),
     chain_next ("CODE_CONTAINS_STRUCT (TREE_CODE (&%h.generic), TS_COMMON) ? ((union lang_tree_node *) TREE_CHAIN (&%h.generic)) : NULL")))
lang_tree_node {
  union tree_node GTY((tag ("0"),
		       desc ("tree_node_structure (&%h)"))) generic;
  struct lang_identifier GTY((tag ("1"))) identifier;
};

/* Save and restore the variables in this file and elsewhere
   that keep track of the progress of compilation of the current function.
   Used for nested functions.  */

struct GTY(())
language_function {
  /* struct gfc_language_function base; */
  struct binding_level *binding_level;
};

static void gfc_init_decl_processing (void);
static void gfc_init_builtin_functions (void);
static bool global_bindings_p (void);

/* Each front end provides its own.  */
static bool gfc_init (void);
static void gfc_finish (void);
static void gfc_write_global_declarations (void);
static void gfc_be_parse_file (void);
static alias_set_type gfc_get_alias_set (tree);
static void gfc_init_ts (void);
static tree gfc_builtin_function (tree);

/* Handle an "omp declare target" attribute; arguments as in
   struct attribute_spec.handler.  */
static tree
gfc_handle_omp_declare_target_attribute (tree *, tree, tree, int, bool *)
{
  return NULL_TREE;
}

/* Table of valid Fortran attributes.  */
static const struct attribute_spec gfc_attribute_table[] =
{
  /* { name, min_len, max_len, decl_req, type_req, fn_type_req, handler,
       affects_type_identity } */
  { "omp declare target", 0, 0, true,  false, false,
    gfc_handle_omp_declare_target_attribute, false },
  { NULL,		  0, 0, false, false, false, NULL, false }
};

#undef LANG_HOOKS_NAME
#undef LANG_HOOKS_INIT
#undef LANG_HOOKS_FINISH
#undef LANG_HOOKS_WRITE_GLOBALS
#undef LANG_HOOKS_OPTION_LANG_MASK
#undef LANG_HOOKS_INIT_OPTIONS_STRUCT
#undef LANG_HOOKS_INIT_OPTIONS
#undef LANG_HOOKS_HANDLE_OPTION
#undef LANG_HOOKS_POST_OPTIONS
#undef LANG_HOOKS_PARSE_FILE
#undef LANG_HOOKS_MARK_ADDRESSABLE
#undef LANG_HOOKS_TYPE_FOR_MODE
#undef LANG_HOOKS_TYPE_FOR_SIZE
#undef LANG_HOOKS_GET_ALIAS_SET
#undef LANG_HOOKS_INIT_TS
#undef LANG_HOOKS_OMP_PRIVATIZE_BY_REFERENCE
#undef LANG_HOOKS_OMP_PREDETERMINED_SHARING
#undef LANG_HOOKS_OMP_REPORT_DECL
#undef LANG_HOOKS_OMP_CLAUSE_DEFAULT_CTOR
#undef LANG_HOOKS_OMP_CLAUSE_COPY_CTOR
#undef LANG_HOOKS_OMP_CLAUSE_ASSIGN_OP
#undef LANG_HOOKS_OMP_CLAUSE_LINEAR_CTOR
#undef LANG_HOOKS_OMP_CLAUSE_DTOR
#undef LANG_HOOKS_OMP_FINISH_CLAUSE
#undef LANG_HOOKS_OMP_DISREGARD_VALUE_EXPR
#undef LANG_HOOKS_OMP_PRIVATE_DEBUG_CLAUSE
#undef LANG_HOOKS_OMP_PRIVATE_OUTER_REF
#undef LANG_HOOKS_OMP_FIRSTPRIVATIZE_TYPE_SIZES
#undef LANG_HOOKS_BUILTIN_FUNCTION
#undef LANG_HOOKS_BUILTIN_FUNCTION
#undef LANG_HOOKS_GET_ARRAY_DESCR_INFO
#undef LANG_HOOKS_ATTRIBUTE_TABLE

/* Define lang hooks.  */
#define LANG_HOOKS_NAME                 "GNU Fortran"
#define LANG_HOOKS_INIT                 gfc_init
#define LANG_HOOKS_FINISH               gfc_finish
#define LANG_HOOKS_WRITE_GLOBALS	gfc_write_global_declarations
#define LANG_HOOKS_OPTION_LANG_MASK	gfc_option_lang_mask
#define LANG_HOOKS_INIT_OPTIONS_STRUCT  gfc_init_options_struct
#define LANG_HOOKS_INIT_OPTIONS         gfc_init_options
#define LANG_HOOKS_HANDLE_OPTION        gfc_handle_option
#define LANG_HOOKS_POST_OPTIONS		gfc_post_options
#define LANG_HOOKS_PARSE_FILE           gfc_be_parse_file
#define LANG_HOOKS_TYPE_FOR_MODE	gfc_type_for_mode
#define LANG_HOOKS_TYPE_FOR_SIZE	gfc_type_for_size
#define LANG_HOOKS_GET_ALIAS_SET	gfc_get_alias_set
#define LANG_HOOKS_INIT_TS		gfc_init_ts
#define LANG_HOOKS_OMP_PRIVATIZE_BY_REFERENCE	gfc_omp_privatize_by_reference
#define LANG_HOOKS_OMP_PREDETERMINED_SHARING	gfc_omp_predetermined_sharing
#define LANG_HOOKS_OMP_REPORT_DECL		gfc_omp_report_decl
#define LANG_HOOKS_OMP_CLAUSE_DEFAULT_CTOR	gfc_omp_clause_default_ctor
#define LANG_HOOKS_OMP_CLAUSE_COPY_CTOR		gfc_omp_clause_copy_ctor
#define LANG_HOOKS_OMP_CLAUSE_ASSIGN_OP		gfc_omp_clause_assign_op
#define LANG_HOOKS_OMP_CLAUSE_LINEAR_CTOR	gfc_omp_clause_linear_ctor
#define LANG_HOOKS_OMP_CLAUSE_DTOR		gfc_omp_clause_dtor
#define LANG_HOOKS_OMP_FINISH_CLAUSE		gfc_omp_finish_clause
#define LANG_HOOKS_OMP_DISREGARD_VALUE_EXPR	gfc_omp_disregard_value_expr
#define LANG_HOOKS_OMP_PRIVATE_DEBUG_CLAUSE	gfc_omp_private_debug_clause
#define LANG_HOOKS_OMP_PRIVATE_OUTER_REF	gfc_omp_private_outer_ref
#define LANG_HOOKS_OMP_FIRSTPRIVATIZE_TYPE_SIZES \
  gfc_omp_firstprivatize_type_sizes
#define LANG_HOOKS_BUILTIN_FUNCTION	gfc_builtin_function
#define LANG_HOOKS_GET_ARRAY_DESCR_INFO	gfc_get_array_descr_info
#define LANG_HOOKS_ATTRIBUTE_TABLE	gfc_attribute_table

struct lang_hooks lang_hooks = LANG_HOOKS_INITIALIZER;

#define NULL_BINDING_LEVEL (struct binding_level *) NULL

/* A chain of binding_level structures awaiting reuse.  */

static GTY(()) struct binding_level *free_binding_level;

/* True means we've initialized exception handling.  */
static bool gfc_eh_initialized_p;

/* The current translation unit.  */
static GTY(()) tree current_translation_unit;


static void
gfc_create_decls (void)
{
  /* GCC builtins.  */
  gfc_init_builtin_functions ();

  /* Runtime/IO library functions.  */
  gfc_build_builtin_function_decls ();

  gfc_init_constants ();

  /* Build our translation-unit decl.  */
  current_translation_unit = build_translation_unit_decl (NULL_TREE);
  debug_hooks->register_main_translation_unit (current_translation_unit);
}


static void
gfc_be_parse_file (void)
{
  int errors;
  int warnings;

  gfc_create_decls ();
  gfc_parse_file ();
  gfc_generate_constructors ();

  /* Tell the frontend about any errors.  */
  gfc_get_errors (&warnings, &errors);
  errorcount += errors;
  warningcount += warnings;

  /* Clear the binding level stack.  */
  while (!global_bindings_p ())
    poplevel (0, 0);

  /* Switch to the default tree diagnostics here, because there may be
     diagnostics before gfc_finish().  */
  gfc_diagnostics_finish ();
}


/* Initialize everything.  */

static bool
gfc_init (void)
{
  if (!gfc_cpp_enabled ())
    {
      linemap_add (line_table, LC_ENTER, false, gfc_source_file, 1);
      linemap_add (line_table, LC_RENAME, false, "<built-in>", 0);
    }
  else
    gfc_cpp_init_0 ();

  gfc_init_decl_processing ();
  gfc_static_ctors = NULL_TREE;

  if (gfc_cpp_enabled ())
    gfc_cpp_init ();

  gfc_init_1 ();

  if (!gfc_new_file ())
    fatal_error (input_location, "can't open input file: %s", gfc_source_file);

  if (flag_preprocess_only)
    return false;

  return true;
}


static void
gfc_finish (void)
{
  gfc_cpp_done ();
  gfc_done_1 ();
  gfc_release_include_path ();
  return;
}

/* ??? This is something of a hack.

   Emulated tls lowering needs to see all TLS variables before we call
   finalize_compilation_unit.  The C/C++ front ends manage this
   by calling decl_rest_of_compilation on each global and static variable
   as they are seen.  The Fortran front end waits until this hook.

   A Correct solution is for finalize_compilation_unit not to be
   called during the WRITE_GLOBALS langhook, and have that hook only do what
   its name suggests and write out globals.  But the C++ and Java front ends
   have (unspecified) problems with aliases that gets in the way.  It has
   been suggested that these problems would be solved by completing the
   conversion to cgraph-based aliases.  */

static void
gfc_write_global_declarations (void)
{
  tree decl;

  /* Finalize all of the globals.  */
  for (decl = getdecls(); decl ; decl = DECL_CHAIN (decl))
    rest_of_decl_compilation (decl, true, true);

  write_global_declarations ();
}

/* These functions and variables deal with binding contours.  We only
   need these functions for the list of PARM_DECLs, but we leave the
   functions more general; these are a simplified version of the
   functions from GNAT.  */

/* For each binding contour we allocate a binding_level structure which
   records the entities defined or declared in that contour.  Contours
   include:

        the global one
        one for each subprogram definition
        one for each compound statement (declare block)

   Binding contours are used to create GCC tree BLOCK nodes.  */

struct GTY(())
binding_level {
  /* A chain of ..._DECL nodes for all variables, constants, functions,
     parameters and type declarations.  These ..._DECL nodes are chained
     through the DECL_CHAIN field.  */
  tree names;
  /* For each level (except the global one), a chain of BLOCK nodes for all
     the levels that were entered and exited one level down from this one.  */
  tree blocks;
  /* The binding level containing this one (the enclosing binding level).  */
  struct binding_level *level_chain;
};

/* The binding level currently in effect.  */
static GTY(()) struct binding_level *current_binding_level = NULL;

/* The outermost binding level. This binding level is created when the
   compiler is started and it will exist through the entire compilation.  */
static GTY(()) struct binding_level *global_binding_level;

/* Binding level structures are initialized by copying this one.  */
static struct binding_level clear_binding_level = { NULL, NULL, NULL };


/* Return true if we are in the global binding level.  */

bool
global_bindings_p (void)
{
  return current_binding_level == global_binding_level;
}

tree
getdecls (void)
{
  return current_binding_level->names;
}

/* Enter a new binding level.  */

void
pushlevel (void)
{
  struct binding_level *newlevel = ggc_alloc<binding_level> ();

  *newlevel = clear_binding_level;

  /* Add this level to the front of the chain (stack) of levels that are
     active.  */
  newlevel->level_chain = current_binding_level;
  current_binding_level = newlevel;
}

/* Exit a binding level.
   Pop the level off, and restore the state of the identifier-decl mappings
   that were in effect when this level was entered.

   If KEEP is nonzero, this level had explicit declarations, so
   and create a "block" (a BLOCK node) for the level
   to record its declarations and subblocks for symbol table output.

   If FUNCTIONBODY is nonzero, this level is the body of a function,
   so create a block as if KEEP were set and also clear out all
   label names.  */

tree
poplevel (int keep, int functionbody)
{
  /* Points to a BLOCK tree node. This is the BLOCK node constructed for the
     binding level that we are about to exit and which is returned by this
     routine.  */
  tree block_node = NULL_TREE;
  tree decl_chain = current_binding_level->names;
  tree subblock_chain = current_binding_level->blocks;
  tree subblock_node;

  /* If there were any declarations in the current binding level, or if this
     binding level is a function body, or if there are any nested blocks then
     create a BLOCK node to record them for the life of this function.  */
  if (keep || functionbody)
    block_node = build_block (keep ? decl_chain : 0, subblock_chain, 0, 0);

  /* Record the BLOCK node just built as the subblock its enclosing scope.  */
  for (subblock_node = subblock_chain; subblock_node;
       subblock_node = BLOCK_CHAIN (subblock_node))
    BLOCK_SUPERCONTEXT (subblock_node) = block_node;

  /* Clear out the meanings of the local variables of this level.  */

  for (subblock_node = decl_chain; subblock_node;
       subblock_node = DECL_CHAIN (subblock_node))
    if (DECL_NAME (subblock_node) != 0)
      /* If the identifier was used or addressed via a local extern decl,
         don't forget that fact.  */
      if (DECL_EXTERNAL (subblock_node))
	{
	  if (TREE_USED (subblock_node))
	    TREE_USED (DECL_NAME (subblock_node)) = 1;
	  if (TREE_ADDRESSABLE (subblock_node))
	    TREE_ADDRESSABLE (DECL_ASSEMBLER_NAME (subblock_node)) = 1;
	}

  /* Pop the current level.  */
  current_binding_level = current_binding_level->level_chain;

  if (functionbody)
    /* This is the top level block of a function.  */
    DECL_INITIAL (current_function_decl) = block_node;
  else if (current_binding_level == global_binding_level)
    /* When using gfc_start_block/gfc_finish_block from middle-end hooks,
       don't add newly created BLOCKs as subblocks of global_binding_level.  */
    ;
  else if (block_node)
    {
      current_binding_level->blocks
	= block_chainon (current_binding_level->blocks, block_node);
    }

  /* If we did not make a block for the level just exited, any blocks made for
     inner levels (since they cannot be recorded as subblocks in that level)
     must be carried forward so they will later become subblocks of something
     else.  */
  else if (subblock_chain)
    current_binding_level->blocks
      = block_chainon (current_binding_level->blocks, subblock_chain);
  if (block_node)
    TREE_USED (block_node) = 1;

  return block_node;
}


/* Records a ..._DECL node DECL as belonging to the current lexical scope.
   Returns the ..._DECL node.  */

tree
pushdecl (tree decl)
{
  if (global_bindings_p ())
    DECL_CONTEXT (decl) = current_translation_unit;
  else
    {
      /* External objects aren't nested.  For debug info insert a copy
         of the decl into the binding level.  */
      if (DECL_EXTERNAL (decl))
	{
	  tree orig = decl;
	  decl = copy_node (decl);
	  DECL_CONTEXT (orig) = NULL_TREE;
	}
      DECL_CONTEXT (decl) = current_function_decl;
    }

  /* Put the declaration on the list.  */
  DECL_CHAIN (decl) = current_binding_level->names;
  current_binding_level->names = decl;

  /* For the declaration of a type, set its name if it is not already set.  */

  if (TREE_CODE (decl) == TYPE_DECL && TYPE_NAME (TREE_TYPE (decl)) == 0)
    {
      if (DECL_SOURCE_LINE (decl) == 0)
	TYPE_NAME (TREE_TYPE (decl)) = decl;
      else
	TYPE_NAME (TREE_TYPE (decl)) = DECL_NAME (decl);
    }

  return decl;
}


/* Like pushdecl, only it places X in GLOBAL_BINDING_LEVEL.  */

tree
pushdecl_top_level (tree x)
{
  tree t;
  struct binding_level *b = current_binding_level;

  current_binding_level = global_binding_level;
  t = pushdecl (x);
  current_binding_level = b;
  return t;
}

#ifndef CHAR_TYPE_SIZE
#define CHAR_TYPE_SIZE BITS_PER_UNIT
#endif

#ifndef INT_TYPE_SIZE
#define INT_TYPE_SIZE BITS_PER_WORD
#endif

#undef SIZE_TYPE
#define SIZE_TYPE "long unsigned int"

/* Create tree nodes for the basic scalar types of Fortran 95,
   and some nodes representing standard constants (0, 1, (void *) 0).
   Initialize the global binding level.
   Make definitions for built-in primitive functions.  */
static void
gfc_init_decl_processing (void)
{
  current_function_decl = NULL;
  current_binding_level = NULL_BINDING_LEVEL;
  free_binding_level = NULL_BINDING_LEVEL;

  /* Make the binding_level structure for global names. We move all
     variables that are in a COMMON block to this binding level.  */
  pushlevel ();
  global_binding_level = current_binding_level;

  /* Build common tree nodes. char_type_node is unsigned because we
     only use it for actual characters, not for INTEGER(1). Also, we
     want double_type_node to actually have double precision.  */
  build_common_tree_nodes (false, false);

  void_list_node = build_tree_list (NULL_TREE, void_type_node);

  /* Set up F95 type nodes.  */
  gfc_init_kinds ();
  gfc_init_types ();
  gfc_init_c_interop_kinds ();
}


/* Return the typed-based alias set for T, which may be an expression
   or a type.  Return -1 if we don't do anything special.  */

static alias_set_type
gfc_get_alias_set (tree t)
{
  tree u;

  /* Permit type-punning when accessing an EQUIVALENCEd variable or
     mixed type entry master's return value.  */
  for (u = t; handled_component_p (u); u = TREE_OPERAND (u, 0))
    if (TREE_CODE (u) == COMPONENT_REF
	&& TREE_CODE (TREE_TYPE (TREE_OPERAND (u, 0))) == UNION_TYPE)
      return 0;

  return -1;
}

/* Builtin function initialization.  */

static tree
gfc_builtin_function (tree decl)
{
  pushdecl (decl);
  return decl;
}

/* So far we need just these 7 attribute types.  */
#define ATTR_NULL			0
#define ATTR_LEAF_LIST			(ECF_LEAF)
#define ATTR_NOTHROW_LEAF_LIST		(ECF_NOTHROW | ECF_LEAF)
#define ATTR_NOTHROW_LEAF_MALLOC_LIST	(ECF_NOTHROW | ECF_LEAF | ECF_MALLOC)
#define ATTR_CONST_NOTHROW_LEAF_LIST	(ECF_NOTHROW | ECF_LEAF | ECF_CONST)
#define ATTR_PURE_NOTHROW_LEAF_LIST	(ECF_NOTHROW | ECF_LEAF | ECF_PURE)
#define ATTR_NOTHROW_LIST		(ECF_NOTHROW)
#define ATTR_CONST_NOTHROW_LIST		(ECF_NOTHROW | ECF_CONST)

static void
gfc_define_builtin (const char *name, tree type, enum built_in_function code,
		    const char *library_name, int attr)
{
  tree decl;

  decl = add_builtin_function (name, type, code, BUILT_IN_NORMAL,
			       library_name, NULL_TREE);
  set_call_expr_flags (decl, attr);

  set_builtin_decl (code, decl, true);
}


#define DO_DEFINE_MATH_BUILTIN(code, name, argtype, tbase) \
    gfc_define_builtin ("__builtin_" name "l", tbase##longdouble[argtype], \
			BUILT_IN_ ## code ## L, name "l", \
			ATTR_CONST_NOTHROW_LEAF_LIST); \
    gfc_define_builtin ("__builtin_" name, tbase##double[argtype], \
			BUILT_IN_ ## code, name, \
			ATTR_CONST_NOTHROW_LEAF_LIST); \
    gfc_define_builtin ("__builtin_" name "f", tbase##float[argtype], \
			BUILT_IN_ ## code ## F, name "f", \
			ATTR_CONST_NOTHROW_LEAF_LIST);

#define DEFINE_MATH_BUILTIN(code, name, argtype) \
    DO_DEFINE_MATH_BUILTIN (code, name, argtype, mfunc_)

#define DEFINE_MATH_BUILTIN_C(code, name, argtype) \
    DO_DEFINE_MATH_BUILTIN (code, name, argtype, mfunc_) \
    DO_DEFINE_MATH_BUILTIN (C##code, "c" name, argtype, mfunc_c)


/* Create function types for builtin functions.  */

static void
build_builtin_fntypes (tree *fntype, tree type)
{
  /* type (*) (type) */
  fntype[0] = build_function_type_list (type, type, NULL_TREE);
  /* type (*) (type, type) */
  fntype[1] = build_function_type_list (type, type, type, NULL_TREE);
  /* type (*) (type, int) */
  fntype[2] = build_function_type_list (type,
                                        type, integer_type_node, NULL_TREE);
  /* type (*) (void) */
  fntype[3] = build_function_type_list (type, NULL_TREE);
  /* type (*) (type, &int) */
  fntype[4] = build_function_type_list (type, type,
                                        build_pointer_type (integer_type_node),
                                        NULL_TREE);
  /* type (*) (int, type) */
  fntype[5] = build_function_type_list (type,
                                        integer_type_node, type, NULL_TREE);
}


static tree
builtin_type_for_size (int size, bool unsignedp)
{
  tree type = gfc_type_for_size (size, unsignedp);
  return type ? type : error_mark_node;
}

/* Initialization of builtin function nodes.  */

static void
gfc_init_builtin_functions (void)
{
  enum builtin_type
  {
#define DEF_PRIMITIVE_TYPE(NAME, VALUE) NAME,
#define DEF_FUNCTION_TYPE_0(NAME, RETURN) NAME,
#define DEF_FUNCTION_TYPE_1(NAME, RETURN, ARG1) NAME,
#define DEF_FUNCTION_TYPE_2(NAME, RETURN, ARG1, ARG2) NAME,
#define DEF_FUNCTION_TYPE_3(NAME, RETURN, ARG1, ARG2, ARG3) NAME,
#define DEF_FUNCTION_TYPE_4(NAME, RETURN, ARG1, ARG2, ARG3, ARG4) NAME,
#define DEF_FUNCTION_TYPE_5(NAME, RETURN, ARG1, ARG2, ARG3, ARG4, ARG5) NAME,
#define DEF_FUNCTION_TYPE_6(NAME, RETURN, ARG1, ARG2, ARG3, ARG4, ARG5, \
			    ARG6) NAME,
#define DEF_FUNCTION_TYPE_7(NAME, RETURN, ARG1, ARG2, ARG3, ARG4, ARG5, \
			    ARG6, ARG7) NAME,
#define DEF_FUNCTION_TYPE_8(NAME, RETURN, ARG1, ARG2, ARG3, ARG4, ARG5, \
			    ARG6, ARG7, ARG8) NAME,
#define DEF_FUNCTION_TYPE_VAR_0(NAME, RETURN) NAME,
#define DEF_FUNCTION_TYPE_VAR_2(NAME, RETURN, ARG1, ARG2) NAME,
#define DEF_FUNCTION_TYPE_VAR_7(NAME, RETURN, ARG1, ARG2, ARG3, ARG4, ARG5, \
				ARG6, ARG7) NAME,
#define DEF_FUNCTION_TYPE_VAR_11(NAME, RETURN, ARG1, ARG2, ARG3, ARG4, ARG5, \
				 ARG6, ARG7, ARG8, ARG9, ARG10, ARG11) NAME,
#define DEF_POINTER_TYPE(NAME, TYPE) NAME,
#include "types.def"
#undef DEF_PRIMITIVE_TYPE
#undef DEF_FUNCTION_TYPE_0
#undef DEF_FUNCTION_TYPE_1
#undef DEF_FUNCTION_TYPE_2
#undef DEF_FUNCTION_TYPE_3
#undef DEF_FUNCTION_TYPE_4
#undef DEF_FUNCTION_TYPE_5
#undef DEF_FUNCTION_TYPE_6
#undef DEF_FUNCTION_TYPE_7
#undef DEF_FUNCTION_TYPE_8
#undef DEF_FUNCTION_TYPE_VAR_0
#undef DEF_FUNCTION_TYPE_VAR_2
#undef DEF_FUNCTION_TYPE_VAR_7
#undef DEF_FUNCTION_TYPE_VAR_11
#undef DEF_POINTER_TYPE
    BT_LAST
  };

  tree mfunc_float[6];
  tree mfunc_double[6];
  tree mfunc_longdouble[6];
  tree mfunc_cfloat[6];
  tree mfunc_cdouble[6];
  tree mfunc_clongdouble[6];
  tree func_cfloat_float, func_float_cfloat;
  tree func_cdouble_double, func_double_cdouble;
  tree func_clongdouble_longdouble, func_longdouble_clongdouble;
  tree func_float_floatp_floatp;
  tree func_double_doublep_doublep;
  tree func_longdouble_longdoublep_longdoublep;
  tree ftype, ptype;
  tree builtin_types[(int) BT_LAST + 1];

  int attr;

  build_builtin_fntypes (mfunc_float, float_type_node);
  build_builtin_fntypes (mfunc_double, double_type_node);
  build_builtin_fntypes (mfunc_longdouble, long_double_type_node);
  build_builtin_fntypes (mfunc_cfloat, complex_float_type_node);
  build_builtin_fntypes (mfunc_cdouble, complex_double_type_node);
  build_builtin_fntypes (mfunc_clongdouble, complex_long_double_type_node);

  func_cfloat_float = build_function_type_list (float_type_node,
                                                complex_float_type_node,
                                                NULL_TREE);

  func_float_cfloat = build_function_type_list (complex_float_type_node,
                                                float_type_node, NULL_TREE);

  func_cdouble_double = build_function_type_list (double_type_node,
                                                  complex_double_type_node,
                                                  NULL_TREE);

  func_double_cdouble = build_function_type_list (complex_double_type_node,
                                                  double_type_node, NULL_TREE);

  func_clongdouble_longdouble =
    build_function_type_list (long_double_type_node,
                              complex_long_double_type_node, NULL_TREE);

  func_longdouble_clongdouble =
    build_function_type_list (complex_long_double_type_node,
                              long_double_type_node, NULL_TREE);

  ptype = build_pointer_type (float_type_node);
  func_float_floatp_floatp =
    build_function_type_list (void_type_node, ptype, ptype, NULL_TREE);

  ptype = build_pointer_type (double_type_node);
  func_double_doublep_doublep =
    build_function_type_list (void_type_node, ptype, ptype, NULL_TREE);

  ptype = build_pointer_type (long_double_type_node);
  func_longdouble_longdoublep_longdoublep =
    build_function_type_list (void_type_node, ptype, ptype, NULL_TREE);

/* Non-math builtins are defined manually, so they're not included here.  */
#define OTHER_BUILTIN(ID,NAME,TYPE,CONST)

#include "mathbuiltins.def"

  gfc_define_builtin ("__builtin_roundl", mfunc_longdouble[0], 
		      BUILT_IN_ROUNDL, "roundl", ATTR_CONST_NOTHROW_LEAF_LIST);
  gfc_define_builtin ("__builtin_round", mfunc_double[0], 
		      BUILT_IN_ROUND, "round", ATTR_CONST_NOTHROW_LEAF_LIST);
  gfc_define_builtin ("__builtin_roundf", mfunc_float[0], 
		      BUILT_IN_ROUNDF, "roundf", ATTR_CONST_NOTHROW_LEAF_LIST);

  gfc_define_builtin ("__builtin_truncl", mfunc_longdouble[0],
		      BUILT_IN_TRUNCL, "truncl", ATTR_CONST_NOTHROW_LEAF_LIST);
  gfc_define_builtin ("__builtin_trunc", mfunc_double[0],
		      BUILT_IN_TRUNC, "trunc", ATTR_CONST_NOTHROW_LEAF_LIST);
  gfc_define_builtin ("__builtin_truncf", mfunc_float[0],
		      BUILT_IN_TRUNCF, "truncf", ATTR_CONST_NOTHROW_LEAF_LIST);

  gfc_define_builtin ("__builtin_cabsl", func_clongdouble_longdouble, 
		      BUILT_IN_CABSL, "cabsl", ATTR_CONST_NOTHROW_LEAF_LIST);
  gfc_define_builtin ("__builtin_cabs", func_cdouble_double, 
		      BUILT_IN_CABS, "cabs", ATTR_CONST_NOTHROW_LEAF_LIST);
  gfc_define_builtin ("__builtin_cabsf", func_cfloat_float, 
		      BUILT_IN_CABSF, "cabsf", ATTR_CONST_NOTHROW_LEAF_LIST);
 
  gfc_define_builtin ("__builtin_copysignl", mfunc_longdouble[1], 
		      BUILT_IN_COPYSIGNL, "copysignl",
		      ATTR_CONST_NOTHROW_LEAF_LIST);
  gfc_define_builtin ("__builtin_copysign", mfunc_double[1], 
		      BUILT_IN_COPYSIGN, "copysign",
		      ATTR_CONST_NOTHROW_LEAF_LIST);
  gfc_define_builtin ("__builtin_copysignf", mfunc_float[1], 
		      BUILT_IN_COPYSIGNF, "copysignf",
		      ATTR_CONST_NOTHROW_LEAF_LIST);
 
  gfc_define_builtin ("__builtin_nextafterl", mfunc_longdouble[1], 
		      BUILT_IN_NEXTAFTERL, "nextafterl",
		      ATTR_CONST_NOTHROW_LEAF_LIST);
  gfc_define_builtin ("__builtin_nextafter", mfunc_double[1], 
		      BUILT_IN_NEXTAFTER, "nextafter",
		      ATTR_CONST_NOTHROW_LEAF_LIST);
  gfc_define_builtin ("__builtin_nextafterf", mfunc_float[1], 
		      BUILT_IN_NEXTAFTERF, "nextafterf",
		      ATTR_CONST_NOTHROW_LEAF_LIST);
 
  /* Some built-ins depend on rounding mode. Depending on compilation options, they
     will be "pure" or "const".  */
  attr = flag_rounding_math ? ATTR_PURE_NOTHROW_LEAF_LIST : ATTR_CONST_NOTHROW_LEAF_LIST;

  gfc_define_builtin ("__builtin_rintl", mfunc_longdouble[0], 
		      BUILT_IN_RINTL, "rintl", attr);
  gfc_define_builtin ("__builtin_rint", mfunc_double[0], 
		      BUILT_IN_RINT, "rint", attr);
  gfc_define_builtin ("__builtin_rintf", mfunc_float[0], 
		      BUILT_IN_RINTF, "rintf", attr);

  gfc_define_builtin ("__builtin_remainderl", mfunc_longdouble[1], 
		      BUILT_IN_REMAINDERL, "remainderl", attr);
  gfc_define_builtin ("__builtin_remainder", mfunc_double[1], 
		      BUILT_IN_REMAINDER, "remainder", attr);
  gfc_define_builtin ("__builtin_remainderf", mfunc_float[1], 
		      BUILT_IN_REMAINDERF, "remainderf", attr);
 
  gfc_define_builtin ("__builtin_logbl", mfunc_longdouble[0], 
		      BUILT_IN_LOGBL, "logbl", ATTR_CONST_NOTHROW_LEAF_LIST);
  gfc_define_builtin ("__builtin_logb", mfunc_double[0], 
		      BUILT_IN_LOGB, "logb", ATTR_CONST_NOTHROW_LEAF_LIST);
  gfc_define_builtin ("__builtin_logbf", mfunc_float[0], 
		      BUILT_IN_LOGBF, "logbf", ATTR_CONST_NOTHROW_LEAF_LIST);


  gfc_define_builtin ("__builtin_frexpl", mfunc_longdouble[4], 
		      BUILT_IN_FREXPL, "frexpl", ATTR_NOTHROW_LEAF_LIST);
  gfc_define_builtin ("__builtin_frexp", mfunc_double[4], 
		      BUILT_IN_FREXP, "frexp", ATTR_NOTHROW_LEAF_LIST);
  gfc_define_builtin ("__builtin_frexpf", mfunc_float[4], 
		      BUILT_IN_FREXPF, "frexpf", ATTR_NOTHROW_LEAF_LIST);
 
  gfc_define_builtin ("__builtin_fabsl", mfunc_longdouble[0], 
		      BUILT_IN_FABSL, "fabsl", ATTR_CONST_NOTHROW_LEAF_LIST);
  gfc_define_builtin ("__builtin_fabs", mfunc_double[0], 
		      BUILT_IN_FABS, "fabs", ATTR_CONST_NOTHROW_LEAF_LIST);
  gfc_define_builtin ("__builtin_fabsf", mfunc_float[0], 
		      BUILT_IN_FABSF, "fabsf", ATTR_CONST_NOTHROW_LEAF_LIST);
 
  gfc_define_builtin ("__builtin_scalbnl", mfunc_longdouble[2],
		      BUILT_IN_SCALBNL, "scalbnl", ATTR_CONST_NOTHROW_LEAF_LIST);
  gfc_define_builtin ("__builtin_scalbn", mfunc_double[2],
		      BUILT_IN_SCALBN, "scalbn", ATTR_CONST_NOTHROW_LEAF_LIST);
  gfc_define_builtin ("__builtin_scalbnf", mfunc_float[2],
		      BUILT_IN_SCALBNF, "scalbnf", ATTR_CONST_NOTHROW_LEAF_LIST);
 
  gfc_define_builtin ("__builtin_fmodl", mfunc_longdouble[1], 
		      BUILT_IN_FMODL, "fmodl", ATTR_CONST_NOTHROW_LEAF_LIST);
  gfc_define_builtin ("__builtin_fmod", mfunc_double[1], 
		      BUILT_IN_FMOD, "fmod", ATTR_CONST_NOTHROW_LEAF_LIST);
  gfc_define_builtin ("__builtin_fmodf", mfunc_float[1], 
		      BUILT_IN_FMODF, "fmodf", ATTR_CONST_NOTHROW_LEAF_LIST);

  /* iround{f,,l}, lround{f,,l} and llround{f,,l} */
  ftype = build_function_type_list (integer_type_node,
                                    float_type_node, NULL_TREE); 
  gfc_define_builtin("__builtin_iroundf", ftype, BUILT_IN_IROUNDF,
		     "iroundf", ATTR_CONST_NOTHROW_LEAF_LIST);
  ftype = build_function_type_list (long_integer_type_node,
                                    float_type_node, NULL_TREE); 
  gfc_define_builtin ("__builtin_lroundf", ftype, BUILT_IN_LROUNDF,
		      "lroundf", ATTR_CONST_NOTHROW_LEAF_LIST);
  ftype = build_function_type_list (long_long_integer_type_node,
                                    float_type_node, NULL_TREE); 
  gfc_define_builtin ("__builtin_llroundf", ftype, BUILT_IN_LLROUNDF,
		      "llroundf", ATTR_CONST_NOTHROW_LEAF_LIST);

  ftype = build_function_type_list (integer_type_node,
                                    double_type_node, NULL_TREE); 
  gfc_define_builtin("__builtin_iround", ftype, BUILT_IN_IROUND,
		     "iround", ATTR_CONST_NOTHROW_LEAF_LIST);
  ftype = build_function_type_list (long_integer_type_node,
                                    double_type_node, NULL_TREE); 
  gfc_define_builtin ("__builtin_lround", ftype, BUILT_IN_LROUND,
		      "lround", ATTR_CONST_NOTHROW_LEAF_LIST);
  ftype = build_function_type_list (long_long_integer_type_node,
                                    double_type_node, NULL_TREE); 
  gfc_define_builtin ("__builtin_llround", ftype, BUILT_IN_LLROUND,
		      "llround", ATTR_CONST_NOTHROW_LEAF_LIST);

  ftype = build_function_type_list (integer_type_node,
                                    long_double_type_node, NULL_TREE); 
  gfc_define_builtin("__builtin_iroundl", ftype, BUILT_IN_IROUNDL,
		     "iroundl", ATTR_CONST_NOTHROW_LEAF_LIST);
  ftype = build_function_type_list (long_integer_type_node,
                                    long_double_type_node, NULL_TREE); 
  gfc_define_builtin ("__builtin_lroundl", ftype, BUILT_IN_LROUNDL,
		      "lroundl", ATTR_CONST_NOTHROW_LEAF_LIST);
  ftype = build_function_type_list (long_long_integer_type_node,
                                    long_double_type_node, NULL_TREE); 
  gfc_define_builtin ("__builtin_llroundl", ftype, BUILT_IN_LLROUNDL,
		      "llroundl", ATTR_CONST_NOTHROW_LEAF_LIST);

  /* These are used to implement the ** operator.  */
  gfc_define_builtin ("__builtin_powl", mfunc_longdouble[1], 
		      BUILT_IN_POWL, "powl", ATTR_CONST_NOTHROW_LEAF_LIST);
  gfc_define_builtin ("__builtin_pow", mfunc_double[1], 
		      BUILT_IN_POW, "pow", ATTR_CONST_NOTHROW_LEAF_LIST);
  gfc_define_builtin ("__builtin_powf", mfunc_float[1], 
		      BUILT_IN_POWF, "powf", ATTR_CONST_NOTHROW_LEAF_LIST);
  gfc_define_builtin ("__builtin_cpowl", mfunc_clongdouble[1], 
		      BUILT_IN_CPOWL, "cpowl", ATTR_CONST_NOTHROW_LEAF_LIST);
  gfc_define_builtin ("__builtin_cpow", mfunc_cdouble[1], 
		      BUILT_IN_CPOW, "cpow", ATTR_CONST_NOTHROW_LEAF_LIST);
  gfc_define_builtin ("__builtin_cpowf", mfunc_cfloat[1], 
		      BUILT_IN_CPOWF, "cpowf", ATTR_CONST_NOTHROW_LEAF_LIST);
  gfc_define_builtin ("__builtin_powil", mfunc_longdouble[2],
		      BUILT_IN_POWIL, "powil", ATTR_CONST_NOTHROW_LEAF_LIST);
  gfc_define_builtin ("__builtin_powi", mfunc_double[2],
		      BUILT_IN_POWI, "powi", ATTR_CONST_NOTHROW_LEAF_LIST);
  gfc_define_builtin ("__builtin_powif", mfunc_float[2],
		      BUILT_IN_POWIF, "powif", ATTR_CONST_NOTHROW_LEAF_LIST);


  if (targetm.libc_has_function (function_c99_math_complex))
    {
      gfc_define_builtin ("__builtin_cbrtl", mfunc_longdouble[0],
			  BUILT_IN_CBRTL, "cbrtl",
			  ATTR_CONST_NOTHROW_LEAF_LIST);
      gfc_define_builtin ("__builtin_cbrt", mfunc_double[0],
			  BUILT_IN_CBRT, "cbrt",
			  ATTR_CONST_NOTHROW_LEAF_LIST);
      gfc_define_builtin ("__builtin_cbrtf", mfunc_float[0],
			  BUILT_IN_CBRTF, "cbrtf",
			  ATTR_CONST_NOTHROW_LEAF_LIST);
      gfc_define_builtin ("__builtin_cexpil", func_longdouble_clongdouble, 
			  BUILT_IN_CEXPIL, "cexpil",
			  ATTR_CONST_NOTHROW_LEAF_LIST);
      gfc_define_builtin ("__builtin_cexpi", func_double_cdouble,
			  BUILT_IN_CEXPI, "cexpi",
			  ATTR_CONST_NOTHROW_LEAF_LIST);
      gfc_define_builtin ("__builtin_cexpif", func_float_cfloat,
			  BUILT_IN_CEXPIF, "cexpif",
			  ATTR_CONST_NOTHROW_LEAF_LIST);
    }

  if (targetm.libc_has_function (function_sincos))
    {
      gfc_define_builtin ("__builtin_sincosl",
			  func_longdouble_longdoublep_longdoublep,
			  BUILT_IN_SINCOSL, "sincosl", ATTR_NOTHROW_LEAF_LIST);
      gfc_define_builtin ("__builtin_sincos", func_double_doublep_doublep,
			  BUILT_IN_SINCOS, "sincos", ATTR_NOTHROW_LEAF_LIST);
      gfc_define_builtin ("__builtin_sincosf", func_float_floatp_floatp,
			  BUILT_IN_SINCOSF, "sincosf", ATTR_NOTHROW_LEAF_LIST);
    }

  /* For LEADZ, TRAILZ, POPCNT and POPPAR.  */
  ftype = build_function_type_list (integer_type_node,
                                    unsigned_type_node, NULL_TREE);
  gfc_define_builtin ("__builtin_clz", ftype, BUILT_IN_CLZ,
		      "__builtin_clz", ATTR_CONST_NOTHROW_LEAF_LIST);
  gfc_define_builtin ("__builtin_ctz", ftype, BUILT_IN_CTZ,
		      "__builtin_ctz", ATTR_CONST_NOTHROW_LEAF_LIST);
  gfc_define_builtin ("__builtin_parity", ftype, BUILT_IN_PARITY,
		      "__builtin_parity", ATTR_CONST_NOTHROW_LEAF_LIST);
  gfc_define_builtin ("__builtin_popcount", ftype, BUILT_IN_POPCOUNT,
		      "__builtin_popcount", ATTR_CONST_NOTHROW_LEAF_LIST);

  ftype = build_function_type_list (integer_type_node,
                                    long_unsigned_type_node, NULL_TREE);
  gfc_define_builtin ("__builtin_clzl", ftype, BUILT_IN_CLZL,
		      "__builtin_clzl", ATTR_CONST_NOTHROW_LEAF_LIST);
  gfc_define_builtin ("__builtin_ctzl", ftype, BUILT_IN_CTZL,
		      "__builtin_ctzl", ATTR_CONST_NOTHROW_LEAF_LIST);
  gfc_define_builtin ("__builtin_parityl", ftype, BUILT_IN_PARITYL,
		      "__builtin_parityl", ATTR_CONST_NOTHROW_LEAF_LIST);
  gfc_define_builtin ("__builtin_popcountl", ftype, BUILT_IN_POPCOUNTL,
		      "__builtin_popcountl", ATTR_CONST_NOTHROW_LEAF_LIST);

  ftype = build_function_type_list (integer_type_node,
                                    long_long_unsigned_type_node, NULL_TREE);
  gfc_define_builtin ("__builtin_clzll", ftype, BUILT_IN_CLZLL,
		      "__builtin_clzll", ATTR_CONST_NOTHROW_LEAF_LIST);
  gfc_define_builtin ("__builtin_ctzll", ftype, BUILT_IN_CTZLL,
		      "__builtin_ctzll", ATTR_CONST_NOTHROW_LEAF_LIST);
  gfc_define_builtin ("__builtin_parityll", ftype, BUILT_IN_PARITYLL,
		      "__builtin_parityll", ATTR_CONST_NOTHROW_LEAF_LIST);
  gfc_define_builtin ("__builtin_popcountll", ftype, BUILT_IN_POPCOUNTLL,
		      "__builtin_popcountll", ATTR_CONST_NOTHROW_LEAF_LIST);

  /* Other builtin functions we use.  */

  ftype = build_function_type_list (long_integer_type_node,
                                    long_integer_type_node,
                                    long_integer_type_node, NULL_TREE);
  gfc_define_builtin ("__builtin_expect", ftype, BUILT_IN_EXPECT,
		      "__builtin_expect", ATTR_CONST_NOTHROW_LEAF_LIST);

  ftype = build_function_type_list (void_type_node,
                                    pvoid_type_node, NULL_TREE);
  gfc_define_builtin ("__builtin_free", ftype, BUILT_IN_FREE,
		      "free", ATTR_NOTHROW_LEAF_LIST);

  ftype = build_function_type_list (pvoid_type_node,
                                    size_type_node, NULL_TREE);
  gfc_define_builtin ("__builtin_malloc", ftype, BUILT_IN_MALLOC,
		      "malloc", ATTR_NOTHROW_LEAF_MALLOC_LIST);

  ftype = build_function_type_list (pvoid_type_node, size_type_node,
				    size_type_node, NULL_TREE);
  gfc_define_builtin ("__builtin_calloc", ftype, BUILT_IN_CALLOC,
		      "calloc", ATTR_NOTHROW_LEAF_MALLOC_LIST);
  DECL_IS_MALLOC (builtin_decl_explicit (BUILT_IN_CALLOC)) = 1;

  ftype = build_function_type_list (pvoid_type_node,
                                    size_type_node, pvoid_type_node,
                                    NULL_TREE);
  gfc_define_builtin ("__builtin_realloc", ftype, BUILT_IN_REALLOC,
		      "realloc", ATTR_NOTHROW_LEAF_LIST);

  ftype = build_function_type_list (integer_type_node,
                                    void_type_node, NULL_TREE);
  gfc_define_builtin ("__builtin_isnan", ftype, BUILT_IN_ISNAN,
		      "__builtin_isnan", ATTR_CONST_NOTHROW_LEAF_LIST);
  gfc_define_builtin ("__builtin_isfinite", ftype, BUILT_IN_ISFINITE,
		      "__builtin_isfinite", ATTR_CONST_NOTHROW_LEAF_LIST);
  gfc_define_builtin ("__builtin_isnormal", ftype, BUILT_IN_ISNORMAL,
		      "__builtin_isnormal", ATTR_CONST_NOTHROW_LEAF_LIST);

  ftype = build_function_type_list (integer_type_node, void_type_node,
				    void_type_node, NULL_TREE);
  gfc_define_builtin ("__builtin_isunordered", ftype, BUILT_IN_ISUNORDERED,
		      "__builtin_isunordered", ATTR_CONST_NOTHROW_LEAF_LIST);
  gfc_define_builtin ("__builtin_islessequal", ftype, BUILT_IN_ISLESSEQUAL,
		      "__builtin_islessequal", ATTR_CONST_NOTHROW_LEAF_LIST);
  gfc_define_builtin ("__builtin_isgreaterequal", ftype,
		      BUILT_IN_ISGREATEREQUAL, "__builtin_isgreaterequal",
		      ATTR_CONST_NOTHROW_LEAF_LIST);

  ftype = build_function_type_list (integer_type_node,
                                    float_type_node, NULL_TREE); 
  gfc_define_builtin("__builtin_signbitf", ftype, BUILT_IN_SIGNBITF,
		     "signbitf", ATTR_CONST_NOTHROW_LEAF_LIST);
  ftype = build_function_type_list (integer_type_node,
                                    double_type_node, NULL_TREE); 
  gfc_define_builtin("__builtin_signbit", ftype, BUILT_IN_SIGNBIT,
		     "signbit", ATTR_CONST_NOTHROW_LEAF_LIST);
  ftype = build_function_type_list (integer_type_node,
                                    long_double_type_node, NULL_TREE); 
  gfc_define_builtin("__builtin_signbitl", ftype, BUILT_IN_SIGNBITL,
		     "signbitl", ATTR_CONST_NOTHROW_LEAF_LIST);


#define DEF_PRIMITIVE_TYPE(ENUM, VALUE) \
  builtin_types[(int) ENUM] = VALUE;
#define DEF_FUNCTION_TYPE_0(ENUM, RETURN)                       \
  builtin_types[(int) ENUM]                                     \
    = build_function_type_list (builtin_types[(int) RETURN],	\
                                NULL_TREE);
#define DEF_FUNCTION_TYPE_1(ENUM, RETURN, ARG1)				\
  builtin_types[(int) ENUM]						\
    = build_function_type_list (builtin_types[(int) RETURN],            \
                                builtin_types[(int) ARG1],              \
                                NULL_TREE);
#define DEF_FUNCTION_TYPE_2(ENUM, RETURN, ARG1, ARG2)           \
  builtin_types[(int) ENUM]                                     \
    = build_function_type_list (builtin_types[(int) RETURN],    \
                                builtin_types[(int) ARG1],      \
                                builtin_types[(int) ARG2],      \
                                NULL_TREE);
#define DEF_FUNCTION_TYPE_3(ENUM, RETURN, ARG1, ARG2, ARG3)             \
  builtin_types[(int) ENUM]                                             \
    = build_function_type_list (builtin_types[(int) RETURN],            \
                                builtin_types[(int) ARG1],              \
                                builtin_types[(int) ARG2],              \
                                builtin_types[(int) ARG3],              \
                                NULL_TREE);
#define DEF_FUNCTION_TYPE_4(ENUM, RETURN, ARG1, ARG2, ARG3, ARG4)	\
  builtin_types[(int) ENUM]						\
    = build_function_type_list (builtin_types[(int) RETURN],            \
                                builtin_types[(int) ARG1],              \
                                builtin_types[(int) ARG2],              \
                                builtin_types[(int) ARG3],		\
                                builtin_types[(int) ARG4],              \
                                NULL_TREE);
#define DEF_FUNCTION_TYPE_5(ENUM, RETURN, ARG1, ARG2, ARG3, ARG4, ARG5)	\
  builtin_types[(int) ENUM]						\
    = build_function_type_list (builtin_types[(int) RETURN],            \
                                builtin_types[(int) ARG1],              \
                                builtin_types[(int) ARG2],              \
                                builtin_types[(int) ARG3],		\
                                builtin_types[(int) ARG4],              \
                                builtin_types[(int) ARG5],              \
                                NULL_TREE);
#define DEF_FUNCTION_TYPE_6(ENUM, RETURN, ARG1, ARG2, ARG3, ARG4, ARG5, \
			    ARG6)					\
  builtin_types[(int) ENUM]						\
    = build_function_type_list (builtin_types[(int) RETURN],            \
                                builtin_types[(int) ARG1],              \
                                builtin_types[(int) ARG2],              \
                                builtin_types[(int) ARG3],		\
                                builtin_types[(int) ARG4],		\
                                builtin_types[(int) ARG5],              \
                                builtin_types[(int) ARG6],              \
                                NULL_TREE);
#define DEF_FUNCTION_TYPE_7(ENUM, RETURN, ARG1, ARG2, ARG3, ARG4, ARG5, \
			    ARG6, ARG7)					\
  builtin_types[(int) ENUM]						\
    = build_function_type_list (builtin_types[(int) RETURN],            \
                                builtin_types[(int) ARG1],              \
                                builtin_types[(int) ARG2],              \
                                builtin_types[(int) ARG3],		\
                                builtin_types[(int) ARG4],		\
                                builtin_types[(int) ARG5],              \
                                builtin_types[(int) ARG6],              \
                                builtin_types[(int) ARG7],              \
                                NULL_TREE);
#define DEF_FUNCTION_TYPE_8(ENUM, RETURN, ARG1, ARG2, ARG3, ARG4, ARG5, \
			    ARG6, ARG7, ARG8)				\
  builtin_types[(int) ENUM]						\
    = build_function_type_list (builtin_types[(int) RETURN],		\
				builtin_types[(int) ARG1],		\
				builtin_types[(int) ARG2],		\
				builtin_types[(int) ARG3],		\
				builtin_types[(int) ARG4],		\
				builtin_types[(int) ARG5],		\
				builtin_types[(int) ARG6],		\
				builtin_types[(int) ARG7],		\
				builtin_types[(int) ARG8],		\
				NULL_TREE);
#define DEF_FUNCTION_TYPE_VAR_0(ENUM, RETURN)				\
  builtin_types[(int) ENUM]						\
    = build_varargs_function_type_list (builtin_types[(int) RETURN],    \
                                        NULL_TREE);
#define DEF_FUNCTION_TYPE_VAR_2(ENUM, RETURN, ARG1, ARG2)		\
  builtin_types[(int) ENUM]						\
    = build_varargs_function_type_list (builtin_types[(int) RETURN],   	\
					builtin_types[(int) ARG1],     	\
					builtin_types[(int) ARG2],     	\
					NULL_TREE);
#define DEF_FUNCTION_TYPE_VAR_7(ENUM, RETURN, ARG1, ARG2, ARG3, ARG4, ARG5, \
				ARG6, ARG7)				\
  builtin_types[(int) ENUM]						\
    = build_varargs_function_type_list (builtin_types[(int) RETURN],   	\
					builtin_types[(int) ARG1],     	\
					builtin_types[(int) ARG2],     	\
					builtin_types[(int) ARG3],	\
					builtin_types[(int) ARG4],	\
					builtin_types[(int) ARG5],	\
					builtin_types[(int) ARG6],	\
					builtin_types[(int) ARG7],	\
					NULL_TREE);
#define DEF_FUNCTION_TYPE_VAR_11(ENUM, RETURN, ARG1, ARG2, ARG3, ARG4, ARG5, \
				 ARG6, ARG7, ARG8, ARG9, ARG10, ARG11)	\
  builtin_types[(int) ENUM]						\
    = build_varargs_function_type_list (builtin_types[(int) RETURN],   	\
					builtin_types[(int) ARG1],     	\
					builtin_types[(int) ARG2],     	\
					builtin_types[(int) ARG3],	\
					builtin_types[(int) ARG4],	\
					builtin_types[(int) ARG5],	\
					builtin_types[(int) ARG6],	\
					builtin_types[(int) ARG7],	\
					builtin_types[(int) ARG8],	\
					builtin_types[(int) ARG9],	\
					builtin_types[(int) ARG10],	\
					builtin_types[(int) ARG11],	\
					NULL_TREE);
#define DEF_POINTER_TYPE(ENUM, TYPE)			\
  builtin_types[(int) ENUM]				\
    = build_pointer_type (builtin_types[(int) TYPE]);
#include "types.def"
#undef DEF_PRIMITIVE_TYPE
#undef DEF_FUNCTION_TYPE_0
#undef DEF_FUNCTION_TYPE_1
#undef DEF_FUNCTION_TYPE_2
#undef DEF_FUNCTION_TYPE_3
#undef DEF_FUNCTION_TYPE_4
#undef DEF_FUNCTION_TYPE_5
#undef DEF_FUNCTION_TYPE_6
#undef DEF_FUNCTION_TYPE_7
#undef DEF_FUNCTION_TYPE_8
#undef DEF_FUNCTION_TYPE_VAR_0
#undef DEF_FUNCTION_TYPE_VAR_2
#undef DEF_FUNCTION_TYPE_VAR_7
#undef DEF_FUNCTION_TYPE_VAR_11
#undef DEF_POINTER_TYPE
  builtin_types[(int) BT_LAST] = NULL_TREE;

  /* Initialize synchronization builtins.  */
#undef DEF_SYNC_BUILTIN
#define DEF_SYNC_BUILTIN(code, name, type, attr) \
    gfc_define_builtin (name, builtin_types[type], code, name, \
			attr);
#include "../sync-builtins.def"
#undef DEF_SYNC_BUILTIN

<<<<<<< HEAD
  if (gfc_option.gfc_flag_openmp
      || gfc_option.gfc_flag_openmp_simd
      || flag_tree_parallelize_loops)
=======
  if (flag_openacc)
>>>>>>> 7b26e389
    {
#undef DEF_GOACC_BUILTIN
#define DEF_GOACC_BUILTIN(code, name, type, attr) \
      gfc_define_builtin ("__builtin_" name, builtin_types[type], \
			  code, name, attr);
#undef DEF_GOACC_BUILTIN_COMPILER
#define DEF_GOACC_BUILTIN_COMPILER(code, name, type, attr) \
      gfc_define_builtin (name, builtin_types[type], code, name, attr);
#undef DEF_GOMP_BUILTIN
#define DEF_GOMP_BUILTIN(code, name, type, attr) /* ignore */
#include "../omp-builtins.def"
#undef DEF_GOACC_BUILTIN
#undef DEF_GOACC_BUILTIN_COMPILER
#undef DEF_GOMP_BUILTIN
    }

  if (flag_openmp || flag_openmp_simd || flag_tree_parallelize_loops)
    {
#undef DEF_GOACC_BUILTIN
#define DEF_GOACC_BUILTIN(code, name, type, attr) /* ignore */
#undef DEF_GOACC_BUILTIN_COMPILER
#define DEF_GOACC_BUILTIN_COMPILER(code, name, type, attr)  /* ignore */
#undef DEF_GOMP_BUILTIN
#define DEF_GOMP_BUILTIN(code, name, type, attr) \
      gfc_define_builtin ("__builtin_" name, builtin_types[type], \
			  code, name, attr);
#include "../omp-builtins.def"
#undef DEF_GOACC_BUILTIN
#undef DEF_GOACC_BUILTIN_COMPILER
#undef DEF_GOMP_BUILTIN
    }

  gfc_define_builtin ("__builtin_trap", builtin_types[BT_FN_VOID],
		      BUILT_IN_TRAP, NULL, ATTR_NOTHROW_LEAF_LIST);
  TREE_THIS_VOLATILE (builtin_decl_explicit (BUILT_IN_TRAP)) = 1;

  ftype = build_varargs_function_type_list (ptr_type_node, const_ptr_type_node,
					    size_type_node, NULL_TREE);
  gfc_define_builtin ("__builtin_assume_aligned", ftype,
		      BUILT_IN_ASSUME_ALIGNED,
		      "__builtin_assume_aligned",
		      ATTR_CONST_NOTHROW_LEAF_LIST);

  gfc_define_builtin ("__emutls_get_address",
		      builtin_types[BT_FN_PTR_PTR],
		      BUILT_IN_EMUTLS_GET_ADDRESS,
		      "__emutls_get_address", ATTR_CONST_NOTHROW_LEAF_LIST);
  gfc_define_builtin ("__emutls_register_common",
		      builtin_types[BT_FN_VOID_PTR_WORD_WORD_PTR],
		      BUILT_IN_EMUTLS_REGISTER_COMMON,
		      "__emutls_register_common", ATTR_NOTHROW_LEAF_LIST);

  build_common_builtin_nodes ();
  targetm.init_builtins ();
}

#undef DEFINE_MATH_BUILTIN_C
#undef DEFINE_MATH_BUILTIN

static void
gfc_init_ts (void)
{
  tree_contains_struct[NAMESPACE_DECL][TS_DECL_NON_COMMON] = 1;
  tree_contains_struct[NAMESPACE_DECL][TS_DECL_WITH_VIS] = 1;
  tree_contains_struct[NAMESPACE_DECL][TS_DECL_WRTL] = 1;
  tree_contains_struct[NAMESPACE_DECL][TS_DECL_COMMON] = 1;
  tree_contains_struct[NAMESPACE_DECL][TS_DECL_MINIMAL] = 1;
}

void
gfc_maybe_initialize_eh (void)
{
  if (!flag_exceptions || gfc_eh_initialized_p)
    return;

  gfc_eh_initialized_p = true;
  using_eh_for_cleanups ();
}


#include "gt-fortran-f95-lang.h"
#include "gtype-fortran.h"<|MERGE_RESOLUTION|>--- conflicted
+++ resolved
@@ -1191,13 +1191,7 @@
 #include "../sync-builtins.def"
 #undef DEF_SYNC_BUILTIN
 
-<<<<<<< HEAD
-  if (gfc_option.gfc_flag_openmp
-      || gfc_option.gfc_flag_openmp_simd
-      || flag_tree_parallelize_loops)
-=======
   if (flag_openacc)
->>>>>>> 7b26e389
     {
 #undef DEF_GOACC_BUILTIN
 #define DEF_GOACC_BUILTIN(code, name, type, attr) \
