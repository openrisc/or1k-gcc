\input texinfo  @c -*-texinfo-*-
@c %**start of header
@setfilename gfortran.info
@set copyrights-gfortran 1999-2015

@include gcc-common.texi

@settitle The GNU Fortran Compiler

@c Create a separate index for command line options
@defcodeindex op
@c Merge the standard indexes into a single one.
@syncodeindex fn cp
@syncodeindex vr cp
@syncodeindex ky cp
@syncodeindex pg cp
@syncodeindex tp cp

@c TODO: The following "Part" definitions are included here temporarily
@c until they are incorporated into the official Texinfo distribution.
@c They borrow heavily from Texinfo's \unnchapentry definitions.

@tex
\gdef\part#1#2{%
  \pchapsepmacro
  \gdef\thischapter{}
  \begingroup
    \vglue\titlepagetopglue
    \titlefonts \rm
    \leftline{Part #1:@* #2}
    \vskip4pt \hrule height 4pt width \hsize \vskip4pt
  \endgroup
  \writetocentry{part}{#2}{#1}
}
\gdef\blankpart{%
  \writetocentry{blankpart}{}{}
}
% Part TOC-entry definition for summary contents.
\gdef\dosmallpartentry#1#2#3#4{%
  \vskip .5\baselineskip plus.2\baselineskip
  \begingroup
    \let\rm=\bf \rm
    \tocentry{Part #2: #1}{\doshortpageno\bgroup#4\egroup}
  \endgroup
}
\gdef\dosmallblankpartentry#1#2#3#4{%
  \vskip .5\baselineskip plus.2\baselineskip
}
% Part TOC-entry definition for regular contents.  This has to be
% equated to an existing entry to not cause problems when the PDF
% outline is created.
\gdef\dopartentry#1#2#3#4{%
  \unnchapentry{Part #2: #1}{}{#3}{#4}
}
\gdef\doblankpartentry#1#2#3#4{}
@end tex

@c %**end of header

@c Use with @@smallbook.

@c %** start of document

@c Cause even numbered pages to be printed on the left hand side of
@c the page and odd numbered pages to be printed on the right hand
@c side of the page.  Using this, you can print on both sides of a
@c sheet of paper and have the text on the same part of the sheet.

@c The text on right hand pages is pushed towards the right hand
@c margin and the text on left hand pages is pushed toward the left
@c hand margin.
@c (To provide the reverse effect, set bindingoffset to -0.75in.)

@c @tex
@c \global\bindingoffset=0.75in
@c \global\normaloffset =0.75in
@c @end tex

@copying
Copyright @copyright{} @value{copyrights-gfortran} Free Software Foundation, Inc.

Permission is granted to copy, distribute and/or modify this document
under the terms of the GNU Free Documentation License, Version 1.3 or
any later version published by the Free Software Foundation; with the
Invariant Sections being ``Funding Free Software'', the Front-Cover
Texts being (a) (see below), and with the Back-Cover Texts being (b)
(see below).  A copy of the license is included in the section entitled
``GNU Free Documentation License''.

(a) The FSF's Front-Cover Text is:

     A GNU Manual

(b) The FSF's Back-Cover Text is:

     You have freedom to copy and modify this GNU Manual, like GNU
     software.  Copies published by the Free Software Foundation raise
     funds for GNU development.
@end copying

@ifinfo
@dircategory Software development
@direntry
* gfortran: (gfortran).                  The GNU Fortran Compiler.
@end direntry
This file documents the use and the internals of
the GNU Fortran compiler, (@command{gfortran}).

Published by the Free Software Foundation
51 Franklin Street, Fifth Floor
Boston, MA 02110-1301 USA

@insertcopying
@end ifinfo


@setchapternewpage odd
@titlepage
@title Using GNU Fortran
@versionsubtitle
@author The @t{gfortran} team
@page
@vskip 0pt plus 1filll
Published by the Free Software Foundation@*
51 Franklin Street, Fifth Floor@*
Boston, MA 02110-1301, USA@*
@c Last printed ??ber, 19??.@*
@c Printed copies are available for $? each.@*
@c ISBN ???
@sp 1
@insertcopying
@end titlepage

@c TODO: The following "Part" definitions are included here temporarily
@c until they are incorporated into the official Texinfo distribution.

@tex
\global\let\partentry=\dosmallpartentry
\global\let\blankpartentry=\dosmallblankpartentry
@end tex
@summarycontents

@tex
\global\let\partentry=\dopartentry
\global\let\blankpartentry=\doblankpartentry
@end tex
@contents

@page

@c ---------------------------------------------------------------------
@c TexInfo table of contents.
@c ---------------------------------------------------------------------

@ifnottex
@node Top
@top Introduction
@cindex Introduction

This manual documents the use of @command{gfortran},
the GNU Fortran compiler.  You can find in this manual how to invoke
@command{gfortran}, as well as its features and incompatibilities.

@ifset DEVELOPMENT
@emph{Warning:} This document, and the compiler it describes, are still
under development.  While efforts are made to keep it up-to-date, it might
not accurately reflect the status of the most recent GNU Fortran compiler.
@end ifset

@comment
@comment  When you add a new menu item, please keep the right hand
@comment  aligned to the same column.  Do not use tabs.  This provides
@comment  better formatting.
@comment
@menu
* Introduction::

Part I: Invoking GNU Fortran
* Invoking GNU Fortran:: Command options supported by @command{gfortran}.
* Runtime::              Influencing runtime behavior with environment variables.

Part II: Language Reference
* Fortran 2003 and 2008 status::  Fortran 2003 and 2008 features supported by GNU Fortran.
* Compiler Characteristics::      User-visible implementation details.
* Extensions::                    Language extensions implemented by GNU Fortran.
* Mixed-Language Programming::    Interoperability with C
* Coarray Programming::
* Intrinsic Procedures:: Intrinsic procedures supported by GNU Fortran.
* Intrinsic Modules::    Intrinsic modules supported by GNU Fortran.

* Contributing::         How you can help.
* Copying::              GNU General Public License says
                         how you can copy and share GNU Fortran.
* GNU Free Documentation License::
                         How you can copy and share this manual.
* Funding::              How to help assure continued work for free software.
* Option Index::         Index of command line options
* Keyword Index::        Index of concepts
@end menu
@end ifnottex

@c ---------------------------------------------------------------------
@c Introduction
@c ---------------------------------------------------------------------

@node Introduction
@chapter Introduction

@c The following duplicates the text on the TexInfo table of contents.
@iftex
This manual documents the use of @command{gfortran}, the GNU Fortran
compiler.  You can find in this manual how to invoke @command{gfortran},
as well as its features and incompatibilities.

@ifset DEVELOPMENT
@emph{Warning:} This document, and the compiler it describes, are still
under development.  While efforts are made to keep it up-to-date, it
might not accurately reflect the status of the most recent GNU Fortran
compiler.
@end ifset
@end iftex

The GNU Fortran compiler front end was
designed initially as a free replacement for,
or alternative to, the Unix @command{f95} command;
@command{gfortran} is the command you will use to invoke the compiler.

@menu
* About GNU Fortran::    What you should know about the GNU Fortran compiler.
* GNU Fortran and GCC::  You can compile Fortran, C, or other programs.
* Preprocessing and conditional compilation:: The Fortran preprocessor
* GNU Fortran and G77::  Why we chose to start from scratch.
* Project Status::       Status of GNU Fortran, roadmap, proposed extensions.
* Standards::            Standards supported by GNU Fortran.
@end menu


@c ---------------------------------------------------------------------
@c About GNU Fortran
@c ---------------------------------------------------------------------

@node About GNU Fortran
@section About GNU Fortran

The GNU Fortran compiler supports the Fortran 77, 90 and 95 standards
completely, parts of the Fortran 2003 and Fortran 2008 standards, and
several vendor extensions.  The development goal is to provide the
following features:

@itemize @bullet
@item
Read a user's program,
stored in a file and containing instructions written
in Fortran 77, Fortran 90, Fortran 95, Fortran 2003 or Fortran 2008.
This file contains @dfn{source code}.

@item
Translate the user's program into instructions a computer
can carry out more quickly than it takes to translate the
instructions in the first
place.  The result after compilation of a program is
@dfn{machine code},
code designed to be efficiently translated and processed
by a machine such as your computer.
Humans usually are not as good writing machine code
as they are at writing Fortran (or C++, Ada, or Java),
because it is easy to make tiny mistakes writing machine code.

@item
Provide the user with information about the reasons why
the compiler is unable to create a binary from the source code.
Usually this will be the case if the source code is flawed.
The Fortran 90 standard requires that the compiler can point out
mistakes to the user.
An incorrect usage of the language causes an @dfn{error message}.

The compiler will also attempt to diagnose cases where the
user's program contains a correct usage of the language,
but instructs the computer to do something questionable.
This kind of diagnostics message is called a @dfn{warning message}.

@item
Provide optional information about the translation passes
from the source code to machine code.
This can help a user of the compiler to find the cause of
certain bugs which may not be obvious in the source code,
but may be more easily found at a lower level compiler output.
It also helps developers to find bugs in the compiler itself.

@item
Provide information in the generated machine code that can
make it easier to find bugs in the program (using a debugging tool,
called a @dfn{debugger}, such as the GNU Debugger @command{gdb}).

@item
Locate and gather machine code already generated to
perform actions requested by statements in the user's program.
This machine code is organized into @dfn{modules} and is located
and @dfn{linked} to the user program.
@end itemize

The GNU Fortran compiler consists of several components:

@itemize @bullet
@item
A version of the @command{gcc} command
(which also might be installed as the system's @command{cc} command)
that also understands and accepts Fortran source code.
The @command{gcc} command is the @dfn{driver} program for
all the languages in the GNU Compiler Collection (GCC);
With @command{gcc},
you can compile the source code of any language for
which a front end is available in GCC.

@item
The @command{gfortran} command itself,
which also might be installed as the
system's @command{f95} command.
@command{gfortran} is just another driver program,
but specifically for the Fortran compiler only.
The difference with @command{gcc} is that @command{gfortran}
will automatically link the correct libraries to your program.

@item
A collection of run-time libraries.
These libraries contain the machine code needed to support
capabilities of the Fortran language that are not directly
provided by the machine code generated by the
@command{gfortran} compilation phase,
such as intrinsic functions and subroutines,
and routines for interaction with files and the operating system.
@c and mechanisms to spawn,
@c unleash and pause threads in parallelized code.

@item
The Fortran compiler itself, (@command{f951}).
This is the GNU Fortran parser and code generator,
linked to and interfaced with the GCC backend library.
@command{f951} ``translates'' the source code to
assembler code.  You would typically not use this
program directly;
instead, the @command{gcc} or @command{gfortran} driver
programs will call it for you.
@end itemize


@c ---------------------------------------------------------------------
@c GNU Fortran and GCC
@c ---------------------------------------------------------------------

@node GNU Fortran and GCC
@section GNU Fortran and GCC
@cindex GNU Compiler Collection
@cindex GCC

GNU Fortran is a part of GCC, the @dfn{GNU Compiler Collection}.  GCC
consists of a collection of front ends for various languages, which
translate the source code into a language-independent form called
@dfn{GENERIC}.  This is then processed by a common middle end which
provides optimization, and then passed to one of a collection of back
ends which generate code for different computer architectures and
operating systems.

Functionally, this is implemented with a driver program (@command{gcc})
which provides the command-line interface for the compiler.  It calls
the relevant compiler front-end program (e.g., @command{f951} for
Fortran) for each file in the source code, and then calls the assembler
and linker as appropriate to produce the compiled output.  In a copy of
GCC which has been compiled with Fortran language support enabled,
@command{gcc} will recognize files with @file{.f}, @file{.for}, @file{.ftn},
@file{.f90}, @file{.f95}, @file{.f03} and @file{.f08} extensions as
Fortran source code, and compile it accordingly.  A @command{gfortran}
driver program is also provided, which is identical to @command{gcc}
except that it automatically links the Fortran runtime libraries into the
compiled program.

Source files with @file{.f}, @file{.for}, @file{.fpp}, @file{.ftn}, @file{.F},
@file{.FOR}, @file{.FPP}, and @file{.FTN} extensions are treated as fixed form.
Source files with @file{.f90}, @file{.f95}, @file{.f03}, @file{.f08},
@file{.F90}, @file{.F95}, @file{.F03} and @file{.F08} extensions are
treated as free form.  The capitalized versions of either form are run
through preprocessing.  Source files with the lower case @file{.fpp}
extension are also run through preprocessing.

This manual specifically documents the Fortran front end, which handles
the programming language's syntax and semantics.  The aspects of GCC
which relate to the optimization passes and the back-end code generation
are documented in the GCC manual; see 
@ref{Top,,Introduction,gcc,Using the GNU Compiler Collection (GCC)}.
The two manuals together provide a complete reference for the GNU
Fortran compiler.


@c ---------------------------------------------------------------------
@c Preprocessing and conditional compilation
@c ---------------------------------------------------------------------

@node Preprocessing and conditional compilation
@section Preprocessing and conditional compilation
@cindex CPP
@cindex FPP
@cindex Conditional compilation
@cindex Preprocessing
@cindex preprocessor, include file handling

Many Fortran compilers including GNU Fortran allow passing the source code
through a C preprocessor (CPP; sometimes also called the Fortran preprocessor,
FPP) to allow for conditional compilation.  In the case of GNU Fortran,
this is the GNU C Preprocessor in the traditional mode.  On systems with
case-preserving file names, the preprocessor is automatically invoked if the
filename extension is @file{.F}, @file{.FOR}, @file{.FTN}, @file{.fpp},
@file{.FPP}, @file{.F90}, @file{.F95}, @file{.F03} or @file{.F08}.  To manually
invoke the preprocessor on any file, use @option{-cpp}, to disable
preprocessing on files where the preprocessor is run automatically, use
@option{-nocpp}.

If a preprocessed file includes another file with the Fortran @code{INCLUDE}
statement, the included file is not preprocessed.  To preprocess included
files, use the equivalent preprocessor statement @code{#include}.

If GNU Fortran invokes the preprocessor, @code{__GFORTRAN__}
is defined and @code{__GNUC__}, @code{__GNUC_MINOR__} and
@code{__GNUC_PATCHLEVEL__} can be used to determine the version of the
compiler.  See @ref{Top,,Overview,cpp,The C Preprocessor} for details.

While CPP is the de-facto standard for preprocessing Fortran code,
Part 3 of the Fortran 95 standard (ISO/IEC 1539-3:1998) defines
Conditional Compilation, which is not widely used and not directly
supported by the GNU Fortran compiler.  You can use the program coco
to preprocess such files (@uref{http://www.daniellnagle.com/coco.html}).


@c ---------------------------------------------------------------------
@c GNU Fortran and G77
@c ---------------------------------------------------------------------

@node GNU Fortran and G77
@section GNU Fortran and G77
@cindex Fortran 77
@cindex @command{g77}

The GNU Fortran compiler is the successor to @command{g77}, the Fortran 
77 front end included in GCC prior to version 4.  It is an entirely new 
program that has been designed to provide Fortran 95 support and 
extensibility for future Fortran language standards, as well as providing 
backwards compatibility for Fortran 77 and nearly all of the GNU language 
extensions supported by @command{g77}.


@c ---------------------------------------------------------------------
@c Project Status
@c ---------------------------------------------------------------------

@node Project Status
@section Project Status

@quotation
As soon as @command{gfortran} can parse all of the statements correctly,
it will be in the ``larva'' state.
When we generate code, the ``puppa'' state.
When @command{gfortran} is done,
we'll see if it will be a beautiful butterfly,
or just a big bug....

--Andy Vaught, April 2000
@end quotation

The start of the GNU Fortran 95 project was announced on
the GCC homepage in March 18, 2000
(even though Andy had already been working on it for a while,
of course).

The GNU Fortran compiler is able to compile nearly all
standard-compliant Fortran 95, Fortran 90, and Fortran 77 programs,
including a number of standard and non-standard extensions, and can be
used on real-world programs.  In particular, the supported extensions
include OpenMP, Cray-style pointers, and several Fortran 2003 and Fortran
2008 features, including TR 15581.  However, it is still under
development and has a few remaining rough edges.
There also is initial support for OpenACC.
Note that this is an experimental feature, incomplete, and subject to
change in future versions of GCC.  See
@uref{https://gcc.gnu.org/wiki/OpenACC} for more information.

At present, the GNU Fortran compiler passes the
@uref{http://www.fortran-2000.com/ArnaudRecipes/fcvs21_f95.html, 
NIST Fortran 77 Test Suite}, and produces acceptable results on the
@uref{http://www.netlib.org/lapack/faq.html#1.21, LAPACK Test Suite}.
It also provides respectable performance on 
the @uref{http://www.polyhedron.com/fortran-compiler-comparisons/polyhedron-benchmark-suite,
Polyhedron Fortran
compiler benchmarks} and the
@uref{http://www.netlib.org/benchmark/livermore,
Livermore Fortran Kernels test}.  It has been used to compile a number of
large real-world programs, including
@uref{http://hirlam.org/, the HARMONIE and HIRLAM weather forecasting code} and
@uref{http://physical-chemistry.scb.uwa.edu.au/tonto/wiki/index.php/Main_Page,
the Tonto quantum chemistry package}; see
@url{https://gcc.gnu.org/@/wiki/@/GfortranApps} for an extended list.

Among other things, the GNU Fortran compiler is intended as a replacement
for G77.  At this point, nearly all programs that could be compiled with
G77 can be compiled with GNU Fortran, although there are a few minor known
regressions.

The primary work remaining to be done on GNU Fortran falls into three
categories: bug fixing (primarily regarding the treatment of invalid code
and providing useful error messages), improving the compiler optimizations
and the performance of compiled code, and extending the compiler to support
future standards---in particular, Fortran 2003 and Fortran 2008.


@c ---------------------------------------------------------------------
@c Standards
@c ---------------------------------------------------------------------

@node Standards
@section Standards
@cindex Standards

@menu
* Varying Length Character Strings::
@end menu

The GNU Fortran compiler implements
ISO/IEC 1539:1997 (Fortran 95).  As such, it can also compile essentially all
standard-compliant Fortran 90 and Fortran 77 programs.   It also supports
the ISO/IEC TR-15581 enhancements to allocatable arrays.

GNU Fortran also have a partial support for ISO/IEC 1539-1:2004 (Fortran
2003), ISO/IEC 1539-1:2010 (Fortran 2008), the Technical Specification
@code{Further Interoperability of Fortran with C} (ISO/IEC TS 29113:2012).
Full support of those standards and future Fortran standards is planned.
The current status of the support is can be found in the
@ref{Fortran 2003 status}, @ref{Fortran 2008 status} and
@ref{TS 29113 status} sections of the documentation.

Additionally, the GNU Fortran compilers supports the OpenMP specification
(version 4.0, @url{http://openmp.org/@/wp/@/openmp-specifications/}).
<<<<<<< HEAD
=======
There also is initial support for the OpenACC specification (targeting
version 2.0, @uref{http://www.openacc.org/}).
Note that this is an experimental feature, incomplete, and subject to
change in future versions of GCC.  See
@uref{https://gcc.gnu.org/wiki/OpenACC} for more information.
>>>>>>> 7b26e389

@node Varying Length Character Strings
@subsection Varying Length Character Strings
@cindex Varying length character strings
@cindex Varying length strings
@cindex strings, varying length

The Fortran 95 standard specifies in Part 2 (ISO/IEC 1539-2:2000)
varying length character strings.  While GNU Fortran currently does not
support such strings directly, there exist two Fortran implementations
for them, which work with GNU Fortran.  They can be found at
@uref{http://www.fortran.com/@/iso_varying_string.f95} and at
@uref{ftp://ftp.nag.co.uk/@/sc22wg5/@/ISO_VARYING_STRING/}.

Deferred-length character strings of Fortran 2003 supports part of
the features of @code{ISO_VARYING_STRING} and should be considered as
replacement. (Namely, allocatable or pointers of the type
@code{character(len=:)}.)


@c =====================================================================
@c PART I: INVOCATION REFERENCE
@c =====================================================================

@tex
\part{I}{Invoking GNU Fortran}
@end tex

@c ---------------------------------------------------------------------
@c Compiler Options
@c ---------------------------------------------------------------------

@include invoke.texi


@c ---------------------------------------------------------------------
@c Runtime
@c ---------------------------------------------------------------------

@node Runtime
@chapter Runtime:  Influencing runtime behavior with environment variables
@cindex environment variable

The behavior of the @command{gfortran} can be influenced by
environment variables.

Malformed environment variables are silently ignored.

@menu
* TMPDIR:: Directory for scratch files
* GFORTRAN_STDIN_UNIT:: Unit number for standard input
* GFORTRAN_STDOUT_UNIT:: Unit number for standard output
* GFORTRAN_STDERR_UNIT:: Unit number for standard error
* GFORTRAN_UNBUFFERED_ALL:: Do not buffer I/O for all units.
* GFORTRAN_UNBUFFERED_PRECONNECTED:: Do not buffer I/O for preconnected units.
* GFORTRAN_SHOW_LOCUS::  Show location for runtime errors
* GFORTRAN_OPTIONAL_PLUS:: Print leading + where permitted
* GFORTRAN_DEFAULT_RECL:: Default record length for new files
* GFORTRAN_LIST_SEPARATOR::  Separator for list output
* GFORTRAN_CONVERT_UNIT::  Set endianness for unformatted I/O
* GFORTRAN_ERROR_BACKTRACE:: Show backtrace on run-time errors
@end menu

@node TMPDIR
@section @env{TMPDIR}---Directory for scratch files

When opening a file with @code{STATUS='SCRATCH'}, GNU Fortran tries to
create the file in one of the potential directories by testing each
directory in the order below.

@enumerate
@item
The environment variable @env{TMPDIR}, if it exists.

@item
On the MinGW target, the directory returned by the @code{GetTempPath}
function. Alternatively, on the Cygwin target, the @env{TMP} and
@env{TEMP} environment variables, if they exist, in that order.

@item
The @code{P_tmpdir} macro if it is defined, otherwise the directory
@file{/tmp}.
@end enumerate

@node GFORTRAN_STDIN_UNIT
@section @env{GFORTRAN_STDIN_UNIT}---Unit number for standard input

This environment variable can be used to select the unit number
preconnected to standard input.  This must be a positive integer.
The default value is 5.

@node GFORTRAN_STDOUT_UNIT
@section @env{GFORTRAN_STDOUT_UNIT}---Unit number for standard output

This environment variable can be used to select the unit number
preconnected to standard output.  This must be a positive integer.
The default value is 6.

@node GFORTRAN_STDERR_UNIT
@section @env{GFORTRAN_STDERR_UNIT}---Unit number for standard error

This environment variable can be used to select the unit number
preconnected to standard error.  This must be a positive integer.
The default value is 0.

@node GFORTRAN_UNBUFFERED_ALL
@section @env{GFORTRAN_UNBUFFERED_ALL}---Do not buffer I/O on all units

This environment variable controls whether all I/O is unbuffered.  If
the first letter is @samp{y}, @samp{Y} or @samp{1}, all I/O is
unbuffered.  This will slow down small sequential reads and writes.  If
the first letter is @samp{n}, @samp{N} or @samp{0}, I/O is buffered.
This is the default.

@node GFORTRAN_UNBUFFERED_PRECONNECTED
@section @env{GFORTRAN_UNBUFFERED_PRECONNECTED}---Do not buffer I/O on preconnected units

The environment variable named @env{GFORTRAN_UNBUFFERED_PRECONNECTED} controls
whether I/O on a preconnected unit (i.e.@: STDOUT or STDERR) is unbuffered.  If 
the first letter is @samp{y}, @samp{Y} or @samp{1}, I/O is unbuffered.  This
will slow down small sequential reads and writes.  If the first letter
is @samp{n}, @samp{N} or @samp{0}, I/O is buffered.  This is the default.

@node GFORTRAN_SHOW_LOCUS
@section @env{GFORTRAN_SHOW_LOCUS}---Show location for runtime errors

If the first letter is @samp{y}, @samp{Y} or @samp{1}, filename and
line numbers for runtime errors are printed.  If the first letter is
@samp{n}, @samp{N} or @samp{0}, do not print filename and line numbers
for runtime errors.  The default is to print the location.

@node GFORTRAN_OPTIONAL_PLUS
@section @env{GFORTRAN_OPTIONAL_PLUS}---Print leading + where permitted

If the first letter is @samp{y}, @samp{Y} or @samp{1},
a plus sign is printed
where permitted by the Fortran standard.  If the first letter
is @samp{n}, @samp{N} or @samp{0}, a plus sign is not printed
in most cases.  Default is not to print plus signs.

@node GFORTRAN_DEFAULT_RECL
@section @env{GFORTRAN_DEFAULT_RECL}---Default record length for new files

This environment variable specifies the default record length, in
bytes, for files which are opened without a @code{RECL} tag in the
@code{OPEN} statement.  This must be a positive integer.  The
default value is 1073741824 bytes (1 GB).

@node GFORTRAN_LIST_SEPARATOR
@section @env{GFORTRAN_LIST_SEPARATOR}---Separator for list output

This environment variable specifies the separator when writing
list-directed output.  It may contain any number of spaces and
at most one comma.  If you specify this on the command line,
be sure to quote spaces, as in
@smallexample
$ GFORTRAN_LIST_SEPARATOR='  ,  ' ./a.out
@end smallexample
when @command{a.out} is the compiled Fortran program that you want to run.
Default is a single space.

@node GFORTRAN_CONVERT_UNIT
@section @env{GFORTRAN_CONVERT_UNIT}---Set endianness for unformatted I/O

By setting the @env{GFORTRAN_CONVERT_UNIT} variable, it is possible
to change the representation of data for unformatted files.
The syntax for the @env{GFORTRAN_CONVERT_UNIT} variable is:
@smallexample
GFORTRAN_CONVERT_UNIT: mode | mode ';' exception | exception ;
mode: 'native' | 'swap' | 'big_endian' | 'little_endian' ;
exception: mode ':' unit_list | unit_list ;
unit_list: unit_spec | unit_list unit_spec ;
unit_spec: INTEGER | INTEGER '-' INTEGER ;
@end smallexample
The variable consists of an optional default mode, followed by
a list of optional exceptions, which are separated by semicolons
from the preceding default and each other.  Each exception consists
of a format and a comma-separated list of units.  Valid values for
the modes are the same as for the @code{CONVERT} specifier:

@itemize @w{}
@item @code{NATIVE} Use the native format.  This is the default.
@item @code{SWAP} Swap between little- and big-endian.
@item @code{LITTLE_ENDIAN} Use the little-endian format
for unformatted files.
@item @code{BIG_ENDIAN} Use the big-endian format for unformatted files.
@end itemize
A missing mode for an exception is taken to mean @code{BIG_ENDIAN}.
Examples of values for @env{GFORTRAN_CONVERT_UNIT} are:
@itemize @w{}
@item @code{'big_endian'}  Do all unformatted I/O in big_endian mode.
@item @code{'little_endian;native:10-20,25'}  Do all unformatted I/O 
in little_endian mode, except for units 10 to 20 and 25, which are in
native format.
@item @code{'10-20'}  Units 10 to 20 are big-endian, the rest is native.
@end itemize

Setting the environment variables should be done on the command
line or via the @command{export}
command for @command{sh}-compatible shells and via @command{setenv}
for @command{csh}-compatible shells.

Example for @command{sh}:
@smallexample
$ gfortran foo.f90
$ GFORTRAN_CONVERT_UNIT='big_endian;native:10-20' ./a.out
@end smallexample

Example code for @command{csh}:
@smallexample
% gfortran foo.f90
% setenv GFORTRAN_CONVERT_UNIT 'big_endian;native:10-20'
% ./a.out
@end smallexample

Using anything but the native representation for unformatted data
carries a significant speed overhead.  If speed in this area matters
to you, it is best if you use this only for data that needs to be
portable.

@xref{CONVERT specifier}, for an alternative way to specify the
data representation for unformatted files.  @xref{Runtime Options}, for
setting a default data representation for the whole program.  The
@code{CONVERT} specifier overrides the @option{-fconvert} compile options.

@emph{Note that the values specified via the GFORTRAN_CONVERT_UNIT
environment variable will override the CONVERT specifier in the
open statement}.  This is to give control over data formats to
users who do not have the source code of their program available.

@node GFORTRAN_ERROR_BACKTRACE
@section @env{GFORTRAN_ERROR_BACKTRACE}---Show backtrace on run-time errors

If the @env{GFORTRAN_ERROR_BACKTRACE} variable is set to @samp{y},
@samp{Y} or @samp{1} (only the first letter is relevant) then a
backtrace is printed when a serious run-time error occurs.  To disable
the backtracing, set the variable to @samp{n}, @samp{N}, @samp{0}.
Default is to print a backtrace unless the @option{-fno-backtrace}
compile option was used.

@c =====================================================================
@c PART II: LANGUAGE REFERENCE
@c =====================================================================

@tex
\part{II}{Language Reference}
@end tex

@c ---------------------------------------------------------------------
@c Fortran 2003 and 2008 Status
@c ---------------------------------------------------------------------

@node Fortran 2003 and 2008 status
@chapter Fortran 2003 and 2008 Status

@menu
* Fortran 2003 status::
* Fortran 2008 status::
* TS 29113 status::
@end menu

@node Fortran 2003 status
@section Fortran 2003 status

GNU Fortran supports several Fortran 2003 features; an incomplete
list can be found below.  See also the
@uref{https://gcc.gnu.org/wiki/Fortran2003, wiki page} about Fortran 2003.

@itemize
@item Procedure pointers including procedure-pointer components with
@code{PASS} attribute.

@item Procedures which are bound to a derived type (type-bound procedures)
including @code{PASS}, @code{PROCEDURE} and @code{GENERIC}, and
operators bound to a type.

@item Abstract interfaces and type extension with the possibility to
override type-bound procedures or to have deferred binding.

@item Polymorphic entities (``@code{CLASS}'') for derived types and unlimited
polymorphism (``@code{CLASS(*)}'') -- including @code{SAME_TYPE_AS},
@code{EXTENDS_TYPE_OF} and @code{SELECT TYPE} for scalars and arrays and
finalization.

@item Generic interface names, which have the same name as derived types,
are now supported. This allows one to write constructor functions.  Note
that Fortran does not support static constructor functions.  For static
variables, only default initialization or structure-constructor
initialization are available.

@item The @code{ASSOCIATE} construct.

@item Interoperability with C including enumerations, 

@item In structure constructors the components with default values may be
omitted.

@item Extensions to the @code{ALLOCATE} statement, allowing for a
type-specification with type parameter and for allocation and initialization
from a @code{SOURCE=} expression; @code{ALLOCATE} and @code{DEALLOCATE}
optionally return an error message string via @code{ERRMSG=}.

@item Reallocation on assignment: If an intrinsic assignment is
used, an allocatable variable on the left-hand side is automatically allocated
(if unallocated) or reallocated (if the shape is different). Currently, scalar
deferred character length left-hand sides are correctly handled but arrays
are not yet fully implemented.

@item Deferred-length character variables and scalar deferred-length character
components of derived types are supported. (Note that array-valued compoents
are not yet implemented.)

@item Transferring of allocations via @code{MOVE_ALLOC}.

@item The @code{PRIVATE} and @code{PUBLIC} attributes may be given individually
to derived-type components.

@item In pointer assignments, the lower bound may be specified and
the remapping of elements is supported.

@item For pointers an @code{INTENT} may be specified which affect the
association status not the value of the pointer target.

@item Intrinsics @code{command_argument_count}, @code{get_command},
@code{get_command_argument}, and @code{get_environment_variable}.

@item Support for Unicode characters (ISO 10646) and UTF-8, including
the @code{SELECTED_CHAR_KIND} and @code{NEW_LINE} intrinsic functions.

@item Support for binary, octal and hexadecimal (BOZ) constants in the
intrinsic functions @code{INT}, @code{REAL}, @code{CMPLX} and @code{DBLE}.

@item Support for namelist variables with allocatable and pointer
attribute and nonconstant length type parameter.

@item
@cindex array, constructors
@cindex @code{[...]}
Array constructors using square brackets.  That is, @code{[...]} rather
than @code{(/.../)}.  Type-specification for array constructors like
@code{(/ some-type :: ... /)}.

@item Extensions to the specification and initialization expressions,
including the support for intrinsics with real and complex arguments.

@item Support for the asynchronous input/output syntax; however, the
data transfer is currently always synchronously performed. 

@item
@cindex @code{FLUSH} statement
@cindex statement, @code{FLUSH}
@code{FLUSH} statement.

@item
@cindex @code{IOMSG=} specifier
@code{IOMSG=} specifier for I/O statements.

@item
@cindex @code{ENUM} statement
@cindex @code{ENUMERATOR} statement
@cindex statement, @code{ENUM}
@cindex statement, @code{ENUMERATOR}
@opindex @code{fshort-enums}
Support for the declaration of enumeration constants via the
@code{ENUM} and @code{ENUMERATOR} statements.  Interoperability with
@command{gcc} is guaranteed also for the case where the
@command{-fshort-enums} command line option is given.

@item
@cindex TR 15581
TR 15581:
@itemize
@item
@cindex @code{ALLOCATABLE} dummy arguments
@code{ALLOCATABLE} dummy arguments.
@item
@cindex @code{ALLOCATABLE} function results
@code{ALLOCATABLE} function results
@item
@cindex @code{ALLOCATABLE} components of derived types
@code{ALLOCATABLE} components of derived types
@end itemize

@item
@cindex @code{STREAM} I/O
@cindex @code{ACCESS='STREAM'} I/O
The @code{OPEN} statement supports the @code{ACCESS='STREAM'} specifier,
allowing I/O without any record structure.

@item
Namelist input/output for internal files.

@item Minor I/O features: Rounding during formatted output, using of
a decimal comma instead of a decimal point, setting whether a plus sign
should appear for positive numbers. On systems where @code{strtod} honours
the rounding mode, the rounding mode is also supported for input.

@item
@cindex @code{PROTECTED} statement
@cindex statement, @code{PROTECTED}
The @code{PROTECTED} statement and attribute.

@item
@cindex @code{VALUE} statement
@cindex statement, @code{VALUE}
The @code{VALUE} statement and attribute.

@item
@cindex @code{VOLATILE} statement
@cindex statement, @code{VOLATILE}
The @code{VOLATILE} statement and attribute.

@item
@cindex @code{IMPORT} statement
@cindex statement, @code{IMPORT}
The @code{IMPORT} statement, allowing to import
host-associated derived types.

@item The intrinsic modules @code{ISO_FORTRAN_ENVIRONMENT} is supported,
which contains parameters of the I/O units, storage sizes. Additionally,
procedures for C interoperability are available in the @code{ISO_C_BINDING}
module.

@item
@cindex @code{USE, INTRINSIC} statement
@cindex statement, @code{USE, INTRINSIC}
@cindex @code{ISO_FORTRAN_ENV} statement
@cindex statement, @code{ISO_FORTRAN_ENV}
@code{USE} statement with @code{INTRINSIC} and @code{NON_INTRINSIC}
attribute; supported intrinsic modules: @code{ISO_FORTRAN_ENV},
@code{ISO_C_BINDING}, @code{OMP_LIB} and @code{OMP_LIB_KINDS},
and @code{OPENACC}.

@item
Renaming of operators in the @code{USE} statement.

@end itemize


@node Fortran 2008 status
@section Fortran 2008 status

The latest version of the Fortran standard is ISO/IEC 1539-1:2010, informally
known as Fortran 2008.  The official version is available from International
Organization for Standardization (ISO) or its national member organizations.
The the final draft (FDIS) can be downloaded free of charge from
@url{http://www.nag.co.uk/@/sc22wg5/@/links.html}.  Fortran is developed by the
Working Group 5 of Sub-Committee 22 of the Joint Technical Committee 1 of the
International Organization for Standardization and the International
Electrotechnical Commission (IEC).  This group is known as
@uref{http://www.nag.co.uk/sc22wg5/, WG5}.

The GNU Fortran compiler supports several of the new features of Fortran 2008;
the @uref{https://gcc.gnu.org/wiki/Fortran2008Status, wiki} has some information
about the current Fortran 2008 implementation status.  In particular, the
following is implemented.

@itemize
@item The @option{-std=f2008} option and support for the file extensions 
@file{.f08} and @file{.F08}.

@item The @code{OPEN} statement now supports the @code{NEWUNIT=} option,
which returns a unique file unit, thus preventing inadvertent use of the
same unit in different parts of the program.

@item The @code{g0} format descriptor and unlimited format items.

@item The mathematical intrinsics @code{ASINH}, @code{ACOSH}, @code{ATANH},
@code{ERF}, @code{ERFC}, @code{GAMMA}, @code{LOG_GAMMA}, @code{BESSEL_J0},
@code{BESSEL_J1}, @code{BESSEL_JN}, @code{BESSEL_Y0}, @code{BESSEL_Y1},
@code{BESSEL_YN}, @code{HYPOT}, @code{NORM2}, and @code{ERFC_SCALED}.

@item Using complex arguments with @code{TAN}, @code{SINH}, @code{COSH},
@code{TANH}, @code{ASIN}, @code{ACOS}, and @code{ATAN} is now possible;
@code{ATAN}(@var{Y},@var{X}) is now an alias for @code{ATAN2}(@var{Y},@var{X}).

@item Support of the @code{PARITY} intrinsic functions.

@item The following bit intrinsics: @code{LEADZ} and @code{TRAILZ} for
counting the number of leading and trailing zero bits, @code{POPCNT} and
@code{POPPAR} for counting the number of one bits and returning the parity;
@code{BGE}, @code{BGT}, @code{BLE}, and @code{BLT} for bitwise comparisons;
@code{DSHIFTL} and @code{DSHIFTR} for combined left and right shifts,
@code{MASKL} and @code{MASKR} for simple left and right justified masks,
@code{MERGE_BITS} for a bitwise merge using a mask, @code{SHIFTA},
@code{SHIFTL} and @code{SHIFTR} for shift operations, and the
transformational bit intrinsics @code{IALL}, @code{IANY} and @code{IPARITY}.

@item Support of the @code{EXECUTE_COMMAND_LINE} intrinsic subroutine.

@item Support for the @code{STORAGE_SIZE} intrinsic inquiry function.

@item The @code{INT@{8,16,32@}} and @code{REAL@{32,64,128@}} kind type
parameters and the array-valued named constants @code{INTEGER_KINDS},
@code{LOGICAL_KINDS}, @code{REAL_KINDS} and @code{CHARACTER_KINDS} of
the intrinsic module @code{ISO_FORTRAN_ENV}.

@item The module procedures @code{C_SIZEOF} of the intrinsic module
@code{ISO_C_BINDINGS} and @code{COMPILER_VERSION} and @code{COMPILER_OPTIONS}
of @code{ISO_FORTRAN_ENV}.

@item Coarray support for serial programs with @option{-fcoarray=single} flag
and experimental support for multiple images with the @option{-fcoarray=lib}
flag.

@item The @code{DO CONCURRENT} construct is supported.

@item The @code{BLOCK} construct is supported.

@item The @code{STOP} and the new @code{ERROR STOP} statements now
support all constant expressions. Both show the signals which were signaling
at termination.

@item Support for the @code{CONTIGUOUS} attribute.

@item Support for @code{ALLOCATE} with @code{MOLD}.

@item Support for the @code{IMPURE} attribute for procedures, which
allows for @code{ELEMENTAL} procedures without the restrictions of
@code{PURE}.

@item Null pointers (including @code{NULL()}) and not-allocated variables
can be used as actual argument to optional non-pointer, non-allocatable
dummy arguments, denoting an absent argument.

@item Non-pointer variables with @code{TARGET} attribute can be used as
actual argument to @code{POINTER} dummies with @code{INTENT(IN)}.

@item Pointers including procedure pointers and those in a derived
type (pointer components) can now be initialized by a target instead
of only by @code{NULL}.

@item The @code{EXIT} statement (with construct-name) can be now be
used to leave not only the @code{DO} but also the @code{ASSOCIATE},
@code{BLOCK}, @code{IF}, @code{SELECT CASE} and @code{SELECT TYPE}
constructs.

@item Internal procedures can now be used as actual argument.

@item Minor features: obsolesce diagnostics for @code{ENTRY} with
@option{-std=f2008}; a line may start with a semicolon; for internal
and module procedures @code{END} can be used instead of
@code{END SUBROUTINE} and @code{END FUNCTION}; @code{SELECTED_REAL_KIND}
now also takes a @code{RADIX} argument; intrinsic types are supported
for @code{TYPE}(@var{intrinsic-type-spec}); multiple type-bound procedures
can be declared in a single @code{PROCEDURE} statement; implied-shape
arrays are supported for named constants (@code{PARAMETER}).
@end itemize



@node TS 29113 status
@section Technical Specification 29113 Status

GNU Fortran supports some of the new features of the Technical
Specification (TS) 29113 on Further Interoperability of Fortran with C.
The @uref{https://gcc.gnu.org/wiki/TS29113Status, wiki} has some information
about the current TS 29113 implementation status.  In particular, the
following is implemented.

See also @ref{Further Interoperability of Fortran with C}.

@itemize
@item The @option{-std=f2008ts} option.

@item The @code{OPTIONAL} attribute is allowed for dummy arguments
of @code{BIND(C) procedures.}

@item The @code{RANK} intrinsic is supported.

@item GNU Fortran's implementation for variables with @code{ASYNCHRONOUS}
attribute is compatible with TS 29113.

@item Assumed types (@code{TYPE(*)}.

@item Assumed-rank (@code{DIMENSION(..)}). However, the array descriptor
of the TS is not yet supported.
@end itemize



@c ---------------------------------------------------------------------
@c Compiler Characteristics
@c ---------------------------------------------------------------------

@node Compiler Characteristics
@chapter Compiler Characteristics

This chapter describes certain characteristics of the GNU Fortran
compiler, that are not specified by the Fortran standard, but which
might in some way or another become visible to the programmer.

@menu
* KIND Type Parameters::
* Internal representation of LOGICAL variables::
* Thread-safety of the runtime library::
* Data consistency and durability::
* Files opened without an explicit ACTION= specifier::
@end menu


@node KIND Type Parameters
@section KIND Type Parameters
@cindex kind

The @code{KIND} type parameters supported by GNU Fortran for the primitive
data types are:

@table @code

@item INTEGER
1, 2, 4, 8*, 16*, default: 4**

@item LOGICAL
1, 2, 4, 8*, 16*, default: 4**

@item REAL
4, 8, 10*, 16*, default: 4***

@item COMPLEX
4, 8, 10*, 16*, default: 4***

@item DOUBLE PRECISION
4, 8, 10*, 16*, default: 8***

@item CHARACTER
1, 4, default: 1

@end table

@noindent
* not available on all systems @*
** unless @option{-fdefault-integer-8} is used @*
*** unless @option{-fdefault-real-8} is used (see @ref{Fortran Dialect Options})

@noindent
The @code{KIND} value matches the storage size in bytes, except for
@code{COMPLEX} where the storage size is twice as much (or both real and
imaginary part are a real value of the given size).  It is recommended to use
the @ref{SELECTED_CHAR_KIND}, @ref{SELECTED_INT_KIND} and
@ref{SELECTED_REAL_KIND} intrinsics or the @code{INT8}, @code{INT16},
@code{INT32}, @code{INT64}, @code{REAL32}, @code{REAL64}, and @code{REAL128}
parameters of the @code{ISO_FORTRAN_ENV} module instead of the concrete values.
The available kind parameters can be found in the constant arrays
@code{CHARACTER_KINDS}, @code{INTEGER_KINDS}, @code{LOGICAL_KINDS} and
@code{REAL_KINDS} in the @ref{ISO_FORTRAN_ENV} module.  For C interoperability,
the kind parameters of the @ref{ISO_C_BINDING} module should be used.


@node Internal representation of LOGICAL variables
@section Internal representation of LOGICAL variables
@cindex logical, variable representation

The Fortran standard does not specify how variables of @code{LOGICAL}
type are represented, beyond requiring that @code{LOGICAL} variables
of default kind have the same storage size as default @code{INTEGER}
and @code{REAL} variables.  The GNU Fortran internal representation is
as follows.

A @code{LOGICAL(KIND=N)} variable is represented as an
@code{INTEGER(KIND=N)} variable, however, with only two permissible
values: @code{1} for @code{.TRUE.} and @code{0} for
@code{.FALSE.}.  Any other integer value results in undefined behavior.

See also @ref{Argument passing conventions} and @ref{Interoperability with C}.


@node Thread-safety of the runtime library
@section Thread-safety of the runtime library
@cindex thread-safety, threads

GNU Fortran can be used in programs with multiple threads, e.g.@: by
using OpenMP, by calling OS thread handling functions via the
@code{ISO_C_BINDING} facility, or by GNU Fortran compiled library code
being called from a multi-threaded program.

The GNU Fortran runtime library, (@code{libgfortran}), supports being
called concurrently from multiple threads with the following
exceptions. 

During library initialization, the C @code{getenv} function is used,
which need not be thread-safe.  Similarly, the @code{getenv}
function is used to implement the @code{GET_ENVIRONMENT_VARIABLE} and
@code{GETENV} intrinsics.  It is the responsibility of the user to
ensure that the environment is not being updated concurrently when any
of these actions are taking place.

The @code{EXECUTE_COMMAND_LINE} and @code{SYSTEM} intrinsics are
implemented with the @code{system} function, which need not be
thread-safe.  It is the responsibility of the user to ensure that
@code{system} is not called concurrently.

For platforms not supporting thread-safe POSIX functions, further
functionality might not be thread-safe.  For details, please consult
the documentation for your operating system.

The GNU Fortran runtime library uses various C library functions that
depend on the locale, such as @code{strtod} and @code{snprintf}.  In
order to work correctly in locale-aware programs that set the locale
using @code{setlocale}, the locale is reset to the default ``C''
locale while executing a formatted @code{READ} or @code{WRITE}
statement.  On targets supporting the POSIX 2008 per-thread locale
functions (e.g. @code{newlocale}, @code{uselocale},
@code{freelocale}), these are used and thus the global locale set
using @code{setlocale} or the per-thread locales in other threads are
not affected.  However, on targets lacking this functionality, the
global LC_NUMERIC locale is set to ``C'' during the formatted I/O.
Thus, on such targets it's not safe to call @code{setlocale}
concurrently from another thread while a Fortran formatted I/O
operation is in progress.  Also, other threads doing something
dependent on the LC_NUMERIC locale might not work correctly if a
formatted I/O operation is in progress in another thread.

@node Data consistency and durability
@section Data consistency and durability
@cindex consistency, durability

This section contains a brief overview of data and metadata
consistency and durability issues when doing I/O.

With respect to durability, GNU Fortran makes no effort to ensure that
data is committed to stable storage. If this is required, the GNU
Fortran programmer can use the intrinsic @code{FNUM} to retrieve the
low level file descriptor corresponding to an open Fortran unit. Then,
using e.g. the @code{ISO_C_BINDING} feature, one can call the
underlying system call to flush dirty data to stable storage, such as
@code{fsync} on POSIX, @code{_commit} on MingW, or @code{fcntl(fd,
F_FULLSYNC, 0)} on Mac OS X. The following example shows how to call
fsync:

@smallexample
  ! Declare the interface for POSIX fsync function
  interface
    function fsync (fd) bind(c,name="fsync")
    use iso_c_binding, only: c_int
      integer(c_int), value :: fd
      integer(c_int) :: fsync
    end function fsync
  end interface

  ! Variable declaration
  integer :: ret

  ! Opening unit 10
  open (10,file="foo")

  ! ...
  ! Perform I/O on unit 10
  ! ...

  ! Flush and sync
  flush(10)
  ret = fsync(fnum(10))

  ! Handle possible error
  if (ret /= 0) stop "Error calling FSYNC"
@end smallexample

With respect to consistency, for regular files GNU Fortran uses
buffered I/O in order to improve performance. This buffer is flushed
automatically when full and in some other situations, e.g. when
closing a unit. It can also be explicitly flushed with the
@code{FLUSH} statement. Also, the buffering can be turned off with the
@code{GFORTRAN_UNBUFFERED_ALL} and
@code{GFORTRAN_UNBUFFERED_PRECONNECTED} environment variables. Special
files, such as terminals and pipes, are always unbuffered. Sometimes,
however, further things may need to be done in order to allow other
processes to see data that GNU Fortran has written, as follows.

The Windows platform supports a relaxed metadata consistency model,
where file metadata is written to the directory lazily. This means
that, for instance, the @code{dir} command can show a stale size for a
file. One can force a directory metadata update by closing the unit,
or by calling @code{_commit} on the file descriptor. Note, though,
that @code{_commit} will force all dirty data to stable storage, which
is often a very slow operation.

The Network File System (NFS) implements a relaxed consistency model
called open-to-close consistency. Closing a file forces dirty data and
metadata to be flushed to the server, and opening a file forces the
client to contact the server in order to revalidate cached
data. @code{fsync} will also force a flush of dirty data and metadata
to the server. Similar to @code{open} and @code{close}, acquiring and
releasing @code{fcntl} file locks, if the server supports them, will
also force cache validation and flushing dirty data and metadata.


@node Files opened without an explicit ACTION= specifier
@section Files opened without an explicit ACTION= specifier
@cindex open, action

The Fortran standard says that if an @code{OPEN} statement is executed
without an explicit @code{ACTION=} specifier, the default value is
processor dependent.  GNU Fortran behaves as follows:

@enumerate
@item Attempt to open the file with @code{ACTION='READWRITE'}
@item If that fails, try to open with @code{ACTION='READ'}
@item If that fails, try to open with @code{ACTION='WRITE'}
@item If that fails, generate an error
@end enumerate


@c ---------------------------------------------------------------------
@c Extensions
@c ---------------------------------------------------------------------

@c Maybe this chapter should be merged with the 'Standards' section,
@c whenever that is written :-)

@node Extensions
@chapter Extensions
@cindex extensions

The two sections below detail the extensions to standard Fortran that are
implemented in GNU Fortran, as well as some of the popular or
historically important extensions that are not (or not yet) implemented.
For the latter case, we explain the alternatives available to GNU Fortran
users, including replacement by standard-conforming code or GNU
extensions.

@menu
* Extensions implemented in GNU Fortran::
* Extensions not implemented in GNU Fortran::
@end menu


@node Extensions implemented in GNU Fortran
@section Extensions implemented in GNU Fortran
@cindex extensions, implemented

GNU Fortran implements a number of extensions over standard
Fortran.  This chapter contains information on their syntax and
meaning.  There are currently two categories of GNU Fortran
extensions, those that provide functionality beyond that provided
by any standard, and those that are supported by GNU Fortran
purely for backward compatibility with legacy compilers.  By default,
@option{-std=gnu} allows the compiler to accept both types of
extensions, but to warn about the use of the latter.  Specifying
either @option{-std=f95}, @option{-std=f2003} or @option{-std=f2008}
disables both types of extensions, and @option{-std=legacy} allows both
without warning.

@menu
* Old-style kind specifications::
* Old-style variable initialization::
* Extensions to namelist::
* X format descriptor without count field::
* Commas in FORMAT specifications::
* Missing period in FORMAT specifications::
* I/O item lists::
* @code{Q} exponent-letter::
* BOZ literal constants::
* Real array indices::
* Unary operators::
* Implicitly convert LOGICAL and INTEGER values::
* Hollerith constants support::
* Cray pointers::
* CONVERT specifier::
* OpenMP::
* OpenACC::
* Argument list functions::
* Read/Write after EOF marker::
@end menu

@node Old-style kind specifications
@subsection Old-style kind specifications
@cindex kind, old-style

GNU Fortran allows old-style kind specifications in declarations.  These
look like:
@smallexample
      TYPESPEC*size x,y,z
@end smallexample
@noindent
where @code{TYPESPEC} is a basic type (@code{INTEGER}, @code{REAL},
etc.), and where @code{size} is a byte count corresponding to the
storage size of a valid kind for that type.  (For @code{COMPLEX}
variables, @code{size} is the total size of the real and imaginary
parts.)  The statement then declares @code{x}, @code{y} and @code{z} to
be of type @code{TYPESPEC} with the appropriate kind.  This is
equivalent to the standard-conforming declaration
@smallexample
      TYPESPEC(k) x,y,z
@end smallexample
@noindent
where @code{k} is the kind parameter suitable for the intended precision.  As
kind parameters are implementation-dependent, use the @code{KIND},
@code{SELECTED_INT_KIND} and @code{SELECTED_REAL_KIND} intrinsics to retrieve
the correct value, for instance @code{REAL*8 x} can be replaced by:
@smallexample
INTEGER, PARAMETER :: dbl = KIND(1.0d0)
REAL(KIND=dbl) :: x
@end smallexample

@node Old-style variable initialization
@subsection Old-style variable initialization

GNU Fortran allows old-style initialization of variables of the
form:
@smallexample
      INTEGER i/1/,j/2/
      REAL x(2,2) /3*0.,1./
@end smallexample
The syntax for the initializers is as for the @code{DATA} statement, but
unlike in a @code{DATA} statement, an initializer only applies to the
variable immediately preceding the initialization.  In other words,
something like @code{INTEGER I,J/2,3/} is not valid.  This style of
initialization is only allowed in declarations without double colons
(@code{::}); the double colons were introduced in Fortran 90, which also
introduced a standard syntax for initializing variables in type
declarations.

Examples of standard-conforming code equivalent to the above example
are:
@smallexample
! Fortran 90
      INTEGER :: i = 1, j = 2
      REAL :: x(2,2) = RESHAPE((/0.,0.,0.,1./),SHAPE(x))
! Fortran 77
      INTEGER i, j
      REAL x(2,2)
      DATA i/1/, j/2/, x/3*0.,1./
@end smallexample

Note that variables which are explicitly initialized in declarations
or in @code{DATA} statements automatically acquire the @code{SAVE}
attribute.

@node Extensions to namelist
@subsection Extensions to namelist
@cindex Namelist

GNU Fortran fully supports the Fortran 95 standard for namelist I/O
including array qualifiers, substrings and fully qualified derived types.
The output from a namelist write is compatible with namelist read.  The
output has all names in upper case and indentation to column 1 after the
namelist name.  Two extensions are permitted:

Old-style use of @samp{$} instead of @samp{&}
@smallexample
$MYNML
 X(:)%Y(2) = 1.0 2.0 3.0
 CH(1:4) = "abcd"
$END
@end smallexample

It should be noted that the default terminator is @samp{/} rather than
@samp{&END}.

Querying of the namelist when inputting from stdin.  After at least
one space, entering @samp{?} sends to stdout the namelist name and the names of
the variables in the namelist:
@smallexample
 ?

&mynml
 x
 x%y
 ch
&end
@end smallexample

Entering @samp{=?} outputs the namelist to stdout, as if
@code{WRITE(*,NML = mynml)} had been called:
@smallexample
=?

&MYNML
 X(1)%Y=  0.000000    ,  1.000000    ,  0.000000    ,
 X(2)%Y=  0.000000    ,  2.000000    ,  0.000000    ,
 X(3)%Y=  0.000000    ,  3.000000    ,  0.000000    ,
 CH=abcd,  /
@end smallexample

To aid this dialog, when input is from stdin, errors send their
messages to stderr and execution continues, even if @code{IOSTAT} is set.

@code{PRINT} namelist is permitted.  This causes an error if
@option{-std=f95} is used.
@smallexample
PROGRAM test_print
  REAL, dimension (4)  ::  x = (/1.0, 2.0, 3.0, 4.0/)
  NAMELIST /mynml/ x
  PRINT mynml
END PROGRAM test_print
@end smallexample

Expanded namelist reads are permitted.  This causes an error if 
@option{-std=f95} is used.  In the following example, the first element
of the array will be given the value 0.00 and the two succeeding
elements will be given the values 1.00 and 2.00.
@smallexample
&MYNML
  X(1,1) = 0.00 , 1.00 , 2.00
/
@end smallexample

When writing a namelist, if no @code{DELIM=} is specified, by default a
double quote is used to delimit character strings. If -std=F95, F2003,
or F2008, etc, the delim status is set to 'none'.  Defaulting to
quotes ensures that namelists with character strings can be subsequently
read back in accurately.

@node X format descriptor without count field
@subsection @code{X} format descriptor without count field

To support legacy codes, GNU Fortran permits the count field of the
@code{X} edit descriptor in @code{FORMAT} statements to be omitted.
When omitted, the count is implicitly assumed to be one.

@smallexample
       PRINT 10, 2, 3
10     FORMAT (I1, X, I1)
@end smallexample

@node Commas in FORMAT specifications
@subsection Commas in @code{FORMAT} specifications

To support legacy codes, GNU Fortran allows the comma separator
to be omitted immediately before and after character string edit
descriptors in @code{FORMAT} statements.

@smallexample
       PRINT 10, 2, 3
10     FORMAT ('FOO='I1' BAR='I2)
@end smallexample


@node Missing period in FORMAT specifications
@subsection Missing period in @code{FORMAT} specifications

To support legacy codes, GNU Fortran allows missing periods in format
specifications if and only if @option{-std=legacy} is given on the
command line.  This is considered non-conforming code and is
discouraged.

@smallexample
       REAL :: value
       READ(*,10) value
10     FORMAT ('F4')
@end smallexample

@node I/O item lists
@subsection I/O item lists
@cindex I/O item lists

To support legacy codes, GNU Fortran allows the input item list
of the @code{READ} statement, and the output item lists of the
@code{WRITE} and @code{PRINT} statements, to start with a comma.

@node @code{Q} exponent-letter
@subsection @code{Q} exponent-letter
@cindex @code{Q} exponent-letter

GNU Fortran accepts real literal constants with an exponent-letter
of @code{Q}, for example, @code{1.23Q45}.  The constant is interpreted
as a @code{REAL(16)} entity on targets that support this type.  If
the target does not support @code{REAL(16)} but has a @code{REAL(10)}
type, then the real-literal-constant will be interpreted as a
@code{REAL(10)} entity.  In the absence of @code{REAL(16)} and
@code{REAL(10)}, an error will occur.

@node BOZ literal constants
@subsection BOZ literal constants
@cindex BOZ literal constants

Besides decimal constants, Fortran also supports binary (@code{b}),
octal (@code{o}) and hexadecimal (@code{z}) integer constants.  The
syntax is: @samp{prefix quote digits quote}, were the prefix is
either @code{b}, @code{o} or @code{z}, quote is either @code{'} or
@code{"} and the digits are for binary @code{0} or @code{1}, for
octal between @code{0} and @code{7}, and for hexadecimal between
@code{0} and @code{F}.  (Example: @code{b'01011101'}.)

Up to Fortran 95, BOZ literals were only allowed to initialize
integer variables in DATA statements.  Since Fortran 2003 BOZ literals
are also allowed as argument of @code{REAL}, @code{DBLE}, @code{INT}
and @code{CMPLX}; the result is the same as if the integer BOZ
literal had been converted by @code{TRANSFER} to, respectively,
@code{real}, @code{double precision}, @code{integer} or @code{complex}.
As GNU Fortran extension the intrinsic procedures @code{FLOAT},
@code{DFLOAT}, @code{COMPLEX} and @code{DCMPLX} are treated alike.

As an extension, GNU Fortran allows hexadecimal BOZ literal constants to
be specified using the @code{X} prefix, in addition to the standard
@code{Z} prefix.  The BOZ literal can also be specified by adding a
suffix to the string, for example, @code{Z'ABC'} and @code{'ABC'Z} are
equivalent.

Furthermore, GNU Fortran allows using BOZ literal constants outside
DATA statements and the four intrinsic functions allowed by Fortran 2003.
In DATA statements, in direct assignments, where the right-hand side
only contains a BOZ literal constant, and for old-style initializers of
the form @code{integer i /o'0173'/}, the constant is transferred
as if @code{TRANSFER} had been used; for @code{COMPLEX} numbers, only
the real part is initialized unless @code{CMPLX} is used.  In all other
cases, the BOZ literal constant is converted to an @code{INTEGER} value with
the largest decimal representation.  This value is then converted
numerically to the type and kind of the variable in question.
(For instance, @code{real :: r = b'0000001' + 1} initializes @code{r}
with @code{2.0}.) As different compilers implement the extension
differently, one should be careful when doing bitwise initialization
of non-integer variables.

Note that initializing an @code{INTEGER} variable with a statement such
as @code{DATA i/Z'FFFFFFFF'/} will give an integer overflow error rather
than the desired result of @math{-1} when @code{i} is a 32-bit integer
on a system that supports 64-bit integers.  The @samp{-fno-range-check}
option can be used as a workaround for legacy code that initializes
integers in this manner.

@node Real array indices
@subsection Real array indices
@cindex array, indices of type real

As an extension, GNU Fortran allows the use of @code{REAL} expressions
or variables as array indices.

@node Unary operators
@subsection Unary operators
@cindex operators, unary

As an extension, GNU Fortran allows unary plus and unary minus operators
to appear as the second operand of binary arithmetic operators without
the need for parenthesis.

@smallexample
       X = Y * -Z
@end smallexample

@node Implicitly convert LOGICAL and INTEGER values
@subsection Implicitly convert @code{LOGICAL} and @code{INTEGER} values
@cindex conversion, to integer
@cindex conversion, to logical

As an extension for backwards compatibility with other compilers, GNU
Fortran allows the implicit conversion of @code{LOGICAL} values to
@code{INTEGER} values and vice versa.  When converting from a
@code{LOGICAL} to an @code{INTEGER}, @code{.FALSE.} is interpreted as
zero, and @code{.TRUE.} is interpreted as one.  When converting from
@code{INTEGER} to @code{LOGICAL}, the value zero is interpreted as
@code{.FALSE.} and any nonzero value is interpreted as @code{.TRUE.}.

@smallexample
        LOGICAL :: l
        l = 1
@end smallexample
@smallexample
        INTEGER :: i
        i = .TRUE.
@end smallexample

However, there is no implicit conversion of @code{INTEGER} values in
@code{if}-statements, nor of @code{LOGICAL} or @code{INTEGER} values
in I/O operations.

@node Hollerith constants support
@subsection Hollerith constants support
@cindex Hollerith constants

GNU Fortran supports Hollerith constants in assignments, function
arguments, and @code{DATA} and @code{ASSIGN} statements.  A Hollerith
constant is written as a string of characters preceded by an integer
constant indicating the character count, and the letter @code{H} or
@code{h}, and stored in bytewise fashion in a numeric (@code{INTEGER},
@code{REAL}, or @code{complex}) or @code{LOGICAL} variable.  The
constant will be padded or truncated to fit the size of the variable in
which it is stored.

Examples of valid uses of Hollerith constants:
@smallexample
      complex*16 x(2)
      data x /16Habcdefghijklmnop, 16Hqrstuvwxyz012345/
      x(1) = 16HABCDEFGHIJKLMNOP
      call foo (4h abc)
@end smallexample

Invalid Hollerith constants examples:
@smallexample
      integer*4 a
      a = 8H12345678 ! Valid, but the Hollerith constant will be truncated.
      a = 0H         ! At least one character is needed.
@end smallexample

In general, Hollerith constants were used to provide a rudimentary
facility for handling character strings in early Fortran compilers,
prior to the introduction of @code{CHARACTER} variables in Fortran 77;
in those cases, the standard-compliant equivalent is to convert the
program to use proper character strings.  On occasion, there may be a
case where the intent is specifically to initialize a numeric variable
with a given byte sequence.  In these cases, the same result can be
obtained by using the @code{TRANSFER} statement, as in this example.
@smallexample
      INTEGER(KIND=4) :: a
      a = TRANSFER ("abcd", a)     ! equivalent to: a = 4Habcd
@end smallexample


@node Cray pointers
@subsection Cray pointers
@cindex pointer, Cray

Cray pointers are part of a non-standard extension that provides a
C-like pointer in Fortran.  This is accomplished through a pair of
variables: an integer "pointer" that holds a memory address, and a
"pointee" that is used to dereference the pointer.

Pointer/pointee pairs are declared in statements of the form:
@smallexample
        pointer ( <pointer> , <pointee> )
@end smallexample
or,
@smallexample
        pointer ( <pointer1> , <pointee1> ), ( <pointer2> , <pointee2> ), ...
@end smallexample
The pointer is an integer that is intended to hold a memory address.
The pointee may be an array or scalar.  A pointee can be an assumed
size array---that is, the last dimension may be left unspecified by
using a @code{*} in place of a value---but a pointee cannot be an
assumed shape array.  No space is allocated for the pointee.

The pointee may have its type declared before or after the pointer
statement, and its array specification (if any) may be declared
before, during, or after the pointer statement.  The pointer may be
declared as an integer prior to the pointer statement.  However, some
machines have default integer sizes that are different than the size
of a pointer, and so the following code is not portable:
@smallexample
        integer ipt
        pointer (ipt, iarr)
@end smallexample
If a pointer is declared with a kind that is too small, the compiler
will issue a warning; the resulting binary will probably not work
correctly, because the memory addresses stored in the pointers may be
truncated.  It is safer to omit the first line of the above example;
if explicit declaration of ipt's type is omitted, then the compiler
will ensure that ipt is an integer variable large enough to hold a
pointer.

Pointer arithmetic is valid with Cray pointers, but it is not the same
as C pointer arithmetic.  Cray pointers are just ordinary integers, so
the user is responsible for determining how many bytes to add to a
pointer in order to increment it.  Consider the following example:
@smallexample
        real target(10)
        real pointee(10)
        pointer (ipt, pointee)
        ipt = loc (target)
        ipt = ipt + 1       
@end smallexample
The last statement does not set @code{ipt} to the address of
@code{target(1)}, as it would in C pointer arithmetic.  Adding @code{1}
to @code{ipt} just adds one byte to the address stored in @code{ipt}.

Any expression involving the pointee will be translated to use the
value stored in the pointer as the base address.

To get the address of elements, this extension provides an intrinsic
function @code{LOC()}.  The @code{LOC()} function is equivalent to the
@code{&} operator in C, except the address is cast to an integer type:
@smallexample
        real ar(10)
        pointer(ipt, arpte(10))
        real arpte
        ipt = loc(ar)  ! Makes arpte is an alias for ar
        arpte(1) = 1.0 ! Sets ar(1) to 1.0
@end smallexample
The pointer can also be set by a call to the @code{MALLOC} intrinsic
(see @ref{MALLOC}).

Cray pointees often are used to alias an existing variable.  For
example:
@smallexample
        integer target(10)
        integer iarr(10)
        pointer (ipt, iarr)
        ipt = loc(target)
@end smallexample
As long as @code{ipt} remains unchanged, @code{iarr} is now an alias for
@code{target}.  The optimizer, however, will not detect this aliasing, so
it is unsafe to use @code{iarr} and @code{target} simultaneously.  Using
a pointee in any way that violates the Fortran aliasing rules or
assumptions is illegal.  It is the user's responsibility to avoid doing
this; the compiler works under the assumption that no such aliasing
occurs.

Cray pointers will work correctly when there is no aliasing (i.e., when
they are used to access a dynamically allocated block of memory), and
also in any routine where a pointee is used, but any variable with which
it shares storage is not used.  Code that violates these rules may not
run as the user intends.  This is not a bug in the optimizer; any code
that violates the aliasing rules is illegal.  (Note that this is not
unique to GNU Fortran; any Fortran compiler that supports Cray pointers
will ``incorrectly'' optimize code with illegal aliasing.)

There are a number of restrictions on the attributes that can be applied
to Cray pointers and pointees.  Pointees may not have the
@code{ALLOCATABLE}, @code{INTENT}, @code{OPTIONAL}, @code{DUMMY},
@code{TARGET}, @code{INTRINSIC}, or @code{POINTER} attributes.  Pointers
may not have the @code{DIMENSION}, @code{POINTER}, @code{TARGET},
@code{ALLOCATABLE}, @code{EXTERNAL}, or @code{INTRINSIC} attributes, nor
may they be function results.  Pointees may not occur in more than one
pointer statement.  A pointee cannot be a pointer.  Pointees cannot occur
in equivalence, common, or data statements.

A Cray pointer may also point to a function or a subroutine.  For
example, the following excerpt is valid:
@smallexample
  implicit none
  external sub
  pointer (subptr,subpte)
  external subpte
  subptr = loc(sub)
  call subpte()
  [...]
  subroutine sub
  [...]
  end subroutine sub
@end smallexample

A pointer may be modified during the course of a program, and this
will change the location to which the pointee refers.  However, when
pointees are passed as arguments, they are treated as ordinary
variables in the invoked function.  Subsequent changes to the pointer
will not change the base address of the array that was passed.

@node CONVERT specifier
@subsection @code{CONVERT} specifier
@cindex @code{CONVERT} specifier

GNU Fortran allows the conversion of unformatted data between little-
and big-endian representation to facilitate moving of data
between different systems.  The conversion can be indicated with
the @code{CONVERT} specifier on the @code{OPEN} statement.
@xref{GFORTRAN_CONVERT_UNIT}, for an alternative way of specifying
the data format via an environment variable.

Valid values for @code{CONVERT} are:
@itemize @w{}
@item @code{CONVERT='NATIVE'} Use the native format.  This is the default.
@item @code{CONVERT='SWAP'} Swap between little- and big-endian.
@item @code{CONVERT='LITTLE_ENDIAN'} Use the little-endian representation
for unformatted files.
@item @code{CONVERT='BIG_ENDIAN'} Use the big-endian representation for
unformatted files.
@end itemize

Using the option could look like this:
@smallexample
  open(file='big.dat',form='unformatted',access='sequential', &
       convert='big_endian')
@end smallexample

The value of the conversion can be queried by using
@code{INQUIRE(CONVERT=ch)}.  The values returned are
@code{'BIG_ENDIAN'} and @code{'LITTLE_ENDIAN'}.

@code{CONVERT} works between big- and little-endian for
@code{INTEGER} values of all supported kinds and for @code{REAL}
on IEEE systems of kinds 4 and 8.  Conversion between different
``extended double'' types on different architectures such as
m68k and x86_64, which GNU Fortran
supports as @code{REAL(KIND=10)} and @code{REAL(KIND=16)}, will
probably not work.

@emph{Note that the values specified via the GFORTRAN_CONVERT_UNIT
environment variable will override the CONVERT specifier in the
open statement}.  This is to give control over data formats to
users who do not have the source code of their program available.

Using anything but the native representation for unformatted data
carries a significant speed overhead.  If speed in this area matters
to you, it is best if you use this only for data that needs to be
portable.

@node OpenMP
@subsection OpenMP
@cindex OpenMP

OpenMP (Open Multi-Processing) is an application programming
interface (API) that supports multi-platform shared memory 
multiprocessing programming in C/C++ and Fortran on many 
architectures, including Unix and Microsoft Windows platforms.
It consists of a set of compiler directives, library routines,
and environment variables that influence run-time behavior.

GNU Fortran strives to be compatible to the 
@uref{http://openmp.org/wp/openmp-specifications/,
OpenMP Application Program Interface v4.0}.

To enable the processing of the OpenMP directive @code{!$omp} in
free-form source code; the @code{c$omp}, @code{*$omp} and @code{!$omp}
directives in fixed form; the @code{!$} conditional compilation sentinels
in free form; and the @code{c$}, @code{*$} and @code{!$} sentinels
in fixed form, @command{gfortran} needs to be invoked with the
@option{-fopenmp}.  This also arranges for automatic linking of the
GNU Offloading and Multi Processing Runtime Library
@ref{Top,,libgomp,libgomp,GNU Offloading and Multi Processing Runtime
Library}.

The OpenMP Fortran runtime library routines are provided both in a
form of a Fortran 90 module named @code{omp_lib} and in a form of
a Fortran @code{include} file named @file{omp_lib.h}.

An example of a parallelized loop taken from Appendix A.1 of
the OpenMP Application Program Interface v2.5:
@smallexample
SUBROUTINE A1(N, A, B)
  INTEGER I, N
  REAL B(N), A(N)
!$OMP PARALLEL DO !I is private by default
  DO I=2,N
    B(I) = (A(I) + A(I-1)) / 2.0
  ENDDO
!$OMP END PARALLEL DO
END SUBROUTINE A1
@end smallexample

Please note:
@itemize
@item
@option{-fopenmp} implies @option{-frecursive}, i.e., all local arrays
will be allocated on the stack.  When porting existing code to OpenMP,
this may lead to surprising results, especially to segmentation faults
if the stacksize is limited.

@item
On glibc-based systems, OpenMP enabled applications cannot be statically
linked due to limitations of the underlying pthreads-implementation.  It
might be possible to get a working solution if 
@command{-Wl,--whole-archive -lpthread -Wl,--no-whole-archive} is added
to the command line.  However, this is not supported by @command{gcc} and
thus not recommended.
@end itemize

@node OpenACC
@subsection OpenACC
@cindex OpenACC

OpenACC is an application programming interface (API) that supports
offloading of code to accelerator devices.  It consists of a set of
compiler directives, library routines, and environment variables that
influence run-time behavior.

GNU Fortran strives to be compatible to the
@uref{http://www.openacc.org/, OpenACC Application Programming
Interface v2.0}.

To enable the processing of the OpenACC directive @code{!$acc} in
free-form source code; the @code{c$acc}, @code{*$acc} and @code{!$acc}
directives in fixed form; the @code{!$} conditional compilation
sentinels in free form; and the @code{c$}, @code{*$} and @code{!$}
sentinels in fixed form, @command{gfortran} needs to be invoked with
the @option{-fopenacc}.  This also arranges for automatic linking of
the GNU Offloading and Multi Processing Runtime Library
@ref{Top,,libgomp,libgomp,GNU Offloading and Multi Processing Runtime
Library}.

The OpenACC Fortran runtime library routines are provided both in a
form of a Fortran 90 module named @code{openacc} and in a form of a
Fortran @code{include} file named @file{openacc_lib.h}.

Note that this is an experimental feature, incomplete, and subject to
change in future versions of GCC.  See
@uref{https://gcc.gnu.org/wiki/OpenACC} for more information.

@node Argument list functions
@subsection Argument list functions @code{%VAL}, @code{%REF} and @code{%LOC}
@cindex argument list functions
@cindex @code{%VAL}
@cindex @code{%REF}
@cindex @code{%LOC}

GNU Fortran supports argument list functions @code{%VAL}, @code{%REF} 
and @code{%LOC} statements, for backward compatibility with g77. 
It is recommended that these should be used only for code that is 
accessing facilities outside of GNU Fortran, such as operating system 
or windowing facilities.  It is best to constrain such uses to isolated 
portions of a program--portions that deal specifically and exclusively 
with low-level, system-dependent facilities.  Such portions might well 
provide a portable interface for use by the program as a whole, but are 
themselves not portable, and should be thoroughly tested each time they 
are rebuilt using a new compiler or version of a compiler.

@code{%VAL} passes a scalar argument by value, @code{%REF} passes it by 
reference and @code{%LOC} passes its memory location.  Since gfortran 
already passes scalar arguments by reference, @code{%REF} is in effect 
a do-nothing.  @code{%LOC} has the same effect as a Fortran pointer.

An example of passing an argument by value to a C subroutine foo.:
@smallexample
C
C prototype      void foo_ (float x);
C
      external foo
      real*4 x
      x = 3.14159
      call foo (%VAL (x))
      end
@end smallexample

For details refer to the g77 manual
@uref{https://gcc.gnu.org/@/onlinedocs/@/gcc-3.4.6/@/g77/@/index.html#Top}.

Also, @code{c_by_val.f} and its partner @code{c_by_val.c} of the
GNU Fortran testsuite are worth a look.

@node Read/Write after EOF marker
@subsection Read/Write after EOF marker
@cindex @code{EOF}
@cindex @code{BACKSPACE}
@cindex @code{REWIND}

Some legacy codes rely on allowing @code{READ} or @code{WRITE} after the
EOF file marker in order to find the end of a file. GNU Fortran normally
rejects these codes with a run-time error message and suggests the user
consider @code{BACKSPACE} or @code{REWIND} to properly position
the file before the EOF marker.  As an extension, the run-time error may
be disabled using -std=legacy.

@node Extensions not implemented in GNU Fortran
@section Extensions not implemented in GNU Fortran
@cindex extensions, not implemented

The long history of the Fortran language, its wide use and broad
userbase, the large number of different compiler vendors and the lack of
some features crucial to users in the first standards have lead to the
existence of a number of important extensions to the language.  While
some of the most useful or popular extensions are supported by the GNU
Fortran compiler, not all existing extensions are supported.  This section
aims at listing these extensions and offering advice on how best make
code that uses them running with the GNU Fortran compiler.

@c More can be found here:
@c   -- https://gcc.gnu.org/onlinedocs/gcc-3.4.6/g77/Missing-Features.html
@c   -- the list of Fortran and libgfortran bugs closed as WONTFIX:
@c      http://tinyurl.com/2u4h5y

@menu
* STRUCTURE and RECORD::
@c * UNION and MAP::
* ENCODE and DECODE statements::
* Variable FORMAT expressions::
@c * Q edit descriptor::
@c * AUTOMATIC statement::
@c * TYPE and ACCEPT I/O Statements::
@c * .XOR. operator::
@c * CARRIAGECONTROL, DEFAULTFILE, DISPOSE and RECORDTYPE I/O specifiers::
@c * Omitted arguments in procedure call::
* Alternate complex function syntax::
* Volatile COMMON blocks::
@end menu


@node STRUCTURE and RECORD
@subsection @code{STRUCTURE} and @code{RECORD}
@cindex @code{STRUCTURE}
@cindex @code{RECORD}

Record structures are a pre-Fortran-90 vendor extension to create
user-defined aggregate data types.  GNU Fortran does not support
record structures, only Fortran 90's ``derived types'', which have
a different syntax.

In many cases, record structures can easily be converted to derived types.
To convert, replace @code{STRUCTURE /}@var{structure-name}@code{/}
by @code{TYPE} @var{type-name}.  Additionally, replace
@code{RECORD /}@var{structure-name}@code{/} by
@code{TYPE(}@var{type-name}@code{)}. Finally, in the component access,
replace the period (@code{.}) by the percent sign (@code{%}).

Here is an example of code using the non portable record structure syntax:

@example
! Declaring a structure named ``item'' and containing three fields:
! an integer ID, an description string and a floating-point price.
STRUCTURE /item/
  INTEGER id
  CHARACTER(LEN=200) description
  REAL price
END STRUCTURE

! Define two variables, an single record of type ``item''
! named ``pear'', and an array of items named ``store_catalog''
RECORD /item/ pear, store_catalog(100)

! We can directly access the fields of both variables
pear.id = 92316
pear.description = "juicy D'Anjou pear"
pear.price = 0.15
store_catalog(7).id = 7831
store_catalog(7).description = "milk bottle"
store_catalog(7).price = 1.2

! We can also manipulate the whole structure
store_catalog(12) = pear
print *, store_catalog(12)
@end example

@noindent
This code can easily be rewritten in the Fortran 90 syntax as following:

@example
! ``STRUCTURE /name/ ... END STRUCTURE'' becomes
! ``TYPE name ... END TYPE''
TYPE item
  INTEGER id
  CHARACTER(LEN=200) description
  REAL price
END TYPE

! ``RECORD /name/ variable'' becomes ``TYPE(name) variable''
TYPE(item) pear, store_catalog(100)

! Instead of using a dot (.) to access fields of a record, the
! standard syntax uses a percent sign (%)
pear%id = 92316
pear%description = "juicy D'Anjou pear"
pear%price = 0.15
store_catalog(7)%id = 7831
store_catalog(7)%description = "milk bottle"
store_catalog(7)%price = 1.2

! Assignments of a whole variable do not change
store_catalog(12) = pear
print *, store_catalog(12)
@end example


@c @node UNION and MAP
@c @subsection @code{UNION} and @code{MAP}
@c @cindex @code{UNION}
@c @cindex @code{MAP}
@c
@c For help writing this one, see
@c http://www.eng.umd.edu/~nsw/ench250/fortran1.htm#UNION and
@c http://www.tacc.utexas.edu/services/userguides/pgi/pgiws_ug/pgi32u06.htm


@node ENCODE and DECODE statements
@subsection @code{ENCODE} and @code{DECODE} statements
@cindex @code{ENCODE}
@cindex @code{DECODE}

GNU Fortran does not support the @code{ENCODE} and @code{DECODE}
statements.  These statements are best replaced by @code{READ} and
@code{WRITE} statements involving internal files (@code{CHARACTER}
variables and arrays), which have been part of the Fortran standard since
Fortran 77.  For example, replace a code fragment like

@smallexample
      INTEGER*1 LINE(80)
      REAL A, B, C
c     ... Code that sets LINE
      DECODE (80, 9000, LINE) A, B, C
 9000 FORMAT (1X, 3(F10.5))
@end smallexample

@noindent
with the following:

@smallexample
      CHARACTER(LEN=80) LINE
      REAL A, B, C
c     ... Code that sets LINE
      READ (UNIT=LINE, FMT=9000) A, B, C
 9000 FORMAT (1X, 3(F10.5))
@end smallexample

Similarly, replace a code fragment like

@smallexample
      INTEGER*1 LINE(80)
      REAL A, B, C
c     ... Code that sets A, B and C
      ENCODE (80, 9000, LINE) A, B, C
 9000 FORMAT (1X, 'OUTPUT IS ', 3(F10.5))
@end smallexample

@noindent
with the following:

@smallexample
      CHARACTER(LEN=80) LINE
      REAL A, B, C
c     ... Code that sets A, B and C
      WRITE (UNIT=LINE, FMT=9000) A, B, C
 9000 FORMAT (1X, 'OUTPUT IS ', 3(F10.5))
@end smallexample


@node Variable FORMAT expressions
@subsection Variable @code{FORMAT} expressions
@cindex @code{FORMAT}

A variable @code{FORMAT} expression is format statement which includes
angle brackets enclosing a Fortran expression: @code{FORMAT(I<N>)}.  GNU
Fortran does not support this legacy extension.  The effect of variable
format expressions can be reproduced by using the more powerful (and
standard) combination of internal output and string formats.  For example,
replace a code fragment like this:

@smallexample
      WRITE(6,20) INT1
 20   FORMAT(I<N+1>)
@end smallexample

@noindent
with the following:

@smallexample
c     Variable declaration
      CHARACTER(LEN=20) FMT
c     
c     Other code here...
c
      WRITE(FMT,'("(I", I0, ")")') N+1
      WRITE(6,FMT) INT1
@end smallexample

@noindent
or with:

@smallexample
c     Variable declaration
      CHARACTER(LEN=20) FMT
c     
c     Other code here...
c
      WRITE(FMT,*) N+1
      WRITE(6,"(I" // ADJUSTL(FMT) // ")") INT1
@end smallexample


@node Alternate complex function syntax
@subsection Alternate complex function syntax
@cindex Complex function

Some Fortran compilers, including @command{g77}, let the user declare
complex functions with the syntax @code{COMPLEX FUNCTION name*16()}, as
well as @code{COMPLEX*16 FUNCTION name()}.  Both are non-standard, legacy
extensions.  @command{gfortran} accepts the latter form, which is more
common, but not the former.


@node Volatile COMMON blocks
@subsection Volatile @code{COMMON} blocks
@cindex @code{VOLATILE}
@cindex @code{COMMON}

Some Fortran compilers, including @command{g77}, let the user declare
@code{COMMON} with the @code{VOLATILE} attribute. This is
invalid standard Fortran syntax and is not supported by
@command{gfortran}.  Note that @command{gfortran} accepts
@code{VOLATILE} variables in @code{COMMON} blocks since revision 4.3.



@c ---------------------------------------------------------------------
@c Mixed-Language Programming
@c ---------------------------------------------------------------------

@node Mixed-Language Programming
@chapter Mixed-Language Programming
@cindex Interoperability
@cindex Mixed-language programming

@menu
* Interoperability with C::
* GNU Fortran Compiler Directives::
* Non-Fortran Main Program::
* Naming and argument-passing conventions::
@end menu

This chapter is about mixed-language interoperability, but also applies
if one links Fortran code compiled by different compilers.  In most cases,
use of the C Binding features of the Fortran 2003 standard is sufficient,
and their use is highly recommended.


@node Interoperability with C
@section Interoperability with C

@menu
* Intrinsic Types::
* Derived Types and struct::
* Interoperable Global Variables::
* Interoperable Subroutines and Functions::
* Working with Pointers::
* Further Interoperability of Fortran with C::
@end menu

Since Fortran 2003 (ISO/IEC 1539-1:2004(E)) there is a
standardized way to generate procedure and derived-type
declarations and global variables which are interoperable with C
(ISO/IEC 9899:1999).  The @code{bind(C)} attribute has been added
to inform the compiler that a symbol shall be interoperable with C;
also, some constraints are added.  Note, however, that not
all C features have a Fortran equivalent or vice versa.  For instance,
neither C's unsigned integers nor C's functions with variable number
of arguments have an equivalent in Fortran.

Note that array dimensions are reversely ordered in C and that arrays in
C always start with index 0 while in Fortran they start by default with
1.  Thus, an array declaration @code{A(n,m)} in Fortran matches
@code{A[m][n]} in C and accessing the element @code{A(i,j)} matches
@code{A[j-1][i-1]}.  The element following @code{A(i,j)} (C: @code{A[j-1][i-1]};
assuming @math{i < n}) in memory is @code{A(i+1,j)} (C: @code{A[j-1][i]}).

@node Intrinsic Types
@subsection Intrinsic Types

In order to ensure that exactly the same variable type and kind is used
in C and Fortran, the named constants shall be used which are defined in the
@code{ISO_C_BINDING} intrinsic module.  That module contains named constants
for kind parameters and character named constants for the escape sequences
in C.  For a list of the constants, see @ref{ISO_C_BINDING}.

For logical types, please note that the Fortran standard only guarantees
interoperability between C99's @code{_Bool} and Fortran's @code{C_Bool}-kind
logicals and C99 defines that @code{true} has the value 1 and @code{false}
the value 0.  Using any other integer value with GNU Fortran's @code{LOGICAL}
(with any kind parameter) gives an undefined result.  (Passing other integer
values than 0 and 1 to GCC's @code{_Bool} is also undefined, unless the
integer is explicitly or implicitly casted to @code{_Bool}.)



@node Derived Types and struct
@subsection Derived Types and struct

For compatibility of derived types with @code{struct}, one needs to use
the @code{BIND(C)} attribute in the type declaration.  For instance, the
following type declaration

@smallexample
 USE ISO_C_BINDING
 TYPE, BIND(C) :: myType
   INTEGER(C_INT) :: i1, i2
   INTEGER(C_SIGNED_CHAR) :: i3
   REAL(C_DOUBLE) :: d1
   COMPLEX(C_FLOAT_COMPLEX) :: c1
   CHARACTER(KIND=C_CHAR) :: str(5)
 END TYPE
@end smallexample

matches the following @code{struct} declaration in C

@smallexample
 struct @{
   int i1, i2;
   /* Note: "char" might be signed or unsigned.  */
   signed char i3;
   double d1;
   float _Complex c1;
   char str[5];
 @} myType;
@end smallexample

Derived types with the C binding attribute shall not have the @code{sequence}
attribute, type parameters, the @code{extends} attribute, nor type-bound
procedures.  Every component must be of interoperable type and kind and may not
have the @code{pointer} or @code{allocatable} attribute.  The names of the
components are irrelevant for interoperability.

As there exist no direct Fortran equivalents, neither unions nor structs
with bit field or variable-length array members are interoperable.

@node Interoperable Global Variables
@subsection Interoperable Global Variables

Variables can be made accessible from C using the C binding attribute,
optionally together with specifying a binding name.  Those variables
have to be declared in the declaration part of a @code{MODULE},
be of interoperable type, and have neither the @code{pointer} nor
the @code{allocatable} attribute.

@smallexample
  MODULE m
    USE myType_module
    USE ISO_C_BINDING
    integer(C_INT), bind(C, name="_MyProject_flags") :: global_flag
    type(myType), bind(C) :: tp
  END MODULE
@end smallexample

Here, @code{_MyProject_flags} is the case-sensitive name of the variable
as seen from C programs while @code{global_flag} is the case-insensitive
name as seen from Fortran.  If no binding name is specified, as for
@var{tp}, the C binding name is the (lowercase) Fortran binding name.
If a binding name is specified, only a single variable may be after the
double colon.  Note of warning: You cannot use a global variable to
access @var{errno} of the C library as the C standard allows it to be
a macro.  Use the @code{IERRNO} intrinsic (GNU extension) instead.

@node Interoperable Subroutines and Functions
@subsection Interoperable Subroutines and Functions

Subroutines and functions have to have the @code{BIND(C)} attribute to
be compatible with C.  The dummy argument declaration is relatively
straightforward.  However, one needs to be careful because C uses
call-by-value by default while Fortran behaves usually similar to
call-by-reference.  Furthermore, strings and pointers are handled
differently.  Note that in Fortran 2003 and 2008 only explicit size
and assumed-size arrays are supported but not assumed-shape or
deferred-shape (i.e. allocatable or pointer) arrays.  However, those
are allowed since the Technical Specification 29113, see
@ref{Further Interoperability of Fortran with C}

To pass a variable by value, use the @code{VALUE} attribute.
Thus, the following C prototype

@smallexample
@code{int func(int i, int *j)}
@end smallexample

matches the Fortran declaration

@smallexample
  integer(c_int) function func(i,j)
    use iso_c_binding, only: c_int
    integer(c_int), VALUE :: i
    integer(c_int) :: j
@end smallexample

Note that pointer arguments also frequently need the @code{VALUE} attribute,
see @ref{Working with Pointers}.

Strings are handled quite differently in C and Fortran.  In C a string
is a @code{NUL}-terminated array of characters while in Fortran each string
has a length associated with it and is thus not terminated (by e.g.
@code{NUL}).  For example, if one wants to use the following C function,

@smallexample
  #include <stdio.h>
  void print_C(char *string) /* equivalent: char string[]  */
  @{
     printf("%s\n", string);
  @}
@end smallexample

to print ``Hello World'' from Fortran, one can call it using

@smallexample
  use iso_c_binding, only: C_CHAR, C_NULL_CHAR
  interface
    subroutine print_c(string) bind(C, name="print_C")
      use iso_c_binding, only: c_char
      character(kind=c_char) :: string(*)
    end subroutine print_c
  end interface
  call print_c(C_CHAR_"Hello World"//C_NULL_CHAR)
@end smallexample

As the example shows, one needs to ensure that the
string is @code{NUL} terminated.  Additionally, the dummy argument
@var{string} of @code{print_C} is a length-one assumed-size
array; using @code{character(len=*)} is not allowed.  The example
above uses @code{c_char_"Hello World"} to ensure the string
literal has the right type; typically the default character
kind and @code{c_char} are the same and thus @code{"Hello World"}
is equivalent.  However, the standard does not guarantee this.

The use of strings is now further illustrated using the C library
function @code{strncpy}, whose prototype is

@smallexample
  char *strncpy(char *restrict s1, const char *restrict s2, size_t n);
@end smallexample

The function @code{strncpy} copies at most @var{n} characters from
string @var{s2} to @var{s1} and returns @var{s1}.  In the following
example, we ignore the return value:

@smallexample
  use iso_c_binding
  implicit none
  character(len=30) :: str,str2
  interface
    ! Ignore the return value of strncpy -> subroutine
    ! "restrict" is always assumed if we do not pass a pointer
    subroutine strncpy(dest, src, n) bind(C)
      import
      character(kind=c_char),  intent(out) :: dest(*)
      character(kind=c_char),  intent(in)  :: src(*)
      integer(c_size_t), value, intent(in) :: n
    end subroutine strncpy
  end interface
  str = repeat('X',30) ! Initialize whole string with 'X'
  call strncpy(str, c_char_"Hello World"//C_NULL_CHAR, &
               len(c_char_"Hello World",kind=c_size_t))
  print '(a)', str ! prints: "Hello WorldXXXXXXXXXXXXXXXXXXX"
  end
@end smallexample

The intrinsic procedures are described in @ref{Intrinsic Procedures}.

@node Working with Pointers
@subsection Working with Pointers

C pointers are represented in Fortran via the special opaque derived type
@code{type(c_ptr)} (with private components).  Thus one needs to
use intrinsic conversion procedures to convert from or to C pointers.

For some applications, using an assumed type (@code{TYPE(*)}) can be an
alternative to a C pointer; see
@ref{Further Interoperability of Fortran with C}.

For example,

@smallexample
  use iso_c_binding
  type(c_ptr) :: cptr1, cptr2
  integer, target :: array(7), scalar
  integer, pointer :: pa(:), ps
  cptr1 = c_loc(array(1)) ! The programmer needs to ensure that the
                          ! array is contiguous if required by the C
                          ! procedure
  cptr2 = c_loc(scalar)
  call c_f_pointer(cptr2, ps)
  call c_f_pointer(cptr2, pa, shape=[7])
@end smallexample

When converting C to Fortran arrays, the one-dimensional @code{SHAPE} argument
has to be passed.

If a pointer is a dummy-argument of an interoperable procedure, it usually
has to be declared using the @code{VALUE} attribute.  @code{void*}
matches @code{TYPE(C_PTR), VALUE}, while @code{TYPE(C_PTR)} alone
matches @code{void**}.

Procedure pointers are handled analogously to pointers; the C type is
@code{TYPE(C_FUNPTR)} and the intrinsic conversion procedures are
@code{C_F_PROCPOINTER} and @code{C_FUNLOC}.

Let us consider two examples of actually passing a procedure pointer from
C to Fortran and vice versa.  Note that these examples are also very
similar to passing ordinary pointers between both languages. First,
consider this code in C:

@smallexample
/* Procedure implemented in Fortran.  */
void get_values (void (*)(double));

/* Call-back routine we want called from Fortran.  */
void
print_it (double x)
@{
  printf ("Number is %f.\n", x);
@}

/* Call Fortran routine and pass call-back to it.  */
void
foobar ()
@{
  get_values (&print_it);
@}
@end smallexample

A matching implementation for @code{get_values} in Fortran, that correctly
receives the procedure pointer from C and is able to call it, is given
in the following @code{MODULE}:

@smallexample
MODULE m
  IMPLICIT NONE

  ! Define interface of call-back routine.
  ABSTRACT INTERFACE
    SUBROUTINE callback (x)
      USE, INTRINSIC :: ISO_C_BINDING
      REAL(KIND=C_DOUBLE), INTENT(IN), VALUE :: x
    END SUBROUTINE callback
  END INTERFACE

CONTAINS

  ! Define C-bound procedure.
  SUBROUTINE get_values (cproc) BIND(C)
    USE, INTRINSIC :: ISO_C_BINDING
    TYPE(C_FUNPTR), INTENT(IN), VALUE :: cproc

    PROCEDURE(callback), POINTER :: proc

    ! Convert C to Fortran procedure pointer.
    CALL C_F_PROCPOINTER (cproc, proc)

    ! Call it.
    CALL proc (1.0_C_DOUBLE)
    CALL proc (-42.0_C_DOUBLE)
    CALL proc (18.12_C_DOUBLE)
  END SUBROUTINE get_values

END MODULE m
@end smallexample

Next, we want to call a C routine that expects a procedure pointer argument
and pass it a Fortran procedure (which clearly must be interoperable!).
Again, the C function may be:

@smallexample
int
call_it (int (*func)(int), int arg)
@{
  return func (arg);
@}
@end smallexample

It can be used as in the following Fortran code:

@smallexample
MODULE m
  USE, INTRINSIC :: ISO_C_BINDING
  IMPLICIT NONE

  ! Define interface of C function.
  INTERFACE
    INTEGER(KIND=C_INT) FUNCTION call_it (func, arg) BIND(C)
      USE, INTRINSIC :: ISO_C_BINDING
      TYPE(C_FUNPTR), INTENT(IN), VALUE :: func
      INTEGER(KIND=C_INT), INTENT(IN), VALUE :: arg
    END FUNCTION call_it
  END INTERFACE

CONTAINS

  ! Define procedure passed to C function.
  ! It must be interoperable!
  INTEGER(KIND=C_INT) FUNCTION double_it (arg) BIND(C)
    INTEGER(KIND=C_INT), INTENT(IN), VALUE :: arg
    double_it = arg + arg
  END FUNCTION double_it

  ! Call C function.
  SUBROUTINE foobar ()
    TYPE(C_FUNPTR) :: cproc
    INTEGER(KIND=C_INT) :: i

    ! Get C procedure pointer.
    cproc = C_FUNLOC (double_it)

    ! Use it.
    DO i = 1_C_INT, 10_C_INT
      PRINT *, call_it (cproc, i)
    END DO
  END SUBROUTINE foobar

END MODULE m
@end smallexample

@node Further Interoperability of Fortran with C
@subsection Further Interoperability of Fortran with C

The Technical Specification ISO/IEC TS 29113:2012 on further
interoperability of Fortran with C extends the interoperability support
of Fortran 2003 and Fortran 2008. Besides removing some restrictions
and constraints, it adds assumed-type (@code{TYPE(*)}) and assumed-rank
(@code{dimension}) variables and allows for interoperability of
assumed-shape, assumed-rank and deferred-shape arrays, including
allocatables and pointers.

Note: Currently, GNU Fortran does not support the array descriptor
(dope vector) as specified in the Technical Specification, but uses
an array descriptor with different fields. The Chasm Language
Interoperability Tools, @url{http://chasm-interop.sourceforge.net/},
provide an interface to GNU Fortran's array descriptor.

The Technical Specification adds the following new features, which
are supported by GNU Fortran:

@itemize @bullet

@item The @code{ASYNCHRONOUS} attribute has been clarified and
extended to allow its use with asynchronous communication in
user-provided libraries such as in implementations of the
Message Passing Interface specification.

@item Many constraints have been relaxed, in particular for
the @code{C_LOC} and @code{C_F_POINTER} intrinsics.

@item The @code{OPTIONAL} attribute is now allowed for dummy
arguments; an absent argument matches a @code{NULL} pointer.

@item Assumed types (@code{TYPE(*)}) have been added, which may
only be used for dummy arguments.  They are unlimited polymorphic
but contrary to @code{CLASS(*)} they do not contain any type
information, similar to C's @code{void *} pointers.  Expressions
of any type and kind can be passed; thus, it can be used as
replacement for @code{TYPE(C_PTR)}, avoiding the use of
@code{C_LOC} in the caller.

Note, however, that @code{TYPE(*)} only accepts scalar arguments,
unless the @code{DIMENSION} is explicitly specified.  As
@code{DIMENSION(*)} only supports array (including array elements) but
no scalars, it is not a full replacement for @code{C_LOC}.  On the
other hand, assumed-type assumed-rank dummy arguments
(@code{TYPE(*), DIMENSION(..)}) allow for both scalars and arrays, but
require special code on the callee side to handle the array descriptor.

@item Assumed-rank arrays (@code{DIMENSION(..)}) as dummy argument
allow that scalars and arrays of any rank can be passed as actual
argument. As the Technical Specification does not provide for direct
means to operate with them, they have to be used either from the C side
or be converted using @code{C_LOC} and @code{C_F_POINTER} to scalars
or arrays of a specific rank. The rank can be determined using the
@code{RANK} intrinisic.
@end itemize


Currently unimplemented:

@itemize @bullet

@item GNU Fortran always uses an array descriptor, which does not
match the one of the Technical Specification. The
@code{ISO_Fortran_binding.h} header file and the C functions it
specifies are not available.

@item Using assumed-shape, assumed-rank and deferred-shape arrays in
@code{BIND(C)} procedures is not fully supported. In particular,
C interoperable strings of other length than one are not supported
as this requires the new array descriptor.
@end itemize


@node GNU Fortran Compiler Directives
@section GNU Fortran Compiler Directives

The Fortran standard describes how a conforming program shall
behave; however, the exact implementation is not standardized.  In order
to allow the user to choose specific implementation details, compiler
directives can be used to set attributes of variables and procedures
which are not part of the standard.  Whether a given attribute is
supported and its exact effects depend on both the operating system and
on the processor; see
@ref{Top,,C Extensions,gcc,Using the GNU Compiler Collection (GCC)}
for details.

For procedures and procedure pointers, the following attributes can
be used to change the calling convention:

@itemize
@item @code{CDECL} -- standard C calling convention
@item @code{STDCALL} -- convention where the called procedure pops the stack
@item @code{FASTCALL} -- part of the arguments are passed via registers
instead using the stack
@end itemize

Besides changing the calling convention, the attributes also influence
the decoration of the symbol name, e.g., by a leading underscore or by
a trailing at-sign followed by the number of bytes on the stack.  When
assigning a procedure to a procedure pointer, both should use the same
calling convention.

On some systems, procedures and global variables (module variables and
@code{COMMON} blocks) need special handling to be accessible when they
are in a shared library.  The following attributes are available:

@itemize
@item @code{DLLEXPORT} -- provide a global pointer to a pointer in the DLL
@item @code{DLLIMPORT} -- reference the function or variable using a
global pointer
@end itemize

For dummy arguments, the @code{NO_ARG_CHECK} attribute can be used; in
other compilers, it is also known as @code{IGNORE_TKR}.  For dummy arguments
with this attribute actual arguments of any type and kind (similar to
@code{TYPE(*)}), scalars and arrays of any rank (no equivalent
in Fortran standard) are accepted.  As with @code{TYPE(*)}, the argument
is unlimited polymorphic and no type information is available.
Additionally, the argument may only be passed to dummy arguments
with the @code{NO_ARG_CHECK} attribute and as argument to the
@code{PRESENT} intrinsic function and to @code{C_LOC} of the
@code{ISO_C_BINDING} module.

Variables with @code{NO_ARG_CHECK} attribute shall be of assumed-type
(@code{TYPE(*)}; recommended) or of type @code{INTEGER}, @code{LOGICAL},
@code{REAL} or @code{COMPLEX}. They shall not have the @code{ALLOCATE},
@code{CODIMENSION}, @code{INTENT(OUT)}, @code{POINTER} or @code{VALUE}
attribute; furthermore, they shall be either scalar or of assumed-size
(@code{dimension(*)}). As @code{TYPE(*)}, the @code{NO_ARG_CHECK} attribute
requires an explicit interface.

@itemize
@item @code{NO_ARG_CHECK} -- disable the type, kind and rank checking
@end itemize


The attributes are specified using the syntax

@code{!GCC$ ATTRIBUTES} @var{attribute-list} @code{::} @var{variable-list}

where in free-form source code only whitespace is allowed before @code{!GCC$}
and in fixed-form source code @code{!GCC$}, @code{cGCC$} or @code{*GCC$} shall
start in the first column.

For procedures, the compiler directives shall be placed into the body
of the procedure; for variables and procedure pointers, they shall be in
the same declaration part as the variable or procedure pointer.



@node Non-Fortran Main Program
@section Non-Fortran Main Program

@menu
* _gfortran_set_args:: Save command-line arguments
* _gfortran_set_options:: Set library option flags
* _gfortran_set_convert:: Set endian conversion
* _gfortran_set_record_marker:: Set length of record markers
* _gfortran_set_fpe:: Set when a Floating Point Exception should be raised
* _gfortran_set_max_subrecord_length:: Set subrecord length
@end menu

Even if you are doing mixed-language programming, it is very
likely that you do not need to know or use the information in this
section.  Since it is about the internal structure of GNU Fortran,
it may also change in GCC minor releases.

When you compile a @code{PROGRAM} with GNU Fortran, a function
with the name @code{main} (in the symbol table of the object file)
is generated, which initializes the libgfortran library and then
calls the actual program which uses the name @code{MAIN__}, for
historic reasons.  If you link GNU Fortran compiled procedures
to, e.g., a C or C++ program or to a Fortran program compiled by
a different compiler, the libgfortran library is not initialized
and thus a few intrinsic procedures do not work properly, e.g.
those for obtaining the command-line arguments.

Therefore, if your @code{PROGRAM} is not compiled with
GNU Fortran and the GNU Fortran compiled procedures require
intrinsics relying on the library initialization, you need to
initialize the library yourself.  Using the default options,
gfortran calls @code{_gfortran_set_args} and
@code{_gfortran_set_options}.  The initialization of the former
is needed if the called procedures access the command line
(and for backtracing); the latter sets some flags based on the
standard chosen or to enable backtracing.  In typical programs,
it is not necessary to call any initialization function.

If your @code{PROGRAM} is compiled with GNU Fortran, you shall
not call any of the following functions.  The libgfortran
initialization functions are shown in C syntax but using C
bindings they are also accessible from Fortran.


@node _gfortran_set_args
@subsection @code{_gfortran_set_args} --- Save command-line arguments
@fnindex _gfortran_set_args
@cindex libgfortran initialization, set_args

@table @asis
@item @emph{Description}:
@code{_gfortran_set_args} saves the command-line arguments; this
initialization is required if any of the command-line intrinsics
is called.  Additionally, it shall be called if backtracing is
enabled (see @code{_gfortran_set_options}).

@item @emph{Syntax}:
@code{void _gfortran_set_args (int argc, char *argv[])}

@item @emph{Arguments}:
@multitable @columnfractions .15 .70
@item @var{argc} @tab number of command line argument strings
@item @var{argv} @tab the command-line argument strings; argv[0]
is the pathname of the executable itself.
@end multitable

@item @emph{Example}:
@smallexample
int main (int argc, char *argv[])
@{
  /* Initialize libgfortran.  */
  _gfortran_set_args (argc, argv);
  return 0;
@}
@end smallexample
@end table


@node _gfortran_set_options
@subsection @code{_gfortran_set_options} --- Set library option flags
@fnindex _gfortran_set_options
@cindex libgfortran initialization, set_options

@table @asis
@item @emph{Description}:
@code{_gfortran_set_options} sets several flags related to the Fortran
standard to be used, whether backtracing should be enabled
and whether range checks should be performed.  The syntax allows for
upward compatibility since the number of passed flags is specified; for
non-passed flags, the default value is used.  See also
@pxref{Code Gen Options}.  Please note that not all flags are actually
used.

@item @emph{Syntax}:
@code{void _gfortran_set_options (int num, int options[])}

@item @emph{Arguments}:
@multitable @columnfractions .15 .70
@item @var{num} @tab number of options passed
@item @var{argv} @tab The list of flag values
@end multitable

@item @emph{option flag list}:
@multitable @columnfractions .15 .70
@item @var{option}[0] @tab Allowed standard; can give run-time errors
if e.g. an input-output edit descriptor is invalid in a given standard.
Possible values are (bitwise or-ed) @code{GFC_STD_F77} (1),
@code{GFC_STD_F95_OBS} (2), @code{GFC_STD_F95_DEL} (4), @code{GFC_STD_F95}
(8), @code{GFC_STD_F2003} (16), @code{GFC_STD_GNU} (32),
@code{GFC_STD_LEGACY} (64), @code{GFC_STD_F2008} (128),
@code{GFC_STD_F2008_OBS} (256) and GFC_STD_F2008_TS (512). Default:
@code{GFC_STD_F95_OBS | GFC_STD_F95_DEL | GFC_STD_F95 | GFC_STD_F2003
| GFC_STD_F2008 | GFC_STD_F2008_TS | GFC_STD_F2008_OBS | GFC_STD_F77
| GFC_STD_GNU | GFC_STD_LEGACY}.
@item @var{option}[1] @tab Standard-warning flag; prints a warning to
standard error.  Default: @code{GFC_STD_F95_DEL | GFC_STD_LEGACY}.
@item @var{option}[2] @tab If non zero, enable pedantic checking.
Default: off.
@item @var{option}[3] @tab Unused.
@item @var{option}[4] @tab If non zero, enable backtracing on run-time
errors.  Default: off. (Default in the compiler: on.)
Note: Installs a signal handler and requires command-line
initialization using @code{_gfortran_set_args}.
@item @var{option}[5] @tab If non zero, supports signed zeros.
Default: enabled.
@item @var{option}[6] @tab Enables run-time checking.  Possible values
are (bitwise or-ed): GFC_RTCHECK_BOUNDS (1), GFC_RTCHECK_ARRAY_TEMPS (2),
GFC_RTCHECK_RECURSION (4), GFC_RTCHECK_DO (16), GFC_RTCHECK_POINTER (32).
Default: disabled.
@item @var{option}[7] @tab Unused.
@item @var{option}[8] @tab Show a warning when invoking @code{STOP} and
@code{ERROR STOP} if a floating-point exception occurred. Possible values
are (bitwise or-ed) @code{GFC_FPE_INVALID} (1), @code{GFC_FPE_DENORMAL} (2),
@code{GFC_FPE_ZERO} (4), @code{GFC_FPE_OVERFLOW} (8),
@code{GFC_FPE_UNDERFLOW} (16), @code{GFC_FPE_INEXACT} (32). Default: None (0).
(Default in the compiler: @code{GFC_FPE_INVALID | GFC_FPE_DENORMAL |
GFC_FPE_ZERO | GFC_FPE_OVERFLOW | GFC_FPE_UNDERFLOW}.)
@end multitable

@item @emph{Example}:
@smallexample
  /* Use gfortran 4.9 default options.  */
  static int options[] = @{68, 511, 0, 0, 1, 1, 0, 0, 31@};
  _gfortran_set_options (9, &options);
@end smallexample
@end table


@node _gfortran_set_convert
@subsection @code{_gfortran_set_convert} --- Set endian conversion
@fnindex _gfortran_set_convert
@cindex libgfortran initialization, set_convert

@table @asis
@item @emph{Description}:
@code{_gfortran_set_convert} set the representation of data for
unformatted files.

@item @emph{Syntax}:
@code{void _gfortran_set_convert (int conv)}

@item @emph{Arguments}:
@multitable @columnfractions .15 .70
@item @var{conv} @tab Endian conversion, possible values:
GFC_CONVERT_NATIVE (0, default), GFC_CONVERT_SWAP (1),
GFC_CONVERT_BIG (2), GFC_CONVERT_LITTLE (3).
@end multitable

@item @emph{Example}:
@smallexample
int main (int argc, char *argv[])
@{
  /* Initialize libgfortran.  */
  _gfortran_set_args (argc, argv);
  _gfortran_set_convert (1);
  return 0;
@}
@end smallexample
@end table


@node _gfortran_set_record_marker
@subsection @code{_gfortran_set_record_marker} --- Set length of record markers
@fnindex _gfortran_set_record_marker
@cindex libgfortran initialization, set_record_marker

@table @asis
@item @emph{Description}:
@code{_gfortran_set_record_marker} sets the length of record markers
for unformatted files.

@item @emph{Syntax}:
@code{void _gfortran_set_record_marker (int val)}

@item @emph{Arguments}:
@multitable @columnfractions .15 .70
@item @var{val} @tab Length of the record marker; valid values
are 4 and 8.  Default is 4.
@end multitable

@item @emph{Example}:
@smallexample
int main (int argc, char *argv[])
@{
  /* Initialize libgfortran.  */
  _gfortran_set_args (argc, argv);
  _gfortran_set_record_marker (8);
  return 0;
@}
@end smallexample
@end table


@node _gfortran_set_fpe
@subsection @code{_gfortran_set_fpe} --- Enable floating point exception traps
@fnindex _gfortran_set_fpe
@cindex libgfortran initialization, set_fpe

@table @asis
@item @emph{Description}:
@code{_gfortran_set_fpe} enables floating point exception traps for
the specified exceptions.  On most systems, this will result in a
SIGFPE signal being sent and the program being aborted.

@item @emph{Syntax}:
@code{void _gfortran_set_fpe (int val)}

@item @emph{Arguments}:
@multitable @columnfractions .15 .70
@item @var{option}[0] @tab IEEE exceptions.  Possible values are
(bitwise or-ed) zero (0, default) no trapping,
@code{GFC_FPE_INVALID} (1), @code{GFC_FPE_DENORMAL} (2),
@code{GFC_FPE_ZERO} (4), @code{GFC_FPE_OVERFLOW} (8),
@code{GFC_FPE_UNDERFLOW} (16), and @code{GFC_FPE_INEXACT} (32).
@end multitable

@item @emph{Example}:
@smallexample
int main (int argc, char *argv[])
@{
  /* Initialize libgfortran.  */
  _gfortran_set_args (argc, argv);
  /* FPE for invalid operations such as SQRT(-1.0).  */
  _gfortran_set_fpe (1);
  return 0;
@}
@end smallexample
@end table


@node _gfortran_set_max_subrecord_length
@subsection @code{_gfortran_set_max_subrecord_length} --- Set subrecord length
@fnindex _gfortran_set_max_subrecord_length
@cindex libgfortran initialization, set_max_subrecord_length

@table @asis
@item @emph{Description}:
@code{_gfortran_set_max_subrecord_length} set the maximum length
for a subrecord.  This option only makes sense for testing and
debugging of unformatted I/O.

@item @emph{Syntax}:
@code{void _gfortran_set_max_subrecord_length (int val)}

@item @emph{Arguments}:
@multitable @columnfractions .15 .70
@item @var{val} @tab the maximum length for a subrecord;
the maximum permitted value is 2147483639, which is also
the default.
@end multitable

@item @emph{Example}:
@smallexample
int main (int argc, char *argv[])
@{
  /* Initialize libgfortran.  */
  _gfortran_set_args (argc, argv);
  _gfortran_set_max_subrecord_length (8);
  return 0;
@}
@end smallexample
@end table


@node Naming and argument-passing conventions
@section Naming and argument-passing conventions

This section gives an overview about the naming convention of procedures
and global variables and about the argument passing conventions used by
GNU Fortran.  If a C binding has been specified, the naming convention
and some of the argument-passing conventions change.  If possible,
mixed-language and mixed-compiler projects should use the better defined
C binding for interoperability.  See @pxref{Interoperability with C}.

@menu
* Naming conventions::
* Argument passing conventions::
@end menu


@node Naming conventions
@subsection Naming conventions

According the Fortran standard, valid Fortran names consist of a letter
between @code{A} to @code{Z}, @code{a} to @code{z}, digits @code{0},
@code{1} to @code{9} and underscores (@code{_}) with the restriction
that names may only start with a letter.  As vendor extension, the
dollar sign (@code{$}) is additionally permitted with the option
@option{-fdollar-ok}, but not as first character and only if the
target system supports it.

By default, the procedure name is the lower-cased Fortran name with an
appended underscore (@code{_}); using @option{-fno-underscoring} no
underscore is appended while @code{-fsecond-underscore} appends two
underscores.  Depending on the target system and the calling convention,
the procedure might be additionally dressed; for instance, on 32bit
Windows with @code{stdcall}, an at-sign @code{@@} followed by an integer
number is appended.  For the changing the calling convention, see
@pxref{GNU Fortran Compiler Directives}.

For common blocks, the same convention is used, i.e. by default an
underscore is appended to the lower-cased Fortran name.  Blank commons
have the name @code{__BLNK__}.

For procedures and variables declared in the specification space of a
module, the name is formed by @code{__}, followed by the lower-cased
module name, @code{_MOD_}, and the lower-cased Fortran name.  Note that
no underscore is appended.


@node Argument passing conventions
@subsection Argument passing conventions

Subroutines do not return a value (matching C99's @code{void}) while
functions either return a value as specified in the platform ABI or
the result variable is passed as hidden argument to the function and
no result is returned.  A hidden result variable is used when the
result variable is an array or of type @code{CHARACTER}.

Arguments are passed according to the platform ABI. In particular,
complex arguments might not be compatible to a struct with two real
components for the real and imaginary part. The argument passing
matches the one of C99's @code{_Complex}.  Functions with scalar
complex result variables return their value and do not use a
by-reference argument.  Note that with the @option{-ff2c} option,
the argument passing is modified and no longer completely matches
the platform ABI.  Some other Fortran compilers use @code{f2c}
semantic by default; this might cause problems with
interoperablility.

GNU Fortran passes most arguments by reference, i.e. by passing a
pointer to the data.  Note that the compiler might use a temporary
variable into which the actual argument has been copied, if required
semantically (copy-in/copy-out).

For arguments with @code{ALLOCATABLE} and @code{POINTER}
attribute (including procedure pointers), a pointer to the pointer
is passed such that the pointer address can be modified in the
procedure.

For dummy arguments with the @code{VALUE} attribute: Scalar arguments
of the type @code{INTEGER}, @code{LOGICAL}, @code{REAL} and
@code{COMPLEX} are passed by value according to the platform ABI.
(As vendor extension and not recommended, using @code{%VAL()} in the
call to a procedure has the same effect.) For @code{TYPE(C_PTR)} and
procedure pointers, the pointer itself is passed such that it can be
modified without affecting the caller.
@c FIXME: Document how VALUE is handled for CHARACTER, TYPE,
@c CLASS and arrays, i.e. whether the copy-in is done in the caller
@c or in the callee.

For Boolean (@code{LOGICAL}) arguments, please note that GCC expects
only the integer value 0 and 1.  If a GNU Fortran @code{LOGICAL}
variable contains another integer value, the result is undefined.
As some other Fortran compilers use @math{-1} for @code{.TRUE.},
extra care has to be taken -- such as passing the value as
@code{INTEGER}.  (The same value restriction also applies to other
front ends of GCC, e.g. to GCC's C99 compiler for @code{_Bool}
or GCC's Ada compiler for @code{Boolean}.)

For arguments of @code{CHARACTER} type, the character length is passed
as hidden argument.  For deferred-length strings, the value is passed
by reference, otherwise by value.  The character length has the type
@code{INTEGER(kind=4)}.  Note with C binding, @code{CHARACTER(len=1)}
result variables are returned according to the platform ABI and no
hidden length argument is used for dummy arguments; with @code{VALUE},
those variables are passed by value.

For @code{OPTIONAL} dummy arguments, an absent argument is denoted
by a NULL pointer, except for scalar dummy arguments of type
@code{INTEGER}, @code{LOGICAL}, @code{REAL} and @code{COMPLEX}
which have the @code{VALUE} attribute.  For those, a hidden Boolean
argument (@code{logical(kind=C_bool),value}) is used to indicate
whether the argument is present.

Arguments which are assumed-shape, assumed-rank or deferred-rank
arrays or, with @option{-fcoarray=lib}, allocatable scalar coarrays use
an array descriptor.  All other arrays pass the address of the
first element of the array.  With @option{-fcoarray=lib}, the token
and the offset belonging to nonallocatable coarrays dummy arguments
are passed as hidden argument along the character length hidden
arguments.  The token is an oparque pointer identifying the coarray
and the offset is a passed-by-value integer of kind @code{C_PTRDIFF_T},
denoting the byte offset between the base address of the coarray and
the passed scalar or first element of the passed array.

The arguments are passed in the following order
@itemize @bullet
@item Result variable, when the function result is passed by reference
@item Character length of the function result, if it is a of type
@code{CHARACTER} and no C binding is used
@item The arguments in the order in which they appear in the Fortran
declaration
@item The the present status for optional arguments with value attribute,
which are internally passed by value
@item The character length and/or coarray token and offset for the first
argument which is a @code{CHARACTER} or a nonallocatable coarray dummy
argument, followed by the hidden arguments of the next dummy argument
of such a type
@end itemize


@c ---------------------------------------------------------------------
@c Coarray Programming
@c ---------------------------------------------------------------------

@node Coarray Programming
@chapter Coarray Programming
@cindex Coarrays

@menu
* Type and enum ABI Documentation::
* Function ABI Documentation::
@end menu


@node Type and enum ABI Documentation
@section Type and enum ABI Documentation

@menu
* caf_token_t::
* caf_register_t::
@end menu

@node caf_token_t
@subsection @code{caf_token_t}

Typedef of type @code{void *} on the compiler side. Can be any data
type on the library side.

@node caf_register_t
@subsection @code{caf_register_t}

Indicates which kind of coarray variable should be registered.

@verbatim
typedef enum caf_register_t {
  CAF_REGTYPE_COARRAY_STATIC,
  CAF_REGTYPE_COARRAY_ALLOC,
  CAF_REGTYPE_LOCK_STATIC,
  CAF_REGTYPE_LOCK_ALLOC,
  CAF_REGTYPE_CRITICAL
}
caf_register_t;
@end verbatim


@node Function ABI Documentation
@section Function ABI Documentation

@menu
* _gfortran_caf_init:: Initialiation function
* _gfortran_caf_finish:: Finalization function
* _gfortran_caf_this_image:: Querying the image number
* _gfortran_caf_num_images:: Querying the maximal number of images
* _gfortran_caf_register:: Registering coarrays
* _gfortran_caf_deregister:: Deregistering coarrays
* _gfortran_caf_send:: Sending data from a local image to a remote image
* _gfortran_caf_get:: Getting data from a remote image
* _gfortran_caf_sendget:: Sending data between remote images
* _gfortran_caf_lock:: Locking a lock variable
* _gfortran_caf_unlock:: Unlocking a lock variable
* _gfortran_caf_sync_all:: All-image barrier
* _gfortran_caf_sync_images:: Barrier for selected images
* _gfortran_caf_sync_memory:: Wait for completion of segment-memory operations
* _gfortran_caf_error_stop:: Error termination with exit code
* _gfortran_caf_error_stop_str:: Error termination with string
* _gfortran_caf_atomic_define:: Atomic variable assignment
* _gfortran_caf_atomic_ref:: Atomic variable reference
* _gfortran_caf_atomic_cas:: Atomic compare and swap
* _gfortran_caf_atomic_op:: Atomic operation
* _gfortran_caf_co_broadcast:: Sending data to all images
* _gfortran_caf_co_max:: Collective maximum reduction
* _gfortran_caf_co_min:: Collective minimum reduction
* _gfortran_caf_co_sum:: Collective summing reduction
* _gfortran_caf_co_reduce:: Generic collective reduction
@end menu


@node _gfortran_caf_init
@subsection @code{_gfortran_caf_init} --- Initialiation function
@cindex Coarray, _gfortran_caf_init

@table @asis
@item @emph{Description}:
This function is called at startup of the program before the Fortran main
program, if the latter has been compiled with @option{-fcoarray=lib}.
It takes as arguments the command-line arguments of the program.  It is
permitted to pass to @code{NULL} pointers as argument; if non-@code{NULL},
the library is permitted to modify the arguments.

@item @emph{Syntax}:
@code{void _gfortran_caf_init (int *argc, char ***argv)}

@item @emph{Arguments}:
@multitable @columnfractions .15 .70
@item @var{argc} @tab intent(inout) An integer pointer with the number of
arguments passed to the program or @code{NULL}.
@item @var{argv} @tab intent(inout) A pointer to an array of strings with the
command-line arguments or @code{NULL}.
@end multitable

@item @emph{NOTES}
The function is modelled after the initialization function of the Message
Passing Interface (MPI) specification.  Due to the way coarray registration
works, it might not be the first call to the libaray.  If the main program is
not written in Fortran and only a library uses coarrays, it can happen that
this function is never called.  Therefore, it is recommended that the library
does not rely on the passed arguments and whether the call has been done.
@end table


@node _gfortran_caf_finish
@subsection @code{_gfortran_caf_finish} --- Finalization function
@cindex Coarray, _gfortran_caf_finish

@table @asis
@item @emph{Description}:
This function is called at the end of the Fortran main program, if it has
been compiled with the @option{-fcoarray=lib} option.

@item @emph{Syntax}:
@code{void _gfortran_caf_finish (void)}

@item @emph{NOTES}
For non-Fortran programs, it is recommended to call the function at the end
of the main program.  To ensure that the shutdown is also performed for
programs where this function is not explicitly invoked, for instance
non-Fortran programs or calls to the system's exit() function, the library
can use a destructor function.  Note that programs can also be terminated
using the STOP and ERROR STOP statements; those use different library calls.
@end table


@node _gfortran_caf_this_image
@subsection @code{_gfortran_caf_this_image} --- Querying the image number
@cindex Coarray, _gfortran_caf_this_image

@table @asis
@item @emph{Description}:
This function returns the current image number, which is a positive number.

@item @emph{Syntax}:
@code{int _gfortran_caf_this_image (int distance)}

@item @emph{Arguments}:
@multitable @columnfractions .15 .70
@item @var{distance} @tab As specified for the @code{this_image} intrinsic
in TS18508. Shall be a nonnegative number.
@end multitable

@item @emph{NOTES}
If the Fortran intrinsic @code{this_image} is invoked without an argument, which
is the only permitted form in Fortran 2008, GCC passes @code{0} as
first argument.
@end table


@node _gfortran_caf_num_images
@subsection @code{_gfortran_caf_num_images} --- Querying the maximal number of images
@cindex Coarray, _gfortran_caf_num_images

@table @asis
@item @emph{Description}:
This function returns the number of images in the current team, if
@var{distance} is 0 or the number of images in the parent team at the specified
distance. If failed is -1, the function returns the number of all images at
the specified distance; if it is 0, the function returns the number of
nonfailed images, and if it is 1, it returns the number of failed images.

@item @emph{Syntax}:
@code{int _gfortran_caf_num_images(int distance, int failed)}

@item @emph{Arguments}:
@multitable @columnfractions .15 .70
@item @var{distance} @tab the distance from this image to the ancestor.
Shall be positive.
@item @var{failed} @tab shall be -1, 0, or 1
@end multitable

@item @emph{NOTES}
This function follows TS18508. If the num_image intrinsic has no arguments,
the the compiler passes @code{distance=0} and @code{failed=-1} to the function.
@end table


@node _gfortran_caf_register
@subsection @code{_gfortran_caf_register} --- Registering coarrays
@cindex Coarray, _gfortran_caf_deregister

@table @asis
@item @emph{Description}:
Allocates memory for a coarray and creates a token to identify the coarray. The
function is called for both coarrays with @code{SAVE} attribute and using an
explicit @code{ALLOCATE} statement. If an error occurs and @var{STAT} is a
@code{NULL} pointer, the function shall abort with printing an error message
and starting the error termination.  If no error occurs and @var{STAT} is
present, it shall be set to zero. Otherwise, it shall be set to a positive
value and, if not-@code{NULL}, @var{ERRMSG} shall be set to a string describing
the failure. The function shall return a pointer to the requested memory
for the local image as a call to @code{malloc} would do.

For @code{CAF_REGTYPE_COARRAY_STATIC} and @code{CAF_REGTYPE_COARRAY_ALLOC},
the passed size is the byte size requested.  For @code{CAF_REGTYPE_LOCK_STATIC},
@code{CAF_REGTYPE_LOCK_ALLOC} and @code{CAF_REGTYPE_CRITICAL} it is the array
size or one for a scalar.


@item @emph{Syntax}:
@code{void *caf_register (size_t size, caf_register_t type, caf_token_t *token,
int *stat, char *errmsg, int errmsg_len)}

@item @emph{Arguments}:
@multitable @columnfractions .15 .70
@item @var{size} @tab For normal coarrays, the byte size of the coarray to be
allocated; for lock types, the number of elements.
@item @var{type} @tab one of the caf_register_t types.
@item @var{token} @tab intent(out) An opaque pointer identifying the coarray.
@item @var{stat} @tab intent(out) For allocatable coarrays, stores the STAT=;
may be NULL
@item @var{errmsg} @tab intent(out) When an error occurs, this will be set to
an error message; may be NULL
@item @var{errmsg_len} @tab the buffer size of errmsg.
@end multitable

@item @emph{NOTES}
Nonalloatable coarrays have to be registered prior use from remote images.
In order to guarantee this, they have to be registered before the main
program. This can be achieved by creating constructor functions. That is what
GCC does such that also nonallocatable coarrays the memory is allocated and no
static memory is used.  The token permits to identify the coarray; to the
processor, the token is a nonaliasing pointer. The library can, for instance,
store the base address of the coarray in the token, some handle or a more
complicated struct.

For normal coarrays, the returned pointer is used for accesses on the local
image. For lock types, the value shall only used for checking the allocation
status. Note that for critical blocks, the locking is only required on one
image; in the locking statement, the processor shall always pass always an
image index of one for critical-block lock variables
(@code{CAF_REGTYPE_CRITICAL}).
@end table


@node _gfortran_caf_deregister
@subsection @code{_gfortran_caf_deregister} --- Deregistering coarrays
@cindex Coarray, _gfortran_caf_deregister

@table @asis
@item @emph{Description}:
Called to free the memory of a coarray; the processor calls this function for
automatic and explicit deallocation.  In case of an error, this function shall
fail with an error message, unless the @var{STAT} variable is not null.

@item @emph{Syntax}:
@code{void caf_deregister (const caf_token_t *token, int *stat, char *errmsg,
int errmsg_len)}

@item @emph{Arguments}:
@multitable @columnfractions .15 .70
@item @var{stat} @tab intent(out) For allocatable coarrays, stores the STAT=;
may be NULL
@item @var{errmsg} @tab intent(out) When an error occurs, this will be set
to an error message; may be NULL
@item @var{errmsg_len} @tab the buffer size of errmsg.
@end multitable

@item @emph{NOTES}
For nonalloatable coarrays this function is never called.  If a cleanup is
required, it has to be handled via the finish, stop and error stop functions,
and via destructors.
@end table


@node _gfortran_caf_send
@subsection @code{_gfortran_caf_send} --- Sending data from a local image to a remote image
@cindex Coarray, _gfortran_caf_send

@table @asis
@item @emph{Description}:
Called to send a scalar, an array section or whole array from a local
to a remote image identified by the image_index.

@item @emph{Syntax}:
@code{void _gfortran_caf_send (caf_token_t token, size_t offset,
int image_index, gfc_descriptor_t *dest, caf_vector_t *dst_vector,
gfc_descriptor_t *src, int dst_kind, int src_kind, bool may_require_tmp)}

@item @emph{Arguments}:
@multitable @columnfractions .15 .70
@item @var{token} @tab intent(in)  An opaque pointer identifying the coarray.
@item @var{offset} @tab By which amount of bytes the actual data is shifted
compared to the base address of the coarray.
@item @var{image_index} @tab The ID of the remote image; must be a positive
number.
@item @var{dest} @tab intent(in) Array descriptor for the remote image for the
bounds and the size. The base_addr shall not be accessed.
@item @var{dst_vector} @tab intent(int)  If not NULL, it contains the vector
subscript of the destination array; the values are relative to the dimension
triplet of the dest argument.
@item @var{src} @tab intent(in) Array descriptor of the local array to be
transferred to the remote image
@item @var{dst_kind} @tab Kind of the destination argument
@item @var{src_kind} @tab Kind of the source argument
@item @var{may_require_tmp} @tab The variable is false it is known at compile
time that the @var{dest} and @var{src} either cannot overlap or overlap (fully
or partially) such that walking @var{src} and @var{dest} in element wise
element order (honoring the stride value) will not lead to wrong results.
Otherwise, the value is true.
@end multitable

@item @emph{NOTES}
It is permitted to have image_id equal the current image; the memory of the
send-to and the send-from might (partially) overlap in that case. The
implementation has to take care that it handles this case, e.g. using
@code{memmove} which handles (partially) overlapping memory. If
@var{may_require_tmp} is true, the library might additionally create a
temporary variable, unless additional checks show that this is not required
(e.g. because walking backward is possible or because both arrays are
contiguous and @code{memmove} takes care of overlap issues).

Note that the assignment of a scalar to an array is permitted. In addition,
the library has to handle numeric-type conversion and for strings, padding
and different character kinds.
@end table


@node _gfortran_caf_get
@subsection @code{_gfortran_caf_get} --- Getting data from a remote image
@cindex Coarray, _gfortran_caf_get

@table @asis
@item @emph{Description}:
Called to get an array section or whole array from a a remote,
image identified by the image_index.

@item @emph{Syntax}:
@code{void _gfortran_caf_get_desc (caf_token_t token, size_t offset,
int image_index, gfc_descriptor_t *src, caf_vector_t *src_vector,
gfc_descriptor_t *dest, int src_kind, int dst_kind, bool may_require_tmp)}

@item @emph{Arguments}:
@multitable @columnfractions .15 .70
@item @var{token} @tab intent(in)  An opaque pointer identifying the coarray.
@item @var{offset} @tab By which amount of bytes the actual data is shifted
compared to the base address of the coarray.
@item @var{image_index} @tab The ID of the remote image; must be a positive
number.
@item @var{dest} @tab intent(in) Array descriptor of the local array to be
transferred to the remote image
@item @var{src} @tab intent(in) Array descriptor for the remote image for the
bounds and the size. The base_addr shall not be accessed.
@item @var{src_vector} @tab intent(int)  If not NULL, it contains the vector
subscript of the destination array; the values are relative to the dimension
triplet of the dest argument.
@item @var{dst_kind} @tab Kind of the destination argument
@item @var{src_kind} @tab Kind of the source argument
@item @var{may_require_tmp} @tab The variable is false it is known at compile
time that the @var{dest} and @var{src} either cannot overlap or overlap (fully
or partially) such that walking @var{src} and @var{dest} in element wise
element order (honoring the stride value) will not lead to wrong results.
Otherwise, the value is true.
@end multitable

@item @emph{NOTES}
It is permitted to have image_id equal the current image; the memory of the
send-to and the send-from might (partially) overlap in that case. The
implementation has to take care that it handles this case, e.g. using
@code{memmove} which handles (partially) overlapping memory. If
@var{may_require_tmp} is true, the library might additionally create a
temporary variable, unless additional checks show that this is not required
(e.g. because walking backward is possible or because both arrays are
contiguous and @code{memmove} takes care of overlap issues).

Note that the library has to handle numeric-type conversion and for strings,
padding and different character kinds.
@end table


@node _gfortran_caf_sendget
@subsection @code{_gfortran_caf_sendget} --- Sending data between remote images
@cindex Coarray, _gfortran_caf_sendget

@table @asis
@item @emph{Description}:
Called to send a scalar, an array section or whole array from a remote image
identified by the src_image_index to a remote image identified by the
dst_image_index.

@item @emph{Syntax}:
@code{void _gfortran_caf_sendget (caf_token_t dst_token, size_t dst_offset,
int dst_image_index, gfc_descriptor_t *dest, caf_vector_t *dst_vector,
caf_token_t src_token, size_t src_offset, int src_image_index,
gfc_descriptor_t *src, caf_vector_t *src_vector, int dst_kind, int src_kind,
bool may_require_tmp)}

@item @emph{Arguments}:
@multitable @columnfractions .15 .70
@item @var{dst_token} @tab intent(in)  An opaque pointer identifying the
destination coarray.
@item @var{dst_offset} @tab  By which amount of bytes the actual data is
shifted compared to the base address of the destination coarray.
@item @var{dst_image_index} @tab The ID of the destination remote image; must
be a positive number.
@item @var{dest} @tab intent(in) Array descriptor for the destination
remote image for the bounds and the size. The base_addr shall not be accessed.
@item @var{dst_vector} @tab intent(int)  If not NULL, it contains the vector
subscript of the destination array; the values are relative to the dimension
triplet of the dest argument.
@item @var{src_token} @tab An opaque pointer identifying the source coarray.
@item @var{src_offset} @tab By which amount of bytes the actual data is shifted
compared to the base address of the source coarray.
@item @var{src_image_index} @tab The ID of the source remote image; must be a
positive number.
@item @var{src} @tab intent(in) Array descriptor of the local array to be
transferred to the remote image.
@item @var{src_vector} @tab intent(in) Array descriptor of the local array to
be transferred to the remote image
@item @var{dst_kind} @tab Kind of the destination argument
@item @var{src_kind} @tab Kind of the source argument
@item @var{may_require_tmp} @tab The variable is false it is known at compile
time that the @var{dest} and @var{src} either cannot overlap or overlap (fully
or partially) such that walking @var{src} and @var{dest} in element wise
element order (honoring the stride value) will not lead to wrong results.
Otherwise, the value is true.
@end multitable

@item @emph{NOTES}
It is permitted to have image_ids equal; the memory of the send-to and the
send-from might (partially) overlap in that case. The implementation has to
take care that it handles this case, e.g. using @code{memmove} which handles
(partially) overlapping memory. If @var{may_require_tmp} is true, the library
might additionally create a temporary variable, unless additional checks show
that this is not required (e.g. because walking backward is possible or because
both arrays are contiguous and @code{memmove} takes care of overlap issues).

Note that the assignment of a scalar to an array is permitted. In addition,
the library has to handle numeric-type conversion and for strings, padding and
different character kinds.
@end table


@node _gfortran_caf_lock
@subsection @code{_gfortran_caf_lock} --- Locking a lock variable
@cindex Coarray, _gfortran_caf_lock

@table @asis
@item @emph{Description}:
Acquire a lock on the given image on a scalar locking variable or for the
given array element for an array-valued variable. If the @var{aquired_lock}
is @code{NULL}, the function return after having obtained the lock. If it is
nonnull, the result is is assigned the value true (one) when the lock could be
obtained and false (zero) otherwise.  Locking a lock variable which has already
been locked by the same image is an error.

@item @emph{Syntax}:
@code{void _gfortran_caf_lock (caf_token_t token, size_t index, int image_index,
int *aquired_lock, int *stat, char *errmsg, int errmsg_len)}

@item @emph{Arguments}:
@multitable @columnfractions .15 .70
@item @var{token} @tab intent(in) An opaque pointer identifying the coarray.
@item @var{index} @tab Array index; first array index is 0. For scalars, it is
always 0.
@item @var{image_index} @tab The ID of the remote image; must be a positive
number.
@item @var{aquired_lock} @tab intent(out) If not NULL, it returns whether lock
could be obtained
@item @var{stat} @tab intent(out) For allocatable coarrays, stores the STAT=;
may be NULL
@item @var{errmsg} @tab intent(out) When an error occurs, this will be set to
an error message; may be NULL
@item @var{errmsg_len} @tab the buffer size of errmsg.
@end multitable

@item @emph{NOTES}
This function is also called for critical blocks; for those, the array index
is always zero and the image index is one.  Libraries are permitted to use other
images for critical-block locking variables.
@end table


@node _gfortran_caf_unlock
@subsection @code{_gfortran_caf_lock} --- Unlocking a lock variable
@cindex Coarray, _gfortran_caf_unlock

@table @asis
@item @emph{Description}:
Release a lock on the given image on a scalar locking variable or for the
given array element for an array-valued variable. Unlocking a lock variable
which is unlocked or has been locked by a different image is an error.

@item @emph{Syntax}:
@code{void _gfortran_caf_unlock (caf_token_t token, size_t index, int image_index,
int *stat, char *errmsg, int errmsg_len)}

@item @emph{Arguments}:
@multitable @columnfractions .15 .70
@item @var{token} @tab intent(in) An opaque pointer identifying the coarray.
@item @var{index} @tab Array index; first array index is 0. For scalars, it is
always 0.
@item @var{image_index} @tab The ID of the remote image; must be a positive
number.
@item @var{stat} @tab intent(out) For allocatable coarrays, stores the STAT=;
may be NULL
@item @var{errmsg} @tab intent(out) When an error occurs, this will be set to
an error message; may be NULL
@item @var{errmsg_len} @tab the buffer size of errmsg.
@end multitable

@item @emph{NOTES}
This function is also called for critical block; for those, the array index
is always zero and the image index is one.  Libraries are permitted to use other
images for critical-block locking variables.
@end table


@node _gfortran_caf_sync_all
@subsection @code{_gfortran_caf_sync_all} --- All-image barrier
@cindex Coarray, _gfortran_caf_sync_all

@table @asis
@item @emph{Description}:
Synchronization of all images in the current team; the program only continues
on a given image after this function has been called on all images of the
current team.  Additionally, it ensures that all pending data transfers of
previous segment have completed.

@item @emph{Syntax}:
@code{void _gfortran_caf_sync_all (int *stat, char *errmsg, int errmsg_len)}

@item @emph{Arguments}:
@multitable @columnfractions .15 .70
@item @var{stat} @tab intent(out) Stores the status STAT= and may be NULL.
@item @var{errmsg} @tab intent(out) When an error occurs, this will be set to
an error message; may be NULL
@item @var{errmsg_len} @tab the buffer size of errmsg.
@end multitable
@end table



@node _gfortran_caf_sync_images
@subsection @code{_gfortran_caf_sync_images} --- Barrier for selected images
@cindex Coarray, _gfortran_caf_sync_images

@table @asis
@item @emph{Description}:
Synchronization between the specified images; the program only continues on a
given image after this function has been called on all images specified for
that image. Note that one image can wait for all other images in the current
team (e.g. via @code{sync images(*)}) while those only wait for that specific
image.  Additionally, @code{sync images} it ensures that all pending data
transfers of previous segment have completed.

@item @emph{Syntax}:
@code{void _gfortran_caf_sync_images (int count, int images[], int *stat,
char *errmsg, int errmsg_len)}

@item @emph{Arguments}:
@multitable @columnfractions .15 .70
@item @var{count} @tab the number of images which are provided in the next
argument.  For a zero-sized array, the value is zero.  For @code{sync
images (*)}, the value is @math{-1}.
@item @var{images} @tab intent(in) an array with the images provided by the
user. If @var{count} is zero, a NULL pointer is passed.
@item @var{stat} @tab intent(out) Stores the status STAT= and may be NULL.
@item @var{errmsg} @tab intent(out) When an error occurs, this will be set to
an error message; may be NULL
@item @var{errmsg_len} @tab the buffer size of errmsg.
@end multitable
@end table



@node _gfortran_caf_sync_memory
@subsection @code{_gfortran_caf_sync_memory} --- Wait for completion of segment-memory operations
@cindex Coarray, _gfortran_caf_sync_memory

@table @asis
@item @emph{Description}:
Acts as optimization barrier between different segments. It also ensures that
all pending memory operations of this image have been completed.

@item @emph{Syntax}:
@code{void _gfortran_caf_sync_memory (int *stat, char *errmsg, int errmsg_len)}

@item @emph{Arguments}:
@multitable @columnfractions .15 .70
@item @var{stat} @tab intent(out) Stores the status STAT= and may be NULL.
@item @var{errmsg} @tab intent(out) When an error occurs, this will be set to
an error message; may be NULL
@item @var{errmsg_len} @tab the buffer size of errmsg.
@end multitable

@item @emph{NOTE} A simple implementation could be
@code{__asm__ __volatile__ ("":::"memory")} to prevent code movements.
@end table



@node _gfortran_caf_error_stop
@subsection @code{_gfortran_caf_error_stop} --- Error termination with exit code
@cindex Coarray, _gfortran_caf_error_stop

@table @asis
@item @emph{Description}:
Invoked for an @code{ERROR STOP} statement which has an integer argument.  The
function should terminate the program with the specified exit code.


@item @emph{Syntax}:
@code{void _gfortran_caf_error_stop (int32_t error)}

@item @emph{Arguments}:
@multitable @columnfractions .15 .70
@item @var{error} @tab the exit status to be used.
@end multitable
@end table



@node _gfortran_caf_error_stop_str
@subsection @code{_gfortran_caf_error_stop_str} --- Error termination with string
@cindex Coarray, _gfortran_caf_error_stop_str

@table @asis
@item @emph{Description}:
Invoked for an @code{ERROR STOP} statement which has a string as argument.  The
function should terminate the program with a nonzero-exit code.

@item @emph{Syntax}:
@code{void _gfortran_caf_error_stop (const char *string, int32_t len)}

@item @emph{Arguments}:
@multitable @columnfractions .15 .70
@item @var{string} @tab the error message (not zero terminated)
@item @var{len} @tab the length of the string
@end multitable
@end table



@node _gfortran_caf_atomic_define
@subsection @code{_gfortran_caf_atomic_define} --- Atomic variable assignment
@cindex Coarray, _gfortran_caf_atomic_define

@table @asis
@item @emph{Description}:
Assign atomically a value to an integer or logical variable.

@item @emph{Syntax}:
@code{void _gfortran_caf_atomic_define (caf_token_t token, size_t offset,
int image_index, void *value, int *stat, int type, int kind)}

@item @emph{Arguments}:
@multitable @columnfractions .15 .70
@item @var{token} @tab intent(in) An opaque pointer identifying the coarray.
@item @var{offset} @tab By which amount of bytes the actual data is shifted
compared to the base address of the coarray.
@item @var{image_index} @tab The ID of the remote image; must be a positive
number.
@item @var{value} @tab intent(in) the value to be assigned, passed by reference.
@item @var{stat} @tab intent(out) Stores the status STAT= and may be NULL.
@item @var{type} @tab the data type, i.e. @code{BT_INTEGER} (1) or
@code{BT_LOGICAL} (2).
@item @var{kind} @tab The kind value (only 4; always @code{int})
@end multitable
@end table



@node _gfortran_caf_atomic_ref
@subsection @code{_gfortran_caf_atomic_ref} --- Atomic variable reference
@cindex Coarray, _gfortran_caf_atomic_ref

@table @asis
@item @emph{Description}:
Reference atomically a value of a kind-4 integer or logical variable.

@item @emph{Syntax}:
@code{void _gfortran_caf_atomic_ref (caf_token_t token, size_t offset,
int image_index, void *value, int *stat, int type, int kind)}

@item @emph{Arguments}:
@item @emph{Arguments}:
@multitable @columnfractions .15 .70
@item @var{token} @tab intent(in) An opaque pointer identifying the coarray.
@item @var{offset} @tab By which amount of bytes the actual data is shifted
compared to the base address of the coarray.
@item @var{image_index} @tab The ID of the remote image; must be a positive
number.
@item @var{value} @tab intent(out) The variable assigned the atomically
referenced variable.
@item @var{stat} @tab intent(out) Stores the status STAT= and may be NULL.
@item @var{type} @tab the data type, i.e. @code{BT_INTEGER} (1) or
@code{BT_LOGICAL} (2).
@item @var{kind} @tab The kind value (only 4; always @code{int})
@end multitable
@end table



@node _gfortran_caf_atomic_cas
@subsection @code{_gfortran_caf_atomic_cas} --- Atomic compare and swap
@cindex Coarray, _gfortran_caf_atomic_cas

@table @asis
@item @emph{Description}:
Atomic compare and swap of a kind-4 integer or logical variable. Assigns
atomically the specified value to the atomic variable, if the latter has
the value specified by the passed condition value.

@item @emph{Syntax}:
@code{void _gfortran_caf_atomic_cas (caf_token_t token, size_t offset,
int image_index, void *old, void *compare, void *new_val, int *stat,
int type, int kind)}

@item @emph{Arguments}:
@multitable @columnfractions .15 .70
@item @var{token} @tab intent(in) An opaque pointer identifying the coarray.
@item @var{offset} @tab By which amount of bytes the actual data is shifted
compared to the base address of the coarray.
@item @var{image_index} @tab The ID of the remote image; must be a positive
number.
@item @var{old} @tab intent(out) the value which the atomic variable had
just before the cas operation.
@item @var{compare} @tab intent(in) The value used for comparision.
@item @var{new_val} @tab intent(in) The new value for the atomic variable,
assigned to the atomic variable, if @code{compare} equals the value of the
atomic variable.
@item @var{stat} @tab intent(out) Stores the status STAT= and may be NULL.
@item @var{type} @tab the data type, i.e. @code{BT_INTEGER} (1) or
@code{BT_LOGICAL} (2).
@item @var{kind} @tab The kind value (only 4; always @code{int})
@end multitable
@end table



@node _gfortran_caf_atomic_op
@subsection @code{_gfortran_caf_atomic_op} --- Atomic operation
@cindex Coarray, _gfortran_caf_atomic_op

@table @asis
@item @emph{Description}:
Apply an operation atomically to an atomic integer or logical variable.
After the operation, @var{old} contains the value just before the operation,
which, respectively, adds (GFC_CAF_ATOMIC_ADD) atomically the @code{value} to
the atomic integer variable or does a bitwise AND, OR or exclusive OR of the
between the atomic variable and @var{value}; the result is then stored in the
atomic variable.

@item @emph{Syntax}:
@code{void _gfortran_caf_atomic_op (int op, caf_token_t token, size_t offset,
int image_index, void *value, void *old, int *stat, int type, int kind)}

@item @emph{Arguments}:
@multitable @columnfractions .15 .70
@item @var{op} @tab the operation to be performed; possible values
@code{GFC_CAF_ATOMIC_ADD} (1), @code{GFC_CAF_ATOMIC_AND} (2),
@code{GFC_CAF_ATOMIC_OR} (3), @code{GFC_CAF_ATOMIC_XOR} (4).
@item @var{token} @tab intent(in) An opaque pointer identifying the coarray.
@item @var{offset} @tab By which amount of bytes the actual data is shifted
compared to the base address of the coarray.
@item @var{image_index} @tab The ID of the remote image; must be a positive
number.
@item @var{old} @tab intent(out) the value which the atomic variable had
just before the atomic operation.
@item @var{val} @tab intent(in) The new value for the atomic variable,
assigned to the atomic variable, if @code{compare} equals the value of the
atomic variable.
@item @var{stat} @tab intent(out) Stores the status STAT= and may be NULL.
@item @var{type} @tab the data type, i.e. @code{BT_INTEGER} (1) or
@code{BT_LOGICAL} (2).
@item @var{kind} @tab The kind value (only 4; always @code{int})
@end multitable
@end table




@node _gfortran_caf_co_broadcast
@subsection @code{_gfortran_caf_co_broadcast} --- Sending data to all images
@cindex Coarray, _gfortran_caf_co_broadcast

@table @asis
@item @emph{Description}:
Distribute a value from a given image to all other images in the team. Has to
be called collectively.

@item @emph{Syntax}:
@code{void _gfortran_caf_co_broadcast (gfc_descriptor_t *a,
int source_image, int *stat, char *errmsg, int errmsg_len)}

@item @emph{Arguments}:
@multitable @columnfractions .15 .70
@item @var{a} @tab intent(inout) And array descriptor with the data to be
breoadcasted (on @var{source_image}) or to be received (other images).
@item @var{source_image} @tab The ID of the image from which the data should
be taken.
@item @var{stat} @tab intent(out) Stores the status STAT= and may be NULL.
@item @var{errmsg} @tab intent(out) When an error occurs, this will be set to
an error message; may be NULL
@item @var{errmsg_len} @tab the buffer size of errmsg.
@end multitable
@end table



@node _gfortran_caf_co_max
@subsection @code{_gfortran_caf_co_max} --- Collective maximum reduction
@cindex Coarray, _gfortran_caf_co_max

@table @asis
@item @emph{Description}:
Calculates the for the each array element of the variable @var{a} the maximum
value for that element in the current team; if @var{result_image} has the
value 0, the result shall be stored on all images, otherwise, only on the
specified image. This function operates on numeric values and character
strings.

@item @emph{Syntax}:
@code{void _gfortran_caf_co_max (gfc_descriptor_t *a, int result_image,
int *stat, char *errmsg, int a_len, int errmsg_len)}

@item @emph{Arguments}:
@multitable @columnfractions .15 .70
@item @var{a} @tab intent(inout) And array descriptor with the data to be
breoadcasted (on @var{source_image}) or to be received (other images).
@item @var{result_image} @tab The ID of the image to which the reduced
value should be copied to; if zero, it has to be copied to all images.
@item @var{stat} @tab intent(out) Stores the status STAT= and may be NULL.
@item @var{errmsg} @tab intent(out) When an error occurs, this will be set to
an error message; may be NULL
@item @var{a_len} @tab The string length of argument @var{a}.
@item @var{errmsg_len} @tab the buffer size of errmsg.
@end multitable

@item @emph{NOTES}
If @var{result_image} is nonzero, the value on all images except of the
specified one become undefined; hence, the library may make use of this.
@end table



@node _gfortran_caf_co_min
@subsection @code{_gfortran_caf_co_min} --- Collective minimum reduction
@cindex Coarray, _gfortran_caf_co_min

@table @asis
@item @emph{Description}:
Calculates the for the each array element of the variable @var{a} the minimum
value for that element in the current team; if @var{result_image} has the
value 0, the result shall be stored on all images, otherwise, only on the
specified image. This function operates on numeric values and character
strings.

@item @emph{Syntax}:
@code{void _gfortran_caf_co_min (gfc_descriptor_t *a, int result_image,
int *stat, char *errmsg, int a_len, int errmsg_len)}

@item @emph{Arguments}:
@multitable @columnfractions .15 .70
@item @var{a} @tab intent(inout) And array descriptor with the data to be
breoadcasted (on @var{source_image}) or to be received (other images).
@item @var{result_image} @tab The ID of the image to which the reduced
value should be copied to; if zero, it has to be copied to all images.
@item @var{stat} @tab intent(out) Stores the status STAT= and may be NULL.
@item @var{errmsg} @tab intent(out) When an error occurs, this will be set to
an error message; may be NULL
@item @var{a_len} @tab The string length of argument @var{a}.
@item @var{errmsg_len} @tab the buffer size of errmsg.
@end multitable

@item @emph{NOTES}
If @var{result_image} is nonzero, the value on all images except of the
specified one become undefined; hence, the library may make use of this.
@end table



@node _gfortran_caf_co_sum
@subsection @code{_gfortran_caf_co_sum} --- Collective summing reduction
@cindex Coarray, _gfortran_caf_co_sum

@table @asis
@item @emph{Description}:
Calculates the for the each array element of the variable @var{a} the sum
value for that element in the current team; if @var{result_image} has the
value 0, the result shall be stored on all images, otherwise, only on the
specified image. This function operates on numeric values.

@item @emph{Syntax}:
@code{void _gfortran_caf_co_sum (gfc_descriptor_t *a, int result_image,
int *stat, char *errmsg, int errmsg_len)}

@item @emph{Arguments}:
@multitable @columnfractions .15 .70
@item @var{a} @tab intent(inout) And array descriptor with the data to be
breoadcasted (on @var{source_image}) or to be received (other images).
@item @var{result_image} @tab The ID of the image to which the reduced
value should be copied to; if zero, it has to be copied to all images.
@item @var{stat} @tab intent(out) Stores the status STAT= and may be NULL.
@item @var{errmsg} @tab intent(out) When an error occurs, this will be set to
an error message; may be NULL
@item @var{errmsg_len} @tab the buffer size of errmsg.
@end multitable

@item @emph{NOTES}
If @var{result_image} is nonzero, the value on all images except of the
specified one become undefined; hence, the library may make use of this.
@end table



@node _gfortran_caf_co_reduce
@subsection @code{_gfortran_caf_co_reduce} --- Generic collective reduction
@cindex Coarray, _gfortran_caf_co_reduce

@table @asis
@item @emph{Description}:
Calculates the for the each array element of the variable @var{a} the reduction
value for that element in the current team; if @var{result_image} has the
value 0, the result shall be stored on all images, otherwise, only on the
specified image. The @var{opr} is a pure function doing a mathematically
commutative and associative operation.

The @var{opr_flags} denote the following; the values are bitwise ored.
@code{GFC_CAF_BYREF} (1) if the result should be returned
by value; @code{GFC_CAF_HIDDENLEN} (2) whether the result and argument
string lengths shall be specified as hidden argument;
@code{GFC_CAF_ARG_VALUE} (4) whether the arguments shall be passed by value,
@code{GFC_CAF_ARG_DESC} (8) whether the arguments shall be passed by descriptor.


@item @emph{Syntax}:
@code{void _gfortran_caf_co_reduce (gfc_descriptor_t *a,
void * (*opr) (void *, void *), int opr_flags, int result_image,
int *stat, char *errmsg, int a_len, int errmsg_len)}

@item @emph{Arguments}:
@multitable @columnfractions .15 .70
@item @var{opr} @tab Function pointer to the reduction function.
@item @var{opr_flags} @tab Flags regarding the reduction function
@item @var{a} @tab intent(inout) And array descriptor with the data to be
breoadcasted (on @var{source_image}) or to be received (other images).
@item @var{result_image} @tab The ID of the image to which the reduced
value should be copied to; if zero, it has to be copied to all images.
@item @var{stat} @tab intent(out) Stores the status STAT= and may be NULL.
@item @var{errmsg} @tab intent(out) When an error occurs, this will be set to
an error message; may be NULL
@item @var{a_len} @tab The string length of argument @var{a}.
@item @var{errmsg_len} @tab the buffer size of errmsg.
@end multitable

@item @emph{NOTES}
If @var{result_image} is nonzero, the value on all images except of the
specified one become undefined; hence, the library may make use of this.
For character arguments, the result is passed as first argument, followed
by the result string length, next come the two string arguments, followed
by the two hidden arguments. With C binding, there are no hidden arguments
and by-reference passing and either only a single character is passed or
an array descriptor.
@end table


@c Intrinsic Procedures
@c ---------------------------------------------------------------------

@include intrinsic.texi


@tex
\blankpart
@end tex

@c ---------------------------------------------------------------------
@c Contributing
@c ---------------------------------------------------------------------

@node Contributing
@unnumbered Contributing
@cindex Contributing

Free software is only possible if people contribute to efforts
to create it.
We're always in need of more people helping out with ideas
and comments, writing documentation and contributing code.

If you want to contribute to GNU Fortran,
have a look at the long lists of projects you can take on.
Some of these projects are small,
some of them are large;
some are completely orthogonal to the rest of what is
happening on GNU Fortran,
but others are ``mainstream'' projects in need of enthusiastic hackers.
All of these projects are important!
We will eventually get around to the things here,
but they are also things doable by someone who is willing and able.

@menu
* Contributors::
* Projects::
* Proposed Extensions::
@end menu


@node Contributors
@section Contributors to GNU Fortran
@cindex Contributors
@cindex Credits
@cindex Authors

Most of the parser was hand-crafted by @emph{Andy Vaught}, who is
also the initiator of the whole project.  Thanks Andy!
Most of the interface with GCC was written by @emph{Paul Brook}.

The following individuals have contributed code and/or
ideas and significant help to the GNU Fortran project
(in alphabetical order):

@itemize @minus
@item Janne Blomqvist
@item Steven Bosscher
@item Paul Brook
@item Tobias Burnus
@item Fran@,{c}ois-Xavier Coudert
@item Bud Davis
@item Jerry DeLisle
@item Erik Edelmann
@item Bernhard Fischer
@item Daniel Franke
@item Richard Guenther
@item Richard Henderson
@item Katherine Holcomb
@item Jakub Jelinek
@item Niels Kristian Bech Jensen
@item Steven Johnson
@item Steven G. Kargl
@item Thomas Koenig
@item Asher Langton
@item H. J. Lu
@item Toon Moene
@item Brooks Moses
@item Andrew Pinski
@item Tim Prince
@item Christopher D. Rickett
@item Richard Sandiford
@item Tobias Schl@"uter
@item Roger Sayle
@item Paul Thomas
@item Andy Vaught
@item Feng Wang
@item Janus Weil
@item Daniel Kraft
@end itemize

The following people have contributed bug reports,
smaller or larger patches,
and much needed feedback and encouragement for the
GNU Fortran project: 

@itemize @minus
@item Bill Clodius
@item Dominique d'Humi@`eres
@item Kate Hedstrom
@item Erik Schnetter
@item Joost VandeVondele
@end itemize

Many other individuals have helped debug,
test and improve the GNU Fortran compiler over the past few years,
and we welcome you to do the same!
If you already have done so,
and you would like to see your name listed in the
list above, please contact us.


@node Projects
@section Projects

@table @emph

@item Help build the test suite
Solicit more code for donation to the test suite: the more extensive the
testsuite, the smaller the risk of breaking things in the future! We can
keep code private on request.

@item Bug hunting/squishing
Find bugs and write more test cases! Test cases are especially very
welcome, because it allows us to concentrate on fixing bugs instead of
isolating them.  Going through the bugzilla database at
@url{https://gcc.gnu.org/@/bugzilla/} to reduce testcases posted there and
add more information (for example, for which version does the testcase
work, for which versions does it fail?) is also very helpful.

@end table


@node Proposed Extensions
@section Proposed Extensions

Here's a list of proposed extensions for the GNU Fortran compiler, in no particular
order.  Most of these are necessary to be fully compatible with
existing Fortran compilers, but they are not part of the official
J3 Fortran 95 standard.

@subsection Compiler extensions:
@itemize @bullet
@item
User-specified alignment rules for structures.

@item
Automatically extend single precision constants to double.

@item
Compile code that conserves memory by dynamically allocating common and
module storage either on stack or heap.

@item
Compile flag to generate code for array conformance checking (suggest -CC).

@item
User control of symbol names (underscores, etc).

@item
Compile setting for maximum size of stack frame size before spilling
parts to static or heap.

@item
Flag to force local variables into static space.

@item
Flag to force local variables onto stack.
@end itemize


@subsection Environment Options
@itemize @bullet
@item
Pluggable library modules for random numbers, linear algebra.
LA should use BLAS calling conventions.

@item
Environment variables controlling actions on arithmetic exceptions like
overflow, underflow, precision loss---Generate NaN, abort, default.
action.

@item
Set precision for fp units that support it (i387).

@item
Variable for setting fp rounding mode.

@item
Variable to fill uninitialized variables with a user-defined bit
pattern.

@item
Environment variable controlling filename that is opened for that unit
number.

@item
Environment variable to clear/trash memory being freed.

@item
Environment variable to control tracing of allocations and frees.

@item
Environment variable to display allocated memory at normal program end.

@item
Environment variable for filename for * IO-unit.

@item
Environment variable for temporary file directory.

@item
Environment variable forcing standard output to be line buffered (Unix).

@end itemize


@c ---------------------------------------------------------------------
@c GNU General Public License
@c ---------------------------------------------------------------------

@include gpl_v3.texi



@c ---------------------------------------------------------------------
@c GNU Free Documentation License
@c ---------------------------------------------------------------------

@include fdl.texi



@c ---------------------------------------------------------------------
@c Funding Free Software
@c ---------------------------------------------------------------------

@include funding.texi

@c ---------------------------------------------------------------------
@c Indices
@c ---------------------------------------------------------------------

@node Option Index
@unnumbered Option Index
@command{gfortran}'s command line options are indexed here without any
initial @samp{-} or @samp{--}.  Where an option has both positive and
negative forms (such as -foption and -fno-option), relevant entries in
the manual are indexed under the most appropriate form; it may sometimes
be useful to look up both forms.
@printindex op

@node Keyword Index
@unnumbered Keyword Index
@printindex cp

@bye<|MERGE_RESOLUTION|>--- conflicted
+++ resolved
@@ -537,14 +537,11 @@
 
 Additionally, the GNU Fortran compilers supports the OpenMP specification
 (version 4.0, @url{http://openmp.org/@/wp/@/openmp-specifications/}).
-<<<<<<< HEAD
-=======
 There also is initial support for the OpenACC specification (targeting
 version 2.0, @uref{http://www.openacc.org/}).
 Note that this is an experimental feature, incomplete, and subject to
 change in future versions of GCC.  See
 @uref{https://gcc.gnu.org/wiki/OpenACC} for more information.
->>>>>>> 7b26e389
 
 @node Varying Length Character Strings
 @subsection Varying Length Character Strings
