/* Intrinsic translation
   Copyright (C) 2002-2014 Free Software Foundation, Inc.
   Contributed by Paul Brook <paul@nowt.org>
   and Steven Bosscher <s.bosscher@student.tudelft.nl>

This file is part of GCC.

GCC is free software; you can redistribute it and/or modify it under
the terms of the GNU General Public License as published by the Free
Software Foundation; either version 3, or (at your option) any later
version.

GCC is distributed in the hope that it will be useful, but WITHOUT ANY
WARRANTY; without even the implied warranty of MERCHANTABILITY or
FITNESS FOR A PARTICULAR PURPOSE.  See the GNU General Public License
for more details.

You should have received a copy of the GNU General Public License
along with GCC; see the file COPYING3.  If not see
<http://www.gnu.org/licenses/>.  */

/* trans-intrinsic.c-- generate GENERIC trees for calls to intrinsics.  */

#include "config.h"
#include "system.h"
#include "coretypes.h"
#include "tm.h"		/* For UNITS_PER_WORD.  */
#include "tree.h"
#include "stringpool.h"
#include "tree-nested.h"
#include "stor-layout.h"
#include "ggc.h"
#include "diagnostic-core.h"	/* For internal_error.  */
#include "toplev.h"	/* For rest_of_decl_compilation.  */
#include "flags.h"
#include "gfortran.h"
#include "arith.h"
#include "intrinsic.h"
#include "trans.h"
#include "trans-const.h"
#include "trans-types.h"
#include "trans-array.h"
/* Only for gfc_trans_assign and gfc_trans_pointer_assign.  */
#include "trans-stmt.h"
#include "tree-nested.h"

/* This maps Fortran intrinsic math functions to external library or GCC
   builtin functions.  */
typedef struct GTY(()) gfc_intrinsic_map_t {
  /* The explicit enum is required to work around inadequacies in the
     garbage collection/gengtype parsing mechanism.  */
  enum gfc_isym_id id;

  /* Enum value from the "language-independent", aka C-centric, part
     of gcc, or END_BUILTINS of no such value set.  */
  enum built_in_function float_built_in;
  enum built_in_function double_built_in;
  enum built_in_function long_double_built_in;
  enum built_in_function complex_float_built_in;
  enum built_in_function complex_double_built_in;
  enum built_in_function complex_long_double_built_in;

  /* True if the naming pattern is to prepend "c" for complex and
     append "f" for kind=4.  False if the naming pattern is to
     prepend "_gfortran_" and append "[rc](4|8|10|16)".  */
  bool libm_name;

  /* True if a complex version of the function exists.  */
  bool complex_available;

  /* True if the function should be marked const.  */
  bool is_constant;

  /* The base library name of this function.  */
  const char *name;

  /* Cache decls created for the various operand types.  */
  tree real4_decl;
  tree real8_decl;
  tree real10_decl;
  tree real16_decl;
  tree complex4_decl;
  tree complex8_decl;
  tree complex10_decl;
  tree complex16_decl;
}
gfc_intrinsic_map_t;

/* ??? The NARGS==1 hack here is based on the fact that (c99 at least)
   defines complex variants of all of the entries in mathbuiltins.def
   except for atan2.  */
#define DEFINE_MATH_BUILTIN(ID, NAME, ARGTYPE) \
  { GFC_ISYM_ ## ID, BUILT_IN_ ## ID ## F, BUILT_IN_ ## ID, \
    BUILT_IN_ ## ID ## L, END_BUILTINS, END_BUILTINS, END_BUILTINS, \
    true, false, true, NAME, NULL_TREE, NULL_TREE, NULL_TREE, NULL_TREE, \
    NULL_TREE, NULL_TREE, NULL_TREE, NULL_TREE},

#define DEFINE_MATH_BUILTIN_C(ID, NAME, ARGTYPE) \
  { GFC_ISYM_ ## ID, BUILT_IN_ ## ID ## F, BUILT_IN_ ## ID, \
    BUILT_IN_ ## ID ## L, BUILT_IN_C ## ID ## F, BUILT_IN_C ## ID, \
    BUILT_IN_C ## ID ## L, true, true, true, NAME, NULL_TREE, NULL_TREE, \
    NULL_TREE, NULL_TREE, NULL_TREE, NULL_TREE, NULL_TREE, NULL_TREE},

#define LIB_FUNCTION(ID, NAME, HAVE_COMPLEX) \
  { GFC_ISYM_ ## ID, END_BUILTINS, END_BUILTINS, END_BUILTINS, \
    END_BUILTINS, END_BUILTINS, END_BUILTINS, \
    false, HAVE_COMPLEX, true, NAME, NULL_TREE, NULL_TREE, NULL_TREE, \
    NULL_TREE, NULL_TREE, NULL_TREE, NULL_TREE, NULL_TREE }

#define OTHER_BUILTIN(ID, NAME, TYPE, CONST) \
  { GFC_ISYM_NONE, BUILT_IN_ ## ID ## F, BUILT_IN_ ## ID, \
    BUILT_IN_ ## ID ## L, END_BUILTINS, END_BUILTINS, END_BUILTINS, \
    true, false, CONST, NAME, NULL_TREE, NULL_TREE, \
    NULL_TREE, NULL_TREE, NULL_TREE, NULL_TREE, NULL_TREE, NULL_TREE},

static GTY(()) gfc_intrinsic_map_t gfc_intrinsic_map[] =
{
  /* Functions built into gcc itself (DEFINE_MATH_BUILTIN and
     DEFINE_MATH_BUILTIN_C), then the built-ins that don't correspond
     to any GFC_ISYM id directly, which use the OTHER_BUILTIN macro.  */
#include "mathbuiltins.def"

  /* Functions in libgfortran.  */
  LIB_FUNCTION (ERFC_SCALED, "erfc_scaled", false),

  /* End the list.  */
  LIB_FUNCTION (NONE, NULL, false)

};
#undef OTHER_BUILTIN
#undef LIB_FUNCTION
#undef DEFINE_MATH_BUILTIN
#undef DEFINE_MATH_BUILTIN_C


enum rounding_mode { RND_ROUND, RND_TRUNC, RND_CEIL, RND_FLOOR };


/* Find the correct variant of a given builtin from its argument.  */
static tree
builtin_decl_for_precision (enum built_in_function base_built_in,
			    int precision)
{
  enum built_in_function i = END_BUILTINS;

  gfc_intrinsic_map_t *m;
  for (m = gfc_intrinsic_map; m->double_built_in != base_built_in ; m++)
    ;

  if (precision == TYPE_PRECISION (float_type_node))
    i = m->float_built_in;
  else if (precision == TYPE_PRECISION (double_type_node))
    i = m->double_built_in;
  else if (precision == TYPE_PRECISION (long_double_type_node))
    i = m->long_double_built_in;
  else if (precision == TYPE_PRECISION (float128_type_node))
    {
      /* Special treatment, because it is not exactly a built-in, but
	 a library function.  */
      return m->real16_decl;
    }

  return (i == END_BUILTINS ? NULL_TREE : builtin_decl_explicit (i));
}


tree
gfc_builtin_decl_for_float_kind (enum built_in_function double_built_in,
				 int kind)
{
  int i = gfc_validate_kind (BT_REAL, kind, false);

  if (gfc_real_kinds[i].c_float128)
    {
      /* For __float128, the story is a bit different, because we return
	 a decl to a library function rather than a built-in.  */
      gfc_intrinsic_map_t *m; 
      for (m = gfc_intrinsic_map; m->double_built_in != double_built_in ; m++)
	;

      return m->real16_decl;
    }

  return builtin_decl_for_precision (double_built_in,
				     gfc_real_kinds[i].mode_precision);
}


/* Evaluate the arguments to an intrinsic function.  The value
   of NARGS may be less than the actual number of arguments in EXPR
   to allow optional "KIND" arguments that are not included in the
   generated code to be ignored.  */

static void
gfc_conv_intrinsic_function_args (gfc_se *se, gfc_expr *expr,
				  tree *argarray, int nargs)
{
  gfc_actual_arglist *actual;
  gfc_expr *e;
  gfc_intrinsic_arg  *formal;
  gfc_se argse;
  int curr_arg;

  formal = expr->value.function.isym->formal;
  actual = expr->value.function.actual;

   for (curr_arg = 0; curr_arg < nargs; curr_arg++,
	actual = actual->next,
	formal = formal ? formal->next : NULL)
    {
      gcc_assert (actual);
      e = actual->expr;
      /* Skip omitted optional arguments.  */
      if (!e)
	{
	  --curr_arg;
	  continue;
	}

      /* Evaluate the parameter.  This will substitute scalarized
         references automatically.  */
      gfc_init_se (&argse, se);

      if (e->ts.type == BT_CHARACTER)
	{
	  gfc_conv_expr (&argse, e);
	  gfc_conv_string_parameter (&argse);
          argarray[curr_arg++] = argse.string_length;
	  gcc_assert (curr_arg < nargs);
	}
      else
        gfc_conv_expr_val (&argse, e);

      /* If an optional argument is itself an optional dummy argument,
	 check its presence and substitute a null if absent.  */
      if (e->expr_type == EXPR_VARIABLE
	    && e->symtree->n.sym->attr.optional
	    && formal
	    && formal->optional)
	gfc_conv_missing_dummy (&argse, e, formal->ts, 0);

      gfc_add_block_to_block (&se->pre, &argse.pre);
      gfc_add_block_to_block (&se->post, &argse.post);
      argarray[curr_arg] = argse.expr;
    }
}

/* Count the number of actual arguments to the intrinsic function EXPR
   including any "hidden" string length arguments.  */

static unsigned int
gfc_intrinsic_argument_list_length (gfc_expr *expr)
{
  int n = 0;
  gfc_actual_arglist *actual;

  for (actual = expr->value.function.actual; actual; actual = actual->next)
    {
      if (!actual->expr)
	continue;

      if (actual->expr->ts.type == BT_CHARACTER)
	n += 2;
      else
	n++;
    }

  return n;
}


/* Conversions between different types are output by the frontend as
   intrinsic functions.  We implement these directly with inline code.  */

static void
gfc_conv_intrinsic_conversion (gfc_se * se, gfc_expr * expr)
{
  tree type;
  tree *args;
  int nargs;

  nargs = gfc_intrinsic_argument_list_length (expr);
  args = XALLOCAVEC (tree, nargs);

  /* Evaluate all the arguments passed. Whilst we're only interested in the 
     first one here, there are other parts of the front-end that assume this 
     and will trigger an ICE if it's not the case.  */
  type = gfc_typenode_for_spec (&expr->ts);
  gcc_assert (expr->value.function.actual->expr);
  gfc_conv_intrinsic_function_args (se, expr, args, nargs);

  /* Conversion between character kinds involves a call to a library
     function.  */
  if (expr->ts.type == BT_CHARACTER)
    {
      tree fndecl, var, addr, tmp;

      if (expr->ts.kind == 1
	  && expr->value.function.actual->expr->ts.kind == 4)
	fndecl = gfor_fndecl_convert_char4_to_char1;
      else if (expr->ts.kind == 4
	       && expr->value.function.actual->expr->ts.kind == 1)
	fndecl = gfor_fndecl_convert_char1_to_char4;
      else
	gcc_unreachable ();

      /* Create the variable storing the converted value.  */
      type = gfc_get_pchar_type (expr->ts.kind);
      var = gfc_create_var (type, "str");
      addr = gfc_build_addr_expr (build_pointer_type (type), var);

      /* Call the library function that will perform the conversion.  */
      gcc_assert (nargs >= 2);
      tmp = build_call_expr_loc (input_location,
			     fndecl, 3, addr, args[0], args[1]);
      gfc_add_expr_to_block (&se->pre, tmp);

      /* Free the temporary afterwards.  */
      tmp = gfc_call_free (var);
      gfc_add_expr_to_block (&se->post, tmp);

      se->expr = var;
      se->string_length = args[0];

      return;
    }

  /* Conversion from complex to non-complex involves taking the real
     component of the value.  */
  if (TREE_CODE (TREE_TYPE (args[0])) == COMPLEX_TYPE
      && expr->ts.type != BT_COMPLEX)
    {
      tree artype;

      artype = TREE_TYPE (TREE_TYPE (args[0]));
      args[0] = fold_build1_loc (input_location, REALPART_EXPR, artype,
				 args[0]);
    }

  se->expr = convert (type, args[0]);
}

/* This is needed because the gcc backend only implements
   FIX_TRUNC_EXPR, which is the same as INT() in Fortran.
   FLOOR(x) = INT(x) <= x ? INT(x) : INT(x) - 1
   Similarly for CEILING.  */

static tree
build_fixbound_expr (stmtblock_t * pblock, tree arg, tree type, int up)
{
  tree tmp;
  tree cond;
  tree argtype;
  tree intval;

  argtype = TREE_TYPE (arg);
  arg = gfc_evaluate_now (arg, pblock);

  intval = convert (type, arg);
  intval = gfc_evaluate_now (intval, pblock);

  tmp = convert (argtype, intval);
  cond = fold_build2_loc (input_location, up ? GE_EXPR : LE_EXPR,
			  boolean_type_node, tmp, arg);

  tmp = fold_build2_loc (input_location, up ? PLUS_EXPR : MINUS_EXPR, type,
			 intval, build_int_cst (type, 1));
  tmp = fold_build3_loc (input_location, COND_EXPR, type, cond, intval, tmp);
  return tmp;
}


/* Round to nearest integer, away from zero.  */

static tree
build_round_expr (tree arg, tree restype)
{
  tree argtype;
  tree fn;
  int argprec, resprec;

  argtype = TREE_TYPE (arg);
  argprec = TYPE_PRECISION (argtype);
  resprec = TYPE_PRECISION (restype);

  /* Depending on the type of the result, choose the int intrinsic
     (iround, available only as a builtin, therefore cannot use it for
     __float128), long int intrinsic (lround family) or long long
     intrinsic (llround).  We might also need to convert the result
     afterwards.  */
  if (resprec <= INT_TYPE_SIZE && argprec <= LONG_DOUBLE_TYPE_SIZE)
    fn = builtin_decl_for_precision (BUILT_IN_IROUND, argprec);
  else if (resprec <= LONG_TYPE_SIZE)
    fn = builtin_decl_for_precision (BUILT_IN_LROUND, argprec);
  else if (resprec <= LONG_LONG_TYPE_SIZE)
    fn = builtin_decl_for_precision (BUILT_IN_LLROUND, argprec);
  else
    gcc_unreachable ();

  return fold_convert (restype, build_call_expr_loc (input_location,
						 fn, 1, arg));
}


/* Convert a real to an integer using a specific rounding mode.
   Ideally we would just build the corresponding GENERIC node,
   however the RTL expander only actually supports FIX_TRUNC_EXPR.  */

static tree
build_fix_expr (stmtblock_t * pblock, tree arg, tree type,
               enum rounding_mode op)
{
  switch (op)
    {
    case RND_FLOOR:
      return build_fixbound_expr (pblock, arg, type, 0);
      break;

    case RND_CEIL:
      return build_fixbound_expr (pblock, arg, type, 1);
      break;

    case RND_ROUND:
      return build_round_expr (arg, type);
      break;

    case RND_TRUNC:
      return fold_build1_loc (input_location, FIX_TRUNC_EXPR, type, arg);
      break;

    default:
      gcc_unreachable ();
    }
}


/* Round a real value using the specified rounding mode.
   We use a temporary integer of that same kind size as the result.
   Values larger than those that can be represented by this kind are
   unchanged, as they will not be accurate enough to represent the
   rounding.
    huge = HUGE (KIND (a))
    aint (a) = ((a > huge) || (a < -huge)) ? a : (real)(int)a
   */

static void
gfc_conv_intrinsic_aint (gfc_se * se, gfc_expr * expr, enum rounding_mode op)
{
  tree type;
  tree itype;
  tree arg[2];
  tree tmp;
  tree cond;
  tree decl;
  mpfr_t huge;
  int n, nargs;
  int kind;

  kind = expr->ts.kind;
  nargs = gfc_intrinsic_argument_list_length (expr);

  decl = NULL_TREE;
  /* We have builtin functions for some cases.  */
  switch (op)
    {
    case RND_ROUND:
      decl = gfc_builtin_decl_for_float_kind (BUILT_IN_ROUND, kind);
      break;

    case RND_TRUNC:
      decl = gfc_builtin_decl_for_float_kind (BUILT_IN_TRUNC, kind);
      break;

    default:
      gcc_unreachable ();
    }

  /* Evaluate the argument.  */
  gcc_assert (expr->value.function.actual->expr);
  gfc_conv_intrinsic_function_args (se, expr, arg, nargs);

  /* Use a builtin function if one exists.  */
  if (decl != NULL_TREE)
    {
      se->expr = build_call_expr_loc (input_location, decl, 1, arg[0]);
      return;
    }

  /* This code is probably redundant, but we'll keep it lying around just
     in case.  */
  type = gfc_typenode_for_spec (&expr->ts);
  arg[0] = gfc_evaluate_now (arg[0], &se->pre);

  /* Test if the value is too large to handle sensibly.  */
  gfc_set_model_kind (kind);
  mpfr_init (huge);
  n = gfc_validate_kind (BT_INTEGER, kind, false);
  mpfr_set_z (huge, gfc_integer_kinds[n].huge, GFC_RND_MODE);
  tmp = gfc_conv_mpfr_to_tree (huge, kind, 0);
  cond = fold_build2_loc (input_location, LT_EXPR, boolean_type_node, arg[0],
			  tmp);

  mpfr_neg (huge, huge, GFC_RND_MODE);
  tmp = gfc_conv_mpfr_to_tree (huge, kind, 0);
  tmp = fold_build2_loc (input_location, GT_EXPR, boolean_type_node, arg[0],
			 tmp);
  cond = fold_build2_loc (input_location, TRUTH_AND_EXPR, boolean_type_node,
			  cond, tmp);
  itype = gfc_get_int_type (kind);

  tmp = build_fix_expr (&se->pre, arg[0], itype, op);
  tmp = convert (type, tmp);
  se->expr = fold_build3_loc (input_location, COND_EXPR, type, cond, tmp,
			      arg[0]);
  mpfr_clear (huge);
}


/* Convert to an integer using the specified rounding mode.  */

static void
gfc_conv_intrinsic_int (gfc_se * se, gfc_expr * expr, enum rounding_mode op)
{
  tree type;
  tree *args;
  int nargs;

  nargs = gfc_intrinsic_argument_list_length (expr);
  args = XALLOCAVEC (tree, nargs);

  /* Evaluate the argument, we process all arguments even though we only 
     use the first one for code generation purposes.  */
  type = gfc_typenode_for_spec (&expr->ts);
  gcc_assert (expr->value.function.actual->expr);
  gfc_conv_intrinsic_function_args (se, expr, args, nargs);

  if (TREE_CODE (TREE_TYPE (args[0])) == INTEGER_TYPE)
    {
      /* Conversion to a different integer kind.  */
      se->expr = convert (type, args[0]);
    }
  else
    {
      /* Conversion from complex to non-complex involves taking the real
         component of the value.  */
      if (TREE_CODE (TREE_TYPE (args[0])) == COMPLEX_TYPE
	  && expr->ts.type != BT_COMPLEX)
	{
	  tree artype;

	  artype = TREE_TYPE (TREE_TYPE (args[0]));
	  args[0] = fold_build1_loc (input_location, REALPART_EXPR, artype,
				     args[0]);
	}

      se->expr = build_fix_expr (&se->pre, args[0], type, op);
    }
}


/* Get the imaginary component of a value.  */

static void
gfc_conv_intrinsic_imagpart (gfc_se * se, gfc_expr * expr)
{
  tree arg;

  gfc_conv_intrinsic_function_args (se, expr, &arg, 1);
  se->expr = fold_build1_loc (input_location, IMAGPART_EXPR,
			      TREE_TYPE (TREE_TYPE (arg)), arg);
}


/* Get the complex conjugate of a value.  */

static void
gfc_conv_intrinsic_conjg (gfc_se * se, gfc_expr * expr)
{
  tree arg;

  gfc_conv_intrinsic_function_args (se, expr, &arg, 1);
  se->expr = fold_build1_loc (input_location, CONJ_EXPR, TREE_TYPE (arg), arg);
}



static tree
define_quad_builtin (const char *name, tree type, bool is_const)
{
  tree fndecl;
  fndecl = build_decl (input_location, FUNCTION_DECL, get_identifier (name),
		       type);

  /* Mark the decl as external.  */
  DECL_EXTERNAL (fndecl) = 1;
  TREE_PUBLIC (fndecl) = 1;

  /* Mark it __attribute__((const)).  */
  TREE_READONLY (fndecl) = is_const;

  rest_of_decl_compilation (fndecl, 1, 0);

  return fndecl;
}



/* Initialize function decls for library functions.  The external functions
   are created as required.  Builtin functions are added here.  */

void
gfc_build_intrinsic_lib_fndecls (void)
{
  gfc_intrinsic_map_t *m;
  tree quad_decls[END_BUILTINS + 1];

  if (gfc_real16_is_float128)
  {
    /* If we have soft-float types, we create the decls for their
       C99-like library functions.  For now, we only handle __float128
       q-suffixed functions.  */

    tree type, complex_type, func_1, func_2, func_cabs, func_frexp;
    tree func_iround, func_lround, func_llround, func_scalbn, func_cpow;

    memset (quad_decls, 0, sizeof(tree) * (END_BUILTINS + 1));

    type = float128_type_node;
    complex_type = complex_float128_type_node;
    /* type (*) (type) */
    func_1 = build_function_type_list (type, type, NULL_TREE);
    /* int (*) (type) */
    func_iround = build_function_type_list (integer_type_node,
					    type, NULL_TREE);
    /* long (*) (type) */
    func_lround = build_function_type_list (long_integer_type_node,
					    type, NULL_TREE);
    /* long long (*) (type) */
    func_llround = build_function_type_list (long_long_integer_type_node,
					     type, NULL_TREE);
    /* type (*) (type, type) */
    func_2 = build_function_type_list (type, type, type, NULL_TREE);
    /* type (*) (type, &int) */
    func_frexp
      = build_function_type_list (type,
				  type,
				  build_pointer_type (integer_type_node),
				  NULL_TREE);
    /* type (*) (type, int) */
    func_scalbn = build_function_type_list (type,
					    type, integer_type_node, NULL_TREE);
    /* type (*) (complex type) */
    func_cabs = build_function_type_list (type, complex_type, NULL_TREE);
    /* complex type (*) (complex type, complex type) */
    func_cpow
      = build_function_type_list (complex_type,
				  complex_type, complex_type, NULL_TREE);

#define DEFINE_MATH_BUILTIN(ID, NAME, ARGTYPE)
#define DEFINE_MATH_BUILTIN_C(ID, NAME, ARGTYPE)
#define LIB_FUNCTION(ID, NAME, HAVE_COMPLEX)

    /* Only these built-ins are actually needed here. These are used directly
       from the code, when calling builtin_decl_for_precision() or
       builtin_decl_for_float_type(). The others are all constructed by
       gfc_get_intrinsic_lib_fndecl().  */
#define OTHER_BUILTIN(ID, NAME, TYPE, CONST) \
  quad_decls[BUILT_IN_ ## ID] = define_quad_builtin (NAME "q", func_ ## TYPE, CONST);

#include "mathbuiltins.def"

#undef OTHER_BUILTIN
#undef LIB_FUNCTION
#undef DEFINE_MATH_BUILTIN
#undef DEFINE_MATH_BUILTIN_C

  }

  /* Add GCC builtin functions.  */
  for (m = gfc_intrinsic_map;
       m->id != GFC_ISYM_NONE || m->double_built_in != END_BUILTINS; m++)
    {
      if (m->float_built_in != END_BUILTINS)
	m->real4_decl = builtin_decl_explicit (m->float_built_in);
      if (m->complex_float_built_in != END_BUILTINS)
	m->complex4_decl = builtin_decl_explicit (m->complex_float_built_in);
      if (m->double_built_in != END_BUILTINS)
	m->real8_decl = builtin_decl_explicit (m->double_built_in);
      if (m->complex_double_built_in != END_BUILTINS)
	m->complex8_decl = builtin_decl_explicit (m->complex_double_built_in);

      /* If real(kind=10) exists, it is always long double.  */
      if (m->long_double_built_in != END_BUILTINS)
	m->real10_decl = builtin_decl_explicit (m->long_double_built_in);
      if (m->complex_long_double_built_in != END_BUILTINS)
	m->complex10_decl
	  = builtin_decl_explicit (m->complex_long_double_built_in);

      if (!gfc_real16_is_float128)
	{
	  if (m->long_double_built_in != END_BUILTINS)
	    m->real16_decl = builtin_decl_explicit (m->long_double_built_in);
	  if (m->complex_long_double_built_in != END_BUILTINS)
	    m->complex16_decl
	      = builtin_decl_explicit (m->complex_long_double_built_in);
	}
      else if (quad_decls[m->double_built_in] != NULL_TREE)
        {
	  /* Quad-precision function calls are constructed when first
	     needed by builtin_decl_for_precision(), except for those
	     that will be used directly (define by OTHER_BUILTIN).  */
	  m->real16_decl = quad_decls[m->double_built_in];
	}
      else if (quad_decls[m->complex_double_built_in] != NULL_TREE)
        {
	  /* Same thing for the complex ones.  */
	  m->complex16_decl = quad_decls[m->double_built_in];
	}
    }
}


/* Create a fndecl for a simple intrinsic library function.  */

static tree
gfc_get_intrinsic_lib_fndecl (gfc_intrinsic_map_t * m, gfc_expr * expr)
{
  tree type;
  vec<tree, va_gc> *argtypes;
  tree fndecl;
  gfc_actual_arglist *actual;
  tree *pdecl;
  gfc_typespec *ts;
  char name[GFC_MAX_SYMBOL_LEN + 3];

  ts = &expr->ts;
  if (ts->type == BT_REAL)
    {
      switch (ts->kind)
	{
	case 4:
	  pdecl = &m->real4_decl;
	  break;
	case 8:
	  pdecl = &m->real8_decl;
	  break;
	case 10:
	  pdecl = &m->real10_decl;
	  break;
	case 16:
	  pdecl = &m->real16_decl;
	  break;
	default:
	  gcc_unreachable ();
	}
    }
  else if (ts->type == BT_COMPLEX)
    {
      gcc_assert (m->complex_available);

      switch (ts->kind)
	{
	case 4:
	  pdecl = &m->complex4_decl;
	  break;
	case 8:
	  pdecl = &m->complex8_decl;
	  break;
	case 10:
	  pdecl = &m->complex10_decl;
	  break;
	case 16:
	  pdecl = &m->complex16_decl;
	  break;
	default:
	  gcc_unreachable ();
	}
    }
  else
    gcc_unreachable ();

  if (*pdecl)
    return *pdecl;

  if (m->libm_name)
    {
      int n = gfc_validate_kind (BT_REAL, ts->kind, false);
      if (gfc_real_kinds[n].c_float)
	snprintf (name, sizeof (name), "%s%s%s",
		  ts->type == BT_COMPLEX ? "c" : "", m->name, "f");
      else if (gfc_real_kinds[n].c_double)
	snprintf (name, sizeof (name), "%s%s",
		  ts->type == BT_COMPLEX ? "c" : "", m->name);
      else if (gfc_real_kinds[n].c_long_double)
	snprintf (name, sizeof (name), "%s%s%s",
		  ts->type == BT_COMPLEX ? "c" : "", m->name, "l");
      else if (gfc_real_kinds[n].c_float128)
	snprintf (name, sizeof (name), "%s%s%s",
		  ts->type == BT_COMPLEX ? "c" : "", m->name, "q");
      else
	gcc_unreachable ();
    }
  else
    {
      snprintf (name, sizeof (name), PREFIX ("%s_%c%d"), m->name,
		ts->type == BT_COMPLEX ? 'c' : 'r',
		ts->kind);
    }

  argtypes = NULL;
  for (actual = expr->value.function.actual; actual; actual = actual->next)
    {
      type = gfc_typenode_for_spec (&actual->expr->ts);
      vec_safe_push (argtypes, type);
    }
  type = build_function_type_vec (gfc_typenode_for_spec (ts), argtypes);
  fndecl = build_decl (input_location,
		       FUNCTION_DECL, get_identifier (name), type);

  /* Mark the decl as external.  */
  DECL_EXTERNAL (fndecl) = 1;
  TREE_PUBLIC (fndecl) = 1;

  /* Mark it __attribute__((const)), if possible.  */
  TREE_READONLY (fndecl) = m->is_constant;

  rest_of_decl_compilation (fndecl, 1, 0);

  (*pdecl) = fndecl;
  return fndecl;
}


/* Convert an intrinsic function into an external or builtin call.  */

static void
gfc_conv_intrinsic_lib_function (gfc_se * se, gfc_expr * expr)
{
  gfc_intrinsic_map_t *m;
  tree fndecl;
  tree rettype;
  tree *args;
  unsigned int num_args;
  gfc_isym_id id;

  id = expr->value.function.isym->id;
  /* Find the entry for this function.  */
  for (m = gfc_intrinsic_map;
       m->id != GFC_ISYM_NONE || m->double_built_in != END_BUILTINS; m++)
    {
      if (id == m->id)
	break;
    }

  if (m->id == GFC_ISYM_NONE)
    {
      internal_error ("Intrinsic function %s(%d) not recognized",
		      expr->value.function.name, id);
    }

  /* Get the decl and generate the call.  */
  num_args = gfc_intrinsic_argument_list_length (expr);
  args = XALLOCAVEC (tree, num_args);

  gfc_conv_intrinsic_function_args (se, expr, args, num_args);
  fndecl = gfc_get_intrinsic_lib_fndecl (m, expr);
  rettype = TREE_TYPE (TREE_TYPE (fndecl));

  fndecl = build_addr (fndecl, current_function_decl);
  se->expr = build_call_array_loc (input_location, rettype, fndecl, num_args, args);
}


/* If bounds-checking is enabled, create code to verify at runtime that the
   string lengths for both expressions are the same (needed for e.g. MERGE).
   If bounds-checking is not enabled, does nothing.  */

void
gfc_trans_same_strlen_check (const char* intr_name, locus* where,
			     tree a, tree b, stmtblock_t* target)
{
  tree cond;
  tree name;

  /* If bounds-checking is disabled, do nothing.  */
  if (!(gfc_option.rtcheck & GFC_RTCHECK_BOUNDS))
    return;

  /* Compare the two string lengths.  */
  cond = fold_build2_loc (input_location, NE_EXPR, boolean_type_node, a, b);

  /* Output the runtime-check.  */
  name = gfc_build_cstring_const (intr_name);
  name = gfc_build_addr_expr (pchar_type_node, name);
  gfc_trans_runtime_check (true, false, cond, target, where,
			   "Unequal character lengths (%ld/%ld) in %s",
			   fold_convert (long_integer_type_node, a),
			   fold_convert (long_integer_type_node, b), name);
}


/* The EXPONENT(s) intrinsic function is translated into
       int ret;
       frexp (s, &ret);
       return ret;
 */

static void
gfc_conv_intrinsic_exponent (gfc_se *se, gfc_expr *expr)
{
  tree arg, type, res, tmp, frexp;

  frexp = gfc_builtin_decl_for_float_kind (BUILT_IN_FREXP,
				       expr->value.function.actual->expr->ts.kind);

  gfc_conv_intrinsic_function_args (se, expr, &arg, 1);

  res = gfc_create_var (integer_type_node, NULL);
  tmp = build_call_expr_loc (input_location, frexp, 2, arg,
			     gfc_build_addr_expr (NULL_TREE, res));
  gfc_add_expr_to_block (&se->pre, tmp);

  type = gfc_typenode_for_spec (&expr->ts);
  se->expr = fold_convert (type, res);
}


static void
trans_this_image (gfc_se * se, gfc_expr *expr)
{
  stmtblock_t loop;
  tree type, desc, dim_arg, cond, tmp, m, loop_var, exit_label, min_var,
       lbound, ubound, extent, ml;
  gfc_se argse;
  int rank, corank;

  /* The case -fcoarray=single is handled elsewhere.  */
  gcc_assert (gfc_option.coarray != GFC_FCOARRAY_SINGLE);

  gfc_init_coarray_decl (false);

  /* Argument-free version: THIS_IMAGE().  */
  if (expr->value.function.actual->expr == NULL)
    {
      se->expr = fold_convert (gfc_get_int_type (gfc_default_integer_kind),
			       gfort_gvar_caf_this_image);
      return;
    }

  /* Coarray-argument version: THIS_IMAGE(coarray [, dim]).  */

  type = gfc_get_int_type (gfc_default_integer_kind);
  corank = gfc_get_corank (expr->value.function.actual->expr);
  rank = expr->value.function.actual->expr->rank;

  /* Obtain the descriptor of the COARRAY.  */
  gfc_init_se (&argse, NULL);
  argse.want_coarray = 1;
  gfc_conv_expr_descriptor (&argse, expr->value.function.actual->expr);
  gfc_add_block_to_block (&se->pre, &argse.pre);
  gfc_add_block_to_block (&se->post, &argse.post);
  desc = argse.expr;

  if (se->ss)
    {
      /* Create an implicit second parameter from the loop variable.  */
      gcc_assert (!expr->value.function.actual->next->expr);
      gcc_assert (corank > 0);
      gcc_assert (se->loop->dimen == 1);
      gcc_assert (se->ss->info->expr == expr);

      dim_arg = se->loop->loopvar[0];
      dim_arg = fold_build2_loc (input_location, PLUS_EXPR,
				 gfc_array_index_type, dim_arg,
				 build_int_cst (TREE_TYPE (dim_arg), 1));
      gfc_advance_se_ss_chain (se);
    }
  else
    {
      /* Use the passed DIM= argument.  */
      gcc_assert (expr->value.function.actual->next->expr);
      gfc_init_se (&argse, NULL);
      gfc_conv_expr_type (&argse, expr->value.function.actual->next->expr,
			  gfc_array_index_type);
      gfc_add_block_to_block (&se->pre, &argse.pre);
      dim_arg = argse.expr;

      if (INTEGER_CST_P (dim_arg))
	{
	  int hi, co_dim;

	  hi = TREE_INT_CST_HIGH (dim_arg);
	  co_dim = TREE_INT_CST_LOW (dim_arg);
	  if (hi || co_dim < 1
	      || co_dim > GFC_TYPE_ARRAY_CORANK (TREE_TYPE (desc)))
	    gfc_error ("'dim' argument of %s intrinsic at %L is not a valid "
		       "dimension index", expr->value.function.isym->name,
		       &expr->where);
	}
     else if (gfc_option.rtcheck & GFC_RTCHECK_BOUNDS)
	{
	  dim_arg = gfc_evaluate_now (dim_arg, &se->pre);
	  cond = fold_build2_loc (input_location, LT_EXPR, boolean_type_node,
				  dim_arg,
				  build_int_cst (TREE_TYPE (dim_arg), 1));
	  tmp = gfc_rank_cst[GFC_TYPE_ARRAY_CORANK (TREE_TYPE (desc))];
	  tmp = fold_build2_loc (input_location, GT_EXPR, boolean_type_node,
				 dim_arg, tmp);
	  cond = fold_build2_loc (input_location, TRUTH_ORIF_EXPR,
				  boolean_type_node, cond, tmp);
	  gfc_trans_runtime_check (true, false, cond, &se->pre, &expr->where,
			           gfc_msg_fault);
	}
    }

  /* Used algorithm; cf. Fortran 2008, C.10. Note, due to the scalarizer,
     one always has a dim_arg argument.

     m = this_image() - 1
     if (corank == 1)
       {
	 sub(1) = m + lcobound(corank)
	 return;
       }
     i = rank
     min_var = min (rank + corank - 2, rank + dim_arg - 1)
     for (;;)
       {
	 extent = gfc_extent(i)
	 ml = m
	 m  = m/extent
	 if (i >= min_var) 
	   goto exit_label
	 i++
       }
     exit_label:
     sub(dim_arg) = (dim_arg < corank) ? ml - m*extent + lcobound(dim_arg)
				       : m + lcobound(corank)
  */

  /* this_image () - 1.  */
  tmp = fold_convert (type, gfort_gvar_caf_this_image);
  tmp = fold_build2_loc (input_location, MINUS_EXPR, type, tmp,
		       build_int_cst (type, 1));
  if (corank == 1)
    {
      /* sub(1) = m + lcobound(corank).  */
      lbound = gfc_conv_descriptor_lbound_get (desc,
			build_int_cst (TREE_TYPE (gfc_array_index_type),
				       corank+rank-1));
      lbound = fold_convert (type, lbound);
      tmp = fold_build2_loc (input_location, PLUS_EXPR, type, tmp, lbound);

      se->expr = tmp;
      return;
    }

  m = gfc_create_var (type, NULL); 
  ml = gfc_create_var (type, NULL); 
  loop_var = gfc_create_var (integer_type_node, NULL); 
  min_var = gfc_create_var (integer_type_node, NULL); 

  /* m = this_image () - 1.  */
  gfc_add_modify (&se->pre, m, tmp);

  /* min_var = min (rank + corank-2, rank + dim_arg - 1).  */
  tmp = fold_build2_loc (input_location, PLUS_EXPR, integer_type_node,
			 fold_convert (integer_type_node, dim_arg),
			 build_int_cst (integer_type_node, rank - 1));
  tmp = fold_build2_loc (input_location, MIN_EXPR, integer_type_node,
			 build_int_cst (integer_type_node, rank + corank - 2),
			 tmp);
  gfc_add_modify (&se->pre, min_var, tmp);

  /* i = rank.  */
  tmp = build_int_cst (integer_type_node, rank);
  gfc_add_modify (&se->pre, loop_var, tmp);

  exit_label = gfc_build_label_decl (NULL_TREE);
  TREE_USED (exit_label) = 1;

  /* Loop body.  */
  gfc_init_block (&loop);

  /* ml = m.  */
  gfc_add_modify (&loop, ml, m);

  /* extent = ...  */
  lbound = gfc_conv_descriptor_lbound_get (desc, loop_var);
  ubound = gfc_conv_descriptor_ubound_get (desc, loop_var);
  extent = gfc_conv_array_extent_dim (lbound, ubound, NULL);
  extent = fold_convert (type, extent);

  /* m = m/extent.  */
  gfc_add_modify (&loop, m, 
		  fold_build2_loc (input_location, TRUNC_DIV_EXPR, type,
			  m, extent));

  /* Exit condition:  if (i >= min_var) goto exit_label.  */
  cond = fold_build2_loc (input_location, GE_EXPR, boolean_type_node, loop_var,
		  min_var);
  tmp = build1_v (GOTO_EXPR, exit_label);
  tmp = fold_build3_loc (input_location, COND_EXPR, void_type_node, cond, tmp,
                         build_empty_stmt (input_location));
  gfc_add_expr_to_block (&loop, tmp);

  /* Increment loop variable: i++.  */
  gfc_add_modify (&loop, loop_var,
                  fold_build2_loc (input_location, PLUS_EXPR, integer_type_node,
				   loop_var,
				   build_int_cst (integer_type_node, 1)));

  /* Making the loop... actually loop!  */
  tmp = gfc_finish_block (&loop);
  tmp = build1_v (LOOP_EXPR, tmp);
  gfc_add_expr_to_block (&se->pre, tmp);

  /* The exit label.  */
  tmp = build1_v (LABEL_EXPR, exit_label);
  gfc_add_expr_to_block (&se->pre, tmp);

  /*  sub(co_dim) = (co_dim < corank) ? ml - m*extent + lcobound(dim_arg)
				      : m + lcobound(corank) */

  cond = fold_build2_loc (input_location, LT_EXPR, boolean_type_node, dim_arg,
			  build_int_cst (TREE_TYPE (dim_arg), corank));

  lbound = gfc_conv_descriptor_lbound_get (desc,
		fold_build2_loc (input_location, PLUS_EXPR,
				 gfc_array_index_type, dim_arg,
				 build_int_cst (TREE_TYPE (dim_arg), rank-1)));
  lbound = fold_convert (type, lbound);

  tmp = fold_build2_loc (input_location, MINUS_EXPR, type, ml,
			 fold_build2_loc (input_location, MULT_EXPR, type,
					  m, extent));
  tmp = fold_build2_loc (input_location, PLUS_EXPR, type, tmp, lbound);

  se->expr = fold_build3_loc (input_location, COND_EXPR, type, cond, tmp,
			      fold_build2_loc (input_location, PLUS_EXPR, type,
					       m, lbound));
}


static void
trans_image_index (gfc_se * se, gfc_expr *expr)
{
  tree num_images, cond, coindex, type, lbound, ubound, desc, subdesc,
       tmp, invalid_bound;
  gfc_se argse, subse;
  int rank, corank, codim;

  type = gfc_get_int_type (gfc_default_integer_kind);
  corank = gfc_get_corank (expr->value.function.actual->expr);
  rank = expr->value.function.actual->expr->rank;

  /* Obtain the descriptor of the COARRAY.  */
  gfc_init_se (&argse, NULL);
  argse.want_coarray = 1;
  gfc_conv_expr_descriptor (&argse, expr->value.function.actual->expr);
  gfc_add_block_to_block (&se->pre, &argse.pre);
  gfc_add_block_to_block (&se->post, &argse.post);
  desc = argse.expr;

  /* Obtain a handle to the SUB argument.  */
  gfc_init_se (&subse, NULL);
  gfc_conv_expr_descriptor (&subse, expr->value.function.actual->next->expr);
  gfc_add_block_to_block (&se->pre, &subse.pre);
  gfc_add_block_to_block (&se->post, &subse.post);
  subdesc = build_fold_indirect_ref_loc (input_location,
			gfc_conv_descriptor_data_get (subse.expr));

  /* Fortran 2008 does not require that the values remain in the cobounds,
     thus we need explicitly check this - and return 0 if they are exceeded.  */

  lbound = gfc_conv_descriptor_lbound_get (desc, gfc_rank_cst[rank+corank-1]);
  tmp = gfc_build_array_ref (subdesc, gfc_rank_cst[corank-1], NULL);
  invalid_bound = fold_build2_loc (input_location, LT_EXPR, boolean_type_node,
				 fold_convert (gfc_array_index_type, tmp),
				 lbound);

  for (codim = corank + rank - 2; codim >= rank; codim--)
    {
      lbound = gfc_conv_descriptor_lbound_get (desc, gfc_rank_cst[codim]);
      ubound = gfc_conv_descriptor_ubound_get (desc, gfc_rank_cst[codim]);
      tmp = gfc_build_array_ref (subdesc, gfc_rank_cst[codim-rank], NULL);
      cond = fold_build2_loc (input_location, LT_EXPR, boolean_type_node,
			      fold_convert (gfc_array_index_type, tmp),
			      lbound);
      invalid_bound = fold_build2_loc (input_location, TRUTH_OR_EXPR,
				       boolean_type_node, invalid_bound, cond);
      cond = fold_build2_loc (input_location, GT_EXPR, boolean_type_node,
			      fold_convert (gfc_array_index_type, tmp),
			      ubound);
      invalid_bound = fold_build2_loc (input_location, TRUTH_OR_EXPR,
				       boolean_type_node, invalid_bound, cond);
    }

  invalid_bound = gfc_unlikely (invalid_bound, PRED_FORTRAN_INVALID_BOUND);

  /* See Fortran 2008, C.10 for the following algorithm.  */

  /* coindex = sub(corank) - lcobound(n).  */
  coindex = fold_convert (gfc_array_index_type,
			  gfc_build_array_ref (subdesc, gfc_rank_cst[corank-1],
					       NULL));
  lbound = gfc_conv_descriptor_lbound_get (desc, gfc_rank_cst[rank+corank-1]);
  coindex = fold_build2_loc (input_location, MINUS_EXPR, gfc_array_index_type,
			     fold_convert (gfc_array_index_type, coindex),
			     lbound);

  for (codim = corank + rank - 2; codim >= rank; codim--)
    {
      tree extent, ubound;

      /* coindex = coindex*extent(codim) + sub(codim) - lcobound(codim).  */
      lbound = gfc_conv_descriptor_lbound_get (desc, gfc_rank_cst[codim]);
      ubound = gfc_conv_descriptor_ubound_get (desc, gfc_rank_cst[codim]);
      extent = gfc_conv_array_extent_dim (lbound, ubound, NULL);

      /* coindex *= extent.  */
      coindex = fold_build2_loc (input_location, MULT_EXPR,
				 gfc_array_index_type, coindex, extent);

      /* coindex += sub(codim).  */
      tmp = gfc_build_array_ref (subdesc, gfc_rank_cst[codim-rank], NULL);
      coindex = fold_build2_loc (input_location, PLUS_EXPR,
				 gfc_array_index_type, coindex,
				 fold_convert (gfc_array_index_type, tmp));

      /* coindex -= lbound(codim).  */
      lbound = gfc_conv_descriptor_lbound_get (desc, gfc_rank_cst[codim]);
      coindex = fold_build2_loc (input_location, MINUS_EXPR,
				 gfc_array_index_type, coindex, lbound);
    }

  coindex = fold_build2_loc (input_location, PLUS_EXPR, type,
			     fold_convert(type, coindex),
			     build_int_cst (type, 1));

  /* Return 0 if "coindex" exceeds num_images().  */

  if (gfc_option.coarray == GFC_FCOARRAY_SINGLE)
    num_images = build_int_cst (type, 1);
  else
    {
      gfc_init_coarray_decl (false);
      num_images = fold_convert (type, gfort_gvar_caf_num_images);
    }

  tmp = gfc_create_var (type, NULL);
  gfc_add_modify (&se->pre, tmp, coindex);

  cond = fold_build2_loc (input_location, GT_EXPR, boolean_type_node, tmp,
			  num_images);
  cond = fold_build2_loc (input_location, TRUTH_OR_EXPR, boolean_type_node,
			  cond,
			  fold_convert (boolean_type_node, invalid_bound));
  se->expr = fold_build3_loc (input_location, COND_EXPR, type, cond,
			      build_int_cst (type, 0), tmp);
}


static void
trans_num_images (gfc_se * se)
{
  gfc_init_coarray_decl (false);
  se->expr = fold_convert (gfc_get_int_type (gfc_default_integer_kind),
			   gfort_gvar_caf_num_images);
}


static void
gfc_conv_intrinsic_rank (gfc_se *se, gfc_expr *expr)
{
  gfc_se argse;

  gfc_init_se (&argse, NULL);
  argse.data_not_needed = 1;
  argse.descriptor_only = 1;

  gfc_conv_expr_descriptor (&argse, expr->value.function.actual->expr);
  gfc_add_block_to_block (&se->pre, &argse.pre);
  gfc_add_block_to_block (&se->post, &argse.post);

  se->expr = gfc_conv_descriptor_rank (argse.expr);
}


/* Evaluate a single upper or lower bound.  */
/* TODO: bound intrinsic generates way too much unnecessary code.  */

static void
gfc_conv_intrinsic_bound (gfc_se * se, gfc_expr * expr, int upper)
{
  gfc_actual_arglist *arg;
  gfc_actual_arglist *arg2;
  tree desc;
  tree type;
  tree bound;
  tree tmp;
  tree cond, cond1, cond3, cond4, size;
  tree ubound;
  tree lbound;
  gfc_se argse;
  gfc_array_spec * as;
  bool assumed_rank_lb_one;

  arg = expr->value.function.actual;
  arg2 = arg->next;

  if (se->ss)
    {
      /* Create an implicit second parameter from the loop variable.  */
      gcc_assert (!arg2->expr);
      gcc_assert (se->loop->dimen == 1);
      gcc_assert (se->ss->info->expr == expr);
      gfc_advance_se_ss_chain (se);
      bound = se->loop->loopvar[0];
      bound = fold_build2_loc (input_location, MINUS_EXPR,
			       gfc_array_index_type, bound,
			       se->loop->from[0]);
    }
  else
    {
      /* use the passed argument.  */
      gcc_assert (arg2->expr);
      gfc_init_se (&argse, NULL);
      gfc_conv_expr_type (&argse, arg2->expr, gfc_array_index_type);
      gfc_add_block_to_block (&se->pre, &argse.pre);
      bound = argse.expr;
      /* Convert from one based to zero based.  */
      bound = fold_build2_loc (input_location, MINUS_EXPR,
			       gfc_array_index_type, bound,
			       gfc_index_one_node);
    }

  /* TODO: don't re-evaluate the descriptor on each iteration.  */
  /* Get a descriptor for the first parameter.  */
  gfc_init_se (&argse, NULL);
  gfc_conv_expr_descriptor (&argse, arg->expr);
  gfc_add_block_to_block (&se->pre, &argse.pre);
  gfc_add_block_to_block (&se->post, &argse.post);

  desc = argse.expr;

  as = gfc_get_full_arrayspec_from_expr (arg->expr);

  if (INTEGER_CST_P (bound))
    {
      int hi, low;

      hi = TREE_INT_CST_HIGH (bound);
      low = TREE_INT_CST_LOW (bound);
      if (hi || low < 0
	  || ((!as || as->type != AS_ASSUMED_RANK)
	      && low >= GFC_TYPE_ARRAY_RANK (TREE_TYPE (desc)))
	  || low > GFC_MAX_DIMENSIONS)
	gfc_error ("'dim' argument of %s intrinsic at %L is not a valid "
		   "dimension index", upper ? "UBOUND" : "LBOUND",
		   &expr->where);
    }

  if (!INTEGER_CST_P (bound) || (as && as->type == AS_ASSUMED_RANK))
    {
      if (gfc_option.rtcheck & GFC_RTCHECK_BOUNDS)
        {
          bound = gfc_evaluate_now (bound, &se->pre);
          cond = fold_build2_loc (input_location, LT_EXPR, boolean_type_node,
				  bound, build_int_cst (TREE_TYPE (bound), 0));
	  if (as && as->type == AS_ASSUMED_RANK)
	    tmp = gfc_conv_descriptor_rank (desc);
	  else
	    tmp = gfc_rank_cst[GFC_TYPE_ARRAY_RANK (TREE_TYPE (desc))];
          tmp = fold_build2_loc (input_location, GE_EXPR, boolean_type_node,
				 bound, fold_convert(TREE_TYPE (bound), tmp));
          cond = fold_build2_loc (input_location, TRUTH_ORIF_EXPR,
				  boolean_type_node, cond, tmp);
          gfc_trans_runtime_check (true, false, cond, &se->pre, &expr->where,
				   gfc_msg_fault);
        }
    }

  /* Take care of the lbound shift for assumed-rank arrays, which are
     nonallocatable and nonpointers. Those has a lbound of 1.  */
  assumed_rank_lb_one = as && as->type == AS_ASSUMED_RANK
			&& ((arg->expr->ts.type != BT_CLASS
			     && !arg->expr->symtree->n.sym->attr.allocatable
			     && !arg->expr->symtree->n.sym->attr.pointer)
			    || (arg->expr->ts.type == BT_CLASS
			     && !CLASS_DATA (arg->expr)->attr.allocatable
			     && !CLASS_DATA (arg->expr)->attr.class_pointer));

  ubound = gfc_conv_descriptor_ubound_get (desc, bound);
  lbound = gfc_conv_descriptor_lbound_get (desc, bound);
  
  /* 13.14.53: Result value for LBOUND

     Case (i): For an array section or for an array expression other than a
               whole array or array structure component, LBOUND(ARRAY, DIM)
               has the value 1.  For a whole array or array structure
               component, LBOUND(ARRAY, DIM) has the value:
                 (a) equal to the lower bound for subscript DIM of ARRAY if
                     dimension DIM of ARRAY does not have extent zero
                     or if ARRAY is an assumed-size array of rank DIM,
              or (b) 1 otherwise.

     13.14.113: Result value for UBOUND

     Case (i): For an array section or for an array expression other than a
               whole array or array structure component, UBOUND(ARRAY, DIM)
               has the value equal to the number of elements in the given
               dimension; otherwise, it has a value equal to the upper bound
               for subscript DIM of ARRAY if dimension DIM of ARRAY does
               not have size zero and has value zero if dimension DIM has
               size zero.  */

  if (!upper && assumed_rank_lb_one)
    se->expr = gfc_index_one_node;
  else if (as)
    {
      tree stride = gfc_conv_descriptor_stride_get (desc, bound);

      cond1 = fold_build2_loc (input_location, GE_EXPR, boolean_type_node,
			       ubound, lbound);
      cond3 = fold_build2_loc (input_location, GE_EXPR, boolean_type_node,
			       stride, gfc_index_zero_node);
      cond3 = fold_build2_loc (input_location, TRUTH_AND_EXPR,
			       boolean_type_node, cond3, cond1);
      cond4 = fold_build2_loc (input_location, LT_EXPR, boolean_type_node,
			       stride, gfc_index_zero_node);

      if (upper)
	{
	  tree cond5;
	  cond = fold_build2_loc (input_location, TRUTH_OR_EXPR,
				  boolean_type_node, cond3, cond4);
	  cond5 = fold_build2_loc (input_location, EQ_EXPR, boolean_type_node,
				   gfc_index_one_node, lbound);
	  cond5 = fold_build2_loc (input_location, TRUTH_AND_EXPR,
				   boolean_type_node, cond4, cond5);

	  cond = fold_build2_loc (input_location, TRUTH_OR_EXPR,
				  boolean_type_node, cond, cond5);

	  if (assumed_rank_lb_one)
	    {
	      tmp = fold_build2_loc (input_location, MINUS_EXPR,
			       gfc_array_index_type, ubound, lbound);
	      tmp = fold_build2_loc (input_location, PLUS_EXPR,
			       gfc_array_index_type, tmp, gfc_index_one_node);
	    }
          else
            tmp = ubound;

	  se->expr = fold_build3_loc (input_location, COND_EXPR,
				      gfc_array_index_type, cond,
				      tmp, gfc_index_zero_node);
	}
      else
	{
	  if (as->type == AS_ASSUMED_SIZE)
	    cond = fold_build2_loc (input_location, EQ_EXPR, boolean_type_node,
				    bound, build_int_cst (TREE_TYPE (bound),
							  arg->expr->rank - 1));
	  else
	    cond = boolean_false_node;

	  cond1 = fold_build2_loc (input_location, TRUTH_OR_EXPR,
				   boolean_type_node, cond3, cond4);
	  cond = fold_build2_loc (input_location, TRUTH_OR_EXPR,
				  boolean_type_node, cond, cond1);

	  se->expr = fold_build3_loc (input_location, COND_EXPR,
				      gfc_array_index_type, cond,
				      lbound, gfc_index_one_node);
	}
    }
  else
    {
      if (upper)
        {
	  size = fold_build2_loc (input_location, MINUS_EXPR,
				  gfc_array_index_type, ubound, lbound);
	  se->expr = fold_build2_loc (input_location, PLUS_EXPR,
				      gfc_array_index_type, size,
				  gfc_index_one_node);
	  se->expr = fold_build2_loc (input_location, MAX_EXPR,
				      gfc_array_index_type, se->expr,
				      gfc_index_zero_node);
	}
      else
	se->expr = gfc_index_one_node;
    }

  type = gfc_typenode_for_spec (&expr->ts);
  se->expr = convert (type, se->expr);
}


static void
conv_intrinsic_cobound (gfc_se * se, gfc_expr * expr)
{
  gfc_actual_arglist *arg;
  gfc_actual_arglist *arg2;
  gfc_se argse;
  tree bound, resbound, resbound2, desc, cond, tmp;
  tree type;
  int corank;

  gcc_assert (expr->value.function.isym->id == GFC_ISYM_LCOBOUND
	      || expr->value.function.isym->id == GFC_ISYM_UCOBOUND
	      || expr->value.function.isym->id == GFC_ISYM_THIS_IMAGE);

  arg = expr->value.function.actual;
  arg2 = arg->next;

  gcc_assert (arg->expr->expr_type == EXPR_VARIABLE);
  corank = gfc_get_corank (arg->expr);

  gfc_init_se (&argse, NULL);
  argse.want_coarray = 1;

  gfc_conv_expr_descriptor (&argse, arg->expr);
  gfc_add_block_to_block (&se->pre, &argse.pre);
  gfc_add_block_to_block (&se->post, &argse.post);
  desc = argse.expr;

  if (se->ss)
    {
      /* Create an implicit second parameter from the loop variable.  */
      gcc_assert (!arg2->expr);
      gcc_assert (corank > 0);
      gcc_assert (se->loop->dimen == 1);
      gcc_assert (se->ss->info->expr == expr);

      bound = se->loop->loopvar[0];
      bound = fold_build2_loc (input_location, PLUS_EXPR, gfc_array_index_type,
			       bound, gfc_rank_cst[arg->expr->rank]);
      gfc_advance_se_ss_chain (se);
    }
  else
    {
      /* use the passed argument.  */
      gcc_assert (arg2->expr);
      gfc_init_se (&argse, NULL);
      gfc_conv_expr_type (&argse, arg2->expr, gfc_array_index_type);
      gfc_add_block_to_block (&se->pre, &argse.pre);
      bound = argse.expr;

      if (INTEGER_CST_P (bound))
	{
	  int hi, low;

	  hi = TREE_INT_CST_HIGH (bound);
	  low = TREE_INT_CST_LOW (bound);
	  if (hi || low < 1 || low > GFC_TYPE_ARRAY_CORANK (TREE_TYPE (desc)))
	    gfc_error ("'dim' argument of %s intrinsic at %L is not a valid "
		       "dimension index", expr->value.function.isym->name,
		       &expr->where);
	}
      else if (gfc_option.rtcheck & GFC_RTCHECK_BOUNDS)
        {
	  bound = gfc_evaluate_now (bound, &se->pre);
	  cond = fold_build2_loc (input_location, LT_EXPR, boolean_type_node,
				  bound, build_int_cst (TREE_TYPE (bound), 1));
	  tmp = gfc_rank_cst[GFC_TYPE_ARRAY_CORANK (TREE_TYPE (desc))];
	  tmp = fold_build2_loc (input_location, GT_EXPR, boolean_type_node,
				 bound, tmp);
	  cond = fold_build2_loc (input_location, TRUTH_ORIF_EXPR,
				  boolean_type_node, cond, tmp);
	  gfc_trans_runtime_check (true, false, cond, &se->pre, &expr->where,
				   gfc_msg_fault);
	}


      /* Subtract 1 to get to zero based and add dimensions.  */
      switch (arg->expr->rank)
	{
	case 0:
	  bound = fold_build2_loc (input_location, MINUS_EXPR,
				   gfc_array_index_type, bound,
				   gfc_index_one_node);
	case 1:
	  break;
	default:
	  bound = fold_build2_loc (input_location, PLUS_EXPR,
				   gfc_array_index_type, bound,
				   gfc_rank_cst[arg->expr->rank - 1]);
	}
    }

  resbound = gfc_conv_descriptor_lbound_get (desc, bound);

  /* Handle UCOBOUND with special handling of the last codimension.  */
  if (expr->value.function.isym->id == GFC_ISYM_UCOBOUND)
    {
      /* Last codimension: For -fcoarray=single just return
	 the lcobound - otherwise add
	   ceiling (real (num_images ()) / real (size)) - 1
	 = (num_images () + size - 1) / size - 1
	 = (num_images - 1) / size(),
         where size is the product of the extent of all but the last
	 codimension.  */

      if (gfc_option.coarray != GFC_FCOARRAY_SINGLE && corank > 1)
	{
          tree cosize;

	  gfc_init_coarray_decl (false);
	  cosize = gfc_conv_descriptor_cosize (desc, arg->expr->rank, corank);

	  tmp = fold_build2_loc (input_location, MINUS_EXPR,
				 gfc_array_index_type,
				 fold_convert (gfc_array_index_type,
					       gfort_gvar_caf_num_images),
				 build_int_cst (gfc_array_index_type, 1));
	  tmp = fold_build2_loc (input_location, TRUNC_DIV_EXPR,
				 gfc_array_index_type, tmp,
				 fold_convert (gfc_array_index_type, cosize));
	  resbound = fold_build2_loc (input_location, PLUS_EXPR,
				      gfc_array_index_type, resbound, tmp);
	}
      else if (gfc_option.coarray != GFC_FCOARRAY_SINGLE)
	{
	  /* ubound = lbound + num_images() - 1.  */
	  gfc_init_coarray_decl (false);
	  tmp = fold_build2_loc (input_location, MINUS_EXPR,
				 gfc_array_index_type,
				 fold_convert (gfc_array_index_type,
					       gfort_gvar_caf_num_images),
				 build_int_cst (gfc_array_index_type, 1));
	  resbound = fold_build2_loc (input_location, PLUS_EXPR,
				      gfc_array_index_type, resbound, tmp);
	}

      if (corank > 1)
	{
	  cond = fold_build2_loc (input_location, EQ_EXPR, boolean_type_node,
				  bound,
				  build_int_cst (TREE_TYPE (bound),
						 arg->expr->rank + corank - 1));

	  resbound2 = gfc_conv_descriptor_ubound_get (desc, bound);
	  se->expr = fold_build3_loc (input_location, COND_EXPR,
				      gfc_array_index_type, cond,
				      resbound, resbound2);
	}
      else
	se->expr = resbound;
    }
  else
    se->expr = resbound;

  type = gfc_typenode_for_spec (&expr->ts);
  se->expr = convert (type, se->expr);
}


static void
conv_intrinsic_stride (gfc_se * se, gfc_expr * expr)
{
  gfc_actual_arglist *array_arg;
  gfc_actual_arglist *dim_arg;
  gfc_se argse;
  tree desc, tmp;

  array_arg = expr->value.function.actual;
  dim_arg = array_arg->next;

  gcc_assert (array_arg->expr->expr_type == EXPR_VARIABLE);

  gfc_init_se (&argse, NULL);
  gfc_conv_expr_descriptor (&argse, array_arg->expr);
  gfc_add_block_to_block (&se->pre, &argse.pre);
  gfc_add_block_to_block (&se->post, &argse.post);
  desc = argse.expr;

  gcc_assert (dim_arg->expr);
  gfc_init_se (&argse, NULL);
  gfc_conv_expr_type (&argse, dim_arg->expr, gfc_array_index_type);
  gfc_add_block_to_block (&se->pre, &argse.pre);
  tmp = fold_build2_loc (input_location, MINUS_EXPR, gfc_array_index_type,
			 argse.expr, gfc_index_one_node);
  se->expr = gfc_conv_descriptor_stride_get (desc, tmp);
}


static void
gfc_conv_intrinsic_abs (gfc_se * se, gfc_expr * expr)
{
  tree arg, cabs;

  gfc_conv_intrinsic_function_args (se, expr, &arg, 1);

  switch (expr->value.function.actual->expr->ts.type)
    {
    case BT_INTEGER:
    case BT_REAL:
      se->expr = fold_build1_loc (input_location, ABS_EXPR, TREE_TYPE (arg),
				  arg);
      break;

    case BT_COMPLEX:
      cabs = gfc_builtin_decl_for_float_kind (BUILT_IN_CABS, expr->ts.kind);
      se->expr = build_call_expr_loc (input_location, cabs, 1, arg);
      break;

    default:
      gcc_unreachable ();
    }
}


/* Create a complex value from one or two real components.  */

static void
gfc_conv_intrinsic_cmplx (gfc_se * se, gfc_expr * expr, int both)
{
  tree real;
  tree imag;
  tree type;
  tree *args;
  unsigned int num_args;

  num_args = gfc_intrinsic_argument_list_length (expr);
  args = XALLOCAVEC (tree, num_args);

  type = gfc_typenode_for_spec (&expr->ts);
  gfc_conv_intrinsic_function_args (se, expr, args, num_args);
  real = convert (TREE_TYPE (type), args[0]);
  if (both)
    imag = convert (TREE_TYPE (type), args[1]);
  else if (TREE_CODE (TREE_TYPE (args[0])) == COMPLEX_TYPE)
    {
      imag = fold_build1_loc (input_location, IMAGPART_EXPR,
			      TREE_TYPE (TREE_TYPE (args[0])), args[0]);
      imag = convert (TREE_TYPE (type), imag);
    }
  else
    imag = build_real_from_int_cst (TREE_TYPE (type), integer_zero_node);

  se->expr = fold_build2_loc (input_location, COMPLEX_EXPR, type, real, imag);
}


/* Remainder function MOD(A, P) = A - INT(A / P) * P
                      MODULO(A, P) = A - FLOOR (A / P) * P  

   The obvious algorithms above are numerically instable for large
   arguments, hence these intrinsics are instead implemented via calls
   to the fmod family of functions.  It is the responsibility of the
   user to ensure that the second argument is non-zero.  */

static void
gfc_conv_intrinsic_mod (gfc_se * se, gfc_expr * expr, int modulo)
{
  tree type;
  tree tmp;
  tree test;
  tree test2;
  tree fmod;
  tree zero;
  tree args[2];

  gfc_conv_intrinsic_function_args (se, expr, args, 2);

  switch (expr->ts.type)
    {
    case BT_INTEGER:
      /* Integer case is easy, we've got a builtin op.  */
      type = TREE_TYPE (args[0]);

      if (modulo)
       se->expr = fold_build2_loc (input_location, FLOOR_MOD_EXPR, type,
				   args[0], args[1]);
      else
       se->expr = fold_build2_loc (input_location, TRUNC_MOD_EXPR, type,
				   args[0], args[1]);
      break;

    case BT_REAL:
      fmod = NULL_TREE;
      /* Check if we have a builtin fmod.  */
      fmod = gfc_builtin_decl_for_float_kind (BUILT_IN_FMOD, expr->ts.kind);

      /* The builtin should always be available.  */
      gcc_assert (fmod != NULL_TREE);

      tmp = build_addr (fmod, current_function_decl);
      se->expr = build_call_array_loc (input_location,
				       TREE_TYPE (TREE_TYPE (fmod)),
                                       tmp, 2, args);
      if (modulo == 0)
	return;

      type = TREE_TYPE (args[0]);

      args[0] = gfc_evaluate_now (args[0], &se->pre);
      args[1] = gfc_evaluate_now (args[1], &se->pre);

      /* Definition:
	 modulo = arg - floor (arg/arg2) * arg2

	 In order to calculate the result accurately, we use the fmod
	 function as follows.
	 
	 res = fmod (arg, arg2);
	 if (res)
	   {
	     if ((arg < 0) xor (arg2 < 0))
	       res += arg2;
	   }
	 else
	   res = copysign (0., arg2);

	 => As two nested ternary exprs:

	 res = res ? (((arg < 0) xor (arg2 < 0)) ? res + arg2 : res) 
	       : copysign (0., arg2);

      */

      zero = gfc_build_const (type, integer_zero_node);
      tmp = gfc_evaluate_now (se->expr, &se->pre);
      if (!flag_signed_zeros)
	{
	  test = fold_build2_loc (input_location, LT_EXPR, boolean_type_node,
				  args[0], zero);
	  test2 = fold_build2_loc (input_location, LT_EXPR, boolean_type_node,
				   args[1], zero);
	  test2 = fold_build2_loc (input_location, TRUTH_XOR_EXPR,
				   boolean_type_node, test, test2);
	  test = fold_build2_loc (input_location, NE_EXPR, boolean_type_node,
				  tmp, zero);
	  test = fold_build2_loc (input_location, TRUTH_AND_EXPR,
				  boolean_type_node, test, test2);
	  test = gfc_evaluate_now (test, &se->pre);
	  se->expr = fold_build3_loc (input_location, COND_EXPR, type, test,
				      fold_build2_loc (input_location, 
						       PLUS_EXPR,
						       type, tmp, args[1]), 
				      tmp);
	}
      else
	{
	  tree expr1, copysign, cscall;
	  copysign = gfc_builtin_decl_for_float_kind (BUILT_IN_COPYSIGN, 
						      expr->ts.kind);
	  test = fold_build2_loc (input_location, LT_EXPR, boolean_type_node,
				  args[0], zero);
	  test2 = fold_build2_loc (input_location, LT_EXPR, boolean_type_node,
				   args[1], zero);
	  test2 = fold_build2_loc (input_location, TRUTH_XOR_EXPR,
				   boolean_type_node, test, test2);
	  expr1 = fold_build3_loc (input_location, COND_EXPR, type, test2,
				   fold_build2_loc (input_location, 
						    PLUS_EXPR,
						    type, tmp, args[1]), 
				   tmp);
	  test = fold_build2_loc (input_location, NE_EXPR, boolean_type_node,
				  tmp, zero);
	  cscall = build_call_expr_loc (input_location, copysign, 2, zero, 
					args[1]);
	  se->expr = fold_build3_loc (input_location, COND_EXPR, type, test,
				      expr1, cscall);
	}
      return;

    default:
      gcc_unreachable ();
    }
}

/* DSHIFTL(I,J,S) = (I << S) | (J >> (BITSIZE(J) - S))
   DSHIFTR(I,J,S) = (I << (BITSIZE(I) - S)) | (J >> S)
   where the right shifts are logical (i.e. 0's are shifted in).
   Because SHIFT_EXPR's want shifts strictly smaller than the integral
   type width, we have to special-case both S == 0 and S == BITSIZE(J):
     DSHIFTL(I,J,0) = I
     DSHIFTL(I,J,BITSIZE) = J
     DSHIFTR(I,J,0) = J
     DSHIFTR(I,J,BITSIZE) = I.  */

static void
gfc_conv_intrinsic_dshift (gfc_se * se, gfc_expr * expr, bool dshiftl)
{
  tree type, utype, stype, arg1, arg2, shift, res, left, right;
  tree args[3], cond, tmp;
  int bitsize;

  gfc_conv_intrinsic_function_args (se, expr, args, 3);

  gcc_assert (TREE_TYPE (args[0]) == TREE_TYPE (args[1]));
  type = TREE_TYPE (args[0]);
  bitsize = TYPE_PRECISION (type);
  utype = unsigned_type_for (type);
  stype = TREE_TYPE (args[2]);

  arg1 = gfc_evaluate_now (args[0], &se->pre);
  arg2 = gfc_evaluate_now (args[1], &se->pre);
  shift = gfc_evaluate_now (args[2], &se->pre);

  /* The generic case.  */
  tmp = fold_build2_loc (input_location, MINUS_EXPR, stype,
			 build_int_cst (stype, bitsize), shift);
  left = fold_build2_loc (input_location, LSHIFT_EXPR, type,
			  arg1, dshiftl ? shift : tmp);

  right = fold_build2_loc (input_location, RSHIFT_EXPR, utype,
			   fold_convert (utype, arg2), dshiftl ? tmp : shift);
  right = fold_convert (type, right);

  res = fold_build2_loc (input_location, BIT_IOR_EXPR, type, left, right);

  /* Special cases.  */
  cond = fold_build2_loc (input_location, EQ_EXPR, boolean_type_node, shift,
			  build_int_cst (stype, 0));
  res = fold_build3_loc (input_location, COND_EXPR, type, cond,
			 dshiftl ? arg1 : arg2, res);

  cond = fold_build2_loc (input_location, EQ_EXPR, boolean_type_node, shift,
			  build_int_cst (stype, bitsize));
  res = fold_build3_loc (input_location, COND_EXPR, type, cond,
			 dshiftl ? arg2 : arg1, res);

  se->expr = res;
}


/* Positive difference DIM (x, y) = ((x - y) < 0) ? 0 : x - y.  */

static void
gfc_conv_intrinsic_dim (gfc_se * se, gfc_expr * expr)
{
  tree val;
  tree tmp;
  tree type;
  tree zero;
  tree args[2];

  gfc_conv_intrinsic_function_args (se, expr, args, 2);
  type = TREE_TYPE (args[0]);

  val = fold_build2_loc (input_location, MINUS_EXPR, type, args[0], args[1]);
  val = gfc_evaluate_now (val, &se->pre);

  zero = gfc_build_const (type, integer_zero_node);
  tmp = fold_build2_loc (input_location, LE_EXPR, boolean_type_node, val, zero);
  se->expr = fold_build3_loc (input_location, COND_EXPR, type, tmp, zero, val);
}


/* SIGN(A, B) is absolute value of A times sign of B.
   The real value versions use library functions to ensure the correct
   handling of negative zero.  Integer case implemented as:
   SIGN(A, B) = { tmp = (A ^ B) >> C; (A + tmp) ^ tmp }
  */

static void
gfc_conv_intrinsic_sign (gfc_se * se, gfc_expr * expr)
{
  tree tmp;
  tree type;
  tree args[2];

  gfc_conv_intrinsic_function_args (se, expr, args, 2);
  if (expr->ts.type == BT_REAL)
    {
      tree abs;

      tmp = gfc_builtin_decl_for_float_kind (BUILT_IN_COPYSIGN, expr->ts.kind);
      abs = gfc_builtin_decl_for_float_kind (BUILT_IN_FABS, expr->ts.kind);

      /* We explicitly have to ignore the minus sign. We do so by using
	 result = (arg1 == 0) ? abs(arg0) : copysign(arg0, arg1).  */
      if (!gfc_option.flag_sign_zero
	  && MODE_HAS_SIGNED_ZEROS (TYPE_MODE (TREE_TYPE (args[1]))))
	{
	  tree cond, zero;
	  zero = build_real_from_int_cst (TREE_TYPE (args[1]), integer_zero_node);
	  cond = fold_build2_loc (input_location, EQ_EXPR, boolean_type_node,
				  args[1], zero);
	  se->expr = fold_build3_loc (input_location, COND_EXPR,
				  TREE_TYPE (args[0]), cond,
				  build_call_expr_loc (input_location, abs, 1,
						       args[0]),
				  build_call_expr_loc (input_location, tmp, 2,
						       args[0], args[1]));
	}
      else
        se->expr = build_call_expr_loc (input_location, tmp, 2,
					args[0], args[1]);
      return;
    }

  /* Having excluded floating point types, we know we are now dealing
     with signed integer types.  */
  type = TREE_TYPE (args[0]);

  /* Args[0] is used multiple times below.  */
  args[0] = gfc_evaluate_now (args[0], &se->pre);

  /* Construct (A ^ B) >> 31, which generates a bit mask of all zeros if
     the signs of A and B are the same, and of all ones if they differ.  */
  tmp = fold_build2_loc (input_location, BIT_XOR_EXPR, type, args[0], args[1]);
  tmp = fold_build2_loc (input_location, RSHIFT_EXPR, type, tmp,
			 build_int_cst (type, TYPE_PRECISION (type) - 1));
  tmp = gfc_evaluate_now (tmp, &se->pre);

  /* Construct (A + tmp) ^ tmp, which is A if tmp is zero, and -A if tmp]
     is all ones (i.e. -1).  */
  se->expr = fold_build2_loc (input_location, BIT_XOR_EXPR, type,
			      fold_build2_loc (input_location, PLUS_EXPR,
					       type, args[0], tmp), tmp);
}


/* Test for the presence of an optional argument.  */

static void
gfc_conv_intrinsic_present (gfc_se * se, gfc_expr * expr)
{
  gfc_expr *arg;

  arg = expr->value.function.actual->expr;
  gcc_assert (arg->expr_type == EXPR_VARIABLE);
  se->expr = gfc_conv_expr_present (arg->symtree->n.sym);
  se->expr = convert (gfc_typenode_for_spec (&expr->ts), se->expr);
}


/* Calculate the double precision product of two single precision values.  */

static void
gfc_conv_intrinsic_dprod (gfc_se * se, gfc_expr * expr)
{
  tree type;
  tree args[2];

  gfc_conv_intrinsic_function_args (se, expr, args, 2);

  /* Convert the args to double precision before multiplying.  */
  type = gfc_typenode_for_spec (&expr->ts);
  args[0] = convert (type, args[0]);
  args[1] = convert (type, args[1]);
  se->expr = fold_build2_loc (input_location, MULT_EXPR, type, args[0],
			      args[1]);
}


/* Return a length one character string containing an ascii character.  */

static void
gfc_conv_intrinsic_char (gfc_se * se, gfc_expr * expr)
{
  tree arg[2];
  tree var;
  tree type;
  unsigned int num_args;

  num_args = gfc_intrinsic_argument_list_length (expr);
  gfc_conv_intrinsic_function_args (se, expr, arg, num_args);

  type = gfc_get_char_type (expr->ts.kind);
  var = gfc_create_var (type, "char");

  arg[0] = fold_build1_loc (input_location, NOP_EXPR, type, arg[0]);
  gfc_add_modify (&se->pre, var, arg[0]);
  se->expr = gfc_build_addr_expr (build_pointer_type (type), var);
  se->string_length = build_int_cst (gfc_charlen_type_node, 1);
}


static void
gfc_conv_intrinsic_ctime (gfc_se * se, gfc_expr * expr)
{
  tree var;
  tree len;
  tree tmp;
  tree cond;
  tree fndecl;
  tree *args;
  unsigned int num_args;

  num_args = gfc_intrinsic_argument_list_length (expr) + 2;
  args = XALLOCAVEC (tree, num_args);

  var = gfc_create_var (pchar_type_node, "pstr");
  len = gfc_create_var (gfc_charlen_type_node, "len");

  gfc_conv_intrinsic_function_args (se, expr, &args[2], num_args - 2);
  args[0] = gfc_build_addr_expr (NULL_TREE, var);
  args[1] = gfc_build_addr_expr (NULL_TREE, len);

  fndecl = build_addr (gfor_fndecl_ctime, current_function_decl);
  tmp = build_call_array_loc (input_location,
			  TREE_TYPE (TREE_TYPE (gfor_fndecl_ctime)),
			  fndecl, num_args, args);
  gfc_add_expr_to_block (&se->pre, tmp);

  /* Free the temporary afterwards, if necessary.  */
  cond = fold_build2_loc (input_location, GT_EXPR, boolean_type_node,
			  len, build_int_cst (TREE_TYPE (len), 0));
  tmp = gfc_call_free (var);
  tmp = build3_v (COND_EXPR, cond, tmp, build_empty_stmt (input_location));
  gfc_add_expr_to_block (&se->post, tmp);

  se->expr = var;
  se->string_length = len;
}


static void
gfc_conv_intrinsic_fdate (gfc_se * se, gfc_expr * expr)
{
  tree var;
  tree len;
  tree tmp;
  tree cond;
  tree fndecl;
  tree *args;
  unsigned int num_args;

  num_args = gfc_intrinsic_argument_list_length (expr) + 2;
  args = XALLOCAVEC (tree, num_args);

  var = gfc_create_var (pchar_type_node, "pstr");
  len = gfc_create_var (gfc_charlen_type_node, "len");

  gfc_conv_intrinsic_function_args (se, expr, &args[2], num_args - 2);
  args[0] = gfc_build_addr_expr (NULL_TREE, var);
  args[1] = gfc_build_addr_expr (NULL_TREE, len);

  fndecl = build_addr (gfor_fndecl_fdate, current_function_decl);
  tmp = build_call_array_loc (input_location,
			  TREE_TYPE (TREE_TYPE (gfor_fndecl_fdate)),
			  fndecl, num_args, args);
  gfc_add_expr_to_block (&se->pre, tmp);

  /* Free the temporary afterwards, if necessary.  */
  cond = fold_build2_loc (input_location, GT_EXPR, boolean_type_node,
			  len, build_int_cst (TREE_TYPE (len), 0));
  tmp = gfc_call_free (var);
  tmp = build3_v (COND_EXPR, cond, tmp, build_empty_stmt (input_location));
  gfc_add_expr_to_block (&se->post, tmp);

  se->expr = var;
  se->string_length = len;
}


/* Return a character string containing the tty name.  */

static void
gfc_conv_intrinsic_ttynam (gfc_se * se, gfc_expr * expr)
{
  tree var;
  tree len;
  tree tmp;
  tree cond;
  tree fndecl;
  tree *args;
  unsigned int num_args;

  num_args = gfc_intrinsic_argument_list_length (expr) + 2;
  args = XALLOCAVEC (tree, num_args);

  var = gfc_create_var (pchar_type_node, "pstr");
  len = gfc_create_var (gfc_charlen_type_node, "len");

  gfc_conv_intrinsic_function_args (se, expr, &args[2], num_args - 2);
  args[0] = gfc_build_addr_expr (NULL_TREE, var);
  args[1] = gfc_build_addr_expr (NULL_TREE, len);

  fndecl = build_addr (gfor_fndecl_ttynam, current_function_decl);
  tmp = build_call_array_loc (input_location,
			  TREE_TYPE (TREE_TYPE (gfor_fndecl_ttynam)),
			  fndecl, num_args, args);
  gfc_add_expr_to_block (&se->pre, tmp);

  /* Free the temporary afterwards, if necessary.  */
  cond = fold_build2_loc (input_location, GT_EXPR, boolean_type_node,
			  len, build_int_cst (TREE_TYPE (len), 0));
  tmp = gfc_call_free (var);
  tmp = build3_v (COND_EXPR, cond, tmp, build_empty_stmt (input_location));
  gfc_add_expr_to_block (&se->post, tmp);

  se->expr = var;
  se->string_length = len;
}


/* Get the minimum/maximum value of all the parameters.
    minmax (a1, a2, a3, ...)
    {
      mvar = a1;
      if (a2 .op. mvar || isnan (mvar))
        mvar = a2;
      if (a3 .op. mvar || isnan (mvar))
        mvar = a3;
      ...
      return mvar
    }
 */

/* TODO: Mismatching types can occur when specific names are used.
   These should be handled during resolution.  */
static void
gfc_conv_intrinsic_minmax (gfc_se * se, gfc_expr * expr, enum tree_code op)
{
  tree tmp;
  tree mvar;
  tree val;
  tree thencase;
  tree *args;
  tree type;
  gfc_actual_arglist *argexpr;
  unsigned int i, nargs;

  nargs = gfc_intrinsic_argument_list_length (expr);
  args = XALLOCAVEC (tree, nargs);

  gfc_conv_intrinsic_function_args (se, expr, args, nargs);
  type = gfc_typenode_for_spec (&expr->ts);

  argexpr = expr->value.function.actual;
  if (TREE_TYPE (args[0]) != type)
    args[0] = convert (type, args[0]);
  /* Only evaluate the argument once.  */
  if (TREE_CODE (args[0]) != VAR_DECL && !TREE_CONSTANT (args[0]))
    args[0] = gfc_evaluate_now (args[0], &se->pre);

  mvar = gfc_create_var (type, "M");
  gfc_add_modify (&se->pre, mvar, args[0]);
  for (i = 1, argexpr = argexpr->next; i < nargs; i++)
    {
      tree cond, isnan;

      val = args[i]; 

      /* Handle absent optional arguments by ignoring the comparison.  */
      if (argexpr->expr->expr_type == EXPR_VARIABLE
	  && argexpr->expr->symtree->n.sym->attr.optional
	  && TREE_CODE (val) == INDIRECT_REF)
	cond = fold_build2_loc (input_location,
				NE_EXPR, boolean_type_node,
				TREE_OPERAND (val, 0), 
			build_int_cst (TREE_TYPE (TREE_OPERAND (val, 0)), 0));
      else
      {
	cond = NULL_TREE;

	/* Only evaluate the argument once.  */
	if (TREE_CODE (val) != VAR_DECL && !TREE_CONSTANT (val))
	  val = gfc_evaluate_now (val, &se->pre);
      }

      thencase = build2_v (MODIFY_EXPR, mvar, convert (type, val));

      tmp = fold_build2_loc (input_location, op, boolean_type_node,
			     convert (type, val), mvar);

      /* FIXME: When the IEEE_ARITHMETIC module is implemented, the call to
	 __builtin_isnan might be made dependent on that module being loaded,
	 to help performance of programs that don't rely on IEEE semantics.  */
      if (FLOAT_TYPE_P (TREE_TYPE (mvar)))
	{
	  isnan = build_call_expr_loc (input_location,
				       builtin_decl_explicit (BUILT_IN_ISNAN),
				       1, mvar);
	  tmp = fold_build2_loc (input_location, TRUTH_OR_EXPR,
				 boolean_type_node, tmp,
				 fold_convert (boolean_type_node, isnan));
	}
      tmp = build3_v (COND_EXPR, tmp, thencase,
		      build_empty_stmt (input_location));

      if (cond != NULL_TREE)
	tmp = build3_v (COND_EXPR, cond, tmp,
			build_empty_stmt (input_location));

      gfc_add_expr_to_block (&se->pre, tmp);
      argexpr = argexpr->next;
    }
  se->expr = mvar;
}


/* Generate library calls for MIN and MAX intrinsics for character
   variables.  */
static void
gfc_conv_intrinsic_minmax_char (gfc_se * se, gfc_expr * expr, int op)
{
  tree *args;
  tree var, len, fndecl, tmp, cond, function;
  unsigned int nargs;

  nargs = gfc_intrinsic_argument_list_length (expr);
  args = XALLOCAVEC (tree, nargs + 4);
  gfc_conv_intrinsic_function_args (se, expr, &args[4], nargs);

  /* Create the result variables.  */
  len = gfc_create_var (gfc_charlen_type_node, "len");
  args[0] = gfc_build_addr_expr (NULL_TREE, len);
  var = gfc_create_var (gfc_get_pchar_type (expr->ts.kind), "pstr");
  args[1] = gfc_build_addr_expr (ppvoid_type_node, var);
  args[2] = build_int_cst (integer_type_node, op);
  args[3] = build_int_cst (integer_type_node, nargs / 2);

  if (expr->ts.kind == 1)
    function = gfor_fndecl_string_minmax;
  else if (expr->ts.kind == 4)
    function = gfor_fndecl_string_minmax_char4;
  else
    gcc_unreachable ();

  /* Make the function call.  */
  fndecl = build_addr (function, current_function_decl);
  tmp = build_call_array_loc (input_location,
			  TREE_TYPE (TREE_TYPE (function)), fndecl,
			  nargs + 4, args);
  gfc_add_expr_to_block (&se->pre, tmp);

  /* Free the temporary afterwards, if necessary.  */
  cond = fold_build2_loc (input_location, GT_EXPR, boolean_type_node,
			  len, build_int_cst (TREE_TYPE (len), 0));
  tmp = gfc_call_free (var);
  tmp = build3_v (COND_EXPR, cond, tmp, build_empty_stmt (input_location));
  gfc_add_expr_to_block (&se->post, tmp);

  se->expr = var;
  se->string_length = len;
}


/* Create a symbol node for this intrinsic.  The symbol from the frontend
   has the generic name.  */

static gfc_symbol *
gfc_get_symbol_for_expr (gfc_expr * expr)
{
  gfc_symbol *sym;

  /* TODO: Add symbols for intrinsic function to the global namespace.  */
  gcc_assert (strlen (expr->value.function.name) <= GFC_MAX_SYMBOL_LEN - 5);
  sym = gfc_new_symbol (expr->value.function.name, NULL);

  sym->ts = expr->ts;
  sym->attr.external = 1;
  sym->attr.function = 1;
  sym->attr.always_explicit = 1;
  sym->attr.proc = PROC_INTRINSIC;
  sym->attr.flavor = FL_PROCEDURE;
  sym->result = sym;
  if (expr->rank > 0)
    {
      sym->attr.dimension = 1;
      sym->as = gfc_get_array_spec ();
      sym->as->type = AS_ASSUMED_SHAPE;
      sym->as->rank = expr->rank;
    }

  gfc_copy_formal_args_intr (sym, expr->value.function.isym);

  return sym;
}

/* Generate a call to an external intrinsic function.  */
static void
gfc_conv_intrinsic_funcall (gfc_se * se, gfc_expr * expr)
{
  gfc_symbol *sym;
  vec<tree, va_gc> *append_args;

  gcc_assert (!se->ss || se->ss->info->expr == expr);

  if (se->ss)
    gcc_assert (expr->rank > 0);
  else
    gcc_assert (expr->rank == 0);

  sym = gfc_get_symbol_for_expr (expr);

  /* Calls to libgfortran_matmul need to be appended special arguments,
     to be able to call the BLAS ?gemm functions if required and possible.  */
  append_args = NULL;
  if (expr->value.function.isym->id == GFC_ISYM_MATMUL
      && sym->ts.type != BT_LOGICAL)
    {
      tree cint = gfc_get_int_type (gfc_c_int_kind);

      if (gfc_option.flag_external_blas
	  && (sym->ts.type == BT_REAL || sym->ts.type == BT_COMPLEX)
	  && (sym->ts.kind == 4 || sym->ts.kind == 8))
	{
	  tree gemm_fndecl;

	  if (sym->ts.type == BT_REAL)
	    {
	      if (sym->ts.kind == 4)
		gemm_fndecl = gfor_fndecl_sgemm;
	      else
		gemm_fndecl = gfor_fndecl_dgemm;
	    }
	  else
	    {
	      if (sym->ts.kind == 4)
		gemm_fndecl = gfor_fndecl_cgemm;
	      else
		gemm_fndecl = gfor_fndecl_zgemm;
	    }

	  vec_alloc (append_args, 3);
	  append_args->quick_push (build_int_cst (cint, 1));
	  append_args->quick_push (build_int_cst (cint,
		                                 gfc_option.blas_matmul_limit));
	  append_args->quick_push (gfc_build_addr_expr (NULL_TREE,
							gemm_fndecl));
	}
      else
	{
	  vec_alloc (append_args, 3);
	  append_args->quick_push (build_int_cst (cint, 0));
	  append_args->quick_push (build_int_cst (cint, 0));
	  append_args->quick_push (null_pointer_node);
	}
    }

  gfc_conv_procedure_call (se, sym, expr->value.function.actual, expr,
			  append_args);
  gfc_free_symbol (sym);
}

/* ANY and ALL intrinsics. ANY->op == NE_EXPR, ALL->op == EQ_EXPR.
   Implemented as
    any(a)
    {
      forall (i=...)
        if (a[i] != 0)
          return 1
      end forall
      return 0
    }
    all(a)
    {
      forall (i=...)
        if (a[i] == 0)
          return 0
      end forall
      return 1
    }
 */
static void
gfc_conv_intrinsic_anyall (gfc_se * se, gfc_expr * expr, enum tree_code op)
{
  tree resvar;
  stmtblock_t block;
  stmtblock_t body;
  tree type;
  tree tmp;
  tree found;
  gfc_loopinfo loop;
  gfc_actual_arglist *actual;
  gfc_ss *arrayss;
  gfc_se arrayse;
  tree exit_label;

  if (se->ss)
    {
      gfc_conv_intrinsic_funcall (se, expr);
      return;
    }

  actual = expr->value.function.actual;
  type = gfc_typenode_for_spec (&expr->ts);
  /* Initialize the result.  */
  resvar = gfc_create_var (type, "test");
  if (op == EQ_EXPR)
    tmp = convert (type, boolean_true_node);
  else
    tmp = convert (type, boolean_false_node);
  gfc_add_modify (&se->pre, resvar, tmp);

  /* Walk the arguments.  */
  arrayss = gfc_walk_expr (actual->expr);
  gcc_assert (arrayss != gfc_ss_terminator);

  /* Initialize the scalarizer.  */
  gfc_init_loopinfo (&loop);
  exit_label = gfc_build_label_decl (NULL_TREE);
  TREE_USED (exit_label) = 1;
  gfc_add_ss_to_loop (&loop, arrayss);

  /* Initialize the loop.  */
  gfc_conv_ss_startstride (&loop);
  gfc_conv_loop_setup (&loop, &expr->where);

  gfc_mark_ss_chain_used (arrayss, 1);
  /* Generate the loop body.  */
  gfc_start_scalarized_body (&loop, &body);

  /* If the condition matches then set the return value.  */
  gfc_start_block (&block);
  if (op == EQ_EXPR)
    tmp = convert (type, boolean_false_node);
  else
    tmp = convert (type, boolean_true_node);
  gfc_add_modify (&block, resvar, tmp);

  /* And break out of the loop.  */
  tmp = build1_v (GOTO_EXPR, exit_label);
  gfc_add_expr_to_block (&block, tmp);

  found = gfc_finish_block (&block);

  /* Check this element.  */
  gfc_init_se (&arrayse, NULL);
  gfc_copy_loopinfo_to_se (&arrayse, &loop);
  arrayse.ss = arrayss;
  gfc_conv_expr_val (&arrayse, actual->expr);

  gfc_add_block_to_block (&body, &arrayse.pre);
  tmp = fold_build2_loc (input_location, op, boolean_type_node, arrayse.expr,
			 build_int_cst (TREE_TYPE (arrayse.expr), 0));
  tmp = build3_v (COND_EXPR, tmp, found, build_empty_stmt (input_location));
  gfc_add_expr_to_block (&body, tmp);
  gfc_add_block_to_block (&body, &arrayse.post);

  gfc_trans_scalarizing_loops (&loop, &body);

  /* Add the exit label.  */
  tmp = build1_v (LABEL_EXPR, exit_label);
  gfc_add_expr_to_block (&loop.pre, tmp);

  gfc_add_block_to_block (&se->pre, &loop.pre);
  gfc_add_block_to_block (&se->pre, &loop.post);
  gfc_cleanup_loop (&loop);

  se->expr = resvar;
}

/* COUNT(A) = Number of true elements in A.  */
static void
gfc_conv_intrinsic_count (gfc_se * se, gfc_expr * expr)
{
  tree resvar;
  tree type;
  stmtblock_t body;
  tree tmp;
  gfc_loopinfo loop;
  gfc_actual_arglist *actual;
  gfc_ss *arrayss;
  gfc_se arrayse;

  if (se->ss)
    {
      gfc_conv_intrinsic_funcall (se, expr);
      return;
    }

  actual = expr->value.function.actual;

  type = gfc_typenode_for_spec (&expr->ts);
  /* Initialize the result.  */
  resvar = gfc_create_var (type, "count");
  gfc_add_modify (&se->pre, resvar, build_int_cst (type, 0));

  /* Walk the arguments.  */
  arrayss = gfc_walk_expr (actual->expr);
  gcc_assert (arrayss != gfc_ss_terminator);

  /* Initialize the scalarizer.  */
  gfc_init_loopinfo (&loop);
  gfc_add_ss_to_loop (&loop, arrayss);

  /* Initialize the loop.  */
  gfc_conv_ss_startstride (&loop);
  gfc_conv_loop_setup (&loop, &expr->where);

  gfc_mark_ss_chain_used (arrayss, 1);
  /* Generate the loop body.  */
  gfc_start_scalarized_body (&loop, &body);

  tmp = fold_build2_loc (input_location, PLUS_EXPR, TREE_TYPE (resvar),
			 resvar, build_int_cst (TREE_TYPE (resvar), 1));
  tmp = build2_v (MODIFY_EXPR, resvar, tmp);

  gfc_init_se (&arrayse, NULL);
  gfc_copy_loopinfo_to_se (&arrayse, &loop);
  arrayse.ss = arrayss;
  gfc_conv_expr_val (&arrayse, actual->expr);
  tmp = build3_v (COND_EXPR, arrayse.expr, tmp,
		  build_empty_stmt (input_location));

  gfc_add_block_to_block (&body, &arrayse.pre);
  gfc_add_expr_to_block (&body, tmp);
  gfc_add_block_to_block (&body, &arrayse.post);

  gfc_trans_scalarizing_loops (&loop, &body);

  gfc_add_block_to_block (&se->pre, &loop.pre);
  gfc_add_block_to_block (&se->pre, &loop.post);
  gfc_cleanup_loop (&loop);

  se->expr = resvar;
}


/* Update given gfc_se to have ss component pointing to the nested gfc_ss
   struct and return the corresponding loopinfo.  */

static gfc_loopinfo *
enter_nested_loop (gfc_se *se)
{
  se->ss = se->ss->nested_ss;
  gcc_assert (se->ss == se->ss->loop->ss);

  return se->ss->loop;
}


/* Inline implementation of the sum and product intrinsics.  */
static void
gfc_conv_intrinsic_arith (gfc_se * se, gfc_expr * expr, enum tree_code op,
			  bool norm2)
{
  tree resvar;
  tree scale = NULL_TREE;
  tree type;
  stmtblock_t body;
  stmtblock_t block;
  tree tmp;
  gfc_loopinfo loop, *ploop;
  gfc_actual_arglist *arg_array, *arg_mask;
  gfc_ss *arrayss = NULL;
  gfc_ss *maskss = NULL;
  gfc_se arrayse;
  gfc_se maskse;
  gfc_se *parent_se;
  gfc_expr *arrayexpr;
  gfc_expr *maskexpr;

  if (expr->rank > 0)
    {
      gcc_assert (gfc_inline_intrinsic_function_p (expr));
      parent_se = se;
    }
  else
    parent_se = NULL;

  type = gfc_typenode_for_spec (&expr->ts);
  /* Initialize the result.  */
  resvar = gfc_create_var (type, "val");
  if (norm2)
    {
      /* result = 0.0;
	 scale = 1.0.  */
      scale = gfc_create_var (type, "scale");
      gfc_add_modify (&se->pre, scale,
		      gfc_build_const (type, integer_one_node));
      tmp = gfc_build_const (type, integer_zero_node);
    }
  else if (op == PLUS_EXPR || op == BIT_IOR_EXPR || op == BIT_XOR_EXPR)
    tmp = gfc_build_const (type, integer_zero_node);
  else if (op == NE_EXPR)
    /* PARITY.  */
    tmp = convert (type, boolean_false_node);
  else if (op == BIT_AND_EXPR)
    tmp = gfc_build_const (type, fold_build1_loc (input_location, NEGATE_EXPR,
						  type, integer_one_node));
  else
    tmp = gfc_build_const (type, integer_one_node);

  gfc_add_modify (&se->pre, resvar, tmp);

  arg_array = expr->value.function.actual;

  arrayexpr = arg_array->expr;

  if (op == NE_EXPR || norm2)
    /* PARITY and NORM2.  */
    maskexpr = NULL;
  else
    {
      arg_mask  = arg_array->next->next;
      gcc_assert (arg_mask != NULL);
      maskexpr = arg_mask->expr;
    }

  if (expr->rank == 0)
    {
      /* Walk the arguments.  */
      arrayss = gfc_walk_expr (arrayexpr);
      gcc_assert (arrayss != gfc_ss_terminator);

      if (maskexpr && maskexpr->rank > 0)
	{
	  maskss = gfc_walk_expr (maskexpr);
	  gcc_assert (maskss != gfc_ss_terminator);
	}
      else
	maskss = NULL;

      /* Initialize the scalarizer.  */
      gfc_init_loopinfo (&loop);
      gfc_add_ss_to_loop (&loop, arrayss);
      if (maskexpr && maskexpr->rank > 0)
	gfc_add_ss_to_loop (&loop, maskss);

      /* Initialize the loop.  */
      gfc_conv_ss_startstride (&loop);
      gfc_conv_loop_setup (&loop, &expr->where);

      gfc_mark_ss_chain_used (arrayss, 1);
      if (maskexpr && maskexpr->rank > 0)
	gfc_mark_ss_chain_used (maskss, 1);

      ploop = &loop;
    }
  else
    /* All the work has been done in the parent loops.  */
    ploop = enter_nested_loop (se);

  gcc_assert (ploop);

  /* Generate the loop body.  */
  gfc_start_scalarized_body (ploop, &body);

  /* If we have a mask, only add this element if the mask is set.  */
  if (maskexpr && maskexpr->rank > 0)
    {
      gfc_init_se (&maskse, parent_se);
      gfc_copy_loopinfo_to_se (&maskse, ploop);
      if (expr->rank == 0)
	maskse.ss = maskss;
      gfc_conv_expr_val (&maskse, maskexpr);
      gfc_add_block_to_block (&body, &maskse.pre);

      gfc_start_block (&block);
    }
  else
    gfc_init_block (&block);

  /* Do the actual summation/product.  */
  gfc_init_se (&arrayse, parent_se);
  gfc_copy_loopinfo_to_se (&arrayse, ploop);
  if (expr->rank == 0)
    arrayse.ss = arrayss;
  gfc_conv_expr_val (&arrayse, arrayexpr);
  gfc_add_block_to_block (&block, &arrayse.pre);

  if (norm2)
    {
      /* if (x (i) != 0.0)
	   {
	     absX = abs(x(i))
	     if (absX > scale)
	       {
                 val = scale/absX;
		 result = 1.0 + result * val * val;
		 scale = absX;
	       }
	     else
	       {
                 val = absX/scale;
	         result += val * val;
	       }
	   }  */
      tree res1, res2, cond, absX, val;
      stmtblock_t ifblock1, ifblock2, ifblock3;

      gfc_init_block (&ifblock1);

      absX = gfc_create_var (type, "absX");
      gfc_add_modify (&ifblock1, absX,
		      fold_build1_loc (input_location, ABS_EXPR, type,
				       arrayse.expr));
      val = gfc_create_var (type, "val");
      gfc_add_expr_to_block (&ifblock1, val);

      gfc_init_block (&ifblock2);
      gfc_add_modify (&ifblock2, val,
		      fold_build2_loc (input_location, RDIV_EXPR, type, scale,
				       absX));
      res1 = fold_build2_loc (input_location, MULT_EXPR, type, val, val); 
      res1 = fold_build2_loc (input_location, MULT_EXPR, type, resvar, res1);
      res1 = fold_build2_loc (input_location, PLUS_EXPR, type, res1,
			      gfc_build_const (type, integer_one_node));
      gfc_add_modify (&ifblock2, resvar, res1);
      gfc_add_modify (&ifblock2, scale, absX);
      res1 = gfc_finish_block (&ifblock2); 

      gfc_init_block (&ifblock3);
      gfc_add_modify (&ifblock3, val,
		      fold_build2_loc (input_location, RDIV_EXPR, type, absX,
				       scale));
      res2 = fold_build2_loc (input_location, MULT_EXPR, type, val, val); 
      res2 = fold_build2_loc (input_location, PLUS_EXPR, type, resvar, res2);
      gfc_add_modify (&ifblock3, resvar, res2);
      res2 = gfc_finish_block (&ifblock3);

      cond = fold_build2_loc (input_location, GT_EXPR, boolean_type_node,
			      absX, scale);
      tmp = build3_v (COND_EXPR, cond, res1, res2);
      gfc_add_expr_to_block (&ifblock1, tmp);  
      tmp = gfc_finish_block (&ifblock1);

      cond = fold_build2_loc (input_location, NE_EXPR, boolean_type_node,
			      arrayse.expr,
			      gfc_build_const (type, integer_zero_node));

      tmp = build3_v (COND_EXPR, cond, tmp, build_empty_stmt (input_location));
      gfc_add_expr_to_block (&block, tmp);  
    }
  else
    {
      tmp = fold_build2_loc (input_location, op, type, resvar, arrayse.expr);
      gfc_add_modify (&block, resvar, tmp);
    }

  gfc_add_block_to_block (&block, &arrayse.post);

  if (maskexpr && maskexpr->rank > 0)
    {
      /* We enclose the above in if (mask) {...} .  */

      tmp = gfc_finish_block (&block);
      tmp = build3_v (COND_EXPR, maskse.expr, tmp,
		      build_empty_stmt (input_location));
    }
  else
    tmp = gfc_finish_block (&block);
  gfc_add_expr_to_block (&body, tmp);

  gfc_trans_scalarizing_loops (ploop, &body);

  /* For a scalar mask, enclose the loop in an if statement.  */
  if (maskexpr && maskexpr->rank == 0)
    {
      gfc_init_block (&block);
      gfc_add_block_to_block (&block, &ploop->pre);
      gfc_add_block_to_block (&block, &ploop->post);
      tmp = gfc_finish_block (&block);

      if (expr->rank > 0)
	{
	  tmp = build3_v (COND_EXPR, se->ss->info->data.scalar.value, tmp,
			  build_empty_stmt (input_location));
	  gfc_advance_se_ss_chain (se);
	}
      else
	{
	  gcc_assert (expr->rank == 0);
	  gfc_init_se (&maskse, NULL);
	  gfc_conv_expr_val (&maskse, maskexpr);
	  tmp = build3_v (COND_EXPR, maskse.expr, tmp,
			  build_empty_stmt (input_location));
	}

      gfc_add_expr_to_block (&block, tmp);
      gfc_add_block_to_block (&se->pre, &block);
      gcc_assert (se->post.head == NULL);
    }
  else
    {
      gfc_add_block_to_block (&se->pre, &ploop->pre);
      gfc_add_block_to_block (&se->pre, &ploop->post);
    }

  if (expr->rank == 0)
    gfc_cleanup_loop (ploop);

  if (norm2)
    {
      /* result = scale * sqrt(result).  */
      tree sqrt;
      sqrt = gfc_builtin_decl_for_float_kind (BUILT_IN_SQRT, expr->ts.kind);
      resvar = build_call_expr_loc (input_location,
				    sqrt, 1, resvar);
      resvar = fold_build2_loc (input_location, MULT_EXPR, type, scale, resvar);
    }

  se->expr = resvar;
}


/* Inline implementation of the dot_product intrinsic. This function
   is based on gfc_conv_intrinsic_arith (the previous function).  */
static void
gfc_conv_intrinsic_dot_product (gfc_se * se, gfc_expr * expr)
{
  tree resvar;
  tree type;
  stmtblock_t body;
  stmtblock_t block;
  tree tmp;
  gfc_loopinfo loop;
  gfc_actual_arglist *actual;
  gfc_ss *arrayss1, *arrayss2;
  gfc_se arrayse1, arrayse2;
  gfc_expr *arrayexpr1, *arrayexpr2;

  type = gfc_typenode_for_spec (&expr->ts);

  /* Initialize the result.  */
  resvar = gfc_create_var (type, "val");
  if (expr->ts.type == BT_LOGICAL)
    tmp = build_int_cst (type, 0);
  else
    tmp = gfc_build_const (type, integer_zero_node);

  gfc_add_modify (&se->pre, resvar, tmp);

  /* Walk argument #1.  */
  actual = expr->value.function.actual;
  arrayexpr1 = actual->expr;
  arrayss1 = gfc_walk_expr (arrayexpr1);
  gcc_assert (arrayss1 != gfc_ss_terminator);

  /* Walk argument #2.  */
  actual = actual->next;
  arrayexpr2 = actual->expr;
  arrayss2 = gfc_walk_expr (arrayexpr2);
  gcc_assert (arrayss2 != gfc_ss_terminator);

  /* Initialize the scalarizer.  */
  gfc_init_loopinfo (&loop);
  gfc_add_ss_to_loop (&loop, arrayss1);
  gfc_add_ss_to_loop (&loop, arrayss2);

  /* Initialize the loop.  */
  gfc_conv_ss_startstride (&loop);
  gfc_conv_loop_setup (&loop, &expr->where);

  gfc_mark_ss_chain_used (arrayss1, 1);
  gfc_mark_ss_chain_used (arrayss2, 1);

  /* Generate the loop body.  */
  gfc_start_scalarized_body (&loop, &body);
  gfc_init_block (&block);

  /* Make the tree expression for [conjg(]array1[)].  */
  gfc_init_se (&arrayse1, NULL);
  gfc_copy_loopinfo_to_se (&arrayse1, &loop);
  arrayse1.ss = arrayss1;
  gfc_conv_expr_val (&arrayse1, arrayexpr1);
  if (expr->ts.type == BT_COMPLEX)
    arrayse1.expr = fold_build1_loc (input_location, CONJ_EXPR, type,
				     arrayse1.expr);
  gfc_add_block_to_block (&block, &arrayse1.pre);

  /* Make the tree expression for array2.  */
  gfc_init_se (&arrayse2, NULL);
  gfc_copy_loopinfo_to_se (&arrayse2, &loop);
  arrayse2.ss = arrayss2;
  gfc_conv_expr_val (&arrayse2, arrayexpr2);
  gfc_add_block_to_block (&block, &arrayse2.pre);

  /* Do the actual product and sum.  */
  if (expr->ts.type == BT_LOGICAL)
    {
      tmp = fold_build2_loc (input_location, TRUTH_AND_EXPR, type,
			     arrayse1.expr, arrayse2.expr);
      tmp = fold_build2_loc (input_location, TRUTH_OR_EXPR, type, resvar, tmp);
    }
  else
    {
      tmp = fold_build2_loc (input_location, MULT_EXPR, type, arrayse1.expr,
			     arrayse2.expr);
      tmp = fold_build2_loc (input_location, PLUS_EXPR, type, resvar, tmp);
    }
  gfc_add_modify (&block, resvar, tmp);

  /* Finish up the loop block and the loop.  */
  tmp = gfc_finish_block (&block);
  gfc_add_expr_to_block (&body, tmp);

  gfc_trans_scalarizing_loops (&loop, &body);
  gfc_add_block_to_block (&se->pre, &loop.pre);
  gfc_add_block_to_block (&se->pre, &loop.post);
  gfc_cleanup_loop (&loop);

  se->expr = resvar;
}


/* Emit code for minloc or maxloc intrinsic.  There are many different cases
   we need to handle.  For performance reasons we sometimes create two
   loops instead of one, where the second one is much simpler.
   Examples for minloc intrinsic:
   1) Result is an array, a call is generated
   2) Array mask is used and NaNs need to be supported:
      limit = Infinity;
      pos = 0;
      S = from;
      while (S <= to) {
	if (mask[S]) {
	  if (pos == 0) pos = S + (1 - from);
	  if (a[S] <= limit) { limit = a[S]; pos = S + (1 - from); goto lab1; }
	}
	S++;
      }
      goto lab2;
      lab1:;
      while (S <= to) {
	if (mask[S]) if (a[S] < limit) { limit = a[S]; pos = S + (1 - from); }
	S++;
      }
      lab2:;
   3) NaNs need to be supported, but it is known at compile time or cheaply
      at runtime whether array is nonempty or not:
      limit = Infinity;
      pos = 0;
      S = from;
      while (S <= to) {
	if (a[S] <= limit) { limit = a[S]; pos = S + (1 - from); goto lab1; }
	S++;
      }
      if (from <= to) pos = 1;
      goto lab2;
      lab1:;
      while (S <= to) {
	if (a[S] < limit) { limit = a[S]; pos = S + (1 - from); }
	S++;
      }
      lab2:;
   4) NaNs aren't supported, array mask is used:
      limit = infinities_supported ? Infinity : huge (limit);
      pos = 0;
      S = from;
      while (S <= to) {
	if (mask[S]) { limit = a[S]; pos = S + (1 - from); goto lab1; }
	S++;
      }
      goto lab2;
      lab1:;
      while (S <= to) {
	if (mask[S]) if (a[S] < limit) { limit = a[S]; pos = S + (1 - from); }
	S++;
      }
      lab2:;
   5) Same without array mask:
      limit = infinities_supported ? Infinity : huge (limit);
      pos = (from <= to) ? 1 : 0;
      S = from;
      while (S <= to) {
	if (a[S] < limit) { limit = a[S]; pos = S + (1 - from); }
	S++;
      }
   For 3) and 5), if mask is scalar, this all goes into a conditional,
   setting pos = 0; in the else branch.  */

static void
gfc_conv_intrinsic_minmaxloc (gfc_se * se, gfc_expr * expr, enum tree_code op)
{
  stmtblock_t body;
  stmtblock_t block;
  stmtblock_t ifblock;
  stmtblock_t elseblock;
  tree limit;
  tree type;
  tree tmp;
  tree cond;
  tree elsetmp;
  tree ifbody;
  tree offset;
  tree nonempty;
  tree lab1, lab2;
  gfc_loopinfo loop;
  gfc_actual_arglist *actual;
  gfc_ss *arrayss;
  gfc_ss *maskss;
  gfc_se arrayse;
  gfc_se maskse;
  gfc_expr *arrayexpr;
  gfc_expr *maskexpr;
  tree pos;
  int n;

  if (se->ss)
    {
      gfc_conv_intrinsic_funcall (se, expr);
      return;
    }

  /* Initialize the result.  */
  pos = gfc_create_var (gfc_array_index_type, "pos");
  offset = gfc_create_var (gfc_array_index_type, "offset");
  type = gfc_typenode_for_spec (&expr->ts);

  /* Walk the arguments.  */
  actual = expr->value.function.actual;
  arrayexpr = actual->expr;
  arrayss = gfc_walk_expr (arrayexpr);
  gcc_assert (arrayss != gfc_ss_terminator);

  actual = actual->next->next;
  gcc_assert (actual);
  maskexpr = actual->expr;
  nonempty = NULL;
  if (maskexpr && maskexpr->rank != 0)
    {
      maskss = gfc_walk_expr (maskexpr);
      gcc_assert (maskss != gfc_ss_terminator);
    }
  else
    {
      mpz_t asize;
      if (gfc_array_size (arrayexpr, &asize))
	{
	  nonempty = gfc_conv_mpz_to_tree (asize, gfc_index_integer_kind);
	  mpz_clear (asize);
	  nonempty = fold_build2_loc (input_location, GT_EXPR,
				      boolean_type_node, nonempty,
				      gfc_index_zero_node);
	}
      maskss = NULL;
    }

  limit = gfc_create_var (gfc_typenode_for_spec (&arrayexpr->ts), "limit");
  switch (arrayexpr->ts.type)
    {
    case BT_REAL:
      tmp = gfc_build_inf_or_huge (TREE_TYPE (limit), arrayexpr->ts.kind);
      break;

    case BT_INTEGER:
      n = gfc_validate_kind (arrayexpr->ts.type, arrayexpr->ts.kind, false);
      tmp = gfc_conv_mpz_to_tree (gfc_integer_kinds[n].huge,
				  arrayexpr->ts.kind);
      break;

    default:
      gcc_unreachable ();
    }

  /* We start with the most negative possible value for MAXLOC, and the most
     positive possible value for MINLOC. The most negative possible value is
     -HUGE for BT_REAL and (-HUGE - 1) for BT_INTEGER; the most positive
     possible value is HUGE in both cases.  */
  if (op == GT_EXPR)
    tmp = fold_build1_loc (input_location, NEGATE_EXPR, TREE_TYPE (tmp), tmp);
  if (op == GT_EXPR && expr->ts.type == BT_INTEGER)
    tmp = fold_build2_loc (input_location, MINUS_EXPR, TREE_TYPE (tmp), tmp,
			   build_int_cst (type, 1));

  gfc_add_modify (&se->pre, limit, tmp);

  /* Initialize the scalarizer.  */
  gfc_init_loopinfo (&loop);
  gfc_add_ss_to_loop (&loop, arrayss);
  if (maskss)
    gfc_add_ss_to_loop (&loop, maskss);

  /* Initialize the loop.  */
  gfc_conv_ss_startstride (&loop);

  /* The code generated can have more than one loop in sequence (see the
     comment at the function header).  This doesn't work well with the
     scalarizer, which changes arrays' offset when the scalarization loops
     are generated (see gfc_trans_preloop_setup).  Fortunately, {min,max}loc
     are  currently inlined in the scalar case only (for which loop is of rank
     one).  As there is no dependency to care about in that case, there is no
     temporary, so that we can use the scalarizer temporary code to handle
     multiple loops.  Thus, we set temp_dim here, we call gfc_mark_ss_chain_used
     with flag=3 later, and we use gfc_trans_scalarized_loop_boundary even later
     to restore offset.
     TODO: this prevents inlining of rank > 0 minmaxloc calls, so this
     should eventually go away.  We could either create two loops properly,
     or find another way to save/restore the array offsets between the two
     loops (without conflicting with temporary management), or use a single
     loop minmaxloc implementation.  See PR 31067.  */
  loop.temp_dim = loop.dimen;
  gfc_conv_loop_setup (&loop, &expr->where);

  gcc_assert (loop.dimen == 1);
  if (nonempty == NULL && maskss == NULL && loop.from[0] && loop.to[0])
    nonempty = fold_build2_loc (input_location, LE_EXPR, boolean_type_node,
				loop.from[0], loop.to[0]);

  lab1 = NULL;
  lab2 = NULL;
  /* Initialize the position to zero, following Fortran 2003.  We are free
     to do this because Fortran 95 allows the result of an entirely false
     mask to be processor dependent.  If we know at compile time the array
     is non-empty and no MASK is used, we can initialize to 1 to simplify
     the inner loop.  */
  if (nonempty != NULL && !HONOR_NANS (DECL_MODE (limit)))
    gfc_add_modify (&loop.pre, pos,
		    fold_build3_loc (input_location, COND_EXPR,
				     gfc_array_index_type,
				     nonempty, gfc_index_one_node,
				     gfc_index_zero_node));
  else
    {
      gfc_add_modify (&loop.pre, pos, gfc_index_zero_node);
      lab1 = gfc_build_label_decl (NULL_TREE);
      TREE_USED (lab1) = 1;
      lab2 = gfc_build_label_decl (NULL_TREE);
      TREE_USED (lab2) = 1;
    }

  /* An offset must be added to the loop
     counter to obtain the required position.  */
  gcc_assert (loop.from[0]);

  tmp = fold_build2_loc (input_location, MINUS_EXPR, gfc_array_index_type,
			 gfc_index_one_node, loop.from[0]);
  gfc_add_modify (&loop.pre, offset, tmp);

  gfc_mark_ss_chain_used (arrayss, lab1 ? 3 : 1);
  if (maskss)
    gfc_mark_ss_chain_used (maskss, lab1 ? 3 : 1);
  /* Generate the loop body.  */
  gfc_start_scalarized_body (&loop, &body);

  /* If we have a mask, only check this element if the mask is set.  */
  if (maskss)
    {
      gfc_init_se (&maskse, NULL);
      gfc_copy_loopinfo_to_se (&maskse, &loop);
      maskse.ss = maskss;
      gfc_conv_expr_val (&maskse, maskexpr);
      gfc_add_block_to_block (&body, &maskse.pre);

      gfc_start_block (&block);
    }
  else
    gfc_init_block (&block);

  /* Compare with the current limit.  */
  gfc_init_se (&arrayse, NULL);
  gfc_copy_loopinfo_to_se (&arrayse, &loop);
  arrayse.ss = arrayss;
  gfc_conv_expr_val (&arrayse, arrayexpr);
  gfc_add_block_to_block (&block, &arrayse.pre);

  /* We do the following if this is a more extreme value.  */
  gfc_start_block (&ifblock);

  /* Assign the value to the limit...  */
  gfc_add_modify (&ifblock, limit, arrayse.expr);

  if (nonempty == NULL && HONOR_NANS (DECL_MODE (limit)))
    {
      stmtblock_t ifblock2;
      tree ifbody2;

      gfc_start_block (&ifblock2);
      tmp = fold_build2_loc (input_location, PLUS_EXPR, TREE_TYPE (pos),
			     loop.loopvar[0], offset);
      gfc_add_modify (&ifblock2, pos, tmp);
      ifbody2 = gfc_finish_block (&ifblock2);
      cond = fold_build2_loc (input_location, EQ_EXPR, boolean_type_node, pos,
			      gfc_index_zero_node);
      tmp = build3_v (COND_EXPR, cond, ifbody2,
		      build_empty_stmt (input_location));
      gfc_add_expr_to_block (&block, tmp);
    }

  tmp = fold_build2_loc (input_location, PLUS_EXPR, TREE_TYPE (pos),
			 loop.loopvar[0], offset);
  gfc_add_modify (&ifblock, pos, tmp);

  if (lab1)
    gfc_add_expr_to_block (&ifblock, build1_v (GOTO_EXPR, lab1));

  ifbody = gfc_finish_block (&ifblock);

  if (!lab1 || HONOR_NANS (DECL_MODE (limit)))
    {
      if (lab1)
	cond = fold_build2_loc (input_location,
				op == GT_EXPR ? GE_EXPR : LE_EXPR,
				boolean_type_node, arrayse.expr, limit);
      else
	cond = fold_build2_loc (input_location, op, boolean_type_node,
				arrayse.expr, limit);

      ifbody = build3_v (COND_EXPR, cond, ifbody,
			 build_empty_stmt (input_location));
    }
  gfc_add_expr_to_block (&block, ifbody);

  if (maskss)
    {
      /* We enclose the above in if (mask) {...}.  */
      tmp = gfc_finish_block (&block);

      tmp = build3_v (COND_EXPR, maskse.expr, tmp,
		      build_empty_stmt (input_location));
    }
  else
    tmp = gfc_finish_block (&block);
  gfc_add_expr_to_block (&body, tmp);

  if (lab1)
    {
      gfc_trans_scalarized_loop_boundary (&loop, &body);

      if (HONOR_NANS (DECL_MODE (limit)))
	{
	  if (nonempty != NULL)
	    {
	      ifbody = build2_v (MODIFY_EXPR, pos, gfc_index_one_node);
	      tmp = build3_v (COND_EXPR, nonempty, ifbody,
			      build_empty_stmt (input_location));
	      gfc_add_expr_to_block (&loop.code[0], tmp);
	    }
	}

      gfc_add_expr_to_block (&loop.code[0], build1_v (GOTO_EXPR, lab2));
      gfc_add_expr_to_block (&loop.code[0], build1_v (LABEL_EXPR, lab1));

      /* If we have a mask, only check this element if the mask is set.  */
      if (maskss)
	{
	  gfc_init_se (&maskse, NULL);
	  gfc_copy_loopinfo_to_se (&maskse, &loop);
	  maskse.ss = maskss;
	  gfc_conv_expr_val (&maskse, maskexpr);
	  gfc_add_block_to_block (&body, &maskse.pre);

	  gfc_start_block (&block);
	}
      else
	gfc_init_block (&block);

      /* Compare with the current limit.  */
      gfc_init_se (&arrayse, NULL);
      gfc_copy_loopinfo_to_se (&arrayse, &loop);
      arrayse.ss = arrayss;
      gfc_conv_expr_val (&arrayse, arrayexpr);
      gfc_add_block_to_block (&block, &arrayse.pre);

      /* We do the following if this is a more extreme value.  */
      gfc_start_block (&ifblock);

      /* Assign the value to the limit...  */
      gfc_add_modify (&ifblock, limit, arrayse.expr);

      tmp = fold_build2_loc (input_location, PLUS_EXPR, TREE_TYPE (pos),
			     loop.loopvar[0], offset);
      gfc_add_modify (&ifblock, pos, tmp);

      ifbody = gfc_finish_block (&ifblock);

      cond = fold_build2_loc (input_location, op, boolean_type_node,
			      arrayse.expr, limit);

      tmp = build3_v (COND_EXPR, cond, ifbody,
		      build_empty_stmt (input_location));
      gfc_add_expr_to_block (&block, tmp);

      if (maskss)
	{
	  /* We enclose the above in if (mask) {...}.  */
	  tmp = gfc_finish_block (&block);

	  tmp = build3_v (COND_EXPR, maskse.expr, tmp,
			  build_empty_stmt (input_location));
	}
      else
	tmp = gfc_finish_block (&block);
      gfc_add_expr_to_block (&body, tmp);
      /* Avoid initializing loopvar[0] again, it should be left where
	 it finished by the first loop.  */
      loop.from[0] = loop.loopvar[0];
    }

  gfc_trans_scalarizing_loops (&loop, &body);

  if (lab2)
    gfc_add_expr_to_block (&loop.pre, build1_v (LABEL_EXPR, lab2));

  /* For a scalar mask, enclose the loop in an if statement.  */
  if (maskexpr && maskss == NULL)
    {
      gfc_init_se (&maskse, NULL);
      gfc_conv_expr_val (&maskse, maskexpr);
      gfc_init_block (&block);
      gfc_add_block_to_block (&block, &loop.pre);
      gfc_add_block_to_block (&block, &loop.post);
      tmp = gfc_finish_block (&block);

      /* For the else part of the scalar mask, just initialize
	 the pos variable the same way as above.  */

      gfc_init_block (&elseblock);
      gfc_add_modify (&elseblock, pos, gfc_index_zero_node);
      elsetmp = gfc_finish_block (&elseblock);

      tmp = build3_v (COND_EXPR, maskse.expr, tmp, elsetmp);
      gfc_add_expr_to_block (&block, tmp);
      gfc_add_block_to_block (&se->pre, &block);
    }
  else
    {
      gfc_add_block_to_block (&se->pre, &loop.pre);
      gfc_add_block_to_block (&se->pre, &loop.post);
    }
  gfc_cleanup_loop (&loop);

  se->expr = convert (type, pos);
}

/* Emit code for minval or maxval intrinsic.  There are many different cases
   we need to handle.  For performance reasons we sometimes create two
   loops instead of one, where the second one is much simpler.
   Examples for minval intrinsic:
   1) Result is an array, a call is generated
   2) Array mask is used and NaNs need to be supported, rank 1:
      limit = Infinity;
      nonempty = false;
      S = from;
      while (S <= to) {
	if (mask[S]) { nonempty = true; if (a[S] <= limit) goto lab; }
	S++;
      }
      limit = nonempty ? NaN : huge (limit);
      lab:
      while (S <= to) { if(mask[S]) limit = min (a[S], limit); S++; }
   3) NaNs need to be supported, but it is known at compile time or cheaply
      at runtime whether array is nonempty or not, rank 1:
      limit = Infinity;
      S = from;
      while (S <= to) { if (a[S] <= limit) goto lab; S++; }
      limit = (from <= to) ? NaN : huge (limit);
      lab:
      while (S <= to) { limit = min (a[S], limit); S++; }
   4) Array mask is used and NaNs need to be supported, rank > 1:
      limit = Infinity;
      nonempty = false;
      fast = false;
      S1 = from1;
      while (S1 <= to1) {
	S2 = from2;
	while (S2 <= to2) {
	  if (mask[S1][S2]) {
	    if (fast) limit = min (a[S1][S2], limit);
	    else {
	      nonempty = true;
	      if (a[S1][S2] <= limit) {
		limit = a[S1][S2];
		fast = true;
	      }
	    }
	  }
	  S2++;
	}
	S1++;
      }
      if (!fast)
	limit = nonempty ? NaN : huge (limit);
   5) NaNs need to be supported, but it is known at compile time or cheaply
      at runtime whether array is nonempty or not, rank > 1:
      limit = Infinity;
      fast = false;
      S1 = from1;
      while (S1 <= to1) {
	S2 = from2;
	while (S2 <= to2) {
	  if (fast) limit = min (a[S1][S2], limit);
	  else {
	    if (a[S1][S2] <= limit) {
	      limit = a[S1][S2];
	      fast = true;
	    }
	  }
	  S2++;
	}
	S1++;
      }
      if (!fast)
	limit = (nonempty_array) ? NaN : huge (limit);
   6) NaNs aren't supported, but infinities are.  Array mask is used:
      limit = Infinity;
      nonempty = false;
      S = from;
      while (S <= to) {
	if (mask[S]) { nonempty = true; limit = min (a[S], limit); }
	S++;
      }
      limit = nonempty ? limit : huge (limit);
   7) Same without array mask:
      limit = Infinity;
      S = from;
      while (S <= to) { limit = min (a[S], limit); S++; }
      limit = (from <= to) ? limit : huge (limit);
   8) Neither NaNs nor infinities are supported (-ffast-math or BT_INTEGER):
      limit = huge (limit);
      S = from;
      while (S <= to) { limit = min (a[S], limit); S++); }
      (or
      while (S <= to) { if (mask[S]) limit = min (a[S], limit); S++; }
      with array mask instead).
   For 3), 5), 7) and 8), if mask is scalar, this all goes into a conditional,
   setting limit = huge (limit); in the else branch.  */

static void
gfc_conv_intrinsic_minmaxval (gfc_se * se, gfc_expr * expr, enum tree_code op)
{
  tree limit;
  tree type;
  tree tmp;
  tree ifbody;
  tree nonempty;
  tree nonempty_var;
  tree lab;
  tree fast;
  tree huge_cst = NULL, nan_cst = NULL;
  stmtblock_t body;
  stmtblock_t block, block2;
  gfc_loopinfo loop;
  gfc_actual_arglist *actual;
  gfc_ss *arrayss;
  gfc_ss *maskss;
  gfc_se arrayse;
  gfc_se maskse;
  gfc_expr *arrayexpr;
  gfc_expr *maskexpr;
  int n;

  if (se->ss)
    {
      gfc_conv_intrinsic_funcall (se, expr);
      return;
    }

  type = gfc_typenode_for_spec (&expr->ts);
  /* Initialize the result.  */
  limit = gfc_create_var (type, "limit");
  n = gfc_validate_kind (expr->ts.type, expr->ts.kind, false);
  switch (expr->ts.type)
    {
    case BT_REAL:
      huge_cst = gfc_conv_mpfr_to_tree (gfc_real_kinds[n].huge,
					expr->ts.kind, 0);
      if (HONOR_INFINITIES (DECL_MODE (limit)))
	{
	  REAL_VALUE_TYPE real;
	  real_inf (&real);
	  tmp = build_real (type, real);
	}
      else
	tmp = huge_cst;
      if (HONOR_NANS (DECL_MODE (limit)))
	{
	  REAL_VALUE_TYPE real;
	  real_nan (&real, "", 1, DECL_MODE (limit));
	  nan_cst = build_real (type, real);
	}
      break;

    case BT_INTEGER:
      tmp = gfc_conv_mpz_to_tree (gfc_integer_kinds[n].huge, expr->ts.kind);
      break;

    default:
      gcc_unreachable ();
    }

  /* We start with the most negative possible value for MAXVAL, and the most
     positive possible value for MINVAL. The most negative possible value is
     -HUGE for BT_REAL and (-HUGE - 1) for BT_INTEGER; the most positive
     possible value is HUGE in both cases.  */
  if (op == GT_EXPR)
    {
      tmp = fold_build1_loc (input_location, NEGATE_EXPR, TREE_TYPE (tmp), tmp);
      if (huge_cst)
	huge_cst = fold_build1_loc (input_location, NEGATE_EXPR,
				    TREE_TYPE (huge_cst), huge_cst);
    }

  if (op == GT_EXPR && expr->ts.type == BT_INTEGER)
    tmp = fold_build2_loc (input_location, MINUS_EXPR, TREE_TYPE (tmp),
			   tmp, build_int_cst (type, 1));

  gfc_add_modify (&se->pre, limit, tmp);

  /* Walk the arguments.  */
  actual = expr->value.function.actual;
  arrayexpr = actual->expr;
  arrayss = gfc_walk_expr (arrayexpr);
  gcc_assert (arrayss != gfc_ss_terminator);

  actual = actual->next->next;
  gcc_assert (actual);
  maskexpr = actual->expr;
  nonempty = NULL;
  if (maskexpr && maskexpr->rank != 0)
    {
      maskss = gfc_walk_expr (maskexpr);
      gcc_assert (maskss != gfc_ss_terminator);
    }
  else
    {
      mpz_t asize;
      if (gfc_array_size (arrayexpr, &asize))
	{
	  nonempty = gfc_conv_mpz_to_tree (asize, gfc_index_integer_kind);
	  mpz_clear (asize);
	  nonempty = fold_build2_loc (input_location, GT_EXPR,
				      boolean_type_node, nonempty,
				      gfc_index_zero_node);
	}
      maskss = NULL;
    }

  /* Initialize the scalarizer.  */
  gfc_init_loopinfo (&loop);
  gfc_add_ss_to_loop (&loop, arrayss);
  if (maskss)
    gfc_add_ss_to_loop (&loop, maskss);

  /* Initialize the loop.  */
  gfc_conv_ss_startstride (&loop);

  /* The code generated can have more than one loop in sequence (see the
     comment at the function header).  This doesn't work well with the
     scalarizer, which changes arrays' offset when the scalarization loops
     are generated (see gfc_trans_preloop_setup).  Fortunately, {min,max}val
     are  currently inlined in the scalar case only.  As there is no dependency
     to care about in that case, there is no temporary, so that we can use the
     scalarizer temporary code to handle multiple loops.  Thus, we set temp_dim
     here, we call gfc_mark_ss_chain_used with flag=3 later, and we use
     gfc_trans_scalarized_loop_boundary even later to restore offset.
     TODO: this prevents inlining of rank > 0 minmaxval calls, so this
     should eventually go away.  We could either create two loops properly,
     or find another way to save/restore the array offsets between the two
     loops (without conflicting with temporary management), or use a single
     loop minmaxval implementation.  See PR 31067.  */
  loop.temp_dim = loop.dimen;
  gfc_conv_loop_setup (&loop, &expr->where);

  if (nonempty == NULL && maskss == NULL
      && loop.dimen == 1 && loop.from[0] && loop.to[0])
    nonempty = fold_build2_loc (input_location, LE_EXPR, boolean_type_node,
				loop.from[0], loop.to[0]);
  nonempty_var = NULL;
  if (nonempty == NULL
      && (HONOR_INFINITIES (DECL_MODE (limit))
	  || HONOR_NANS (DECL_MODE (limit))))
    {
      nonempty_var = gfc_create_var (boolean_type_node, "nonempty");
      gfc_add_modify (&se->pre, nonempty_var, boolean_false_node);
      nonempty = nonempty_var;
    }
  lab = NULL;
  fast = NULL;
  if (HONOR_NANS (DECL_MODE (limit)))
    {
      if (loop.dimen == 1)
	{
	  lab = gfc_build_label_decl (NULL_TREE);
	  TREE_USED (lab) = 1;
	}
      else
	{
	  fast = gfc_create_var (boolean_type_node, "fast");
	  gfc_add_modify (&se->pre, fast, boolean_false_node);
	}
    }

  gfc_mark_ss_chain_used (arrayss, lab ? 3 : 1);
  if (maskss)
    gfc_mark_ss_chain_used (maskss, lab ? 3 : 1);
  /* Generate the loop body.  */
  gfc_start_scalarized_body (&loop, &body);

  /* If we have a mask, only add this element if the mask is set.  */
  if (maskss)
    {
      gfc_init_se (&maskse, NULL);
      gfc_copy_loopinfo_to_se (&maskse, &loop);
      maskse.ss = maskss;
      gfc_conv_expr_val (&maskse, maskexpr);
      gfc_add_block_to_block (&body, &maskse.pre);

      gfc_start_block (&block);
    }
  else
    gfc_init_block (&block);

  /* Compare with the current limit.  */
  gfc_init_se (&arrayse, NULL);
  gfc_copy_loopinfo_to_se (&arrayse, &loop);
  arrayse.ss = arrayss;
  gfc_conv_expr_val (&arrayse, arrayexpr);
  gfc_add_block_to_block (&block, &arrayse.pre);

  gfc_init_block (&block2);

  if (nonempty_var)
    gfc_add_modify (&block2, nonempty_var, boolean_true_node);

  if (HONOR_NANS (DECL_MODE (limit)))
    {
      tmp = fold_build2_loc (input_location, op == GT_EXPR ? GE_EXPR : LE_EXPR,
			     boolean_type_node, arrayse.expr, limit);
      if (lab)
	ifbody = build1_v (GOTO_EXPR, lab);
      else
	{
	  stmtblock_t ifblock;

	  gfc_init_block (&ifblock);
	  gfc_add_modify (&ifblock, limit, arrayse.expr);
	  gfc_add_modify (&ifblock, fast, boolean_true_node);
	  ifbody = gfc_finish_block (&ifblock);
	}
      tmp = build3_v (COND_EXPR, tmp, ifbody,
		      build_empty_stmt (input_location));
      gfc_add_expr_to_block (&block2, tmp);
    }
  else
    {
      /* MIN_EXPR/MAX_EXPR has unspecified behavior with NaNs or
	 signed zeros.  */
      if (HONOR_SIGNED_ZEROS (DECL_MODE (limit)))
	{
	  tmp = fold_build2_loc (input_location, op, boolean_type_node,
				 arrayse.expr, limit);
	  ifbody = build2_v (MODIFY_EXPR, limit, arrayse.expr);
	  tmp = build3_v (COND_EXPR, tmp, ifbody,
			  build_empty_stmt (input_location));
	  gfc_add_expr_to_block (&block2, tmp);
	}
      else
	{
	  tmp = fold_build2_loc (input_location,
				 op == GT_EXPR ? MAX_EXPR : MIN_EXPR,
				 type, arrayse.expr, limit);
	  gfc_add_modify (&block2, limit, tmp);
	}
    }

  if (fast)
    {
      tree elsebody = gfc_finish_block (&block2);

      /* MIN_EXPR/MAX_EXPR has unspecified behavior with NaNs or
	 signed zeros.  */
      if (HONOR_NANS (DECL_MODE (limit))
	  || HONOR_SIGNED_ZEROS (DECL_MODE (limit)))
	{
	  tmp = fold_build2_loc (input_location, op, boolean_type_node,
				 arrayse.expr, limit);
	  ifbody = build2_v (MODIFY_EXPR, limit, arrayse.expr);
	  ifbody = build3_v (COND_EXPR, tmp, ifbody,
			     build_empty_stmt (input_location));
	}
      else
	{
	  tmp = fold_build2_loc (input_location,
				 op == GT_EXPR ? MAX_EXPR : MIN_EXPR,
				 type, arrayse.expr, limit);
	  ifbody = build2_v (MODIFY_EXPR, limit, tmp);
	}
      tmp = build3_v (COND_EXPR, fast, ifbody, elsebody);
      gfc_add_expr_to_block (&block, tmp);
    }
  else
    gfc_add_block_to_block (&block, &block2);

  gfc_add_block_to_block (&block, &arrayse.post);

  tmp = gfc_finish_block (&block);
  if (maskss)
    /* We enclose the above in if (mask) {...}.  */
    tmp = build3_v (COND_EXPR, maskse.expr, tmp,
		    build_empty_stmt (input_location));
  gfc_add_expr_to_block (&body, tmp);

  if (lab)
    {
      gfc_trans_scalarized_loop_boundary (&loop, &body);

      tmp = fold_build3_loc (input_location, COND_EXPR, type, nonempty,
			     nan_cst, huge_cst);
      gfc_add_modify (&loop.code[0], limit, tmp);
      gfc_add_expr_to_block (&loop.code[0], build1_v (LABEL_EXPR, lab));

      /* If we have a mask, only add this element if the mask is set.  */
      if (maskss)
	{
	  gfc_init_se (&maskse, NULL);
	  gfc_copy_loopinfo_to_se (&maskse, &loop);
	  maskse.ss = maskss;
	  gfc_conv_expr_val (&maskse, maskexpr);
	  gfc_add_block_to_block (&body, &maskse.pre);

	  gfc_start_block (&block);
	}
      else
	gfc_init_block (&block);

      /* Compare with the current limit.  */
      gfc_init_se (&arrayse, NULL);
      gfc_copy_loopinfo_to_se (&arrayse, &loop);
      arrayse.ss = arrayss;
      gfc_conv_expr_val (&arrayse, arrayexpr);
      gfc_add_block_to_block (&block, &arrayse.pre);

      /* MIN_EXPR/MAX_EXPR has unspecified behavior with NaNs or
	 signed zeros.  */
      if (HONOR_NANS (DECL_MODE (limit))
	  || HONOR_SIGNED_ZEROS (DECL_MODE (limit)))
	{
	  tmp = fold_build2_loc (input_location, op, boolean_type_node,
				 arrayse.expr, limit);
	  ifbody = build2_v (MODIFY_EXPR, limit, arrayse.expr);
	  tmp = build3_v (COND_EXPR, tmp, ifbody,
			  build_empty_stmt (input_location));
	  gfc_add_expr_to_block (&block, tmp);
	}
      else
	{
	  tmp = fold_build2_loc (input_location,
				 op == GT_EXPR ? MAX_EXPR : MIN_EXPR,
				 type, arrayse.expr, limit);
	  gfc_add_modify (&block, limit, tmp);
	}

      gfc_add_block_to_block (&block, &arrayse.post);

      tmp = gfc_finish_block (&block);
      if (maskss)
	/* We enclose the above in if (mask) {...}.  */
	tmp = build3_v (COND_EXPR, maskse.expr, tmp,
			build_empty_stmt (input_location));
      gfc_add_expr_to_block (&body, tmp);
      /* Avoid initializing loopvar[0] again, it should be left where
	 it finished by the first loop.  */
      loop.from[0] = loop.loopvar[0];
    }
  gfc_trans_scalarizing_loops (&loop, &body);

  if (fast)
    {
      tmp = fold_build3_loc (input_location, COND_EXPR, type, nonempty,
			     nan_cst, huge_cst);
      ifbody = build2_v (MODIFY_EXPR, limit, tmp);
      tmp = build3_v (COND_EXPR, fast, build_empty_stmt (input_location),
		      ifbody);
      gfc_add_expr_to_block (&loop.pre, tmp);
    }
  else if (HONOR_INFINITIES (DECL_MODE (limit)) && !lab)
    {
      tmp = fold_build3_loc (input_location, COND_EXPR, type, nonempty, limit,
			     huge_cst);
      gfc_add_modify (&loop.pre, limit, tmp);
    }

  /* For a scalar mask, enclose the loop in an if statement.  */
  if (maskexpr && maskss == NULL)
    {
      tree else_stmt;

      gfc_init_se (&maskse, NULL);
      gfc_conv_expr_val (&maskse, maskexpr);
      gfc_init_block (&block);
      gfc_add_block_to_block (&block, &loop.pre);
      gfc_add_block_to_block (&block, &loop.post);
      tmp = gfc_finish_block (&block);

      if (HONOR_INFINITIES (DECL_MODE (limit)))
	else_stmt = build2_v (MODIFY_EXPR, limit, huge_cst);
      else
	else_stmt = build_empty_stmt (input_location);
      tmp = build3_v (COND_EXPR, maskse.expr, tmp, else_stmt);
      gfc_add_expr_to_block (&block, tmp);
      gfc_add_block_to_block (&se->pre, &block);
    }
  else
    {
      gfc_add_block_to_block (&se->pre, &loop.pre);
      gfc_add_block_to_block (&se->pre, &loop.post);
    }

  gfc_cleanup_loop (&loop);

  se->expr = limit;
}

/* BTEST (i, pos) = (i & (1 << pos)) != 0.  */
static void
gfc_conv_intrinsic_btest (gfc_se * se, gfc_expr * expr)
{
  tree args[2];
  tree type;
  tree tmp;

  gfc_conv_intrinsic_function_args (se, expr, args, 2);
  type = TREE_TYPE (args[0]);

  tmp = fold_build2_loc (input_location, LSHIFT_EXPR, type,
			 build_int_cst (type, 1), args[1]);
  tmp = fold_build2_loc (input_location, BIT_AND_EXPR, type, args[0], tmp);
  tmp = fold_build2_loc (input_location, NE_EXPR, boolean_type_node, tmp,
			 build_int_cst (type, 0));
  type = gfc_typenode_for_spec (&expr->ts);
  se->expr = convert (type, tmp);
}


/* Generate code for BGE, BGT, BLE and BLT intrinsics.  */
static void
gfc_conv_intrinsic_bitcomp (gfc_se * se, gfc_expr * expr, enum tree_code op)
{
  tree args[2];

  gfc_conv_intrinsic_function_args (se, expr, args, 2);

  /* Convert both arguments to the unsigned type of the same size.  */
  args[0] = fold_convert (unsigned_type_for (TREE_TYPE (args[0])), args[0]);
  args[1] = fold_convert (unsigned_type_for (TREE_TYPE (args[1])), args[1]);

  /* If they have unequal type size, convert to the larger one.  */
  if (TYPE_PRECISION (TREE_TYPE (args[0]))
      > TYPE_PRECISION (TREE_TYPE (args[1])))
    args[1] = fold_convert (TREE_TYPE (args[0]), args[1]);
  else if (TYPE_PRECISION (TREE_TYPE (args[1]))
	   > TYPE_PRECISION (TREE_TYPE (args[0])))
    args[0] = fold_convert (TREE_TYPE (args[1]), args[0]);

  /* Now, we compare them.  */
  se->expr = fold_build2_loc (input_location, op, boolean_type_node,
			      args[0], args[1]);
}


/* Generate code to perform the specified operation.  */
static void
gfc_conv_intrinsic_bitop (gfc_se * se, gfc_expr * expr, enum tree_code op)
{
  tree args[2];

  gfc_conv_intrinsic_function_args (se, expr, args, 2);
  se->expr = fold_build2_loc (input_location, op, TREE_TYPE (args[0]),
			      args[0], args[1]);
}

/* Bitwise not.  */
static void
gfc_conv_intrinsic_not (gfc_se * se, gfc_expr * expr)
{
  tree arg;

  gfc_conv_intrinsic_function_args (se, expr, &arg, 1);
  se->expr = fold_build1_loc (input_location, BIT_NOT_EXPR,
			      TREE_TYPE (arg), arg);
}

/* Set or clear a single bit.  */
static void
gfc_conv_intrinsic_singlebitop (gfc_se * se, gfc_expr * expr, int set)
{
  tree args[2];
  tree type;
  tree tmp;
  enum tree_code op;

  gfc_conv_intrinsic_function_args (se, expr, args, 2);
  type = TREE_TYPE (args[0]);

  tmp = fold_build2_loc (input_location, LSHIFT_EXPR, type,
			 build_int_cst (type, 1), args[1]);
  if (set)
    op = BIT_IOR_EXPR;
  else
    {
      op = BIT_AND_EXPR;
      tmp = fold_build1_loc (input_location, BIT_NOT_EXPR, type, tmp);
    }
  se->expr = fold_build2_loc (input_location, op, type, args[0], tmp);
}

/* Extract a sequence of bits.
    IBITS(I, POS, LEN) = (I >> POS) & ~((~0) << LEN).  */
static void
gfc_conv_intrinsic_ibits (gfc_se * se, gfc_expr * expr)
{
  tree args[3];
  tree type;
  tree tmp;
  tree mask;

  gfc_conv_intrinsic_function_args (se, expr, args, 3);
  type = TREE_TYPE (args[0]);

  mask = build_int_cst (type, -1);
  mask = fold_build2_loc (input_location, LSHIFT_EXPR, type, mask, args[2]);
  mask = fold_build1_loc (input_location, BIT_NOT_EXPR, type, mask);

  tmp = fold_build2_loc (input_location, RSHIFT_EXPR, type, args[0], args[1]);

  se->expr = fold_build2_loc (input_location, BIT_AND_EXPR, type, tmp, mask);
}

static void
gfc_conv_intrinsic_shift (gfc_se * se, gfc_expr * expr, bool right_shift,
			  bool arithmetic)
{
  tree args[2], type, num_bits, cond;

  gfc_conv_intrinsic_function_args (se, expr, args, 2);

  args[0] = gfc_evaluate_now (args[0], &se->pre);
  args[1] = gfc_evaluate_now (args[1], &se->pre);
  type = TREE_TYPE (args[0]);

  if (!arithmetic)
    args[0] = fold_convert (unsigned_type_for (type), args[0]);
  else
    gcc_assert (right_shift);

  se->expr = fold_build2_loc (input_location,
			      right_shift ? RSHIFT_EXPR : LSHIFT_EXPR,
			      TREE_TYPE (args[0]), args[0], args[1]);

  if (!arithmetic)
    se->expr = fold_convert (type, se->expr);

  /* The Fortran standard allows shift widths <= BIT_SIZE(I), whereas
     gcc requires a shift width < BIT_SIZE(I), so we have to catch this
     special case.  */
  num_bits = build_int_cst (TREE_TYPE (args[1]), TYPE_PRECISION (type));
  cond = fold_build2_loc (input_location, GE_EXPR, boolean_type_node,
			  args[1], num_bits);

  se->expr = fold_build3_loc (input_location, COND_EXPR, type, cond,
			      build_int_cst (type, 0), se->expr);
}

/* ISHFT (I, SHIFT) = (abs (shift) >= BIT_SIZE (i))
                        ? 0
	 	        : ((shift >= 0) ? i << shift : i >> -shift)
   where all shifts are logical shifts.  */
static void
gfc_conv_intrinsic_ishft (gfc_se * se, gfc_expr * expr)
{
  tree args[2];
  tree type;
  tree utype;
  tree tmp;
  tree width;
  tree num_bits;
  tree cond;
  tree lshift;
  tree rshift;

  gfc_conv_intrinsic_function_args (se, expr, args, 2);

  args[0] = gfc_evaluate_now (args[0], &se->pre);
  args[1] = gfc_evaluate_now (args[1], &se->pre);

  type = TREE_TYPE (args[0]);
  utype = unsigned_type_for (type);

  width = fold_build1_loc (input_location, ABS_EXPR, TREE_TYPE (args[1]),
			   args[1]);

  /* Left shift if positive.  */
  lshift = fold_build2_loc (input_location, LSHIFT_EXPR, type, args[0], width);

  /* Right shift if negative.
     We convert to an unsigned type because we want a logical shift.
     The standard doesn't define the case of shifting negative
     numbers, and we try to be compatible with other compilers, most
     notably g77, here.  */
  rshift = fold_convert (type, fold_build2_loc (input_location, RSHIFT_EXPR,
				    utype, convert (utype, args[0]), width));

  tmp = fold_build2_loc (input_location, GE_EXPR, boolean_type_node, args[1],
			 build_int_cst (TREE_TYPE (args[1]), 0));
  tmp = fold_build3_loc (input_location, COND_EXPR, type, tmp, lshift, rshift);

  /* The Fortran standard allows shift widths <= BIT_SIZE(I), whereas
     gcc requires a shift width < BIT_SIZE(I), so we have to catch this
     special case.  */
  num_bits = build_int_cst (TREE_TYPE (args[1]), TYPE_PRECISION (type));
  cond = fold_build2_loc (input_location, GE_EXPR, boolean_type_node, width,
			  num_bits);
  se->expr = fold_build3_loc (input_location, COND_EXPR, type, cond,
			      build_int_cst (type, 0), tmp);
}


/* Circular shift.  AKA rotate or barrel shift.  */

static void
gfc_conv_intrinsic_ishftc (gfc_se * se, gfc_expr * expr)
{
  tree *args;
  tree type;
  tree tmp;
  tree lrot;
  tree rrot;
  tree zero;
  unsigned int num_args;

  num_args = gfc_intrinsic_argument_list_length (expr);
  args = XALLOCAVEC (tree, num_args);

  gfc_conv_intrinsic_function_args (se, expr, args, num_args);

  if (num_args == 3)
    {
      /* Use a library function for the 3 parameter version.  */
      tree int4type = gfc_get_int_type (4);

      type = TREE_TYPE (args[0]);
      /* We convert the first argument to at least 4 bytes, and
	 convert back afterwards.  This removes the need for library
	 functions for all argument sizes, and function will be
	 aligned to at least 32 bits, so there's no loss.  */
      if (expr->ts.kind < 4)
	args[0] = convert (int4type, args[0]);

      /* Convert the SHIFT and SIZE args to INTEGER*4 otherwise we would
         need loads of library  functions.  They cannot have values >
	 BIT_SIZE (I) so the conversion is safe.  */
      args[1] = convert (int4type, args[1]);
      args[2] = convert (int4type, args[2]);

      switch (expr->ts.kind)
	{
	case 1:
	case 2:
	case 4:
	  tmp = gfor_fndecl_math_ishftc4;
	  break;
	case 8:
	  tmp = gfor_fndecl_math_ishftc8;
	  break;
	case 16:
	  tmp = gfor_fndecl_math_ishftc16;
	  break;
	default:
	  gcc_unreachable ();
	}
      se->expr = build_call_expr_loc (input_location,
				      tmp, 3, args[0], args[1], args[2]);
      /* Convert the result back to the original type, if we extended
	 the first argument's width above.  */
      if (expr->ts.kind < 4)
	se->expr = convert (type, se->expr);

      return;
    }
  type = TREE_TYPE (args[0]);

  /* Evaluate arguments only once.  */
  args[0] = gfc_evaluate_now (args[0], &se->pre);
  args[1] = gfc_evaluate_now (args[1], &se->pre);

  /* Rotate left if positive.  */
  lrot = fold_build2_loc (input_location, LROTATE_EXPR, type, args[0], args[1]);

  /* Rotate right if negative.  */
  tmp = fold_build1_loc (input_location, NEGATE_EXPR, TREE_TYPE (args[1]),
			 args[1]);
  rrot = fold_build2_loc (input_location,RROTATE_EXPR, type, args[0], tmp);

  zero = build_int_cst (TREE_TYPE (args[1]), 0);
  tmp = fold_build2_loc (input_location, GT_EXPR, boolean_type_node, args[1],
			 zero);
  rrot = fold_build3_loc (input_location, COND_EXPR, type, tmp, lrot, rrot);

  /* Do nothing if shift == 0.  */
  tmp = fold_build2_loc (input_location, EQ_EXPR, boolean_type_node, args[1],
			 zero);
  se->expr = fold_build3_loc (input_location, COND_EXPR, type, tmp, args[0],
			      rrot);
}


/* LEADZ (i) = (i == 0) ? BIT_SIZE (i)
			: __builtin_clz(i) - (BIT_SIZE('int') - BIT_SIZE(i))

   The conditional expression is necessary because the result of LEADZ(0)
   is defined, but the result of __builtin_clz(0) is undefined for most
   targets.

   For INTEGER kinds smaller than the C 'int' type, we have to subtract the
   difference in bit size between the argument of LEADZ and the C int.  */
 
static void
gfc_conv_intrinsic_leadz (gfc_se * se, gfc_expr * expr)
{
  tree arg;
  tree arg_type;
  tree cond;
  tree result_type;
  tree leadz;
  tree bit_size;
  tree tmp;
  tree func;
  int s, argsize;

  gfc_conv_intrinsic_function_args (se, expr, &arg, 1);
  argsize = TYPE_PRECISION (TREE_TYPE (arg));

  /* Which variant of __builtin_clz* should we call?  */
  if (argsize <= INT_TYPE_SIZE)
    {
      arg_type = unsigned_type_node;
      func = builtin_decl_explicit (BUILT_IN_CLZ);
    }
  else if (argsize <= LONG_TYPE_SIZE)
    {
      arg_type = long_unsigned_type_node;
      func = builtin_decl_explicit (BUILT_IN_CLZL);
    }
  else if (argsize <= LONG_LONG_TYPE_SIZE)
    {
      arg_type = long_long_unsigned_type_node;
      func = builtin_decl_explicit (BUILT_IN_CLZLL);
    }
  else
    {
      gcc_assert (argsize == 2 * LONG_LONG_TYPE_SIZE);
      arg_type = gfc_build_uint_type (argsize);
      func = NULL_TREE;
    }

  /* Convert the actual argument twice: first, to the unsigned type of the
     same size; then, to the proper argument type for the built-in
     function.  But the return type is of the default INTEGER kind.  */
  arg = fold_convert (gfc_build_uint_type (argsize), arg);
  arg = fold_convert (arg_type, arg);
  arg = gfc_evaluate_now (arg, &se->pre);
  result_type = gfc_get_int_type (gfc_default_integer_kind);

  /* Compute LEADZ for the case i .ne. 0.  */
  if (func)
    {
      s = TYPE_PRECISION (arg_type) - argsize;
      tmp = fold_convert (result_type,
			  build_call_expr_loc (input_location, func,
					       1, arg));
      leadz = fold_build2_loc (input_location, MINUS_EXPR, result_type,
			       tmp, build_int_cst (result_type, s));
    }
  else
    {
      /* We end up here if the argument type is larger than 'long long'.
	 We generate this code:
  
	    if (x & (ULL_MAX << ULL_SIZE) != 0)
	      return clzll ((unsigned long long) (x >> ULLSIZE));
	    else
	      return ULL_SIZE + clzll ((unsigned long long) x);
	 where ULL_MAX is the largest value that a ULL_MAX can hold
	 (0xFFFFFFFFFFFFFFFF for a 64-bit long long type), and ULLSIZE
	 is the bit-size of the long long type (64 in this example).  */
      tree ullsize, ullmax, tmp1, tmp2, btmp;

      ullsize = build_int_cst (result_type, LONG_LONG_TYPE_SIZE);
      ullmax = fold_build1_loc (input_location, BIT_NOT_EXPR,
				long_long_unsigned_type_node,
				build_int_cst (long_long_unsigned_type_node,
					       0));

      cond = fold_build2_loc (input_location, LSHIFT_EXPR, arg_type,
			      fold_convert (arg_type, ullmax), ullsize);
      cond = fold_build2_loc (input_location, BIT_AND_EXPR, arg_type,
			      arg, cond);
      cond = fold_build2_loc (input_location, NE_EXPR, boolean_type_node,
			      cond, build_int_cst (arg_type, 0));

      tmp1 = fold_build2_loc (input_location, RSHIFT_EXPR, arg_type,
			      arg, ullsize);
      tmp1 = fold_convert (long_long_unsigned_type_node, tmp1);
      btmp = builtin_decl_explicit (BUILT_IN_CLZLL);
      tmp1 = fold_convert (result_type,
			   build_call_expr_loc (input_location, btmp, 1, tmp1));

      tmp2 = fold_convert (long_long_unsigned_type_node, arg);
      btmp = builtin_decl_explicit (BUILT_IN_CLZLL);
      tmp2 = fold_convert (result_type,
			   build_call_expr_loc (input_location, btmp, 1, tmp2));
      tmp2 = fold_build2_loc (input_location, PLUS_EXPR, result_type,
			      tmp2, ullsize);

      leadz = fold_build3_loc (input_location, COND_EXPR, result_type,
			       cond, tmp1, tmp2);
    }

  /* Build BIT_SIZE.  */
  bit_size = build_int_cst (result_type, argsize);

  cond = fold_build2_loc (input_location, EQ_EXPR, boolean_type_node,
			  arg, build_int_cst (arg_type, 0));
  se->expr = fold_build3_loc (input_location, COND_EXPR, result_type, cond,
			      bit_size, leadz);
}


/* TRAILZ(i) = (i == 0) ? BIT_SIZE (i) : __builtin_ctz(i)

   The conditional expression is necessary because the result of TRAILZ(0)
   is defined, but the result of __builtin_ctz(0) is undefined for most
   targets.  */
 
static void
gfc_conv_intrinsic_trailz (gfc_se * se, gfc_expr *expr)
{
  tree arg;
  tree arg_type;
  tree cond;
  tree result_type;
  tree trailz;
  tree bit_size;
  tree func;
  int argsize;

  gfc_conv_intrinsic_function_args (se, expr, &arg, 1);
  argsize = TYPE_PRECISION (TREE_TYPE (arg));

  /* Which variant of __builtin_ctz* should we call?  */
  if (argsize <= INT_TYPE_SIZE)
    {
      arg_type = unsigned_type_node;
      func = builtin_decl_explicit (BUILT_IN_CTZ);
    }
  else if (argsize <= LONG_TYPE_SIZE)
    {
      arg_type = long_unsigned_type_node;
      func = builtin_decl_explicit (BUILT_IN_CTZL);
    }
  else if (argsize <= LONG_LONG_TYPE_SIZE)
    {
      arg_type = long_long_unsigned_type_node;
      func = builtin_decl_explicit (BUILT_IN_CTZLL);
    }
  else
    {
      gcc_assert (argsize == 2 * LONG_LONG_TYPE_SIZE);
      arg_type = gfc_build_uint_type (argsize);
      func = NULL_TREE;
    }

  /* Convert the actual argument twice: first, to the unsigned type of the
     same size; then, to the proper argument type for the built-in
     function.  But the return type is of the default INTEGER kind.  */
  arg = fold_convert (gfc_build_uint_type (argsize), arg);
  arg = fold_convert (arg_type, arg);
  arg = gfc_evaluate_now (arg, &se->pre);
  result_type = gfc_get_int_type (gfc_default_integer_kind);

  /* Compute TRAILZ for the case i .ne. 0.  */
  if (func)
    trailz = fold_convert (result_type, build_call_expr_loc (input_location,
							     func, 1, arg));
  else
    {
      /* We end up here if the argument type is larger than 'long long'.
	 We generate this code:
  
	    if ((x & ULL_MAX) == 0)
	      return ULL_SIZE + ctzll ((unsigned long long) (x >> ULLSIZE));
	    else
	      return ctzll ((unsigned long long) x);

	 where ULL_MAX is the largest value that a ULL_MAX can hold
	 (0xFFFFFFFFFFFFFFFF for a 64-bit long long type), and ULLSIZE
	 is the bit-size of the long long type (64 in this example).  */
      tree ullsize, ullmax, tmp1, tmp2, btmp;

      ullsize = build_int_cst (result_type, LONG_LONG_TYPE_SIZE);
      ullmax = fold_build1_loc (input_location, BIT_NOT_EXPR,
				long_long_unsigned_type_node,
				build_int_cst (long_long_unsigned_type_node, 0));

      cond = fold_build2_loc (input_location, BIT_AND_EXPR, arg_type, arg,
			      fold_convert (arg_type, ullmax));
      cond = fold_build2_loc (input_location, EQ_EXPR, boolean_type_node, cond,
			      build_int_cst (arg_type, 0));

      tmp1 = fold_build2_loc (input_location, RSHIFT_EXPR, arg_type,
			      arg, ullsize);
      tmp1 = fold_convert (long_long_unsigned_type_node, tmp1);
      btmp = builtin_decl_explicit (BUILT_IN_CTZLL);
      tmp1 = fold_convert (result_type,
			   build_call_expr_loc (input_location, btmp, 1, tmp1));
      tmp1 = fold_build2_loc (input_location, PLUS_EXPR, result_type,
			      tmp1, ullsize);

      tmp2 = fold_convert (long_long_unsigned_type_node, arg);
      btmp = builtin_decl_explicit (BUILT_IN_CTZLL);
      tmp2 = fold_convert (result_type,
			   build_call_expr_loc (input_location, btmp, 1, tmp2));

      trailz = fold_build3_loc (input_location, COND_EXPR, result_type,
				cond, tmp1, tmp2);
    }

  /* Build BIT_SIZE.  */
  bit_size = build_int_cst (result_type, argsize);

  cond = fold_build2_loc (input_location, EQ_EXPR, boolean_type_node,
			  arg, build_int_cst (arg_type, 0));
  se->expr = fold_build3_loc (input_location, COND_EXPR, result_type, cond,
			      bit_size, trailz);
}

/* Using __builtin_popcount for POPCNT and __builtin_parity for POPPAR;
   for types larger than "long long", we call the long long built-in for
   the lower and higher bits and combine the result.  */
 
static void
gfc_conv_intrinsic_popcnt_poppar (gfc_se * se, gfc_expr *expr, int parity)
{
  tree arg;
  tree arg_type;
  tree result_type;
  tree func;
  int argsize;

  gfc_conv_intrinsic_function_args (se, expr, &arg, 1);
  argsize = TYPE_PRECISION (TREE_TYPE (arg));
  result_type = gfc_get_int_type (gfc_default_integer_kind);

  /* Which variant of the builtin should we call?  */
  if (argsize <= INT_TYPE_SIZE)
    {
      arg_type = unsigned_type_node;
      func = builtin_decl_explicit (parity
				    ? BUILT_IN_PARITY
				    : BUILT_IN_POPCOUNT);
    }
  else if (argsize <= LONG_TYPE_SIZE)
    {
      arg_type = long_unsigned_type_node;
      func = builtin_decl_explicit (parity
				    ? BUILT_IN_PARITYL
				    : BUILT_IN_POPCOUNTL);
    }
  else if (argsize <= LONG_LONG_TYPE_SIZE)
    {
      arg_type = long_long_unsigned_type_node;
      func = builtin_decl_explicit (parity
				    ? BUILT_IN_PARITYLL
				    : BUILT_IN_POPCOUNTLL);
    }
  else
    {
      /* Our argument type is larger than 'long long', which mean none
	 of the POPCOUNT builtins covers it.  We thus call the 'long long'
	 variant multiple times, and add the results.  */
      tree utype, arg2, call1, call2;

      /* For now, we only cover the case where argsize is twice as large
	 as 'long long'.  */
      gcc_assert (argsize == 2 * LONG_LONG_TYPE_SIZE);

      func = builtin_decl_explicit (parity
				    ? BUILT_IN_PARITYLL
				    : BUILT_IN_POPCOUNTLL);

      /* Convert it to an integer, and store into a variable.  */
      utype = gfc_build_uint_type (argsize);
      arg = fold_convert (utype, arg);
      arg = gfc_evaluate_now (arg, &se->pre);

      /* Call the builtin twice.  */
      call1 = build_call_expr_loc (input_location, func, 1,
				   fold_convert (long_long_unsigned_type_node,
						 arg));

      arg2 = fold_build2_loc (input_location, RSHIFT_EXPR, utype, arg,
			      build_int_cst (utype, LONG_LONG_TYPE_SIZE));
      call2 = build_call_expr_loc (input_location, func, 1,
				   fold_convert (long_long_unsigned_type_node,
						 arg2));
			  
      /* Combine the results.  */
      if (parity)
	se->expr = fold_build2_loc (input_location, BIT_XOR_EXPR, result_type,
				    call1, call2);
      else
	se->expr = fold_build2_loc (input_location, PLUS_EXPR, result_type,
				    call1, call2);

      return;
    }

  /* Convert the actual argument twice: first, to the unsigned type of the
     same size; then, to the proper argument type for the built-in
     function.  */
  arg = fold_convert (gfc_build_uint_type (argsize), arg);
  arg = fold_convert (arg_type, arg);

  se->expr = fold_convert (result_type,
			   build_call_expr_loc (input_location, func, 1, arg));
}


/* Process an intrinsic with unspecified argument-types that has an optional
   argument (which could be of type character), e.g. EOSHIFT.  For those, we
   need to append the string length of the optional argument if it is not
   present and the type is really character.
   primary specifies the position (starting at 1) of the non-optional argument
   specifying the type and optional gives the position of the optional
   argument in the arglist.  */

static void
conv_generic_with_optional_char_arg (gfc_se* se, gfc_expr* expr,
				     unsigned primary, unsigned optional)
{
  gfc_actual_arglist* prim_arg;
  gfc_actual_arglist* opt_arg;
  unsigned cur_pos;
  gfc_actual_arglist* arg;
  gfc_symbol* sym;
  vec<tree, va_gc> *append_args;

  /* Find the two arguments given as position.  */
  cur_pos = 0;
  prim_arg = NULL;
  opt_arg = NULL;
  for (arg = expr->value.function.actual; arg; arg = arg->next)
    {
      ++cur_pos;

      if (cur_pos == primary)
	prim_arg = arg;
      if (cur_pos == optional)
	opt_arg = arg;

      if (cur_pos >= primary && cur_pos >= optional)
	break;
    }
  gcc_assert (prim_arg);
  gcc_assert (prim_arg->expr);
  gcc_assert (opt_arg);

  /* If we do have type CHARACTER and the optional argument is really absent,
     append a dummy 0 as string length.  */
  append_args = NULL;
  if (prim_arg->expr->ts.type == BT_CHARACTER && !opt_arg->expr)
    {
      tree dummy;

      dummy = build_int_cst (gfc_charlen_type_node, 0);
      vec_alloc (append_args, 1);
      append_args->quick_push (dummy);
    }

  /* Build the call itself.  */
  sym = gfc_get_symbol_for_expr (expr);
  gfc_conv_procedure_call (se, sym, expr->value.function.actual, expr,
			  append_args);
  gfc_free_symbol (sym);
}


/* The length of a character string.  */
static void
gfc_conv_intrinsic_len (gfc_se * se, gfc_expr * expr)
{
  tree len;
  tree type;
  tree decl;
  gfc_symbol *sym;
  gfc_se argse;
  gfc_expr *arg;

  gcc_assert (!se->ss);

  arg = expr->value.function.actual->expr;

  type = gfc_typenode_for_spec (&expr->ts);
  switch (arg->expr_type)
    {
    case EXPR_CONSTANT:
      len = build_int_cst (gfc_charlen_type_node, arg->value.character.length);
      break;

    case EXPR_ARRAY:
      /* Obtain the string length from the function used by
         trans-array.c(gfc_trans_array_constructor).  */
      len = NULL_TREE;
      get_array_ctor_strlen (&se->pre, arg->value.constructor, &len);
      break;

    case EXPR_VARIABLE:
      if (arg->ref == NULL
	    || (arg->ref->next == NULL && arg->ref->type == REF_ARRAY))
	{
	  /* This doesn't catch all cases.
	     See http://gcc.gnu.org/ml/fortran/2004-06/msg00165.html
	     and the surrounding thread.  */
	  sym = arg->symtree->n.sym;
	  decl = gfc_get_symbol_decl (sym);
	  if (decl == current_function_decl && sym->attr.function
		&& (sym->result == sym))
	    decl = gfc_get_fake_result_decl (sym, 0);

	  len = sym->ts.u.cl->backend_decl;
	  gcc_assert (len);
	  break;
	}

      /* Otherwise fall through.  */

    default:
      /* Anybody stupid enough to do this deserves inefficient code.  */
      gfc_init_se (&argse, se);
      if (arg->rank == 0)
	gfc_conv_expr (&argse, arg);
      else
	gfc_conv_expr_descriptor (&argse, arg);
      gfc_add_block_to_block (&se->pre, &argse.pre);
      gfc_add_block_to_block (&se->post, &argse.post);
      len = argse.string_length;
      break;
    }
  se->expr = convert (type, len);
}

/* The length of a character string not including trailing blanks.  */
static void
gfc_conv_intrinsic_len_trim (gfc_se * se, gfc_expr * expr)
{
  int kind = expr->value.function.actual->expr->ts.kind;
  tree args[2], type, fndecl;

  gfc_conv_intrinsic_function_args (se, expr, args, 2);
  type = gfc_typenode_for_spec (&expr->ts);

  if (kind == 1)
    fndecl = gfor_fndecl_string_len_trim;
  else if (kind == 4)
    fndecl = gfor_fndecl_string_len_trim_char4;
  else
    gcc_unreachable ();

  se->expr = build_call_expr_loc (input_location,
			      fndecl, 2, args[0], args[1]);
  se->expr = convert (type, se->expr);
}


/* Returns the starting position of a substring within a string.  */

static void
gfc_conv_intrinsic_index_scan_verify (gfc_se * se, gfc_expr * expr,
				      tree function)
{
  tree logical4_type_node = gfc_get_logical_type (4);
  tree type;
  tree fndecl;
  tree *args;
  unsigned int num_args;

  args = XALLOCAVEC (tree, 5);

  /* Get number of arguments; characters count double due to the
     string length argument. Kind= is not passed to the library
     and thus ignored.  */
  if (expr->value.function.actual->next->next->expr == NULL)
    num_args = 4;
  else
    num_args = 5;

  gfc_conv_intrinsic_function_args (se, expr, args, num_args);
  type = gfc_typenode_for_spec (&expr->ts);

  if (num_args == 4)
    args[4] = build_int_cst (logical4_type_node, 0);
  else
    args[4] = convert (logical4_type_node, args[4]);

  fndecl = build_addr (function, current_function_decl);
  se->expr = build_call_array_loc (input_location,
			       TREE_TYPE (TREE_TYPE (function)), fndecl,
			       5, args);
  se->expr = convert (type, se->expr);

}

/* The ascii value for a single character.  */
static void
gfc_conv_intrinsic_ichar (gfc_se * se, gfc_expr * expr)
{
<<<<<<< HEAD
  tree args[2], type, pchartype;
=======
  tree args[3], type, pchartype;
>>>>>>> a7aa3838
  int nargs;

  nargs = gfc_intrinsic_argument_list_length (expr);
  gfc_conv_intrinsic_function_args (se, expr, args, nargs);
  gcc_assert (POINTER_TYPE_P (TREE_TYPE (args[1])));
  pchartype = gfc_get_pchar_type (expr->value.function.actual->expr->ts.kind);
  args[1] = fold_build1_loc (input_location, NOP_EXPR, pchartype, args[1]);
  type = gfc_typenode_for_spec (&expr->ts);

  se->expr = build_fold_indirect_ref_loc (input_location,
				      args[1]);
  se->expr = convert (type, se->expr);
}


/* Intrinsic ISNAN calls __builtin_isnan.  */

static void
gfc_conv_intrinsic_isnan (gfc_se * se, gfc_expr * expr)
{
  tree arg;

  gfc_conv_intrinsic_function_args (se, expr, &arg, 1);
  se->expr = build_call_expr_loc (input_location,
				  builtin_decl_explicit (BUILT_IN_ISNAN),
				  1, arg);
  STRIP_TYPE_NOPS (se->expr);
  se->expr = fold_convert (gfc_typenode_for_spec (&expr->ts), se->expr);
}


/* Intrinsics IS_IOSTAT_END and IS_IOSTAT_EOR just need to compare
   their argument against a constant integer value.  */

static void
gfc_conv_has_intvalue (gfc_se * se, gfc_expr * expr, const int value)
{
  tree arg;

  gfc_conv_intrinsic_function_args (se, expr, &arg, 1);
  se->expr = fold_build2_loc (input_location, EQ_EXPR,
			      gfc_typenode_for_spec (&expr->ts),
			      arg, build_int_cst (TREE_TYPE (arg), value));
}



/* MERGE (tsource, fsource, mask) = mask ? tsource : fsource.  */

static void
gfc_conv_intrinsic_merge (gfc_se * se, gfc_expr * expr)
{
  tree tsource;
  tree fsource;
  tree mask;
  tree type;
  tree len, len2;
  tree *args;
  unsigned int num_args;

  num_args = gfc_intrinsic_argument_list_length (expr);
  args = XALLOCAVEC (tree, num_args);

  gfc_conv_intrinsic_function_args (se, expr, args, num_args);
  if (expr->ts.type != BT_CHARACTER)
    {
      tsource = args[0];
      fsource = args[1];
      mask = args[2];
    }
  else
    {
      /* We do the same as in the non-character case, but the argument
	 list is different because of the string length arguments. We
	 also have to set the string length for the result.  */
      len = args[0];
      tsource = args[1];
      len2 = args[2];
      fsource = args[3];
      mask = args[4];

      gfc_trans_same_strlen_check ("MERGE intrinsic", &expr->where, len, len2,
				   &se->pre);
      se->string_length = len;
    }
  type = TREE_TYPE (tsource);
  se->expr = fold_build3_loc (input_location, COND_EXPR, type, mask, tsource,
			      fold_convert (type, fsource));
}


/* MERGE_BITS (I, J, MASK) = (I & MASK) | (I & (~MASK)).  */

static void
gfc_conv_intrinsic_merge_bits (gfc_se * se, gfc_expr * expr)
{
  tree args[3], mask, type;

  gfc_conv_intrinsic_function_args (se, expr, args, 3);
  mask = gfc_evaluate_now (args[2], &se->pre);

  type = TREE_TYPE (args[0]);
  gcc_assert (TREE_TYPE (args[1]) == type);
  gcc_assert (TREE_TYPE (mask) == type);

  args[0] = fold_build2_loc (input_location, BIT_AND_EXPR, type, args[0], mask);
  args[1] = fold_build2_loc (input_location, BIT_AND_EXPR, type, args[1],
			     fold_build1_loc (input_location, BIT_NOT_EXPR,
					      type, mask));
  se->expr = fold_build2_loc (input_location, BIT_IOR_EXPR, type,
			      args[0], args[1]);
}


/* MASKL(n)  =  n == 0 ? 0 : (~0) << (BIT_SIZE - n)
   MASKR(n)  =  n == BIT_SIZE ? ~0 : ~((~0) << n)  */

static void
gfc_conv_intrinsic_mask (gfc_se * se, gfc_expr * expr, int left)
{
  tree arg, allones, type, utype, res, cond, bitsize;
  int i;
 
  gfc_conv_intrinsic_function_args (se, expr, &arg, 1);
  arg = gfc_evaluate_now (arg, &se->pre);

  type = gfc_get_int_type (expr->ts.kind);
  utype = unsigned_type_for (type);

  i = gfc_validate_kind (BT_INTEGER, expr->ts.kind, false);
  bitsize = build_int_cst (TREE_TYPE (arg), gfc_integer_kinds[i].bit_size);

  allones = fold_build1_loc (input_location, BIT_NOT_EXPR, utype,
			     build_int_cst (utype, 0));

  if (left)
    {
      /* Left-justified mask.  */
      res = fold_build2_loc (input_location, MINUS_EXPR, TREE_TYPE (arg),
			     bitsize, arg);
      res = fold_build2_loc (input_location, LSHIFT_EXPR, utype, allones,
			     fold_convert (utype, res));

      /* Special case arg == 0, because SHIFT_EXPR wants a shift strictly
	 smaller than type width.  */
      cond = fold_build2_loc (input_location, EQ_EXPR, boolean_type_node, arg,
			      build_int_cst (TREE_TYPE (arg), 0));
      res = fold_build3_loc (input_location, COND_EXPR, utype, cond,
			     build_int_cst (utype, 0), res);
    }
  else
    {
      /* Right-justified mask.  */
      res = fold_build2_loc (input_location, LSHIFT_EXPR, utype, allones,
			     fold_convert (utype, arg));
      res = fold_build1_loc (input_location, BIT_NOT_EXPR, utype, res);

      /* Special case agr == bit_size, because SHIFT_EXPR wants a shift
	 strictly smaller than type width.  */
      cond = fold_build2_loc (input_location, EQ_EXPR, boolean_type_node,
			      arg, bitsize);
      res = fold_build3_loc (input_location, COND_EXPR, utype,
			     cond, allones, res);
    }

  se->expr = fold_convert (type, res);
}


/* FRACTION (s) is translated into frexp (s, &dummy_int).  */
static void
gfc_conv_intrinsic_fraction (gfc_se * se, gfc_expr * expr)
{
  tree arg, type, tmp, frexp;

  frexp = gfc_builtin_decl_for_float_kind (BUILT_IN_FREXP, expr->ts.kind);

  type = gfc_typenode_for_spec (&expr->ts);
  gfc_conv_intrinsic_function_args (se, expr, &arg, 1);
  tmp = gfc_create_var (integer_type_node, NULL);
  se->expr = build_call_expr_loc (input_location, frexp, 2,
				  fold_convert (type, arg),
				  gfc_build_addr_expr (NULL_TREE, tmp));
  se->expr = fold_convert (type, se->expr);
}


/* NEAREST (s, dir) is translated into
     tmp = copysign (HUGE_VAL, dir);
     return nextafter (s, tmp);
 */
static void
gfc_conv_intrinsic_nearest (gfc_se * se, gfc_expr * expr)
{
  tree args[2], type, tmp, nextafter, copysign, huge_val;

  nextafter = gfc_builtin_decl_for_float_kind (BUILT_IN_NEXTAFTER, expr->ts.kind);
  copysign = gfc_builtin_decl_for_float_kind (BUILT_IN_COPYSIGN, expr->ts.kind);

  type = gfc_typenode_for_spec (&expr->ts);
  gfc_conv_intrinsic_function_args (se, expr, args, 2);

  huge_val = gfc_build_inf_or_huge (type, expr->ts.kind);
  tmp = build_call_expr_loc (input_location, copysign, 2, huge_val,
			     fold_convert (type, args[1]));
  se->expr = build_call_expr_loc (input_location, nextafter, 2,
				  fold_convert (type, args[0]), tmp);
  se->expr = fold_convert (type, se->expr);
}


/* SPACING (s) is translated into
    int e;
    if (s == 0)
      res = tiny;
    else
    {
      frexp (s, &e);
      e = e - prec;
      e = MAX_EXPR (e, emin);
      res = scalbn (1., e);
    }
    return res;

 where prec is the precision of s, gfc_real_kinds[k].digits,
       emin is min_exponent - 1, gfc_real_kinds[k].min_exponent - 1,
   and tiny is tiny(s), gfc_real_kinds[k].tiny.  */

static void
gfc_conv_intrinsic_spacing (gfc_se * se, gfc_expr * expr)
{
  tree arg, type, prec, emin, tiny, res, e;
  tree cond, tmp, frexp, scalbn;
  int k;
  stmtblock_t block;

  k = gfc_validate_kind (BT_REAL, expr->ts.kind, false);
  prec = build_int_cst (integer_type_node, gfc_real_kinds[k].digits);
  emin = build_int_cst (integer_type_node, gfc_real_kinds[k].min_exponent - 1);
  tiny = gfc_conv_mpfr_to_tree (gfc_real_kinds[k].tiny, expr->ts.kind, 0);

  frexp = gfc_builtin_decl_for_float_kind (BUILT_IN_FREXP, expr->ts.kind);
  scalbn = gfc_builtin_decl_for_float_kind (BUILT_IN_SCALBN, expr->ts.kind);

  gfc_conv_intrinsic_function_args (se, expr, &arg, 1);
  arg = gfc_evaluate_now (arg, &se->pre);

  type = gfc_typenode_for_spec (&expr->ts);
  e = gfc_create_var (integer_type_node, NULL);
  res = gfc_create_var (type, NULL);


  /* Build the block for s /= 0.  */
  gfc_start_block (&block);
  tmp = build_call_expr_loc (input_location, frexp, 2, arg,
			     gfc_build_addr_expr (NULL_TREE, e));
  gfc_add_expr_to_block (&block, tmp);

  tmp = fold_build2_loc (input_location, MINUS_EXPR, integer_type_node, e,
			 prec);
  gfc_add_modify (&block, e, fold_build2_loc (input_location, MAX_EXPR,
					      integer_type_node, tmp, emin));

  tmp = build_call_expr_loc (input_location, scalbn, 2,
			 build_real_from_int_cst (type, integer_one_node), e);
  gfc_add_modify (&block, res, tmp);

  /* Finish by building the IF statement.  */
  cond = fold_build2_loc (input_location, EQ_EXPR, boolean_type_node, arg,
			  build_real_from_int_cst (type, integer_zero_node));
  tmp = build3_v (COND_EXPR, cond, build2_v (MODIFY_EXPR, res, tiny),
		  gfc_finish_block (&block));

  gfc_add_expr_to_block (&se->pre, tmp);
  se->expr = res;
}


/* RRSPACING (s) is translated into
      int e;
      real x;
      x = fabs (s);
      if (x != 0)
      {
	frexp (s, &e);
	x = scalbn (x, precision - e);
      }
      return x;

 where precision is gfc_real_kinds[k].digits.  */

static void
gfc_conv_intrinsic_rrspacing (gfc_se * se, gfc_expr * expr)
{
  tree arg, type, e, x, cond, stmt, tmp, frexp, scalbn, fabs;
  int prec, k;
  stmtblock_t block;

  k = gfc_validate_kind (BT_REAL, expr->ts.kind, false);
  prec = gfc_real_kinds[k].digits;

  frexp = gfc_builtin_decl_for_float_kind (BUILT_IN_FREXP, expr->ts.kind);
  scalbn = gfc_builtin_decl_for_float_kind (BUILT_IN_SCALBN, expr->ts.kind);
  fabs = gfc_builtin_decl_for_float_kind (BUILT_IN_FABS, expr->ts.kind);

  type = gfc_typenode_for_spec (&expr->ts);
  gfc_conv_intrinsic_function_args (se, expr, &arg, 1);
  arg = gfc_evaluate_now (arg, &se->pre);

  e = gfc_create_var (integer_type_node, NULL);
  x = gfc_create_var (type, NULL);
  gfc_add_modify (&se->pre, x,
		  build_call_expr_loc (input_location, fabs, 1, arg));


  gfc_start_block (&block);
  tmp = build_call_expr_loc (input_location, frexp, 2, arg,
			     gfc_build_addr_expr (NULL_TREE, e));
  gfc_add_expr_to_block (&block, tmp);

  tmp = fold_build2_loc (input_location, MINUS_EXPR, integer_type_node,
			 build_int_cst (integer_type_node, prec), e);
  tmp = build_call_expr_loc (input_location, scalbn, 2, x, tmp);
  gfc_add_modify (&block, x, tmp);
  stmt = gfc_finish_block (&block);

  cond = fold_build2_loc (input_location, NE_EXPR, boolean_type_node, x,
			  build_real_from_int_cst (type, integer_zero_node));
  tmp = build3_v (COND_EXPR, cond, stmt, build_empty_stmt (input_location));
  gfc_add_expr_to_block (&se->pre, tmp);

  se->expr = fold_convert (type, x);
}


/* SCALE (s, i) is translated into scalbn (s, i).  */
static void
gfc_conv_intrinsic_scale (gfc_se * se, gfc_expr * expr)
{
  tree args[2], type, scalbn;

  scalbn = gfc_builtin_decl_for_float_kind (BUILT_IN_SCALBN, expr->ts.kind);

  type = gfc_typenode_for_spec (&expr->ts);
  gfc_conv_intrinsic_function_args (se, expr, args, 2);
  se->expr = build_call_expr_loc (input_location, scalbn, 2,
				  fold_convert (type, args[0]),
				  fold_convert (integer_type_node, args[1]));
  se->expr = fold_convert (type, se->expr);
}


/* SET_EXPONENT (s, i) is translated into
   scalbn (frexp (s, &dummy_int), i).  */
static void
gfc_conv_intrinsic_set_exponent (gfc_se * se, gfc_expr * expr)
{
  tree args[2], type, tmp, frexp, scalbn;

  frexp = gfc_builtin_decl_for_float_kind (BUILT_IN_FREXP, expr->ts.kind);
  scalbn = gfc_builtin_decl_for_float_kind (BUILT_IN_SCALBN, expr->ts.kind);

  type = gfc_typenode_for_spec (&expr->ts);
  gfc_conv_intrinsic_function_args (se, expr, args, 2);

  tmp = gfc_create_var (integer_type_node, NULL);
  tmp = build_call_expr_loc (input_location, frexp, 2,
			     fold_convert (type, args[0]),
			     gfc_build_addr_expr (NULL_TREE, tmp));
  se->expr = build_call_expr_loc (input_location, scalbn, 2, tmp,
				  fold_convert (integer_type_node, args[1]));
  se->expr = fold_convert (type, se->expr);
}


static void
gfc_conv_intrinsic_size (gfc_se * se, gfc_expr * expr)
{
  gfc_actual_arglist *actual;
  tree arg1;
  tree type;
  tree fncall0;
  tree fncall1;
  gfc_se argse;

  gfc_init_se (&argse, NULL);
  actual = expr->value.function.actual;

  if (actual->expr->ts.type == BT_CLASS)
    gfc_add_class_array_ref (actual->expr);

  argse.want_pointer = 1;
  argse.data_not_needed = 1;
  gfc_conv_expr_descriptor (&argse, actual->expr);
  gfc_add_block_to_block (&se->pre, &argse.pre);
  gfc_add_block_to_block (&se->post, &argse.post);
  arg1 = gfc_evaluate_now (argse.expr, &se->pre);

  /* Build the call to size0.  */
  fncall0 = build_call_expr_loc (input_location,
			     gfor_fndecl_size0, 1, arg1);

  actual = actual->next;

  if (actual->expr)
    {
      gfc_init_se (&argse, NULL);
      gfc_conv_expr_type (&argse, actual->expr,
			  gfc_array_index_type);
      gfc_add_block_to_block (&se->pre, &argse.pre);

      /* Unusually, for an intrinsic, size does not exclude
	 an optional arg2, so we must test for it.  */  
      if (actual->expr->expr_type == EXPR_VARIABLE
	    && actual->expr->symtree->n.sym->attr.dummy
	    && actual->expr->symtree->n.sym->attr.optional)
	{
	  tree tmp;
	  /* Build the call to size1.  */
	  fncall1 = build_call_expr_loc (input_location,
				     gfor_fndecl_size1, 2,
				     arg1, argse.expr);

	  gfc_init_se (&argse, NULL);
	  argse.want_pointer = 1;
	  argse.data_not_needed = 1;
	  gfc_conv_expr (&argse, actual->expr);
	  gfc_add_block_to_block (&se->pre, &argse.pre);
	  tmp = fold_build2_loc (input_location, NE_EXPR, boolean_type_node,
				 argse.expr, null_pointer_node);
	  tmp = gfc_evaluate_now (tmp, &se->pre);
	  se->expr = fold_build3_loc (input_location, COND_EXPR,
				      pvoid_type_node, tmp, fncall1, fncall0);
	}
      else
	{
	  se->expr = NULL_TREE;
	  argse.expr = fold_build2_loc (input_location, MINUS_EXPR,
					gfc_array_index_type,
					argse.expr, gfc_index_one_node);
	}
    }
  else if (expr->value.function.actual->expr->rank == 1)
    {
      argse.expr = gfc_index_zero_node;
      se->expr = NULL_TREE;
    }
  else
    se->expr = fncall0;

  if (se->expr == NULL_TREE)
    {
      tree ubound, lbound;

      arg1 = build_fold_indirect_ref_loc (input_location,
				      arg1);
      ubound = gfc_conv_descriptor_ubound_get (arg1, argse.expr);
      lbound = gfc_conv_descriptor_lbound_get (arg1, argse.expr);
      se->expr = fold_build2_loc (input_location, MINUS_EXPR,
				  gfc_array_index_type, ubound, lbound);
      se->expr = fold_build2_loc (input_location, PLUS_EXPR,
				  gfc_array_index_type,
				  se->expr, gfc_index_one_node);
      se->expr = fold_build2_loc (input_location, MAX_EXPR,
				  gfc_array_index_type, se->expr,
				  gfc_index_zero_node);
    }

  type = gfc_typenode_for_spec (&expr->ts);
  se->expr = convert (type, se->expr);
}


/* Helper function to compute the size of a character variable,
   excluding the terminating null characters.  The result has
   gfc_array_index_type type.  */

tree
size_of_string_in_bytes (int kind, tree string_length)
{
  tree bytesize;
  int i = gfc_validate_kind (BT_CHARACTER, kind, false);
 
  bytesize = build_int_cst (gfc_array_index_type,
			    gfc_character_kinds[i].bit_size / 8);

  return fold_build2_loc (input_location, MULT_EXPR, gfc_array_index_type,
			  bytesize,
			  fold_convert (gfc_array_index_type, string_length));
}


static void
gfc_conv_intrinsic_sizeof (gfc_se *se, gfc_expr *expr)
{
  gfc_expr *arg;
  gfc_se argse;
  tree source_bytes;
  tree type;
  tree tmp;
  tree lower;
  tree upper;
  int n;

  arg = expr->value.function.actual->expr;

  gfc_init_se (&argse, NULL);

  if (arg->rank == 0)
    {
      if (arg->ts.type == BT_CLASS)
	gfc_add_data_component (arg);

      gfc_conv_expr_reference (&argse, arg);

      type = TREE_TYPE (build_fold_indirect_ref_loc (input_location,
						 argse.expr));

      /* Obtain the source word length.  */
      if (arg->ts.type == BT_CHARACTER)
	se->expr = size_of_string_in_bytes (arg->ts.kind,
					    argse.string_length);
      else
	se->expr = fold_convert (gfc_array_index_type, size_in_bytes (type)); 
    }
  else
    {
      source_bytes = gfc_create_var (gfc_array_index_type, "bytes");
      argse.want_pointer = 0;
      gfc_conv_expr_descriptor (&argse, arg);
      type = gfc_get_element_type (TREE_TYPE (argse.expr));

      /* Obtain the argument's word length.  */
      if (arg->ts.type == BT_CHARACTER)
	tmp = size_of_string_in_bytes (arg->ts.kind, argse.string_length);
      else
	tmp = fold_convert (gfc_array_index_type,
			    size_in_bytes (type)); 
      gfc_add_modify (&argse.pre, source_bytes, tmp);

      /* Obtain the size of the array in bytes.  */
      for (n = 0; n < arg->rank; n++)
	{
	  tree idx;
	  idx = gfc_rank_cst[n];
	  lower = gfc_conv_descriptor_lbound_get (argse.expr, idx);
	  upper = gfc_conv_descriptor_ubound_get (argse.expr, idx);
	  tmp = fold_build2_loc (input_location, MINUS_EXPR,
				 gfc_array_index_type, upper, lower);
	  tmp = fold_build2_loc (input_location, PLUS_EXPR,
				 gfc_array_index_type, tmp, gfc_index_one_node);
	  tmp = fold_build2_loc (input_location, MULT_EXPR,
				 gfc_array_index_type, tmp, source_bytes);
	  gfc_add_modify (&argse.pre, source_bytes, tmp);
	}
      se->expr = source_bytes;
    }

  gfc_add_block_to_block (&se->pre, &argse.pre);
}


static void
gfc_conv_intrinsic_storage_size (gfc_se *se, gfc_expr *expr)
{
  gfc_expr *arg;
  gfc_se argse;
  tree type, result_type, tmp;

  arg = expr->value.function.actual->expr;
  
  gfc_init_se (&argse, NULL);
  result_type = gfc_get_int_type (expr->ts.kind);

  if (arg->rank == 0)
    {
      if (arg->ts.type == BT_CLASS)
      {
	gfc_add_vptr_component (arg);
	gfc_add_size_component (arg);
	gfc_conv_expr (&argse, arg);
	tmp = fold_convert (result_type, argse.expr);
	goto done;
      }

      gfc_conv_expr_reference (&argse, arg);
      type = TREE_TYPE (build_fold_indirect_ref_loc (input_location, 
						     argse.expr));
    }
  else
    {
      argse.want_pointer = 0;
      gfc_conv_expr_descriptor (&argse, arg);
      type = gfc_get_element_type (TREE_TYPE (argse.expr));
    }
    
  /* Obtain the argument's word length.  */
  if (arg->ts.type == BT_CHARACTER)
    tmp = size_of_string_in_bytes (arg->ts.kind, argse.string_length);
  else
    tmp = size_in_bytes (type); 
  tmp = fold_convert (result_type, tmp);

done:
  se->expr = fold_build2_loc (input_location, MULT_EXPR, result_type, tmp,
			      build_int_cst (result_type, BITS_PER_UNIT));
  gfc_add_block_to_block (&se->pre, &argse.pre);
}


/* Intrinsic string comparison functions.  */

static void
gfc_conv_intrinsic_strcmp (gfc_se * se, gfc_expr * expr, enum tree_code op)
{
  tree args[4];

  gfc_conv_intrinsic_function_args (se, expr, args, 4);

  se->expr
    = gfc_build_compare_string (args[0], args[1], args[2], args[3],
				expr->value.function.actual->expr->ts.kind,
				op);
  se->expr = fold_build2_loc (input_location, op,
			      gfc_typenode_for_spec (&expr->ts), se->expr,
			      build_int_cst (TREE_TYPE (se->expr), 0));
}

/* Generate a call to the adjustl/adjustr library function.  */
static void
gfc_conv_intrinsic_adjust (gfc_se * se, gfc_expr * expr, tree fndecl)
{
  tree args[3];
  tree len;
  tree type;
  tree var;
  tree tmp;

  gfc_conv_intrinsic_function_args (se, expr, &args[1], 2);
  len = args[1];

  type = TREE_TYPE (args[2]);
  var = gfc_conv_string_tmp (se, type, len);
  args[0] = var;

  tmp = build_call_expr_loc (input_location,
			 fndecl, 3, args[0], args[1], args[2]);
  gfc_add_expr_to_block (&se->pre, tmp);
  se->expr = var;
  se->string_length = len;
}


/* Generate code for the TRANSFER intrinsic:
	For scalar results:
	  DEST = TRANSFER (SOURCE, MOLD)
	where:
	  typeof<DEST> = typeof<MOLD>
	and:
	  MOLD is scalar.

	For array results:
	  DEST(1:N) = TRANSFER (SOURCE, MOLD[, SIZE])
	where:
	  typeof<DEST> = typeof<MOLD>
	and:
	  N = min (sizeof (SOURCE(:)), sizeof (DEST(:)),
	      sizeof (DEST(0) * SIZE).  */
static void
gfc_conv_intrinsic_transfer (gfc_se * se, gfc_expr * expr)
{
  tree tmp;
  tree tmpdecl;
  tree ptr;
  tree extent;
  tree source;
  tree source_type;
  tree source_bytes;
  tree mold_type;
  tree dest_word_len;
  tree size_words;
  tree size_bytes;
  tree upper;
  tree lower;
  tree stmt;
  gfc_actual_arglist *arg;
  gfc_se argse;
  gfc_array_info *info;
  stmtblock_t block;
  int n;
  bool scalar_mold;
  gfc_expr *source_expr, *mold_expr;

  info = NULL;
  if (se->loop)
    info = &se->ss->info->data.array;

  /* Convert SOURCE.  The output from this stage is:-
	source_bytes = length of the source in bytes
	source = pointer to the source data.  */
  arg = expr->value.function.actual;
  source_expr = arg->expr;

  /* Ensure double transfer through LOGICAL preserves all
     the needed bits.  */
  if (arg->expr->expr_type == EXPR_FUNCTION
	&& arg->expr->value.function.esym == NULL
	&& arg->expr->value.function.isym != NULL
	&& arg->expr->value.function.isym->id == GFC_ISYM_TRANSFER
	&& arg->expr->ts.type == BT_LOGICAL
	&& expr->ts.type != arg->expr->ts.type)
    arg->expr->value.function.name = "__transfer_in_transfer";

  gfc_init_se (&argse, NULL);

  source_bytes = gfc_create_var (gfc_array_index_type, NULL);

  /* Obtain the pointer to source and the length of source in bytes.  */
  if (arg->expr->rank == 0)
    {
      gfc_conv_expr_reference (&argse, arg->expr);
      if (arg->expr->ts.type == BT_CLASS)
	source = gfc_class_data_get (argse.expr);
      else
	source = argse.expr;

      /* Obtain the source word length.  */
      switch (arg->expr->ts.type)
	{
	case BT_CHARACTER:
	  tmp = size_of_string_in_bytes (arg->expr->ts.kind,
					 argse.string_length);
	  break;
	case BT_CLASS:
	  tmp = gfc_vtable_size_get (argse.expr);
	  break;
	default:
	  source_type = TREE_TYPE (build_fold_indirect_ref_loc (input_location,
								source));
	  tmp = fold_convert (gfc_array_index_type,
			      size_in_bytes (source_type));
	  break;
	}
    }
  else
    {
      argse.want_pointer = 0;
      gfc_conv_expr_descriptor (&argse, arg->expr);
      source = gfc_conv_descriptor_data_get (argse.expr);
      source_type = gfc_get_element_type (TREE_TYPE (argse.expr));

      /* Repack the source if not simply contiguous.  */
      if (!gfc_is_simply_contiguous (arg->expr, false))
	{
	  tmp = gfc_build_addr_expr (NULL_TREE, argse.expr);

	  if (gfc_option.warn_array_temp)
	    gfc_warning ("Creating array temporary at %L", &expr->where);

	  source = build_call_expr_loc (input_location,
				    gfor_fndecl_in_pack, 1, tmp);
	  source = gfc_evaluate_now (source, &argse.pre);

	  /* Free the temporary.  */
	  gfc_start_block (&block);
	  tmp = gfc_call_free (convert (pvoid_type_node, source));
	  gfc_add_expr_to_block (&block, tmp);
	  stmt = gfc_finish_block (&block);

	  /* Clean up if it was repacked.  */
	  gfc_init_block (&block);
	  tmp = gfc_conv_array_data (argse.expr);
	  tmp = fold_build2_loc (input_location, NE_EXPR, boolean_type_node,
				 source, tmp);
	  tmp = build3_v (COND_EXPR, tmp, stmt,
			  build_empty_stmt (input_location));
	  gfc_add_expr_to_block (&block, tmp);
	  gfc_add_block_to_block (&block, &se->post);
	  gfc_init_block (&se->post);
	  gfc_add_block_to_block (&se->post, &block);
	}

      /* Obtain the source word length.  */
      if (arg->expr->ts.type == BT_CHARACTER)
	tmp = size_of_string_in_bytes (arg->expr->ts.kind,
				       argse.string_length);
      else
	tmp = fold_convert (gfc_array_index_type,
			    size_in_bytes (source_type)); 

      /* Obtain the size of the array in bytes.  */
      extent = gfc_create_var (gfc_array_index_type, NULL);
      for (n = 0; n < arg->expr->rank; n++)
	{
	  tree idx;
	  idx = gfc_rank_cst[n];
	  gfc_add_modify (&argse.pre, source_bytes, tmp);
	  lower = gfc_conv_descriptor_lbound_get (argse.expr, idx);
	  upper = gfc_conv_descriptor_ubound_get (argse.expr, idx);
	  tmp = fold_build2_loc (input_location, MINUS_EXPR,
				 gfc_array_index_type, upper, lower);
	  gfc_add_modify (&argse.pre, extent, tmp);
	  tmp = fold_build2_loc (input_location, PLUS_EXPR,
				 gfc_array_index_type, extent,
				 gfc_index_one_node);
	  tmp = fold_build2_loc (input_location, MULT_EXPR,
				 gfc_array_index_type, tmp, source_bytes);
	}
    }

  gfc_add_modify (&argse.pre, source_bytes, tmp);
  gfc_add_block_to_block (&se->pre, &argse.pre);
  gfc_add_block_to_block (&se->post, &argse.post);

  /* Now convert MOLD.  The outputs are:
	mold_type = the TREE type of MOLD
	dest_word_len = destination word length in bytes.  */
  arg = arg->next;
  mold_expr = arg->expr;

  gfc_init_se (&argse, NULL);

  scalar_mold = arg->expr->rank == 0;

  if (arg->expr->rank == 0)
    {
      gfc_conv_expr_reference (&argse, arg->expr);
      mold_type = TREE_TYPE (build_fold_indirect_ref_loc (input_location,
							  argse.expr));
    }
  else
    {
      gfc_init_se (&argse, NULL);
      argse.want_pointer = 0;
      gfc_conv_expr_descriptor (&argse, arg->expr);
      mold_type = gfc_get_element_type (TREE_TYPE (argse.expr));
    }

  gfc_add_block_to_block (&se->pre, &argse.pre);
  gfc_add_block_to_block (&se->post, &argse.post);

  if (strcmp (expr->value.function.name, "__transfer_in_transfer") == 0)
    {
      /* If this TRANSFER is nested in another TRANSFER, use a type
	 that preserves all bits.  */
      if (arg->expr->ts.type == BT_LOGICAL)
	mold_type = gfc_get_int_type (arg->expr->ts.kind);
    }

  /* Obtain the destination word length.  */
  switch (arg->expr->ts.type)
    {
    case BT_CHARACTER:
      tmp = size_of_string_in_bytes (arg->expr->ts.kind, argse.string_length);
      mold_type = gfc_get_character_type_len (arg->expr->ts.kind, tmp);
      break;
    case BT_CLASS:
      tmp = gfc_vtable_size_get (argse.expr);
      break;
    default:
      tmp = fold_convert (gfc_array_index_type, size_in_bytes (mold_type));
      break;
    }
  dest_word_len = gfc_create_var (gfc_array_index_type, NULL);
  gfc_add_modify (&se->pre, dest_word_len, tmp);

  /* Finally convert SIZE, if it is present.  */
  arg = arg->next;
  size_words = gfc_create_var (gfc_array_index_type, NULL);

  if (arg->expr)
    {
      gfc_init_se (&argse, NULL);
      gfc_conv_expr_reference (&argse, arg->expr);
      tmp = convert (gfc_array_index_type,
		     build_fold_indirect_ref_loc (input_location,
					      argse.expr));
      gfc_add_block_to_block (&se->pre, &argse.pre);
      gfc_add_block_to_block (&se->post, &argse.post);
    }
  else
    tmp = NULL_TREE;

  /* Separate array and scalar results.  */
  if (scalar_mold && tmp == NULL_TREE)
    goto scalar_transfer;

  size_bytes = gfc_create_var (gfc_array_index_type, NULL);
  if (tmp != NULL_TREE)
    tmp = fold_build2_loc (input_location, MULT_EXPR, gfc_array_index_type,
			   tmp, dest_word_len);
  else
    tmp = source_bytes;

  gfc_add_modify (&se->pre, size_bytes, tmp);
  gfc_add_modify (&se->pre, size_words,
		       fold_build2_loc (input_location, CEIL_DIV_EXPR,
					gfc_array_index_type,
					size_bytes, dest_word_len));

  /* Evaluate the bounds of the result.  If the loop range exists, we have
     to check if it is too large.  If so, we modify loop->to be consistent
     with min(size, size(source)).  Otherwise, size is made consistent with
     the loop range, so that the right number of bytes is transferred.*/
  n = se->loop->order[0];
  if (se->loop->to[n] != NULL_TREE)
    {
      tmp = fold_build2_loc (input_location, MINUS_EXPR, gfc_array_index_type,
			     se->loop->to[n], se->loop->from[n]);
      tmp = fold_build2_loc (input_location, PLUS_EXPR, gfc_array_index_type,
			     tmp, gfc_index_one_node);
      tmp = fold_build2_loc (input_location, MIN_EXPR, gfc_array_index_type,
			 tmp, size_words);
      gfc_add_modify (&se->pre, size_words, tmp);
      gfc_add_modify (&se->pre, size_bytes,
			   fold_build2_loc (input_location, MULT_EXPR,
					    gfc_array_index_type,
					    size_words, dest_word_len));
      upper = fold_build2_loc (input_location, PLUS_EXPR, gfc_array_index_type,
			       size_words, se->loop->from[n]);
      upper = fold_build2_loc (input_location, MINUS_EXPR, gfc_array_index_type,
			       upper, gfc_index_one_node);
    }
  else
    {
      upper = fold_build2_loc (input_location, MINUS_EXPR, gfc_array_index_type,
			       size_words, gfc_index_one_node);
      se->loop->from[n] = gfc_index_zero_node;
    }

  se->loop->to[n] = upper;

  /* Build a destination descriptor, using the pointer, source, as the
     data field.  */
  gfc_trans_create_temp_array (&se->pre, &se->post, se->ss, mold_type,
			       NULL_TREE, false, true, false, &expr->where);

  /* Cast the pointer to the result.  */
  tmp = gfc_conv_descriptor_data_get (info->descriptor);
  tmp = fold_convert (pvoid_type_node, tmp);

  /* Use memcpy to do the transfer.  */
  tmp
    = build_call_expr_loc (input_location,
			   builtin_decl_explicit (BUILT_IN_MEMCPY), 3, tmp,
			   fold_convert (pvoid_type_node, source),
			   fold_convert (size_type_node,
					 fold_build2_loc (input_location,
							  MIN_EXPR,
							  gfc_array_index_type,
							  size_bytes,
							  source_bytes)));
  gfc_add_expr_to_block (&se->pre, tmp);

  se->expr = info->descriptor;
  if (expr->ts.type == BT_CHARACTER)
    se->string_length = fold_convert (gfc_charlen_type_node, dest_word_len);

  return;

/* Deal with scalar results.  */
scalar_transfer:
  extent = fold_build2_loc (input_location, MIN_EXPR, gfc_array_index_type,
			    dest_word_len, source_bytes);
  extent = fold_build2_loc (input_location, MAX_EXPR, gfc_array_index_type,
			    extent, gfc_index_zero_node);

  if (expr->ts.type == BT_CHARACTER)
    {
      tree direct, indirect, free;

      ptr = convert (gfc_get_pchar_type (expr->ts.kind), source);
      tmpdecl = gfc_create_var (gfc_get_pchar_type (expr->ts.kind),
				"transfer");

      /* If source is longer than the destination, use a pointer to
	 the source directly.  */
      gfc_init_block (&block);
      gfc_add_modify (&block, tmpdecl, ptr);
      direct = gfc_finish_block (&block);

      /* Otherwise, allocate a string with the length of the destination
	 and copy the source into it.  */
      gfc_init_block (&block);
      tmp = gfc_get_pchar_type (expr->ts.kind);
      tmp = gfc_call_malloc (&block, tmp, dest_word_len);
      gfc_add_modify (&block, tmpdecl,
		      fold_convert (TREE_TYPE (ptr), tmp));
      tmp = build_call_expr_loc (input_location,
			     builtin_decl_explicit (BUILT_IN_MEMCPY), 3,
			     fold_convert (pvoid_type_node, tmpdecl),
			     fold_convert (pvoid_type_node, ptr),
			     fold_convert (size_type_node, extent));
      gfc_add_expr_to_block (&block, tmp);
      indirect = gfc_finish_block (&block);

      /* Wrap it up with the condition.  */
      tmp = fold_build2_loc (input_location, LE_EXPR, boolean_type_node,
			     dest_word_len, source_bytes);
      tmp = build3_v (COND_EXPR, tmp, direct, indirect);
      gfc_add_expr_to_block (&se->pre, tmp);

      /* Free the temporary string, if necessary.  */
      free = gfc_call_free (tmpdecl);
      tmp = fold_build2_loc (input_location, GT_EXPR, boolean_type_node,
			     dest_word_len, source_bytes);
      tmp = build3_v (COND_EXPR, tmp, free, build_empty_stmt (input_location));
      gfc_add_expr_to_block (&se->post, tmp);

      se->expr = tmpdecl;
      se->string_length = fold_convert (gfc_charlen_type_node, dest_word_len);
    }
  else
    {
      tmpdecl = gfc_create_var (mold_type, "transfer");

      ptr = convert (build_pointer_type (mold_type), source);

      /* For CLASS results, allocate the needed memory first.  */
      if (mold_expr->ts.type == BT_CLASS)
	{
	  tree cdata;
	  cdata = gfc_class_data_get (tmpdecl);
	  tmp = gfc_call_malloc (&se->pre, TREE_TYPE (cdata), dest_word_len);
	  gfc_add_modify (&se->pre, cdata, tmp);
	}

      /* Use memcpy to do the transfer.  */
      if (mold_expr->ts.type == BT_CLASS)
	tmp = gfc_class_data_get (tmpdecl);
      else
	tmp = gfc_build_addr_expr (NULL_TREE, tmpdecl);

      tmp = build_call_expr_loc (input_location,
			     builtin_decl_explicit (BUILT_IN_MEMCPY), 3,
			     fold_convert (pvoid_type_node, tmp),
			     fold_convert (pvoid_type_node, ptr),
			     fold_convert (size_type_node, extent));
      gfc_add_expr_to_block (&se->pre, tmp);

      /* For CLASS results, set the _vptr.  */
      if (mold_expr->ts.type == BT_CLASS)
	{
	  tree vptr;
	  gfc_symbol *vtab;
	  vptr = gfc_class_vptr_get (tmpdecl);
	  vtab = gfc_find_derived_vtab (source_expr->ts.u.derived);
	  gcc_assert (vtab);
	  tmp = gfc_build_addr_expr (NULL_TREE, gfc_get_symbol_decl (vtab));
	  gfc_add_modify (&se->pre, vptr, fold_convert (TREE_TYPE (vptr), tmp));
	}

      se->expr = tmpdecl;
    }
}


/* Generate code for the ALLOCATED intrinsic.
   Generate inline code that directly check the address of the argument.  */

static void
gfc_conv_allocated (gfc_se *se, gfc_expr *expr)
{
  gfc_actual_arglist *arg1;
  gfc_se arg1se;
  tree tmp;

  gfc_init_se (&arg1se, NULL);
  arg1 = expr->value.function.actual;

  if (arg1->expr->ts.type == BT_CLASS)
    {
      /* Make sure that class array expressions have both a _data
	 component reference and an array reference....  */
      if (CLASS_DATA (arg1->expr)->attr.dimension)
	gfc_add_class_array_ref (arg1->expr);
      /* .... whilst scalars only need the _data component.  */
      else
	gfc_add_data_component (arg1->expr);
    }

  if (arg1->expr->rank == 0)
    {
      /* Allocatable scalar.  */
      arg1se.want_pointer = 1;
      gfc_conv_expr (&arg1se, arg1->expr);
      tmp = arg1se.expr;
    }
  else
    {
      /* Allocatable array.  */
      arg1se.descriptor_only = 1;
      gfc_conv_expr_descriptor (&arg1se, arg1->expr);
      tmp = gfc_conv_descriptor_data_get (arg1se.expr);
    }

  tmp = fold_build2_loc (input_location, NE_EXPR, boolean_type_node, tmp,
			 fold_convert (TREE_TYPE (tmp), null_pointer_node));
  se->expr = convert (gfc_typenode_for_spec (&expr->ts), tmp);
}


/* Generate code for the ASSOCIATED intrinsic.
   If both POINTER and TARGET are arrays, generate a call to library function
   _gfor_associated, and pass descriptors of POINTER and TARGET to it.
   In other cases, generate inline code that directly compare the address of
   POINTER with the address of TARGET.  */

static void
gfc_conv_associated (gfc_se *se, gfc_expr *expr)
{
  gfc_actual_arglist *arg1;
  gfc_actual_arglist *arg2;
  gfc_se arg1se;
  gfc_se arg2se;
  tree tmp2;
  tree tmp;
  tree nonzero_charlen;
  tree nonzero_arraylen;
  gfc_ss *ss;
  bool scalar;

  gfc_init_se (&arg1se, NULL);
  gfc_init_se (&arg2se, NULL);
  arg1 = expr->value.function.actual;
  arg2 = arg1->next;

  /* Check whether the expression is a scalar or not; we cannot use
     arg1->expr->rank as it can be nonzero for proc pointers.  */
  ss = gfc_walk_expr (arg1->expr);
  scalar = ss == gfc_ss_terminator;
  if (!scalar)
    gfc_free_ss_chain (ss);

  if (!arg2->expr)
    {
      /* No optional target.  */
      if (scalar)
        {
	  /* A pointer to a scalar.  */
	  arg1se.want_pointer = 1;
	  gfc_conv_expr (&arg1se, arg1->expr);
	  if (arg1->expr->symtree->n.sym->attr.proc_pointer
	      && arg1->expr->symtree->n.sym->attr.dummy)
	    arg1se.expr = build_fold_indirect_ref_loc (input_location,
						       arg1se.expr);
	  if (arg1->expr->ts.type == BT_CLASS)
	      tmp2 = gfc_class_data_get (arg1se.expr);
	  else
	    tmp2 = arg1se.expr;
        }
      else
        {
          /* A pointer to an array.  */
          gfc_conv_expr_descriptor (&arg1se, arg1->expr);
          tmp2 = gfc_conv_descriptor_data_get (arg1se.expr);
        }
      gfc_add_block_to_block (&se->pre, &arg1se.pre);
      gfc_add_block_to_block (&se->post, &arg1se.post);
      tmp = fold_build2_loc (input_location, NE_EXPR, boolean_type_node, tmp2,
			     fold_convert (TREE_TYPE (tmp2), null_pointer_node));
      se->expr = tmp;
    }
  else
    {
      /* An optional target.  */
      if (arg2->expr->ts.type == BT_CLASS)
	gfc_add_data_component (arg2->expr);

      nonzero_charlen = NULL_TREE;
      if (arg1->expr->ts.type == BT_CHARACTER)
	nonzero_charlen = fold_build2_loc (input_location, NE_EXPR,
					   boolean_type_node,
					   arg1->expr->ts.u.cl->backend_decl,
					   integer_zero_node);
      if (scalar)
        {
	  /* A pointer to a scalar.  */
	  arg1se.want_pointer = 1;
	  gfc_conv_expr (&arg1se, arg1->expr);
	  if (arg1->expr->symtree->n.sym->attr.proc_pointer
	      && arg1->expr->symtree->n.sym->attr.dummy)
	    arg1se.expr = build_fold_indirect_ref_loc (input_location,
						       arg1se.expr);
	  if (arg1->expr->ts.type == BT_CLASS)
	    arg1se.expr = gfc_class_data_get (arg1se.expr);

	  arg2se.want_pointer = 1;
	  gfc_conv_expr (&arg2se, arg2->expr);
	  if (arg2->expr->symtree->n.sym->attr.proc_pointer
	      && arg2->expr->symtree->n.sym->attr.dummy)
	    arg2se.expr = build_fold_indirect_ref_loc (input_location,
						       arg2se.expr);
	  gfc_add_block_to_block (&se->pre, &arg1se.pre);
	  gfc_add_block_to_block (&se->post, &arg1se.post);
          tmp = fold_build2_loc (input_location, EQ_EXPR, boolean_type_node,
				 arg1se.expr, arg2se.expr);
          tmp2 = fold_build2_loc (input_location, NE_EXPR, boolean_type_node,
				  arg1se.expr, null_pointer_node);
          se->expr = fold_build2_loc (input_location, TRUTH_AND_EXPR,
				      boolean_type_node, tmp, tmp2);
        }
      else
        {
	  /* An array pointer of zero length is not associated if target is
	     present.  */
	  arg1se.descriptor_only = 1;
	  gfc_conv_expr_lhs (&arg1se, arg1->expr);
	  if (arg1->expr->rank == -1)
	    {
	      tmp = gfc_conv_descriptor_rank (arg1se.expr);
	      tmp = fold_build2_loc (input_location, MINUS_EXPR,
				     TREE_TYPE (tmp), tmp, gfc_index_one_node);
	    }
	  else
	    tmp = gfc_rank_cst[arg1->expr->rank - 1];
	  tmp = gfc_conv_descriptor_stride_get (arg1se.expr, tmp);
	  nonzero_arraylen = fold_build2_loc (input_location, NE_EXPR,
					      boolean_type_node, tmp,
					      build_int_cst (TREE_TYPE (tmp), 0));

          /* A pointer to an array, call library function _gfor_associated.  */
          arg1se.want_pointer = 1;
          gfc_conv_expr_descriptor (&arg1se, arg1->expr);

          arg2se.want_pointer = 1;
          gfc_conv_expr_descriptor (&arg2se, arg2->expr);
          gfc_add_block_to_block (&se->pre, &arg2se.pre);
          gfc_add_block_to_block (&se->post, &arg2se.post);
          se->expr = build_call_expr_loc (input_location,
				      gfor_fndecl_associated, 2,
				      arg1se.expr, arg2se.expr);
	  se->expr = convert (boolean_type_node, se->expr);
	  se->expr = fold_build2_loc (input_location, TRUTH_AND_EXPR,
				      boolean_type_node, se->expr,
				      nonzero_arraylen);
        }

      /* If target is present zero character length pointers cannot
	 be associated.  */
      if (nonzero_charlen != NULL_TREE)
	se->expr = fold_build2_loc (input_location, TRUTH_AND_EXPR,
				    boolean_type_node,
				    se->expr, nonzero_charlen);
    }

  se->expr = convert (gfc_typenode_for_spec (&expr->ts), se->expr);
}


/* Generate code for the SAME_TYPE_AS intrinsic.
   Generate inline code that directly checks the vindices.  */

static void
gfc_conv_same_type_as (gfc_se *se, gfc_expr *expr)
{
  gfc_expr *a, *b;
  gfc_se se1, se2;
  tree tmp;
  tree conda = NULL_TREE, condb = NULL_TREE;

  gfc_init_se (&se1, NULL);
  gfc_init_se (&se2, NULL);

  a = expr->value.function.actual->expr;
  b = expr->value.function.actual->next->expr;

  if (UNLIMITED_POLY (a))
    {
      tmp = gfc_class_vptr_get (a->symtree->n.sym->backend_decl);
      conda = fold_build2_loc (input_location, NE_EXPR, boolean_type_node,
			       tmp, build_int_cst (TREE_TYPE (tmp), 0));
    }

  if (UNLIMITED_POLY (b))
    {
      tmp = gfc_class_vptr_get (b->symtree->n.sym->backend_decl);
      condb = fold_build2_loc (input_location, NE_EXPR, boolean_type_node,
			       tmp, build_int_cst (TREE_TYPE (tmp), 0));
    }

  if (a->ts.type == BT_CLASS)
    {
      gfc_add_vptr_component (a);
      gfc_add_hash_component (a);
    }
  else if (a->ts.type == BT_DERIVED)
    a = gfc_get_int_expr (gfc_default_integer_kind, NULL,
			  a->ts.u.derived->hash_value);

  if (b->ts.type == BT_CLASS)
    {
      gfc_add_vptr_component (b);
      gfc_add_hash_component (b);
    }
  else if (b->ts.type == BT_DERIVED)
    b = gfc_get_int_expr (gfc_default_integer_kind, NULL,
			  b->ts.u.derived->hash_value);

  gfc_conv_expr (&se1, a);
  gfc_conv_expr (&se2, b);

  tmp = fold_build2_loc (input_location, EQ_EXPR,
			 boolean_type_node, se1.expr,
			 fold_convert (TREE_TYPE (se1.expr), se2.expr));

  if (conda)
    tmp = fold_build2_loc (input_location, TRUTH_ANDIF_EXPR,
			   boolean_type_node, conda, tmp);

  if (condb)
    tmp = fold_build2_loc (input_location, TRUTH_ANDIF_EXPR,
			   boolean_type_node, condb, tmp);

  se->expr = convert (gfc_typenode_for_spec (&expr->ts), tmp);
}


/* Generate code for SELECTED_CHAR_KIND (NAME) intrinsic function.  */

static void
gfc_conv_intrinsic_sc_kind (gfc_se *se, gfc_expr *expr)
{
  tree args[2];

  gfc_conv_intrinsic_function_args (se, expr, args, 2);
  se->expr = build_call_expr_loc (input_location,
			      gfor_fndecl_sc_kind, 2, args[0], args[1]);
  se->expr = fold_convert (gfc_typenode_for_spec (&expr->ts), se->expr);
}


/* Generate code for SELECTED_INT_KIND (R) intrinsic function.  */

static void
gfc_conv_intrinsic_si_kind (gfc_se *se, gfc_expr *expr)
{
  tree arg, type;

  gfc_conv_intrinsic_function_args (se, expr, &arg, 1);

  /* The argument to SELECTED_INT_KIND is INTEGER(4).  */
  type = gfc_get_int_type (4); 
  arg = gfc_build_addr_expr (NULL_TREE, fold_convert (type, arg));

  /* Convert it to the required type.  */
  type = gfc_typenode_for_spec (&expr->ts);
  se->expr = build_call_expr_loc (input_location,
			      gfor_fndecl_si_kind, 1, arg);
  se->expr = fold_convert (type, se->expr);
}


/* Generate code for SELECTED_REAL_KIND (P, R, RADIX) intrinsic function.  */

static void
gfc_conv_intrinsic_sr_kind (gfc_se *se, gfc_expr *expr)
{
  gfc_actual_arglist *actual;
  tree type;
  gfc_se argse;
  vec<tree, va_gc> *args = NULL;

  for (actual = expr->value.function.actual; actual; actual = actual->next)
    {
      gfc_init_se (&argse, se);

      /* Pass a NULL pointer for an absent arg.  */
      if (actual->expr == NULL)
        argse.expr = null_pointer_node;
      else
	{
	  gfc_typespec ts;
          gfc_clear_ts (&ts);

	  if (actual->expr->ts.kind != gfc_c_int_kind)
	    {
  	      /* The arguments to SELECTED_REAL_KIND are INTEGER(4).  */
	      ts.type = BT_INTEGER;
	      ts.kind = gfc_c_int_kind;
	      gfc_convert_type (actual->expr, &ts, 2);
	    }
	  gfc_conv_expr_reference (&argse, actual->expr);
	} 

      gfc_add_block_to_block (&se->pre, &argse.pre);
      gfc_add_block_to_block (&se->post, &argse.post);
      vec_safe_push (args, argse.expr);
    }

  /* Convert it to the required type.  */
  type = gfc_typenode_for_spec (&expr->ts);
  se->expr = build_call_expr_loc_vec (input_location,
				      gfor_fndecl_sr_kind, args);
  se->expr = fold_convert (type, se->expr);
}


/* Generate code for TRIM (A) intrinsic function.  */

static void
gfc_conv_intrinsic_trim (gfc_se * se, gfc_expr * expr)
{
  tree var;
  tree len;
  tree addr;
  tree tmp;
  tree cond;
  tree fndecl;
  tree function;
  tree *args;
  unsigned int num_args;

  num_args = gfc_intrinsic_argument_list_length (expr) + 2;
  args = XALLOCAVEC (tree, num_args);

  var = gfc_create_var (gfc_get_pchar_type (expr->ts.kind), "pstr");
  addr = gfc_build_addr_expr (ppvoid_type_node, var);
  len = gfc_create_var (gfc_charlen_type_node, "len");

  gfc_conv_intrinsic_function_args (se, expr, &args[2], num_args - 2);
  args[0] = gfc_build_addr_expr (NULL_TREE, len);
  args[1] = addr;

  if (expr->ts.kind == 1)
    function = gfor_fndecl_string_trim;
  else if (expr->ts.kind == 4)
    function = gfor_fndecl_string_trim_char4;
  else
    gcc_unreachable ();

  fndecl = build_addr (function, current_function_decl);
  tmp = build_call_array_loc (input_location,
			  TREE_TYPE (TREE_TYPE (function)), fndecl,
			  num_args, args);
  gfc_add_expr_to_block (&se->pre, tmp);

  /* Free the temporary afterwards, if necessary.  */
  cond = fold_build2_loc (input_location, GT_EXPR, boolean_type_node,
			  len, build_int_cst (TREE_TYPE (len), 0));
  tmp = gfc_call_free (var);
  tmp = build3_v (COND_EXPR, cond, tmp, build_empty_stmt (input_location));
  gfc_add_expr_to_block (&se->post, tmp);

  se->expr = var;
  se->string_length = len;
}


/* Generate code for REPEAT (STRING, NCOPIES) intrinsic function.  */

static void
gfc_conv_intrinsic_repeat (gfc_se * se, gfc_expr * expr)
{
  tree args[3], ncopies, dest, dlen, src, slen, ncopies_type;
  tree type, cond, tmp, count, exit_label, n, max, largest;
  tree size;
  stmtblock_t block, body;
  int i;

  /* We store in charsize the size of a character.  */
  i = gfc_validate_kind (BT_CHARACTER, expr->ts.kind, false);
  size = build_int_cst (size_type_node, gfc_character_kinds[i].bit_size / 8);

  /* Get the arguments.  */
  gfc_conv_intrinsic_function_args (se, expr, args, 3);
  slen = fold_convert (size_type_node, gfc_evaluate_now (args[0], &se->pre));
  src = args[1];
  ncopies = gfc_evaluate_now (args[2], &se->pre);
  ncopies_type = TREE_TYPE (ncopies);

  /* Check that NCOPIES is not negative.  */
  cond = fold_build2_loc (input_location, LT_EXPR, boolean_type_node, ncopies,
			  build_int_cst (ncopies_type, 0));
  gfc_trans_runtime_check (true, false, cond, &se->pre, &expr->where,
			   "Argument NCOPIES of REPEAT intrinsic is negative "
			   "(its value is %ld)",
			   fold_convert (long_integer_type_node, ncopies));

  /* If the source length is zero, any non negative value of NCOPIES
     is valid, and nothing happens.  */
  n = gfc_create_var (ncopies_type, "ncopies");
  cond = fold_build2_loc (input_location, EQ_EXPR, boolean_type_node, slen,
			  build_int_cst (size_type_node, 0));
  tmp = fold_build3_loc (input_location, COND_EXPR, ncopies_type, cond,
			 build_int_cst (ncopies_type, 0), ncopies);
  gfc_add_modify (&se->pre, n, tmp);
  ncopies = n;

  /* Check that ncopies is not too large: ncopies should be less than
     (or equal to) MAX / slen, where MAX is the maximal integer of
     the gfc_charlen_type_node type.  If slen == 0, we need a special
     case to avoid the division by zero.  */
  i = gfc_validate_kind (BT_INTEGER, gfc_charlen_int_kind, false);
  max = gfc_conv_mpz_to_tree (gfc_integer_kinds[i].huge, gfc_charlen_int_kind);
  max = fold_build2_loc (input_location, TRUNC_DIV_EXPR, size_type_node,
			  fold_convert (size_type_node, max), slen);
  largest = TYPE_PRECISION (size_type_node) > TYPE_PRECISION (ncopies_type)
	      ? size_type_node : ncopies_type;
  cond = fold_build2_loc (input_location, GT_EXPR, boolean_type_node,
			  fold_convert (largest, ncopies),
			  fold_convert (largest, max));
  tmp = fold_build2_loc (input_location, EQ_EXPR, boolean_type_node, slen,
			 build_int_cst (size_type_node, 0));
  cond = fold_build3_loc (input_location, COND_EXPR, boolean_type_node, tmp,
			  boolean_false_node, cond);
  gfc_trans_runtime_check (true, false, cond, &se->pre, &expr->where,
			   "Argument NCOPIES of REPEAT intrinsic is too large");

  /* Compute the destination length.  */
  dlen = fold_build2_loc (input_location, MULT_EXPR, gfc_charlen_type_node,
			  fold_convert (gfc_charlen_type_node, slen),
			  fold_convert (gfc_charlen_type_node, ncopies));
  type = gfc_get_character_type (expr->ts.kind, expr->ts.u.cl);
  dest = gfc_conv_string_tmp (se, build_pointer_type (type), dlen);

  /* Generate the code to do the repeat operation:
       for (i = 0; i < ncopies; i++)
         memmove (dest + (i * slen * size), src, slen*size);  */
  gfc_start_block (&block);
  count = gfc_create_var (ncopies_type, "count");
  gfc_add_modify (&block, count, build_int_cst (ncopies_type, 0));
  exit_label = gfc_build_label_decl (NULL_TREE);

  /* Start the loop body.  */
  gfc_start_block (&body);

  /* Exit the loop if count >= ncopies.  */
  cond = fold_build2_loc (input_location, GE_EXPR, boolean_type_node, count,
			  ncopies);
  tmp = build1_v (GOTO_EXPR, exit_label);
  TREE_USED (exit_label) = 1;
  tmp = fold_build3_loc (input_location, COND_EXPR, void_type_node, cond, tmp,
			 build_empty_stmt (input_location));
  gfc_add_expr_to_block (&body, tmp);

  /* Call memmove (dest + (i*slen*size), src, slen*size).  */
  tmp = fold_build2_loc (input_location, MULT_EXPR, gfc_charlen_type_node,
			 fold_convert (gfc_charlen_type_node, slen),
			 fold_convert (gfc_charlen_type_node, count));
  tmp = fold_build2_loc (input_location, MULT_EXPR, gfc_charlen_type_node,
			 tmp, fold_convert (gfc_charlen_type_node, size));
  tmp = fold_build_pointer_plus_loc (input_location,
				     fold_convert (pvoid_type_node, dest), tmp);
  tmp = build_call_expr_loc (input_location,
			     builtin_decl_explicit (BUILT_IN_MEMMOVE),
			     3, tmp, src,
			     fold_build2_loc (input_location, MULT_EXPR,
					      size_type_node, slen,
					      fold_convert (size_type_node,
							    size)));
  gfc_add_expr_to_block (&body, tmp);

  /* Increment count.  */
  tmp = fold_build2_loc (input_location, PLUS_EXPR, ncopies_type,
			 count, build_int_cst (TREE_TYPE (count), 1));
  gfc_add_modify (&body, count, tmp);

  /* Build the loop.  */
  tmp = build1_v (LOOP_EXPR, gfc_finish_block (&body));
  gfc_add_expr_to_block (&block, tmp);

  /* Add the exit label.  */
  tmp = build1_v (LABEL_EXPR, exit_label);
  gfc_add_expr_to_block (&block, tmp);

  /* Finish the block.  */
  tmp = gfc_finish_block (&block);
  gfc_add_expr_to_block (&se->pre, tmp);

  /* Set the result value.  */
  se->expr = dest;
  se->string_length = dlen;
}


/* Generate code for the IARGC intrinsic.  */

static void
gfc_conv_intrinsic_iargc (gfc_se * se, gfc_expr * expr)
{
  tree tmp;
  tree fndecl;
  tree type;

  /* Call the library function.  This always returns an INTEGER(4).  */
  fndecl = gfor_fndecl_iargc;
  tmp = build_call_expr_loc (input_location,
			 fndecl, 0);

  /* Convert it to the required type.  */
  type = gfc_typenode_for_spec (&expr->ts);
  tmp = fold_convert (type, tmp);

  se->expr = tmp;
}


/* The loc intrinsic returns the address of its argument as
   gfc_index_integer_kind integer.  */

static void
gfc_conv_intrinsic_loc (gfc_se * se, gfc_expr * expr)
{
  tree temp_var;
  gfc_expr *arg_expr;

  gcc_assert (!se->ss);

  arg_expr = expr->value.function.actual->expr;
  if (arg_expr->rank == 0)
    gfc_conv_expr_reference (se, arg_expr);
  else
    gfc_conv_array_parameter (se, arg_expr, true, NULL, NULL, NULL);
  se->expr= convert (gfc_get_int_type (gfc_index_integer_kind), se->expr);
   
  /* Create a temporary variable for loc return value.  Without this, 
     we get an error an ICE in gcc/expr.c(expand_expr_addr_expr_1).  */
  temp_var = gfc_create_var (gfc_get_int_type (gfc_index_integer_kind), NULL);
  gfc_add_modify (&se->pre, temp_var, se->expr);
  se->expr = temp_var;
}


/* The following routine generates code for the intrinsic
   functions from the ISO_C_BINDING module:
    * C_LOC
    * C_FUNLOC
    * C_ASSOCIATED  */

static void
conv_isocbinding_function (gfc_se *se, gfc_expr *expr)
{
  gfc_actual_arglist *arg = expr->value.function.actual;

  if (expr->value.function.isym->id == GFC_ISYM_C_LOC)
    {
      if (arg->expr->rank == 0)
	gfc_conv_expr_reference (se, arg->expr);
      else if (gfc_is_simply_contiguous (arg->expr, false))
	gfc_conv_array_parameter (se, arg->expr, true, NULL, NULL, NULL);
      else
	{
	  gfc_conv_expr_descriptor (se, arg->expr);
	  se->expr = gfc_conv_descriptor_data_get (se->expr);
	}

      /* TODO -- the following two lines shouldn't be necessary, but if
	 they're removed, a bug is exposed later in the code path.
	 This workaround was thus introduced, but will have to be
	 removed; please see PR 35150 for details about the issue.  */
      se->expr = convert (pvoid_type_node, se->expr);
      se->expr = gfc_evaluate_now (se->expr, &se->pre);
    }
  else if (expr->value.function.isym->id == GFC_ISYM_C_FUNLOC)
    gfc_conv_expr_reference (se, arg->expr);
  else if (expr->value.function.isym->id == GFC_ISYM_C_ASSOCIATED)
    {
      gfc_se arg1se;
      gfc_se arg2se;

      /* Build the addr_expr for the first argument.  The argument is
	 already an *address* so we don't need to set want_pointer in
	 the gfc_se.  */
      gfc_init_se (&arg1se, NULL);
      gfc_conv_expr (&arg1se, arg->expr);
      gfc_add_block_to_block (&se->pre, &arg1se.pre);
      gfc_add_block_to_block (&se->post, &arg1se.post);

      /* See if we were given two arguments.  */
      if (arg->next->expr == NULL)
	/* Only given one arg so generate a null and do a
	   not-equal comparison against the first arg.  */
	se->expr = fold_build2_loc (input_location, NE_EXPR, boolean_type_node,
				    arg1se.expr,
				    fold_convert (TREE_TYPE (arg1se.expr),
						  null_pointer_node));
      else
	{
	  tree eq_expr;
	  tree not_null_expr;

	  /* Given two arguments so build the arg2se from second arg.  */
	  gfc_init_se (&arg2se, NULL);
	  gfc_conv_expr (&arg2se, arg->next->expr);
	  gfc_add_block_to_block (&se->pre, &arg2se.pre);
	  gfc_add_block_to_block (&se->post, &arg2se.post);

	  /* Generate test to compare that the two args are equal.  */
	  eq_expr = fold_build2_loc (input_location, EQ_EXPR, boolean_type_node,
				     arg1se.expr, arg2se.expr);
	  /* Generate test to ensure that the first arg is not null.  */
	  not_null_expr = fold_build2_loc (input_location, NE_EXPR,
					   boolean_type_node,
					   arg1se.expr, null_pointer_node);

	  /* Finally, the generated test must check that both arg1 is not
	     NULL and that it is equal to the second arg.  */
	  se->expr = fold_build2_loc (input_location, TRUTH_AND_EXPR,
				      boolean_type_node,
				      not_null_expr, eq_expr);
	}
    }
  else
    gcc_unreachable ();
}


/* The following routine generates code for the intrinsic
   subroutines from the ISO_C_BINDING module:
    * C_F_POINTER
    * C_F_PROCPOINTER.  */

static tree
conv_isocbinding_subroutine (gfc_code *code)
{
  gfc_se se;
  gfc_se cptrse;
  gfc_se fptrse;
  gfc_se shapese;
  gfc_ss *shape_ss;
  tree desc, dim, tmp, stride, offset;
  stmtblock_t body, block;
  gfc_loopinfo loop;
  gfc_actual_arglist *arg = code->ext.actual;

  gfc_init_se (&se, NULL);
  gfc_init_se (&cptrse, NULL);
  gfc_conv_expr (&cptrse, arg->expr);
  gfc_add_block_to_block (&se.pre, &cptrse.pre);
  gfc_add_block_to_block (&se.post, &cptrse.post);

  gfc_init_se (&fptrse, NULL);
  if (arg->next->expr->rank == 0)
    {
      fptrse.want_pointer = 1;
      gfc_conv_expr (&fptrse, arg->next->expr);
      gfc_add_block_to_block (&se.pre, &fptrse.pre);
      gfc_add_block_to_block (&se.post, &fptrse.post);
      if (arg->next->expr->symtree->n.sym->attr.proc_pointer
	  && arg->next->expr->symtree->n.sym->attr.dummy)
	fptrse.expr = build_fold_indirect_ref_loc (input_location,
						       fptrse.expr);
      se.expr = fold_build2_loc (input_location, MODIFY_EXPR,
				 TREE_TYPE (fptrse.expr),
				 fptrse.expr,
				 fold_convert (TREE_TYPE (fptrse.expr),
					       cptrse.expr));
      gfc_add_expr_to_block (&se.pre, se.expr);
      gfc_add_block_to_block (&se.pre, &se.post);
      return gfc_finish_block (&se.pre);
    }

  gfc_start_block (&block);

  /* Get the descriptor of the Fortran pointer.  */
  fptrse.descriptor_only = 1;
  gfc_conv_expr_descriptor (&fptrse, arg->next->expr);
  gfc_add_block_to_block (&block, &fptrse.pre);
  desc = fptrse.expr;

  /* Set data value, dtype, and offset.  */
  tmp = GFC_TYPE_ARRAY_DATAPTR_TYPE (TREE_TYPE (desc));
  gfc_conv_descriptor_data_set (&block, desc, fold_convert (tmp, cptrse.expr));
  gfc_add_modify (&block, gfc_conv_descriptor_dtype (desc),
		  gfc_get_dtype (TREE_TYPE (desc)));

  /* Start scalarization of the bounds, using the shape argument.  */

  shape_ss = gfc_walk_expr (arg->next->next->expr);
  gcc_assert (shape_ss != gfc_ss_terminator);
  gfc_init_se (&shapese, NULL);

  gfc_init_loopinfo (&loop);
  gfc_add_ss_to_loop (&loop, shape_ss);
  gfc_conv_ss_startstride (&loop);
  gfc_conv_loop_setup (&loop, &arg->next->expr->where);
  gfc_mark_ss_chain_used (shape_ss, 1);

  gfc_copy_loopinfo_to_se (&shapese, &loop);
  shapese.ss = shape_ss;

  stride = gfc_create_var (gfc_array_index_type, "stride");
  offset = gfc_create_var (gfc_array_index_type, "offset");
  gfc_add_modify (&block, stride, gfc_index_one_node);
  gfc_add_modify (&block, offset, gfc_index_zero_node);

  /* Loop body.  */
  gfc_start_scalarized_body (&loop, &body);

  dim = fold_build2_loc (input_location, MINUS_EXPR, gfc_array_index_type,
			     loop.loopvar[0], loop.from[0]);

  /* Set bounds and stride. */
  gfc_conv_descriptor_lbound_set (&body, desc, dim, gfc_index_one_node);
  gfc_conv_descriptor_stride_set (&body, desc, dim, stride);

  gfc_conv_expr (&shapese, arg->next->next->expr);
  gfc_add_block_to_block (&body, &shapese.pre);
  gfc_conv_descriptor_ubound_set (&body, desc, dim, shapese.expr);
  gfc_add_block_to_block (&body, &shapese.post);

  /* Calculate offset. */
  gfc_add_modify (&body, offset,
		  fold_build2_loc (input_location, PLUS_EXPR,
				   gfc_array_index_type, offset, stride));
  /* Update stride.  */
  gfc_add_modify (&body, stride,
		  fold_build2_loc (input_location, MULT_EXPR,
				   gfc_array_index_type, stride,
				   fold_convert (gfc_array_index_type,
						 shapese.expr)));
  /* Finish scalarization loop.  */
  gfc_trans_scalarizing_loops (&loop, &body);
  gfc_add_block_to_block (&block, &loop.pre);
  gfc_add_block_to_block (&block, &loop.post);
  gfc_add_block_to_block (&block, &fptrse.post);
  gfc_cleanup_loop (&loop);

  gfc_add_modify (&block, offset,
		  fold_build1_loc (input_location, NEGATE_EXPR,
				   gfc_array_index_type, offset));
  gfc_conv_descriptor_offset_set (&block, desc, offset);

  gfc_add_expr_to_block (&se.pre, gfc_finish_block (&block));
  gfc_add_block_to_block (&se.pre, &se.post);
  return gfc_finish_block (&se.pre);
}


/* Generate code for an intrinsic function.  Some map directly to library
   calls, others get special handling.  In some cases the name of the function
   used depends on the type specifiers.  */

void
gfc_conv_intrinsic_function (gfc_se * se, gfc_expr * expr)
{
  const char *name;
  int lib, kind;
  tree fndecl;

  name = &expr->value.function.name[2];

  if (expr->rank > 0)
    {
      lib = gfc_is_intrinsic_libcall (expr);
      if (lib != 0)
	{
	  if (lib == 1)
	    se->ignore_optional = 1;

	  switch (expr->value.function.isym->id)
	    {
	    case GFC_ISYM_EOSHIFT:
	    case GFC_ISYM_PACK:
	    case GFC_ISYM_RESHAPE:
	      /* For all of those the first argument specifies the type and the
		 third is optional.  */
	      conv_generic_with_optional_char_arg (se, expr, 1, 3);
	      break;

	    default:
	      gfc_conv_intrinsic_funcall (se, expr);
	      break;
	    }

	  return;
	}
    }

  switch (expr->value.function.isym->id)
    {
    case GFC_ISYM_NONE:
      gcc_unreachable ();

    case GFC_ISYM_REPEAT:
      gfc_conv_intrinsic_repeat (se, expr);
      break;

    case GFC_ISYM_TRIM:
      gfc_conv_intrinsic_trim (se, expr);
      break;

    case GFC_ISYM_SC_KIND:
      gfc_conv_intrinsic_sc_kind (se, expr);
      break;

    case GFC_ISYM_SI_KIND:
      gfc_conv_intrinsic_si_kind (se, expr);
      break;

    case GFC_ISYM_SR_KIND:
      gfc_conv_intrinsic_sr_kind (se, expr);
      break;

    case GFC_ISYM_EXPONENT:
      gfc_conv_intrinsic_exponent (se, expr);
      break;

    case GFC_ISYM_SCAN:
      kind = expr->value.function.actual->expr->ts.kind;
      if (kind == 1)
       fndecl = gfor_fndecl_string_scan;
      else if (kind == 4)
       fndecl = gfor_fndecl_string_scan_char4;
      else
       gcc_unreachable ();

      gfc_conv_intrinsic_index_scan_verify (se, expr, fndecl);
      break;

    case GFC_ISYM_VERIFY:
      kind = expr->value.function.actual->expr->ts.kind;
      if (kind == 1)
       fndecl = gfor_fndecl_string_verify;
      else if (kind == 4)
       fndecl = gfor_fndecl_string_verify_char4;
      else
       gcc_unreachable ();

      gfc_conv_intrinsic_index_scan_verify (se, expr, fndecl);
      break;

    case GFC_ISYM_ALLOCATED:
      gfc_conv_allocated (se, expr);
      break;

    case GFC_ISYM_ASSOCIATED:
      gfc_conv_associated(se, expr);
      break;

    case GFC_ISYM_SAME_TYPE_AS:
      gfc_conv_same_type_as (se, expr);
      break;

    case GFC_ISYM_ABS:
      gfc_conv_intrinsic_abs (se, expr);
      break;

    case GFC_ISYM_ADJUSTL:
      if (expr->ts.kind == 1)
       fndecl = gfor_fndecl_adjustl;
      else if (expr->ts.kind == 4)
       fndecl = gfor_fndecl_adjustl_char4;
      else
       gcc_unreachable ();

      gfc_conv_intrinsic_adjust (se, expr, fndecl);
      break;

    case GFC_ISYM_ADJUSTR:
      if (expr->ts.kind == 1)
       fndecl = gfor_fndecl_adjustr;
      else if (expr->ts.kind == 4)
       fndecl = gfor_fndecl_adjustr_char4;
      else
       gcc_unreachable ();

      gfc_conv_intrinsic_adjust (se, expr, fndecl);
      break;

    case GFC_ISYM_AIMAG:
      gfc_conv_intrinsic_imagpart (se, expr);
      break;

    case GFC_ISYM_AINT:
      gfc_conv_intrinsic_aint (se, expr, RND_TRUNC);
      break;

    case GFC_ISYM_ALL:
      gfc_conv_intrinsic_anyall (se, expr, EQ_EXPR);
      break;

    case GFC_ISYM_ANINT:
      gfc_conv_intrinsic_aint (se, expr, RND_ROUND);
      break;

    case GFC_ISYM_AND:
      gfc_conv_intrinsic_bitop (se, expr, BIT_AND_EXPR);
      break;

    case GFC_ISYM_ANY:
      gfc_conv_intrinsic_anyall (se, expr, NE_EXPR);
      break;

    case GFC_ISYM_BTEST:
      gfc_conv_intrinsic_btest (se, expr);
      break;

    case GFC_ISYM_BGE:
      gfc_conv_intrinsic_bitcomp (se, expr, GE_EXPR);
      break;

    case GFC_ISYM_BGT:
      gfc_conv_intrinsic_bitcomp (se, expr, GT_EXPR);
      break;

    case GFC_ISYM_BLE:
      gfc_conv_intrinsic_bitcomp (se, expr, LE_EXPR);
      break;

    case GFC_ISYM_BLT:
      gfc_conv_intrinsic_bitcomp (se, expr, LT_EXPR);
      break;

    case GFC_ISYM_C_ASSOCIATED:
    case GFC_ISYM_C_FUNLOC:
    case GFC_ISYM_C_LOC:
      conv_isocbinding_function (se, expr);
      break;

    case GFC_ISYM_ACHAR:
    case GFC_ISYM_CHAR:
      gfc_conv_intrinsic_char (se, expr);
      break;

    case GFC_ISYM_CONVERSION:
    case GFC_ISYM_REAL:
    case GFC_ISYM_LOGICAL:
    case GFC_ISYM_DBLE:
      gfc_conv_intrinsic_conversion (se, expr);
      break;

      /* Integer conversions are handled separately to make sure we get the
         correct rounding mode.  */
    case GFC_ISYM_INT:
    case GFC_ISYM_INT2:
    case GFC_ISYM_INT8:
    case GFC_ISYM_LONG:
      gfc_conv_intrinsic_int (se, expr, RND_TRUNC);
      break;

    case GFC_ISYM_NINT:
      gfc_conv_intrinsic_int (se, expr, RND_ROUND);
      break;

    case GFC_ISYM_CEILING:
      gfc_conv_intrinsic_int (se, expr, RND_CEIL);
      break;

    case GFC_ISYM_FLOOR:
      gfc_conv_intrinsic_int (se, expr, RND_FLOOR);
      break;

    case GFC_ISYM_MOD:
      gfc_conv_intrinsic_mod (se, expr, 0);
      break;

    case GFC_ISYM_MODULO:
      gfc_conv_intrinsic_mod (se, expr, 1);
      break;

    case GFC_ISYM_CMPLX:
      gfc_conv_intrinsic_cmplx (se, expr, name[5] == '1');
      break;

    case GFC_ISYM_COMMAND_ARGUMENT_COUNT:
      gfc_conv_intrinsic_iargc (se, expr);
      break;

    case GFC_ISYM_COMPLEX:
      gfc_conv_intrinsic_cmplx (se, expr, 1);
      break;

    case GFC_ISYM_CONJG:
      gfc_conv_intrinsic_conjg (se, expr);
      break;

    case GFC_ISYM_COUNT:
      gfc_conv_intrinsic_count (se, expr);
      break;

    case GFC_ISYM_CTIME:
      gfc_conv_intrinsic_ctime (se, expr);
      break;

    case GFC_ISYM_DIM:
      gfc_conv_intrinsic_dim (se, expr);
      break;

    case GFC_ISYM_DOT_PRODUCT:
      gfc_conv_intrinsic_dot_product (se, expr);
      break;

    case GFC_ISYM_DPROD:
      gfc_conv_intrinsic_dprod (se, expr);
      break;

    case GFC_ISYM_DSHIFTL:
      gfc_conv_intrinsic_dshift (se, expr, true);
      break;

    case GFC_ISYM_DSHIFTR:
      gfc_conv_intrinsic_dshift (se, expr, false);
      break;

    case GFC_ISYM_FDATE:
      gfc_conv_intrinsic_fdate (se, expr);
      break;

    case GFC_ISYM_FRACTION:
      gfc_conv_intrinsic_fraction (se, expr);
      break;

    case GFC_ISYM_IALL:
      gfc_conv_intrinsic_arith (se, expr, BIT_AND_EXPR, false);
      break;

    case GFC_ISYM_IAND:
      gfc_conv_intrinsic_bitop (se, expr, BIT_AND_EXPR);
      break;

    case GFC_ISYM_IANY:
      gfc_conv_intrinsic_arith (se, expr, BIT_IOR_EXPR, false);
      break;

    case GFC_ISYM_IBCLR:
      gfc_conv_intrinsic_singlebitop (se, expr, 0);
      break;

    case GFC_ISYM_IBITS:
      gfc_conv_intrinsic_ibits (se, expr);
      break;

    case GFC_ISYM_IBSET:
      gfc_conv_intrinsic_singlebitop (se, expr, 1);
      break;

    case GFC_ISYM_IACHAR:
    case GFC_ISYM_ICHAR:
      /* We assume ASCII character sequence.  */
      gfc_conv_intrinsic_ichar (se, expr);
      break;

    case GFC_ISYM_IARGC:
      gfc_conv_intrinsic_iargc (se, expr);
      break;

    case GFC_ISYM_IEOR:
      gfc_conv_intrinsic_bitop (se, expr, BIT_XOR_EXPR);
      break;

    case GFC_ISYM_INDEX:
      kind = expr->value.function.actual->expr->ts.kind;
      if (kind == 1)
       fndecl = gfor_fndecl_string_index;
      else if (kind == 4)
       fndecl = gfor_fndecl_string_index_char4;
      else
       gcc_unreachable ();

      gfc_conv_intrinsic_index_scan_verify (se, expr, fndecl);
      break;

    case GFC_ISYM_IOR:
      gfc_conv_intrinsic_bitop (se, expr, BIT_IOR_EXPR);
      break;

    case GFC_ISYM_IPARITY:
      gfc_conv_intrinsic_arith (se, expr, BIT_XOR_EXPR, false);
      break;

    case GFC_ISYM_IS_IOSTAT_END:
      gfc_conv_has_intvalue (se, expr, LIBERROR_END);
      break;

    case GFC_ISYM_IS_IOSTAT_EOR:
      gfc_conv_has_intvalue (se, expr, LIBERROR_EOR);
      break;

    case GFC_ISYM_ISNAN:
      gfc_conv_intrinsic_isnan (se, expr);
      break;

    case GFC_ISYM_LSHIFT:
      gfc_conv_intrinsic_shift (se, expr, false, false);
      break;

    case GFC_ISYM_RSHIFT:
      gfc_conv_intrinsic_shift (se, expr, true, true);
      break;

    case GFC_ISYM_SHIFTA:
      gfc_conv_intrinsic_shift (se, expr, true, true);
      break;

    case GFC_ISYM_SHIFTL:
      gfc_conv_intrinsic_shift (se, expr, false, false);
      break;

    case GFC_ISYM_SHIFTR:
      gfc_conv_intrinsic_shift (se, expr, true, false);
      break;

    case GFC_ISYM_ISHFT:
      gfc_conv_intrinsic_ishft (se, expr);
      break;

    case GFC_ISYM_ISHFTC:
      gfc_conv_intrinsic_ishftc (se, expr);
      break;

    case GFC_ISYM_LEADZ:
      gfc_conv_intrinsic_leadz (se, expr);
      break;

    case GFC_ISYM_TRAILZ:
      gfc_conv_intrinsic_trailz (se, expr);
      break;

    case GFC_ISYM_POPCNT:
      gfc_conv_intrinsic_popcnt_poppar (se, expr, 0);
      break;

    case GFC_ISYM_POPPAR:
      gfc_conv_intrinsic_popcnt_poppar (se, expr, 1);
      break;

    case GFC_ISYM_LBOUND:
      gfc_conv_intrinsic_bound (se, expr, 0);
      break;

    case GFC_ISYM_LCOBOUND:
      conv_intrinsic_cobound (se, expr);
      break;

    case GFC_ISYM_TRANSPOSE:
      /* The scalarizer has already been set up for reversed dimension access
	 order ; now we just get the argument value normally.  */
      gfc_conv_expr (se, expr->value.function.actual->expr);
      break;

    case GFC_ISYM_LEN:
      gfc_conv_intrinsic_len (se, expr);
      break;

    case GFC_ISYM_LEN_TRIM:
      gfc_conv_intrinsic_len_trim (se, expr);
      break;

    case GFC_ISYM_LGE:
      gfc_conv_intrinsic_strcmp (se, expr, GE_EXPR);
      break;

    case GFC_ISYM_LGT:
      gfc_conv_intrinsic_strcmp (se, expr, GT_EXPR);
      break;

    case GFC_ISYM_LLE:
      gfc_conv_intrinsic_strcmp (se, expr, LE_EXPR);
      break;

    case GFC_ISYM_LLT:
      gfc_conv_intrinsic_strcmp (se, expr, LT_EXPR);
      break;

    case GFC_ISYM_MASKL:
      gfc_conv_intrinsic_mask (se, expr, 1);
      break;

    case GFC_ISYM_MASKR:
      gfc_conv_intrinsic_mask (se, expr, 0);
      break;

    case GFC_ISYM_MAX:
      if (expr->ts.type == BT_CHARACTER)
	gfc_conv_intrinsic_minmax_char (se, expr, 1);
      else
	gfc_conv_intrinsic_minmax (se, expr, GT_EXPR);
      break;

    case GFC_ISYM_MAXLOC:
      gfc_conv_intrinsic_minmaxloc (se, expr, GT_EXPR);
      break;

    case GFC_ISYM_MAXVAL:
      gfc_conv_intrinsic_minmaxval (se, expr, GT_EXPR);
      break;

    case GFC_ISYM_MERGE:
      gfc_conv_intrinsic_merge (se, expr);
      break;

    case GFC_ISYM_MERGE_BITS:
      gfc_conv_intrinsic_merge_bits (se, expr);
      break;

    case GFC_ISYM_MIN:
      if (expr->ts.type == BT_CHARACTER)
	gfc_conv_intrinsic_minmax_char (se, expr, -1);
      else
	gfc_conv_intrinsic_minmax (se, expr, LT_EXPR);
      break;

    case GFC_ISYM_MINLOC:
      gfc_conv_intrinsic_minmaxloc (se, expr, LT_EXPR);
      break;

    case GFC_ISYM_MINVAL:
      gfc_conv_intrinsic_minmaxval (se, expr, LT_EXPR);
      break;

    case GFC_ISYM_NEAREST:
      gfc_conv_intrinsic_nearest (se, expr);
      break;

    case GFC_ISYM_NORM2:
      gfc_conv_intrinsic_arith (se, expr, PLUS_EXPR, true);
      break;

    case GFC_ISYM_NOT:
      gfc_conv_intrinsic_not (se, expr);
      break;

    case GFC_ISYM_OR:
      gfc_conv_intrinsic_bitop (se, expr, BIT_IOR_EXPR);
      break;

    case GFC_ISYM_PARITY:
      gfc_conv_intrinsic_arith (se, expr, NE_EXPR, false);
      break;

    case GFC_ISYM_PRESENT:
      gfc_conv_intrinsic_present (se, expr);
      break;

    case GFC_ISYM_PRODUCT:
      gfc_conv_intrinsic_arith (se, expr, MULT_EXPR, false);
      break;

    case GFC_ISYM_RANK:
      gfc_conv_intrinsic_rank (se, expr);
      break;

    case GFC_ISYM_RRSPACING:
      gfc_conv_intrinsic_rrspacing (se, expr);
      break;

    case GFC_ISYM_SET_EXPONENT:
      gfc_conv_intrinsic_set_exponent (se, expr);
      break;

    case GFC_ISYM_SCALE:
      gfc_conv_intrinsic_scale (se, expr);
      break;

    case GFC_ISYM_SIGN:
      gfc_conv_intrinsic_sign (se, expr);
      break;

    case GFC_ISYM_SIZE:
      gfc_conv_intrinsic_size (se, expr);
      break;

    case GFC_ISYM_SIZEOF:
    case GFC_ISYM_C_SIZEOF:
      gfc_conv_intrinsic_sizeof (se, expr);
      break;

    case GFC_ISYM_STORAGE_SIZE:
      gfc_conv_intrinsic_storage_size (se, expr);
      break;

    case GFC_ISYM_SPACING:
      gfc_conv_intrinsic_spacing (se, expr);
      break;

    case GFC_ISYM_STRIDE:
      conv_intrinsic_stride (se, expr);
      break;

    case GFC_ISYM_SUM:
      gfc_conv_intrinsic_arith (se, expr, PLUS_EXPR, false);
      break;

    case GFC_ISYM_TRANSFER:
      if (se->ss && se->ss->info->useflags)
	/* Access the previously obtained result.  */
	gfc_conv_tmp_array_ref (se);
      else
	gfc_conv_intrinsic_transfer (se, expr);
      break;

    case GFC_ISYM_TTYNAM:
      gfc_conv_intrinsic_ttynam (se, expr);
      break;

    case GFC_ISYM_UBOUND:
      gfc_conv_intrinsic_bound (se, expr, 1);
      break;

    case GFC_ISYM_UCOBOUND:
      conv_intrinsic_cobound (se, expr);
      break;

    case GFC_ISYM_XOR:
      gfc_conv_intrinsic_bitop (se, expr, BIT_XOR_EXPR);
      break;

    case GFC_ISYM_LOC:
      gfc_conv_intrinsic_loc (se, expr);
      break;

    case GFC_ISYM_THIS_IMAGE:
      /* For num_images() == 1, handle as LCOBOUND.  */
      if (expr->value.function.actual->expr
	  && gfc_option.coarray == GFC_FCOARRAY_SINGLE)
	conv_intrinsic_cobound (se, expr);
      else
	trans_this_image (se, expr);
      break;

    case GFC_ISYM_IMAGE_INDEX:
      trans_image_index (se, expr);
      break;

    case GFC_ISYM_NUM_IMAGES:
      trans_num_images (se);
      break;

    case GFC_ISYM_ACCESS:
    case GFC_ISYM_CHDIR:
    case GFC_ISYM_CHMOD:
    case GFC_ISYM_DTIME:
    case GFC_ISYM_ETIME:
    case GFC_ISYM_EXTENDS_TYPE_OF:
    case GFC_ISYM_FGET:
    case GFC_ISYM_FGETC:
    case GFC_ISYM_FNUM:
    case GFC_ISYM_FPUT:
    case GFC_ISYM_FPUTC:
    case GFC_ISYM_FSTAT:
    case GFC_ISYM_FTELL:
    case GFC_ISYM_GETCWD:
    case GFC_ISYM_GETGID:
    case GFC_ISYM_GETPID:
    case GFC_ISYM_GETUID:
    case GFC_ISYM_HOSTNM:
    case GFC_ISYM_KILL:
    case GFC_ISYM_IERRNO:
    case GFC_ISYM_IRAND:
    case GFC_ISYM_ISATTY:
    case GFC_ISYM_JN2:
    case GFC_ISYM_LINK:
    case GFC_ISYM_LSTAT:
    case GFC_ISYM_MALLOC:
    case GFC_ISYM_MATMUL:
    case GFC_ISYM_MCLOCK:
    case GFC_ISYM_MCLOCK8:
    case GFC_ISYM_RAND:
    case GFC_ISYM_RENAME:
    case GFC_ISYM_SECOND:
    case GFC_ISYM_SECNDS:
    case GFC_ISYM_SIGNAL:
    case GFC_ISYM_STAT:
    case GFC_ISYM_SYMLNK:
    case GFC_ISYM_SYSTEM:
    case GFC_ISYM_TIME:
    case GFC_ISYM_TIME8:
    case GFC_ISYM_UMASK:
    case GFC_ISYM_UNLINK:
    case GFC_ISYM_YN2:
      gfc_conv_intrinsic_funcall (se, expr);
      break;

    case GFC_ISYM_EOSHIFT:
    case GFC_ISYM_PACK:
    case GFC_ISYM_RESHAPE:
      /* For those, expr->rank should always be >0 and thus the if above the
	 switch should have matched.  */
      gcc_unreachable ();
      break;

    default:
      gfc_conv_intrinsic_lib_function (se, expr);
      break;
    }
}


static gfc_ss *
walk_inline_intrinsic_transpose (gfc_ss *ss, gfc_expr *expr)
{
  gfc_ss *arg_ss, *tmp_ss;
  gfc_actual_arglist *arg;

  arg = expr->value.function.actual;

  gcc_assert (arg->expr);

  arg_ss = gfc_walk_subexpr (gfc_ss_terminator, arg->expr);
  gcc_assert (arg_ss != gfc_ss_terminator);

  for (tmp_ss = arg_ss; ; tmp_ss = tmp_ss->next)
    {
      if (tmp_ss->info->type != GFC_SS_SCALAR
	  && tmp_ss->info->type != GFC_SS_REFERENCE)
	{
	  int tmp_dim;

	  gcc_assert (tmp_ss->dimen == 2);

	  /* We just invert dimensions.  */
	  tmp_dim = tmp_ss->dim[0];
	  tmp_ss->dim[0] = tmp_ss->dim[1];
	  tmp_ss->dim[1] = tmp_dim;
	}

      /* Stop when tmp_ss points to the last valid element of the chain...  */
      if (tmp_ss->next == gfc_ss_terminator)
	break;
    }

  /* ... so that we can attach the rest of the chain to it.  */
  tmp_ss->next = ss;

  return arg_ss;
}


/* Move the given dimension of the given gfc_ss list to a nested gfc_ss list.
   This has the side effect of reversing the nested list, so there is no
   need to call gfc_reverse_ss on it (the given list is assumed not to be
   reversed yet).   */

static gfc_ss *
nest_loop_dimension (gfc_ss *ss, int dim)
{
  int ss_dim, i;
  gfc_ss *new_ss, *prev_ss = gfc_ss_terminator;
  gfc_loopinfo *new_loop;

  gcc_assert (ss != gfc_ss_terminator);

  for (; ss != gfc_ss_terminator; ss = ss->next)
    {
      new_ss = gfc_get_ss ();
      new_ss->next = prev_ss;
      new_ss->parent = ss;
      new_ss->info = ss->info;
      new_ss->info->refcount++;
      if (ss->dimen != 0)
	{
	  gcc_assert (ss->info->type != GFC_SS_SCALAR
		      && ss->info->type != GFC_SS_REFERENCE);

	  new_ss->dimen = 1;
	  new_ss->dim[0] = ss->dim[dim];

	  gcc_assert (dim < ss->dimen);

	  ss_dim = --ss->dimen;
	  for (i = dim; i < ss_dim; i++)
	    ss->dim[i] = ss->dim[i + 1];

	  ss->dim[ss_dim] = 0;
	}
      prev_ss = new_ss;

      if (ss->nested_ss)
	{
	  ss->nested_ss->parent = new_ss;
	  new_ss->nested_ss = ss->nested_ss;
	}
      ss->nested_ss = new_ss;
    }

  new_loop = gfc_get_loopinfo ();
  gfc_init_loopinfo (new_loop);

  gcc_assert (prev_ss != NULL);
  gcc_assert (prev_ss != gfc_ss_terminator);
  gfc_add_ss_to_loop (new_loop, prev_ss);
  return new_ss->parent;
}


/* Create the gfc_ss list for the SUM/PRODUCT arguments when the function
   is to be inlined.  */

static gfc_ss *
walk_inline_intrinsic_arith (gfc_ss *ss, gfc_expr *expr)
{
  gfc_ss *tmp_ss, *tail, *array_ss;
  gfc_actual_arglist *arg1, *arg2, *arg3;
  int sum_dim;
  bool scalar_mask = false;

  /* The rank of the result will be determined later.  */
  arg1 = expr->value.function.actual;
  arg2 = arg1->next;
  arg3 = arg2->next;
  gcc_assert (arg3 != NULL);

  if (expr->rank == 0)
    return ss;

  tmp_ss = gfc_ss_terminator;

  if (arg3->expr)
    {
      gfc_ss *mask_ss;

      mask_ss = gfc_walk_subexpr (tmp_ss, arg3->expr);
      if (mask_ss == tmp_ss)
	scalar_mask = 1;

      tmp_ss = mask_ss;
    }

  array_ss = gfc_walk_subexpr (tmp_ss, arg1->expr);
  gcc_assert (array_ss != tmp_ss);

  /* Odd thing: If the mask is scalar, it is used by the frontend after
     the array (to make an if around the nested loop). Thus it shall
     be after array_ss once the gfc_ss list is reversed.  */
  if (scalar_mask)
    tmp_ss = gfc_get_scalar_ss (array_ss, arg3->expr);
  else
    tmp_ss = array_ss;

  /* "Hide" the dimension on which we will sum in the first arg's scalarization
     chain.  */
  sum_dim = mpz_get_si (arg2->expr->value.integer) - 1;
  tail = nest_loop_dimension (tmp_ss, sum_dim);
  tail->next = ss;

  return tmp_ss;
}


static gfc_ss *
walk_inline_intrinsic_function (gfc_ss * ss, gfc_expr * expr)
{

  switch (expr->value.function.isym->id)
    {
      case GFC_ISYM_PRODUCT:
      case GFC_ISYM_SUM:
	return walk_inline_intrinsic_arith (ss, expr);

      case GFC_ISYM_TRANSPOSE:
	return walk_inline_intrinsic_transpose (ss, expr);

      default:
	gcc_unreachable ();
    }
  gcc_unreachable ();
}


/* This generates code to execute before entering the scalarization loop.
   Currently does nothing.  */

void
gfc_add_intrinsic_ss_code (gfc_loopinfo * loop ATTRIBUTE_UNUSED, gfc_ss * ss)
{
  switch (ss->info->expr->value.function.isym->id)
    {
    case GFC_ISYM_UBOUND:
    case GFC_ISYM_LBOUND:
    case GFC_ISYM_UCOBOUND:
    case GFC_ISYM_LCOBOUND:
    case GFC_ISYM_THIS_IMAGE:
      break;

    default:
      gcc_unreachable ();
    }
}


/* The LBOUND, LCOBOUND, UBOUND and UCOBOUND intrinsics with one parameter
   are expanded into code inside the scalarization loop.  */

static gfc_ss *
gfc_walk_intrinsic_bound (gfc_ss * ss, gfc_expr * expr)
{
  if (expr->value.function.actual->expr->ts.type == BT_CLASS)
    gfc_add_class_array_ref (expr->value.function.actual->expr);

  /* The two argument version returns a scalar.  */
  if (expr->value.function.actual->next->expr)
    return ss;

  return gfc_get_array_ss (ss, expr, 1, GFC_SS_INTRINSIC);
}


/* Walk an intrinsic array libcall.  */

static gfc_ss *
gfc_walk_intrinsic_libfunc (gfc_ss * ss, gfc_expr * expr)
{
  gcc_assert (expr->rank > 0);
  return gfc_get_array_ss (ss, expr, expr->rank, GFC_SS_FUNCTION);
}


/* Return whether the function call expression EXPR will be expanded
   inline by gfc_conv_intrinsic_function.  */

bool
gfc_inline_intrinsic_function_p (gfc_expr *expr)
{
  gfc_actual_arglist *args;

  if (!expr->value.function.isym)
    return false;

  switch (expr->value.function.isym->id)
    {
    case GFC_ISYM_PRODUCT:
    case GFC_ISYM_SUM:
      /* Disable inline expansion if code size matters.  */
      if (optimize_size)
	return false;

      args = expr->value.function.actual;
      /* We need to be able to subset the SUM argument at compile-time.  */
      if (args->next->expr && args->next->expr->expr_type != EXPR_CONSTANT)
	return false;

      return true;

    case GFC_ISYM_TRANSPOSE:
      return true;

    default:
      return false;
    }
}


/* Returns nonzero if the specified intrinsic function call maps directly to
   an external library call.  Should only be used for functions that return
   arrays.  */

int
gfc_is_intrinsic_libcall (gfc_expr * expr)
{
  gcc_assert (expr->expr_type == EXPR_FUNCTION && expr->value.function.isym);
  gcc_assert (expr->rank > 0);

  if (gfc_inline_intrinsic_function_p (expr))
    return 0;

  switch (expr->value.function.isym->id)
    {
    case GFC_ISYM_ALL:
    case GFC_ISYM_ANY:
    case GFC_ISYM_COUNT:
    case GFC_ISYM_JN2:
    case GFC_ISYM_IANY:
    case GFC_ISYM_IALL:
    case GFC_ISYM_IPARITY:
    case GFC_ISYM_MATMUL:
    case GFC_ISYM_MAXLOC:
    case GFC_ISYM_MAXVAL:
    case GFC_ISYM_MINLOC:
    case GFC_ISYM_MINVAL:
    case GFC_ISYM_NORM2:
    case GFC_ISYM_PARITY:
    case GFC_ISYM_PRODUCT:
    case GFC_ISYM_SUM:
    case GFC_ISYM_SHAPE:
    case GFC_ISYM_SPREAD:
    case GFC_ISYM_YN2:
      /* Ignore absent optional parameters.  */
      return 1;

    case GFC_ISYM_RESHAPE:
    case GFC_ISYM_CSHIFT:
    case GFC_ISYM_EOSHIFT:
    case GFC_ISYM_PACK:
    case GFC_ISYM_UNPACK:
      /* Pass absent optional parameters.  */
      return 2;

    default:
      return 0;
    }
}

/* Walk an intrinsic function.  */
gfc_ss *
gfc_walk_intrinsic_function (gfc_ss * ss, gfc_expr * expr,
			     gfc_intrinsic_sym * isym)
{
  gcc_assert (isym);

  if (isym->elemental)
    return gfc_walk_elemental_function_args (ss, expr->value.function.actual,
					     NULL, GFC_SS_SCALAR);

  if (expr->rank == 0)
    return ss;

  if (gfc_inline_intrinsic_function_p (expr))
    return walk_inline_intrinsic_function (ss, expr);

  if (gfc_is_intrinsic_libcall (expr))
    return gfc_walk_intrinsic_libfunc (ss, expr);

  /* Special cases.  */
  switch (isym->id)
    {
    case GFC_ISYM_LBOUND:
    case GFC_ISYM_LCOBOUND:
    case GFC_ISYM_UBOUND:
    case GFC_ISYM_UCOBOUND:
    case GFC_ISYM_THIS_IMAGE:
      return gfc_walk_intrinsic_bound (ss, expr);

    case GFC_ISYM_TRANSFER:
      return gfc_walk_intrinsic_libfunc (ss, expr);

    default:
      /* This probably meant someone forgot to add an intrinsic to the above
         list(s) when they implemented it, or something's gone horribly
	 wrong.  */
      gcc_unreachable ();
    }
}


static tree
conv_intrinsic_atomic_def (gfc_code *code)
{
  gfc_se atom, value;
  stmtblock_t block;

  gfc_init_se (&atom, NULL);
  gfc_init_se (&value, NULL);
  gfc_conv_expr (&atom, code->ext.actual->expr);
  gfc_conv_expr (&value, code->ext.actual->next->expr);

  gfc_init_block (&block);
  gfc_add_modify (&block, atom.expr,
		  fold_convert (TREE_TYPE (atom.expr), value.expr));
  return gfc_finish_block (&block);
}


static tree
conv_intrinsic_atomic_ref (gfc_code *code)
{
  gfc_se atom, value;
  stmtblock_t block;

  gfc_init_se (&atom, NULL);
  gfc_init_se (&value, NULL);
  gfc_conv_expr (&value, code->ext.actual->expr);
  gfc_conv_expr (&atom, code->ext.actual->next->expr);

  gfc_init_block (&block);
  gfc_add_modify (&block, value.expr,
		  fold_convert (TREE_TYPE (value.expr), atom.expr));
  return gfc_finish_block (&block);
}


static tree
conv_intrinsic_move_alloc (gfc_code *code)
{
  stmtblock_t block;
  gfc_expr *from_expr, *to_expr;
  gfc_expr *to_expr2, *from_expr2 = NULL;
  gfc_se from_se, to_se;
  tree tmp;
  bool coarray;

  gfc_start_block (&block);

  from_expr = code->ext.actual->expr;
  to_expr = code->ext.actual->next->expr;

  gfc_init_se (&from_se, NULL);
  gfc_init_se (&to_se, NULL);

  gcc_assert (from_expr->ts.type != BT_CLASS
	      || to_expr->ts.type == BT_CLASS);
  coarray = gfc_get_corank (from_expr) != 0;

  if (from_expr->rank == 0 && !coarray)
    {
      if (from_expr->ts.type != BT_CLASS)
	from_expr2 = from_expr;
      else
	{
	  from_expr2 = gfc_copy_expr (from_expr);
	  gfc_add_data_component (from_expr2);
	}

      if (to_expr->ts.type != BT_CLASS)
	to_expr2 = to_expr;
      else
	{
	  to_expr2 = gfc_copy_expr (to_expr);
	  gfc_add_data_component (to_expr2);
	}

      from_se.want_pointer = 1;
      to_se.want_pointer = 1;
      gfc_conv_expr (&from_se, from_expr2);
      gfc_conv_expr (&to_se, to_expr2);
      gfc_add_block_to_block (&block, &from_se.pre);
      gfc_add_block_to_block (&block, &to_se.pre);

      /* Deallocate "to".  */
      tmp = gfc_deallocate_scalar_with_status (to_se.expr, NULL_TREE, true,
					       to_expr, to_expr->ts);
      gfc_add_expr_to_block (&block, tmp);

      /* Assign (_data) pointers.  */
      gfc_add_modify_loc (input_location, &block, to_se.expr,
			  fold_convert (TREE_TYPE (to_se.expr), from_se.expr));

      /* Set "from" to NULL.  */
      gfc_add_modify_loc (input_location, &block, from_se.expr,
			  fold_convert (TREE_TYPE (from_se.expr), null_pointer_node));

      gfc_add_block_to_block (&block, &from_se.post);
      gfc_add_block_to_block (&block, &to_se.post);

      /* Set _vptr.  */
      if (to_expr->ts.type == BT_CLASS)
	{
	  gfc_symbol *vtab;

	  gfc_free_expr (to_expr2);
	  gfc_init_se (&to_se, NULL);
	  to_se.want_pointer = 1;
	  gfc_add_vptr_component (to_expr);
	  gfc_conv_expr (&to_se, to_expr);

	  if (from_expr->ts.type == BT_CLASS)
	    {
	      if (UNLIMITED_POLY (from_expr))
		vtab = NULL;
	      else
		{
		  vtab = gfc_find_derived_vtab (from_expr->ts.u.derived);
		  gcc_assert (vtab);
		}

	      gfc_free_expr (from_expr2);
	      gfc_init_se (&from_se, NULL);
	      from_se.want_pointer = 1;
	      gfc_add_vptr_component (from_expr);
	      gfc_conv_expr (&from_se, from_expr);
	      gfc_add_modify_loc (input_location, &block, to_se.expr,
				  fold_convert (TREE_TYPE (to_se.expr),
				  from_se.expr));

              /* Reset _vptr component to declared type.  */
	      if (vtab == NULL)
		/* Unlimited polymorphic.  */
		gfc_add_modify_loc (input_location, &block, from_se.expr,
				    fold_convert (TREE_TYPE (from_se.expr),
						  null_pointer_node));
	      else
		{
		  tmp = gfc_build_addr_expr (NULL_TREE, gfc_get_symbol_decl (vtab));
		  gfc_add_modify_loc (input_location, &block, from_se.expr,
				      fold_convert (TREE_TYPE (from_se.expr), tmp));
		}
	    }
	  else
	    {
	      vtab = gfc_find_vtab (&from_expr->ts);
	      gcc_assert (vtab);
	      tmp = gfc_build_addr_expr (NULL_TREE, gfc_get_symbol_decl (vtab));
	      gfc_add_modify_loc (input_location, &block, to_se.expr,
				  fold_convert (TREE_TYPE (to_se.expr), tmp));
	    }
	}

      return gfc_finish_block (&block);
    }

  /* Update _vptr component.  */
  if (to_expr->ts.type == BT_CLASS)
    {
      gfc_symbol *vtab;

      to_se.want_pointer = 1;
      to_expr2 = gfc_copy_expr (to_expr);
      gfc_add_vptr_component (to_expr2);
      gfc_conv_expr (&to_se, to_expr2);

      if (from_expr->ts.type == BT_CLASS)
	{
	  if (UNLIMITED_POLY (from_expr))
	    vtab = NULL;
	  else
	    {
	      vtab = gfc_find_derived_vtab (from_expr->ts.u.derived);
	      gcc_assert (vtab);
	    }

	  from_se.want_pointer = 1;
	  from_expr2 = gfc_copy_expr (from_expr);
	  gfc_add_vptr_component (from_expr2);
	  gfc_conv_expr (&from_se, from_expr2);
	  gfc_add_modify_loc (input_location, &block, to_se.expr,
			      fold_convert (TREE_TYPE (to_se.expr),
			      from_se.expr));

	  /* Reset _vptr component to declared type.  */
	  if (vtab == NULL)
	    /* Unlimited polymorphic.  */
	    gfc_add_modify_loc (input_location, &block, from_se.expr,
				fold_convert (TREE_TYPE (from_se.expr),
					      null_pointer_node));
	  else
	    {
	      tmp = gfc_build_addr_expr (NULL_TREE, gfc_get_symbol_decl (vtab));
	      gfc_add_modify_loc (input_location, &block, from_se.expr,
				  fold_convert (TREE_TYPE (from_se.expr), tmp));
	    }
	}
      else
	{
	  vtab = gfc_find_vtab (&from_expr->ts);
	  gcc_assert (vtab);
	  tmp = gfc_build_addr_expr (NULL_TREE, gfc_get_symbol_decl (vtab));
	  gfc_add_modify_loc (input_location, &block, to_se.expr,
			      fold_convert (TREE_TYPE (to_se.expr), tmp));
	}

      gfc_free_expr (to_expr2);
      gfc_init_se (&to_se, NULL);

      if (from_expr->ts.type == BT_CLASS)
	{
	  gfc_free_expr (from_expr2);
	  gfc_init_se (&from_se, NULL);
	}
    }


  /* Deallocate "to".  */
  if (from_expr->rank == 0)
    {
      to_se.want_coarray = 1;
      from_se.want_coarray = 1;
    }
  gfc_conv_expr_descriptor (&to_se, to_expr);
  gfc_conv_expr_descriptor (&from_se, from_expr);

  /* For coarrays, call SYNC ALL if TO is already deallocated as MOVE_ALLOC
     is an image control "statement", cf. IR F08/0040 in 12-006A.  */
  if (coarray && gfc_option.coarray == GFC_FCOARRAY_LIB)
    {
      tree cond;

      tmp = gfc_deallocate_with_status (to_se.expr, NULL_TREE, NULL_TREE,
					NULL_TREE, NULL_TREE, true, to_expr,
					true);
      gfc_add_expr_to_block (&block, tmp);

      tmp = gfc_conv_descriptor_data_get (to_se.expr);
      cond = fold_build2_loc (input_location, EQ_EXPR,
			      boolean_type_node, tmp,
			      fold_convert (TREE_TYPE (tmp),
					    null_pointer_node));
      tmp = build_call_expr_loc (input_location, gfor_fndecl_caf_sync_all,
				 3, null_pointer_node, null_pointer_node,
				 build_int_cst (integer_type_node, 0));

      tmp = fold_build3_loc (input_location, COND_EXPR, void_type_node, cond,
			     tmp, build_empty_stmt (input_location));
      gfc_add_expr_to_block (&block, tmp);
    }
  else
    {
      tmp = gfc_conv_descriptor_data_get (to_se.expr);
      tmp = gfc_deallocate_with_status (tmp, NULL_TREE, NULL_TREE, NULL_TREE,
					NULL_TREE, true, to_expr, false);
      gfc_add_expr_to_block (&block, tmp);
    }

  /* Move the pointer and update the array descriptor data.  */
  gfc_add_modify_loc (input_location, &block, to_se.expr, from_se.expr);

  /* Set "from" to NULL.  */
  tmp = gfc_conv_descriptor_data_get (from_se.expr);
  gfc_add_modify_loc (input_location, &block, tmp,
		      fold_convert (TREE_TYPE (tmp), null_pointer_node));

  return gfc_finish_block (&block);
}


tree
gfc_conv_intrinsic_subroutine (gfc_code *code)
{
  tree res;

  gcc_assert (code->resolved_isym);

  switch (code->resolved_isym->id)
    {
    case GFC_ISYM_MOVE_ALLOC:
      res = conv_intrinsic_move_alloc (code);
      break;

    case GFC_ISYM_ATOMIC_DEF:
      res = conv_intrinsic_atomic_def (code);
      break;

    case GFC_ISYM_ATOMIC_REF:
      res = conv_intrinsic_atomic_ref (code);
      break;

    case GFC_ISYM_C_F_POINTER:
    case GFC_ISYM_C_F_PROCPOINTER:
      res = conv_isocbinding_subroutine (code);
      break;


    default:
      res = NULL_TREE;
      break;
    }

  return res;
}

#include "gt-fortran-trans-intrinsic.h"<|MERGE_RESOLUTION|>--- conflicted
+++ resolved
@@ -4687,11 +4687,7 @@
 static void
 gfc_conv_intrinsic_ichar (gfc_se * se, gfc_expr * expr)
 {
-<<<<<<< HEAD
-  tree args[2], type, pchartype;
-=======
   tree args[3], type, pchartype;
->>>>>>> a7aa3838
   int nargs;
 
   nargs = gfc_intrinsic_argument_list_length (expr);
