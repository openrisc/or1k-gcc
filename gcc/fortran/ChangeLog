<<<<<<< HEAD
2014-03-08  Tobias Burnus  <burnus@net-b.de>

	PR fortran/60447
	* f95-lang.c (gfc_init): Return false when only
	preprocessing.
	* options.c (gfc_post_options): Ditto.

2014-03-08  Tobias Burnus  <burnus@net-b.de>

	* gfortran.texi (Fortran 2003 Status): Mention finalization,
	deferred-length character support and input rounding.
	(Fortran 2008 Status): Mention that at termination
	signalling exceptions are shown.

2014-03-06  Paul Thomas  <pault@gcc.gnu.org>
	    Janus Weil  <janus@gcc.gnu.org>

	PR fortran/51976
	* gfortran.h (symbol_attribute): Add deferred_parameter attribute.
	* primary.c (build_actual_constructor): It is not an error if
	a missing component has the deferred_parameter attribute;
	equally, if one is given a value, it is an error.
	* resolve.c (resolve_fl_derived0): Remove error for deferred
	character length components.  Add the hidden string length
	field to the structure. Give it the deferred_parameter
	attribute.
	* trans-array.c (duplicate_allocatable): Add a strlen field
	which is used as the element size if it is non-null.
	(gfc_duplicate_allocatable, gfc_copy_allocatable_data): Pass a
	NULL to the new argument in duplicate_allocatable.
	(structure_alloc_comps): Set the hidden string length as
	appropriate. Use it in calls to duplicate_allocatable.
	(gfc_alloc_allocatable_for_assignment): When a deferred length
	backend declaration is variable, use that; otherwise use the
	string length from the expression evaluation.
	* trans-expr.c (gfc_conv_component_ref): If this is a deferred
	character length component, the string length should have the
	value of the hidden string length field.
	(gfc_trans_subcomponent_assign): Set the hidden string length
	field for deferred character length components.  Allocate the
	necessary memory for the string.
	(alloc_scalar_allocatable_for_assignment): Same change as in
	gfc_alloc_allocatable_for_assignment above.
	* trans-stmt.c (gfc_trans_allocate): Likewise.
	* trans-intrinsic (size_of_string_in_bytes): Make non-static.
	* trans-types.c (gfc_get_derived_type): Set the tree type for
	a deferred character length component.
	* trans.c (gfc_deferred_strlen): New function.
	* trans.h (size_of_string_in_bytes,gfc_deferred_strlen): New prototypes.

2014-03-01  Mikael Morin  <mikael@gcc.gnu.org>

	PR fortran/60341
	* frontend-passes.c (optimize_comparison): Guard two union accesses
	with the corresponding tag checks.

2014-02-28  Janus Weil  <janus@gcc.gnu.org>

	PR fortran/60359
	* class.c (find_intrinsic_vtab): Prevent duplicate creation of copy
	procedure for characters.

2014-02-21  Janus Weil  <janus@gcc.gnu.org>

	PR fortran/60302
	* check.c (gfc_check_c_f_pointer): Only clear 'size' if 'gfc_array_size'
	is successful.

2014-02-21  Janus Weil  <janus@gcc.gnu.org>

	PR fortran/60234
	* gfortran.h (gfc_build_class_symbol): Removed argument.
	* class.c (gfc_add_component_ref): Fix up missing vtype if necessary.
	(gfc_build_class_symbol): Remove argument 'delayed_vtab'. vtab is always
	delayed now, except for unlimited polymorphics.
	(comp_is_finalizable): Procedure pointer components are not finalizable.
	* decl. (build_sym, build_struct, attr_decl1): Removed argument of
	'gfc_build_class_symbol'.
	* match.c (copy_ts_from_selector_to_associate, select_type_set_tmp):
	Ditto.
	* symbol.c (gfc_set_default_type): Ditto.

2014-02-19  Janus Weil  <janus@gcc.gnu.org>

	PR fortran/60232
	* expr.c (gfc_get_variable_expr): Don't add REF_ARRAY for dimensionful
	functions, which are used as procedure pointer target.

2014-02-18  Tobias Burnus  <burnus@net-b.de>

	PR fortran/49397
	* expr.c (gfc_check_pointer_assign): Add check for
	F2008Cor2, C729.
	* trans-decl.c (gfc_get_symbol_decl): Correctly generate external
	decl in a corner case.

2014-02-18  Janus Weil  <janus@gcc.gnu.org>

	PR fortran/60231
	* resolve.c (check_generic_tbp_ambiguity): Check for presence of dummy
	arguments to prevent ICE.

2014-02-17  Janus Weil  <janus@gcc.gnu.org>

	PR fortran/55907
	* resolve.c (build_default_init_expr): Don't initialize character
	variable if -fno-automatic is given.

2014-02-15  Mikael Morin  <mikael@gcc.gnu.org>

	PR fortran/59599
	* trans-intrinsic.c (gfc_conv_intrinsic_ichar): Calculate the
	number of arguments.

2014-02-11  Jakub Jelinek  <jakub@redhat.com>

	PR fortran/52370
	* trans-decl.c (gfc_build_dummy_array_decl): Set TREE_NO_WARNING
	on decl if sym->attr.optional.

2014-02-09  Paul Thomas  <pault@gcc.gnu.org>

	PR fortran/57522
	* resolve.c (resolve_assoc_var): Set the subref_array_pointer
	attribute for the 'associate-name' if necessary.
	* trans-stmt.c (trans_associate_var): If the 'associate-name'
	is a subref_array_pointer, assign the element size of the
	associate variable to 'span'.

2014-02-09  Paul Thomas  <pault@gcc.gnu.org>

	PR fortran/59026
	* trans-expr.c (gfc_conv_procedure_call): Pass the value of the
	actual argument to a formal argument with the value attribute
	in an elemental procedure.

2014-02-08  Janus Weil  <janus@gcc.gnu.org>
	    Mikael Morin <mikael.morin@gcc.gnu.org>

	PR fortran/58470
	* class.c (generate_finalization_wrapper): Assert that proc_tree has
	been set in gfc_resolve_finalizers.
	* resolve.c (resolve_fl_derived0): Remove unnecessary call to
	gfc_is_finalizable.

2014-02-07  Benno Schulenberg  <bensberg@justemail.net>

	PR translation/52289
	* fortran/resolve.c (resolve_ordinary_assign): Fix typoed word
	in an error message.

2014-02-02  Mikael Morin  <mikael@gcc.gnu.org>

	PR fortran/57033
	* primary.c (gfc_convert_to_structure_constructor): Avoid null pointer
	dereference.

2014-02-01  Paul Thomas  <pault@gcc.gnu.org>

	PR fortran/59906
	* trans-stmt.c (gfc_add_loop_ss_code): In the case of character
	SS_REFERENCE, use gfc_conv_string_parameter to ensure that a
	pointer to the string is stored.
	* trans-expr.c (gfc_conv_expr_reference): Likewise, use
	gfc_conv_string_parameter to ensure that a pointer to is passed
	to the elemental function.

2014-01-28  Paul Thomas  <pault@gcc.gnu.org>

	PR fortran/59414
	* trans-stmt.c (gfc_trans_allocate): Before the pointer
	assignment to transfer the source _vptr to a class allocate
	expression, the final class reference should be exposed. The
	tail that includes the _data and array references is stored.
	This reduced expression is transferred to 'lhs' and the _vptr
	added. Then the tail is restored to the allocate expression.

2014-01-26  Mikael Morin  <mikael@gcc.gnu.org>

	PR fortran/58007
	* module.c (read_module): Assert for component name correctness.

2014-01-18  Mikael Morin  <mikael@gcc.gnu.org>

	PR fortran/58007
	* module.c (MOD_VERSION): Bump.
	(fp2, find_pointer2): Remove.
	(mio_component_ref): Don't forcedfully set the containing derived type
	symbol for loading.  Remove unused argument.
	(mio_ref): Update caller
	(mio_symbol): Dump component list earlier.
	(skip_list): New argument nest_level.  Initialize level with the new
	argument.
	(read_module): Add forced pointer components association for derived
	type symbols.

2014-01-12  Janus Weil  <janus@gcc.gnu.org>

	PR fortran/58026
	* decl.c (gfc_match_data_decl): Improve error recovery.

2014-01-09  Tobias Burnus  <burnus@net-b.de>

	* cpp.c (gfc_cpp_handle_option): Add missing break.
	* trans-io.c (transfer_expr): Silence unused value warning.

2014-01-08  Janus Weil  <janus@gcc.gnu.org>

	PR fortran/58182
	* resolve.c (gfc_verify_binding_labels): Modify order of checks.

2014-01-06  Janus Weil  <janus@gcc.gnu.org>

	PR fortran/59589
	* class.c (comp_is_finalizable): New function to dermine if a given
	component is finalizable.
	(finalize_component, generate_finalization_wrapper): Use it.

2014-01-06  Janus Weil  <janus@gcc.gnu.org>

	PR fortran/59023
	PR fortran/59662
	* resolve.c (resolve_global_procedure): Don't apply to c-binding
	procedures.
	(gfc_verify_binding_labels): Remove duplicate line.

2014-01-04  Janus Weil  <janus@gcc.gnu.org>

	PR fortran/59547
	* class.c (add_proc_comp): Copy pure attribute.

=======
2014-04-22  Release Manager

	* GCC 4.9.0 released.

2014-04-13  Paul Thomas  <pault@gcc.gnu.org>

	PR fortran/58085
	PR fortran/60717
	* trans.h: Add 'use_offset' bitfield to gfc_se.
	* trans-array.c (gfc_conv_expr_descriptor): Use 'use_offset'
	as a trigger to unconditionally recalculate the offset for
	array slices and constant arrays.
	trans-expr.c (gfc_conv_intrinsic_to_class): Use it.
	trans-stmt.c (trans_associate_var): Ditto.
	(gfc_conv_procedure_call): Ditto.

2014-04-11  Janne Blomqvist  <jb@gcc.gnu.org>

	* intrinsic.texi (RANDOM_SEED): Improve example.

2014-04-10  Bernd Edlinger  <bernd.edlinger@hotmail.de>

	* class.c (gfc_build_class_symbol): Append "_t" to target class
	names to make the generated type names unique.

2014-04-04  Bernd Edlinger  <bernd.edlinger@hotmail.de>

	PR fortran/60191
	* trans-types.c (gfc_get_function_type): In case of recursion
	build a variadic function type with empty argument list instead of a
	stdarg-like function type with incomplete argument list.

2014-04-04  Tobias Burnus  <burnus@net-b.de>

	* check.c (gfc_check_cmplx): Fix typo.

2014-03-28  Mikael Morin  <mikael@gcc.gnu.org>
	    Tobias Burnus  <burnus@net-b.de>

	PR fortran/60576
	* trans-expr.c (gfc_conv_derived_to_class): Avoid
	generation of out-of-bounds range expr.

2014-03-28  Mikael Morin  <mikael@gcc.gnu.org>

	PR fortran/60677
	* trans-intrinsic.c (gfc_conv_intrinsic_ichar): Enlarge argument
	list buffer.

2014-03-27  Thomas Koenig  <tkoenig@gcc.gnu.org>

	PR fortran/60522
	* frontend-passes.c (cfe_code):  Do not walk subtrees
	for WHERE.

2014-03-27  Tobias Burnus  <burnus@net-b.de>

	PR fortran/58880
	* trans-expr.c (gfc_conv_scalar_to_descriptor): Fix handling
	of nonpointers.

2014-03-26 Dominique d'Humieres <dominiq@lps.ens.fr>

	PR fortran/34928
	* fortran.texi: Document Volatile COMMON as not supported.

2014-03-22  Jakub Jelinek  <jakub@redhat.com>

	PR debug/60603
	* cpp.c (gfc_cpp_init): Restore cb_change_file call to
	<built-in>.

2014-03-21  Jerry DeLisle  <jvdelisle@gcc.gnu.org>

	PR fortran/60148
	* gfortran.texi: Add description of namelist DELIM= behavior.

2014-03-19  Tobias Burnus  <burnus@net-b.>

	PR fortran/60543
	* io.c (check_io_constraints): Use gfc_unset_implicit_pure.
	* resolve.c (resolve_ordinary_assign): Ditto.

2014-03-19  Tobias Burnus  <burnus@net-b.de>

	PR fortran/60543
	PR fortran/60283
	* gfortran.h (gfc_unset_implicit_pure): New prototype.
	* resolve.c (gfc_unset_implicit_pure): New.
	(resolve_structure_cons, resolve_function,
	pure_subroutine): Use it.
	* decl.c (match_old_style_init, gfc_match_data,
	match_pointer_init, variable_decl): Ditto.
	* expr.c (gfc_check_pointer_assign): Ditto.
	* intrinsic.c (gfc_intrinsic_sub_interface): Ditto.
	* io.c (match_vtag, gfc_match_open, gfc_match_close,
	match_filepos, gfc_match_inquire, gfc_match_print,
	gfc_match_wait): Ditto.
	* match.c (gfc_match_critical, gfc_match_stopcode,
	lock_unlock_statement, sync_statement, gfc_match_allocate,
	gfc_match_deallocate): Ditto.
	* parse.c (decode_omp_directive): Ditto.
	* symbol.c (gfc_add_save): Ditto.

2014-03-18  Janus Weil  <janus@gcc.gnu.org>

	PR fortran/55207
	PR fortran/60549
	* decl.c (match_attr_spec): Revert r208590.

2014-03-18  Jakub Jelinek  <jakub@redhat.com>

	PR ipa/58721
	* trans.c (gfc_unlikely, gfc_likely): Don't add __builtin_expect
	if !optimize.

2014-03-18  Tobias Burnus  <burnus@net-b.de>

	PR ipa/58721
	* trans.h (gfc_unlikely, gfc_likely): Add predictor as argument.
	(gfc_trans_io_runtime_check): Remove.
	* trans-io.c (gfc_trans_io_runtime_check): Make static; add has_iostat
	as argument, add predictor to block.
	(set_parameter_value, gfc_trans_open, gfc_trans_close, build_filepos,
	gfc_trans_inquire, gfc_trans_wait, build_dt): Update calls.
	* trans.c (gfc_unlikely, gfc_likely): Add predictor as argument.
	(gfc_trans_runtime_check, gfc_allocate_using_malloc,
	gfc_allocate_allocatable, gfc_deallocate_with_status): Set explicitly
	branch predictor.
	* trans-expr.c (gfc_conv_procedure_call): Ditto.
	* trans-stmt.c (gfc_trans_allocate): Ditto.
	* trans-array.c (gfc_array_init_size, gfc_array_allocate): Ditto.

2014-03-15  Janus Weil  <janus@gcc.gnu.org>

	PR fortran/55207
	* decl.c (match_attr_spec): Variables in the main program implicitly
	get the SAVE attribute in Fortran 2008.

2014-03-14  Mikael Morin  <mikael@gcc.gnu.org>

	PR fortran/60392
	* trans-array.c (gfc_conv_array_parameter): Don't reuse the descriptor
	if it has transposed dimensions.

2014-03-08  Tobias Burnus  <burnus@net-b.de>

	PR fortran/60447
	* f95-lang.c (gfc_init): Return false when only
	preprocessing.
	* options.c (gfc_post_options): Ditto.

2014-03-08  Tobias Burnus  <burnus@net-b.de>

	* gfortran.texi (Fortran 2003 Status): Mention finalization,
	deferred-length character support and input rounding.
	(Fortran 2008 Status): Mention that at termination
	signalling exceptions are shown.

2014-03-06  Paul Thomas  <pault@gcc.gnu.org>
	    Janus Weil  <janus@gcc.gnu.org>

	PR fortran/51976
	* gfortran.h (symbol_attribute): Add deferred_parameter attribute.
	* primary.c (build_actual_constructor): It is not an error if
	a missing component has the deferred_parameter attribute;
	equally, if one is given a value, it is an error.
	* resolve.c (resolve_fl_derived0): Remove error for deferred
	character length components.  Add the hidden string length
	field to the structure. Give it the deferred_parameter
	attribute.
	* trans-array.c (duplicate_allocatable): Add a strlen field
	which is used as the element size if it is non-null.
	(gfc_duplicate_allocatable, gfc_copy_allocatable_data): Pass a
	NULL to the new argument in duplicate_allocatable.
	(structure_alloc_comps): Set the hidden string length as
	appropriate. Use it in calls to duplicate_allocatable.
	(gfc_alloc_allocatable_for_assignment): When a deferred length
	backend declaration is variable, use that; otherwise use the
	string length from the expression evaluation.
	* trans-expr.c (gfc_conv_component_ref): If this is a deferred
	character length component, the string length should have the
	value of the hidden string length field.
	(gfc_trans_subcomponent_assign): Set the hidden string length
	field for deferred character length components.  Allocate the
	necessary memory for the string.
	(alloc_scalar_allocatable_for_assignment): Same change as in
	gfc_alloc_allocatable_for_assignment above.
	* trans-stmt.c (gfc_trans_allocate): Likewise.
	* trans-intrinsic (size_of_string_in_bytes): Make non-static.
	* trans-types.c (gfc_get_derived_type): Set the tree type for
	a deferred character length component.
	* trans.c (gfc_deferred_strlen): New function.
	* trans.h (size_of_string_in_bytes,gfc_deferred_strlen): New prototypes.

2014-03-01  Mikael Morin  <mikael@gcc.gnu.org>

	PR fortran/60341
	* frontend-passes.c (optimize_comparison): Guard two union accesses
	with the corresponding tag checks.

2014-02-28  Janus Weil  <janus@gcc.gnu.org>

	PR fortran/60359
	* class.c (find_intrinsic_vtab): Prevent duplicate creation of copy
	procedure for characters.

2014-02-21  Janus Weil  <janus@gcc.gnu.org>

	PR fortran/60302
	* check.c (gfc_check_c_f_pointer): Only clear 'size' if 'gfc_array_size'
	is successful.

2014-02-21  Janus Weil  <janus@gcc.gnu.org>

	PR fortran/60234
	* gfortran.h (gfc_build_class_symbol): Removed argument.
	* class.c (gfc_add_component_ref): Fix up missing vtype if necessary.
	(gfc_build_class_symbol): Remove argument 'delayed_vtab'. vtab is always
	delayed now, except for unlimited polymorphics.
	(comp_is_finalizable): Procedure pointer components are not finalizable.
	* decl. (build_sym, build_struct, attr_decl1): Removed argument of
	'gfc_build_class_symbol'.
	* match.c (copy_ts_from_selector_to_associate, select_type_set_tmp):
	Ditto.
	* symbol.c (gfc_set_default_type): Ditto.

2014-02-19  Janus Weil  <janus@gcc.gnu.org>

	PR fortran/60232
	* expr.c (gfc_get_variable_expr): Don't add REF_ARRAY for dimensionful
	functions, which are used as procedure pointer target.

2014-02-18  Tobias Burnus  <burnus@net-b.de>

	PR fortran/49397
	* expr.c (gfc_check_pointer_assign): Add check for
	F2008Cor2, C729.
	* trans-decl.c (gfc_get_symbol_decl): Correctly generate external
	decl in a corner case.

2014-02-18  Janus Weil  <janus@gcc.gnu.org>

	PR fortran/60231
	* resolve.c (check_generic_tbp_ambiguity): Check for presence of dummy
	arguments to prevent ICE.

2014-02-17  Janus Weil  <janus@gcc.gnu.org>

	PR fortran/55907
	* resolve.c (build_default_init_expr): Don't initialize character
	variable if -fno-automatic is given.

2014-02-15  Mikael Morin  <mikael@gcc.gnu.org>

	PR fortran/59599
	* trans-intrinsic.c (gfc_conv_intrinsic_ichar): Calculate the
	number of arguments.

2014-02-11  Jakub Jelinek  <jakub@redhat.com>

	PR fortran/52370
	* trans-decl.c (gfc_build_dummy_array_decl): Set TREE_NO_WARNING
	on decl if sym->attr.optional.

2014-02-09  Paul Thomas  <pault@gcc.gnu.org>

	PR fortran/57522
	* resolve.c (resolve_assoc_var): Set the subref_array_pointer
	attribute for the 'associate-name' if necessary.
	* trans-stmt.c (trans_associate_var): If the 'associate-name'
	is a subref_array_pointer, assign the element size of the
	associate variable to 'span'.

2014-02-09  Paul Thomas  <pault@gcc.gnu.org>

	PR fortran/59026
	* trans-expr.c (gfc_conv_procedure_call): Pass the value of the
	actual argument to a formal argument with the value attribute
	in an elemental procedure.

2014-02-08  Janus Weil  <janus@gcc.gnu.org>
	    Mikael Morin <mikael.morin@gcc.gnu.org>

	PR fortran/58470
	* class.c (generate_finalization_wrapper): Assert that proc_tree has
	been set in gfc_resolve_finalizers.
	* resolve.c (resolve_fl_derived0): Remove unnecessary call to
	gfc_is_finalizable.

2014-02-07  Benno Schulenberg  <bensberg@justemail.net>

	PR translation/52289
	* fortran/resolve.c (resolve_ordinary_assign): Fix typoed word
	in an error message.

2014-02-02  Mikael Morin  <mikael@gcc.gnu.org>

	PR fortran/57033
	* primary.c (gfc_convert_to_structure_constructor): Avoid null pointer
	dereference.

2014-02-01  Paul Thomas  <pault@gcc.gnu.org>

	PR fortran/59906
	* trans-stmt.c (gfc_add_loop_ss_code): In the case of character
	SS_REFERENCE, use gfc_conv_string_parameter to ensure that a
	pointer to the string is stored.
	* trans-expr.c (gfc_conv_expr_reference): Likewise, use
	gfc_conv_string_parameter to ensure that a pointer to is passed
	to the elemental function.

2014-01-28  Paul Thomas  <pault@gcc.gnu.org>

	PR fortran/59414
	* trans-stmt.c (gfc_trans_allocate): Before the pointer
	assignment to transfer the source _vptr to a class allocate
	expression, the final class reference should be exposed. The
	tail that includes the _data and array references is stored.
	This reduced expression is transferred to 'lhs' and the _vptr
	added. Then the tail is restored to the allocate expression.

2014-01-26  Mikael Morin  <mikael@gcc.gnu.org>

	PR fortran/58007
	* module.c (read_module): Assert for component name correctness.

2014-01-18  Mikael Morin  <mikael@gcc.gnu.org>

	PR fortran/58007
	* module.c (MOD_VERSION): Bump.
	(fp2, find_pointer2): Remove.
	(mio_component_ref): Don't forcedfully set the containing derived type
	symbol for loading.  Remove unused argument.
	(mio_ref): Update caller
	(mio_symbol): Dump component list earlier.
	(skip_list): New argument nest_level.  Initialize level with the new
	argument.
	(read_module): Add forced pointer components association for derived
	type symbols.

2014-01-12  Janus Weil  <janus@gcc.gnu.org>

	PR fortran/58026
	* decl.c (gfc_match_data_decl): Improve error recovery.

2014-01-09  Tobias Burnus  <burnus@net-b.de>

	* cpp.c (gfc_cpp_handle_option): Add missing break.
	* trans-io.c (transfer_expr): Silence unused value warning.

2014-01-08  Janus Weil  <janus@gcc.gnu.org>

	PR fortran/58182
	* resolve.c (gfc_verify_binding_labels): Modify order of checks.

2014-01-06  Janus Weil  <janus@gcc.gnu.org>

	PR fortran/59589
	* class.c (comp_is_finalizable): New function to dermine if a given
	component is finalizable.
	(finalize_component, generate_finalization_wrapper): Use it.

2014-01-06  Janus Weil  <janus@gcc.gnu.org>

	PR fortran/59023
	PR fortran/59662
	* resolve.c (resolve_global_procedure): Don't apply to c-binding
	procedures.
	(gfc_verify_binding_labels): Remove duplicate line.

2014-01-04  Janus Weil  <janus@gcc.gnu.org>

	PR fortran/59547
	* class.c (add_proc_comp): Copy pure attribute.

>>>>>>> a7aa3838
2014-01-02  Richard Sandiford  <rdsandiford@googlemail.com>

	Update copyright years

2014-01-02  Tobias Burnus  <burnus@net-b.de>

	* gfortranspec.c (lang_specific_driver): Update copyright notice
	dates.
	* gfc-internals.texi: Bump @copying's copyright year.
	* gfortran.texi: Ditto.
	* intrinsic.texi: Ditto.
	* invoke.texi: Ditto.

2014-01-02  Janus Weil  <janus@gcc.gnu.org>

	PR fortran/59654
	* resolve.c (resolve_typebound_procedures): No need to create the vtab
	here.

Copyright (C) 2014 Free Software Foundation, Inc.

Copying and distribution of this file, with or without modification,
are permitted in any medium without royalty provided the copyright
notice and this notice are preserved.<|MERGE_RESOLUTION|>--- conflicted
+++ resolved
@@ -1,4 +1,148 @@
-<<<<<<< HEAD
+2014-04-22  Release Manager
+
+	* GCC 4.9.0 released.
+
+2014-04-13  Paul Thomas  <pault@gcc.gnu.org>
+
+	PR fortran/58085
+	PR fortran/60717
+	* trans.h: Add 'use_offset' bitfield to gfc_se.
+	* trans-array.c (gfc_conv_expr_descriptor): Use 'use_offset'
+	as a trigger to unconditionally recalculate the offset for
+	array slices and constant arrays.
+	trans-expr.c (gfc_conv_intrinsic_to_class): Use it.
+	trans-stmt.c (trans_associate_var): Ditto.
+	(gfc_conv_procedure_call): Ditto.
+
+2014-04-11  Janne Blomqvist  <jb@gcc.gnu.org>
+
+	* intrinsic.texi (RANDOM_SEED): Improve example.
+
+2014-04-10  Bernd Edlinger  <bernd.edlinger@hotmail.de>
+
+	* class.c (gfc_build_class_symbol): Append "_t" to target class
+	names to make the generated type names unique.
+
+2014-04-04  Bernd Edlinger  <bernd.edlinger@hotmail.de>
+
+	PR fortran/60191
+	* trans-types.c (gfc_get_function_type): In case of recursion
+	build a variadic function type with empty argument list instead of a
+	stdarg-like function type with incomplete argument list.
+
+2014-04-04  Tobias Burnus  <burnus@net-b.de>
+
+	* check.c (gfc_check_cmplx): Fix typo.
+
+2014-03-28  Mikael Morin  <mikael@gcc.gnu.org>
+	    Tobias Burnus  <burnus@net-b.de>
+
+	PR fortran/60576
+	* trans-expr.c (gfc_conv_derived_to_class): Avoid
+	generation of out-of-bounds range expr.
+
+2014-03-28  Mikael Morin  <mikael@gcc.gnu.org>
+
+	PR fortran/60677
+	* trans-intrinsic.c (gfc_conv_intrinsic_ichar): Enlarge argument
+	list buffer.
+
+2014-03-27  Thomas Koenig  <tkoenig@gcc.gnu.org>
+
+	PR fortran/60522
+	* frontend-passes.c (cfe_code):  Do not walk subtrees
+	for WHERE.
+
+2014-03-27  Tobias Burnus  <burnus@net-b.de>
+
+	PR fortran/58880
+	* trans-expr.c (gfc_conv_scalar_to_descriptor): Fix handling
+	of nonpointers.
+
+2014-03-26 Dominique d'Humieres <dominiq@lps.ens.fr>
+
+	PR fortran/34928
+	* fortran.texi: Document Volatile COMMON as not supported.
+
+2014-03-22  Jakub Jelinek  <jakub@redhat.com>
+
+	PR debug/60603
+	* cpp.c (gfc_cpp_init): Restore cb_change_file call to
+	<built-in>.
+
+2014-03-21  Jerry DeLisle  <jvdelisle@gcc.gnu.org>
+
+	PR fortran/60148
+	* gfortran.texi: Add description of namelist DELIM= behavior.
+
+2014-03-19  Tobias Burnus  <burnus@net-b.>
+
+	PR fortran/60543
+	* io.c (check_io_constraints): Use gfc_unset_implicit_pure.
+	* resolve.c (resolve_ordinary_assign): Ditto.
+
+2014-03-19  Tobias Burnus  <burnus@net-b.de>
+
+	PR fortran/60543
+	PR fortran/60283
+	* gfortran.h (gfc_unset_implicit_pure): New prototype.
+	* resolve.c (gfc_unset_implicit_pure): New.
+	(resolve_structure_cons, resolve_function,
+	pure_subroutine): Use it.
+	* decl.c (match_old_style_init, gfc_match_data,
+	match_pointer_init, variable_decl): Ditto.
+	* expr.c (gfc_check_pointer_assign): Ditto.
+	* intrinsic.c (gfc_intrinsic_sub_interface): Ditto.
+	* io.c (match_vtag, gfc_match_open, gfc_match_close,
+	match_filepos, gfc_match_inquire, gfc_match_print,
+	gfc_match_wait): Ditto.
+	* match.c (gfc_match_critical, gfc_match_stopcode,
+	lock_unlock_statement, sync_statement, gfc_match_allocate,
+	gfc_match_deallocate): Ditto.
+	* parse.c (decode_omp_directive): Ditto.
+	* symbol.c (gfc_add_save): Ditto.
+
+2014-03-18  Janus Weil  <janus@gcc.gnu.org>
+
+	PR fortran/55207
+	PR fortran/60549
+	* decl.c (match_attr_spec): Revert r208590.
+
+2014-03-18  Jakub Jelinek  <jakub@redhat.com>
+
+	PR ipa/58721
+	* trans.c (gfc_unlikely, gfc_likely): Don't add __builtin_expect
+	if !optimize.
+
+2014-03-18  Tobias Burnus  <burnus@net-b.de>
+
+	PR ipa/58721
+	* trans.h (gfc_unlikely, gfc_likely): Add predictor as argument.
+	(gfc_trans_io_runtime_check): Remove.
+	* trans-io.c (gfc_trans_io_runtime_check): Make static; add has_iostat
+	as argument, add predictor to block.
+	(set_parameter_value, gfc_trans_open, gfc_trans_close, build_filepos,
+	gfc_trans_inquire, gfc_trans_wait, build_dt): Update calls.
+	* trans.c (gfc_unlikely, gfc_likely): Add predictor as argument.
+	(gfc_trans_runtime_check, gfc_allocate_using_malloc,
+	gfc_allocate_allocatable, gfc_deallocate_with_status): Set explicitly
+	branch predictor.
+	* trans-expr.c (gfc_conv_procedure_call): Ditto.
+	* trans-stmt.c (gfc_trans_allocate): Ditto.
+	* trans-array.c (gfc_array_init_size, gfc_array_allocate): Ditto.
+
+2014-03-15  Janus Weil  <janus@gcc.gnu.org>
+
+	PR fortran/55207
+	* decl.c (match_attr_spec): Variables in the main program implicitly
+	get the SAVE attribute in Fortran 2008.
+
+2014-03-14  Mikael Morin  <mikael@gcc.gnu.org>
+
+	PR fortran/60392
+	* trans-array.c (gfc_conv_array_parameter): Don't reuse the descriptor
+	if it has transposed dimensions.
+
 2014-03-08  Tobias Burnus  <burnus@net-b.de>
 
 	PR fortran/60447
@@ -230,384 +374,6 @@
 	PR fortran/59547
 	* class.c (add_proc_comp): Copy pure attribute.
 
-=======
-2014-04-22  Release Manager
-
-	* GCC 4.9.0 released.
-
-2014-04-13  Paul Thomas  <pault@gcc.gnu.org>
-
-	PR fortran/58085
-	PR fortran/60717
-	* trans.h: Add 'use_offset' bitfield to gfc_se.
-	* trans-array.c (gfc_conv_expr_descriptor): Use 'use_offset'
-	as a trigger to unconditionally recalculate the offset for
-	array slices and constant arrays.
-	trans-expr.c (gfc_conv_intrinsic_to_class): Use it.
-	trans-stmt.c (trans_associate_var): Ditto.
-	(gfc_conv_procedure_call): Ditto.
-
-2014-04-11  Janne Blomqvist  <jb@gcc.gnu.org>
-
-	* intrinsic.texi (RANDOM_SEED): Improve example.
-
-2014-04-10  Bernd Edlinger  <bernd.edlinger@hotmail.de>
-
-	* class.c (gfc_build_class_symbol): Append "_t" to target class
-	names to make the generated type names unique.
-
-2014-04-04  Bernd Edlinger  <bernd.edlinger@hotmail.de>
-
-	PR fortran/60191
-	* trans-types.c (gfc_get_function_type): In case of recursion
-	build a variadic function type with empty argument list instead of a
-	stdarg-like function type with incomplete argument list.
-
-2014-04-04  Tobias Burnus  <burnus@net-b.de>
-
-	* check.c (gfc_check_cmplx): Fix typo.
-
-2014-03-28  Mikael Morin  <mikael@gcc.gnu.org>
-	    Tobias Burnus  <burnus@net-b.de>
-
-	PR fortran/60576
-	* trans-expr.c (gfc_conv_derived_to_class): Avoid
-	generation of out-of-bounds range expr.
-
-2014-03-28  Mikael Morin  <mikael@gcc.gnu.org>
-
-	PR fortran/60677
-	* trans-intrinsic.c (gfc_conv_intrinsic_ichar): Enlarge argument
-	list buffer.
-
-2014-03-27  Thomas Koenig  <tkoenig@gcc.gnu.org>
-
-	PR fortran/60522
-	* frontend-passes.c (cfe_code):  Do not walk subtrees
-	for WHERE.
-
-2014-03-27  Tobias Burnus  <burnus@net-b.de>
-
-	PR fortran/58880
-	* trans-expr.c (gfc_conv_scalar_to_descriptor): Fix handling
-	of nonpointers.
-
-2014-03-26 Dominique d'Humieres <dominiq@lps.ens.fr>
-
-	PR fortran/34928
-	* fortran.texi: Document Volatile COMMON as not supported.
-
-2014-03-22  Jakub Jelinek  <jakub@redhat.com>
-
-	PR debug/60603
-	* cpp.c (gfc_cpp_init): Restore cb_change_file call to
-	<built-in>.
-
-2014-03-21  Jerry DeLisle  <jvdelisle@gcc.gnu.org>
-
-	PR fortran/60148
-	* gfortran.texi: Add description of namelist DELIM= behavior.
-
-2014-03-19  Tobias Burnus  <burnus@net-b.>
-
-	PR fortran/60543
-	* io.c (check_io_constraints): Use gfc_unset_implicit_pure.
-	* resolve.c (resolve_ordinary_assign): Ditto.
-
-2014-03-19  Tobias Burnus  <burnus@net-b.de>
-
-	PR fortran/60543
-	PR fortran/60283
-	* gfortran.h (gfc_unset_implicit_pure): New prototype.
-	* resolve.c (gfc_unset_implicit_pure): New.
-	(resolve_structure_cons, resolve_function,
-	pure_subroutine): Use it.
-	* decl.c (match_old_style_init, gfc_match_data,
-	match_pointer_init, variable_decl): Ditto.
-	* expr.c (gfc_check_pointer_assign): Ditto.
-	* intrinsic.c (gfc_intrinsic_sub_interface): Ditto.
-	* io.c (match_vtag, gfc_match_open, gfc_match_close,
-	match_filepos, gfc_match_inquire, gfc_match_print,
-	gfc_match_wait): Ditto.
-	* match.c (gfc_match_critical, gfc_match_stopcode,
-	lock_unlock_statement, sync_statement, gfc_match_allocate,
-	gfc_match_deallocate): Ditto.
-	* parse.c (decode_omp_directive): Ditto.
-	* symbol.c (gfc_add_save): Ditto.
-
-2014-03-18  Janus Weil  <janus@gcc.gnu.org>
-
-	PR fortran/55207
-	PR fortran/60549
-	* decl.c (match_attr_spec): Revert r208590.
-
-2014-03-18  Jakub Jelinek  <jakub@redhat.com>
-
-	PR ipa/58721
-	* trans.c (gfc_unlikely, gfc_likely): Don't add __builtin_expect
-	if !optimize.
-
-2014-03-18  Tobias Burnus  <burnus@net-b.de>
-
-	PR ipa/58721
-	* trans.h (gfc_unlikely, gfc_likely): Add predictor as argument.
-	(gfc_trans_io_runtime_check): Remove.
-	* trans-io.c (gfc_trans_io_runtime_check): Make static; add has_iostat
-	as argument, add predictor to block.
-	(set_parameter_value, gfc_trans_open, gfc_trans_close, build_filepos,
-	gfc_trans_inquire, gfc_trans_wait, build_dt): Update calls.
-	* trans.c (gfc_unlikely, gfc_likely): Add predictor as argument.
-	(gfc_trans_runtime_check, gfc_allocate_using_malloc,
-	gfc_allocate_allocatable, gfc_deallocate_with_status): Set explicitly
-	branch predictor.
-	* trans-expr.c (gfc_conv_procedure_call): Ditto.
-	* trans-stmt.c (gfc_trans_allocate): Ditto.
-	* trans-array.c (gfc_array_init_size, gfc_array_allocate): Ditto.
-
-2014-03-15  Janus Weil  <janus@gcc.gnu.org>
-
-	PR fortran/55207
-	* decl.c (match_attr_spec): Variables in the main program implicitly
-	get the SAVE attribute in Fortran 2008.
-
-2014-03-14  Mikael Morin  <mikael@gcc.gnu.org>
-
-	PR fortran/60392
-	* trans-array.c (gfc_conv_array_parameter): Don't reuse the descriptor
-	if it has transposed dimensions.
-
-2014-03-08  Tobias Burnus  <burnus@net-b.de>
-
-	PR fortran/60447
-	* f95-lang.c (gfc_init): Return false when only
-	preprocessing.
-	* options.c (gfc_post_options): Ditto.
-
-2014-03-08  Tobias Burnus  <burnus@net-b.de>
-
-	* gfortran.texi (Fortran 2003 Status): Mention finalization,
-	deferred-length character support and input rounding.
-	(Fortran 2008 Status): Mention that at termination
-	signalling exceptions are shown.
-
-2014-03-06  Paul Thomas  <pault@gcc.gnu.org>
-	    Janus Weil  <janus@gcc.gnu.org>
-
-	PR fortran/51976
-	* gfortran.h (symbol_attribute): Add deferred_parameter attribute.
-	* primary.c (build_actual_constructor): It is not an error if
-	a missing component has the deferred_parameter attribute;
-	equally, if one is given a value, it is an error.
-	* resolve.c (resolve_fl_derived0): Remove error for deferred
-	character length components.  Add the hidden string length
-	field to the structure. Give it the deferred_parameter
-	attribute.
-	* trans-array.c (duplicate_allocatable): Add a strlen field
-	which is used as the element size if it is non-null.
-	(gfc_duplicate_allocatable, gfc_copy_allocatable_data): Pass a
-	NULL to the new argument in duplicate_allocatable.
-	(structure_alloc_comps): Set the hidden string length as
-	appropriate. Use it in calls to duplicate_allocatable.
-	(gfc_alloc_allocatable_for_assignment): When a deferred length
-	backend declaration is variable, use that; otherwise use the
-	string length from the expression evaluation.
-	* trans-expr.c (gfc_conv_component_ref): If this is a deferred
-	character length component, the string length should have the
-	value of the hidden string length field.
-	(gfc_trans_subcomponent_assign): Set the hidden string length
-	field for deferred character length components.  Allocate the
-	necessary memory for the string.
-	(alloc_scalar_allocatable_for_assignment): Same change as in
-	gfc_alloc_allocatable_for_assignment above.
-	* trans-stmt.c (gfc_trans_allocate): Likewise.
-	* trans-intrinsic (size_of_string_in_bytes): Make non-static.
-	* trans-types.c (gfc_get_derived_type): Set the tree type for
-	a deferred character length component.
-	* trans.c (gfc_deferred_strlen): New function.
-	* trans.h (size_of_string_in_bytes,gfc_deferred_strlen): New prototypes.
-
-2014-03-01  Mikael Morin  <mikael@gcc.gnu.org>
-
-	PR fortran/60341
-	* frontend-passes.c (optimize_comparison): Guard two union accesses
-	with the corresponding tag checks.
-
-2014-02-28  Janus Weil  <janus@gcc.gnu.org>
-
-	PR fortran/60359
-	* class.c (find_intrinsic_vtab): Prevent duplicate creation of copy
-	procedure for characters.
-
-2014-02-21  Janus Weil  <janus@gcc.gnu.org>
-
-	PR fortran/60302
-	* check.c (gfc_check_c_f_pointer): Only clear 'size' if 'gfc_array_size'
-	is successful.
-
-2014-02-21  Janus Weil  <janus@gcc.gnu.org>
-
-	PR fortran/60234
-	* gfortran.h (gfc_build_class_symbol): Removed argument.
-	* class.c (gfc_add_component_ref): Fix up missing vtype if necessary.
-	(gfc_build_class_symbol): Remove argument 'delayed_vtab'. vtab is always
-	delayed now, except for unlimited polymorphics.
-	(comp_is_finalizable): Procedure pointer components are not finalizable.
-	* decl. (build_sym, build_struct, attr_decl1): Removed argument of
-	'gfc_build_class_symbol'.
-	* match.c (copy_ts_from_selector_to_associate, select_type_set_tmp):
-	Ditto.
-	* symbol.c (gfc_set_default_type): Ditto.
-
-2014-02-19  Janus Weil  <janus@gcc.gnu.org>
-
-	PR fortran/60232
-	* expr.c (gfc_get_variable_expr): Don't add REF_ARRAY for dimensionful
-	functions, which are used as procedure pointer target.
-
-2014-02-18  Tobias Burnus  <burnus@net-b.de>
-
-	PR fortran/49397
-	* expr.c (gfc_check_pointer_assign): Add check for
-	F2008Cor2, C729.
-	* trans-decl.c (gfc_get_symbol_decl): Correctly generate external
-	decl in a corner case.
-
-2014-02-18  Janus Weil  <janus@gcc.gnu.org>
-
-	PR fortran/60231
-	* resolve.c (check_generic_tbp_ambiguity): Check for presence of dummy
-	arguments to prevent ICE.
-
-2014-02-17  Janus Weil  <janus@gcc.gnu.org>
-
-	PR fortran/55907
-	* resolve.c (build_default_init_expr): Don't initialize character
-	variable if -fno-automatic is given.
-
-2014-02-15  Mikael Morin  <mikael@gcc.gnu.org>
-
-	PR fortran/59599
-	* trans-intrinsic.c (gfc_conv_intrinsic_ichar): Calculate the
-	number of arguments.
-
-2014-02-11  Jakub Jelinek  <jakub@redhat.com>
-
-	PR fortran/52370
-	* trans-decl.c (gfc_build_dummy_array_decl): Set TREE_NO_WARNING
-	on decl if sym->attr.optional.
-
-2014-02-09  Paul Thomas  <pault@gcc.gnu.org>
-
-	PR fortran/57522
-	* resolve.c (resolve_assoc_var): Set the subref_array_pointer
-	attribute for the 'associate-name' if necessary.
-	* trans-stmt.c (trans_associate_var): If the 'associate-name'
-	is a subref_array_pointer, assign the element size of the
-	associate variable to 'span'.
-
-2014-02-09  Paul Thomas  <pault@gcc.gnu.org>
-
-	PR fortran/59026
-	* trans-expr.c (gfc_conv_procedure_call): Pass the value of the
-	actual argument to a formal argument with the value attribute
-	in an elemental procedure.
-
-2014-02-08  Janus Weil  <janus@gcc.gnu.org>
-	    Mikael Morin <mikael.morin@gcc.gnu.org>
-
-	PR fortran/58470
-	* class.c (generate_finalization_wrapper): Assert that proc_tree has
-	been set in gfc_resolve_finalizers.
-	* resolve.c (resolve_fl_derived0): Remove unnecessary call to
-	gfc_is_finalizable.
-
-2014-02-07  Benno Schulenberg  <bensberg@justemail.net>
-
-	PR translation/52289
-	* fortran/resolve.c (resolve_ordinary_assign): Fix typoed word
-	in an error message.
-
-2014-02-02  Mikael Morin  <mikael@gcc.gnu.org>
-
-	PR fortran/57033
-	* primary.c (gfc_convert_to_structure_constructor): Avoid null pointer
-	dereference.
-
-2014-02-01  Paul Thomas  <pault@gcc.gnu.org>
-
-	PR fortran/59906
-	* trans-stmt.c (gfc_add_loop_ss_code): In the case of character
-	SS_REFERENCE, use gfc_conv_string_parameter to ensure that a
-	pointer to the string is stored.
-	* trans-expr.c (gfc_conv_expr_reference): Likewise, use
-	gfc_conv_string_parameter to ensure that a pointer to is passed
-	to the elemental function.
-
-2014-01-28  Paul Thomas  <pault@gcc.gnu.org>
-
-	PR fortran/59414
-	* trans-stmt.c (gfc_trans_allocate): Before the pointer
-	assignment to transfer the source _vptr to a class allocate
-	expression, the final class reference should be exposed. The
-	tail that includes the _data and array references is stored.
-	This reduced expression is transferred to 'lhs' and the _vptr
-	added. Then the tail is restored to the allocate expression.
-
-2014-01-26  Mikael Morin  <mikael@gcc.gnu.org>
-
-	PR fortran/58007
-	* module.c (read_module): Assert for component name correctness.
-
-2014-01-18  Mikael Morin  <mikael@gcc.gnu.org>
-
-	PR fortran/58007
-	* module.c (MOD_VERSION): Bump.
-	(fp2, find_pointer2): Remove.
-	(mio_component_ref): Don't forcedfully set the containing derived type
-	symbol for loading.  Remove unused argument.
-	(mio_ref): Update caller
-	(mio_symbol): Dump component list earlier.
-	(skip_list): New argument nest_level.  Initialize level with the new
-	argument.
-	(read_module): Add forced pointer components association for derived
-	type symbols.
-
-2014-01-12  Janus Weil  <janus@gcc.gnu.org>
-
-	PR fortran/58026
-	* decl.c (gfc_match_data_decl): Improve error recovery.
-
-2014-01-09  Tobias Burnus  <burnus@net-b.de>
-
-	* cpp.c (gfc_cpp_handle_option): Add missing break.
-	* trans-io.c (transfer_expr): Silence unused value warning.
-
-2014-01-08  Janus Weil  <janus@gcc.gnu.org>
-
-	PR fortran/58182
-	* resolve.c (gfc_verify_binding_labels): Modify order of checks.
-
-2014-01-06  Janus Weil  <janus@gcc.gnu.org>
-
-	PR fortran/59589
-	* class.c (comp_is_finalizable): New function to dermine if a given
-	component is finalizable.
-	(finalize_component, generate_finalization_wrapper): Use it.
-
-2014-01-06  Janus Weil  <janus@gcc.gnu.org>
-
-	PR fortran/59023
-	PR fortran/59662
-	* resolve.c (resolve_global_procedure): Don't apply to c-binding
-	procedures.
-	(gfc_verify_binding_labels): Remove duplicate line.
-
-2014-01-04  Janus Weil  <janus@gcc.gnu.org>
-
-	PR fortran/59547
-	* class.c (add_proc_comp): Copy pure attribute.
-
->>>>>>> a7aa3838
 2014-01-02  Richard Sandiford  <rdsandiford@googlemail.com>
 
 	Update copyright years
