--- conflicted
+++ resolved
@@ -93,11 +93,7 @@
 
 static bool in_assoc_list;
 
-<<<<<<< HEAD
-/* Entry point - run all passes for a namespace. */
-=======
 /* Entry point - run all passes for a namespace.  */
->>>>>>> 7b26e389
 
 void
 gfc_run_passes (gfc_namespace *ns)
@@ -527,19 +523,6 @@
   return NULL;
 
 }
-
-/* Auxiliary function to check if an expression is a temporary created by
-   create var.  */
-
-static bool
-is_fe_temp (gfc_expr *e)
-{
-  if (e->expr_type != EXPR_VARIABLE)
-    return false;
-
-  return e->symtree->n.sym->attr.fe_temp;
-}
-
 
 /* Returns a new expression (a variable) to be used in place of the old one,
    with an assignment statement before the current statement to set
@@ -1222,13 +1205,10 @@
   if (in_assoc_list)
     return false;
 
-<<<<<<< HEAD
-=======
   /* With FORALL, the BLOCKS created by create_var will cause an ICE.  */
   if (forall_level > 0)
     return false;
 
->>>>>>> 7b26e389
   op1 = e->value.op.op1;
   op2 = e->value.op.op2;
 
