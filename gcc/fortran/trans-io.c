/* IO Code translation/library interface
   Copyright (C) 2002-2014 Free Software Foundation, Inc.
   Contributed by Paul Brook

This file is part of GCC.

GCC is free software; you can redistribute it and/or modify it under
the terms of the GNU General Public License as published by the Free
Software Foundation; either version 3, or (at your option) any later
version.

GCC is distributed in the hope that it will be useful, but WITHOUT ANY
WARRANTY; without even the implied warranty of MERCHANTABILITY or
FITNESS FOR A PARTICULAR PURPOSE.  See the GNU General Public License
for more details.

You should have received a copy of the GNU General Public License
along with GCC; see the file COPYING3.  If not see
<http://www.gnu.org/licenses/>.  */


#include "config.h"
#include "system.h"
#include "coretypes.h"
#include "tree.h"
#include "stringpool.h"
#include "stor-layout.h"
#include "ggc.h"
#include "diagnostic-core.h"	/* For internal_error.  */
#include "gfortran.h"
#include "trans.h"
#include "trans-stmt.h"
#include "trans-array.h"
#include "trans-types.h"
#include "trans-const.h"

/* Members of the ioparm structure.  */

enum ioparam_type
{
  IOPARM_ptype_common,
  IOPARM_ptype_open,
  IOPARM_ptype_close,
  IOPARM_ptype_filepos,
  IOPARM_ptype_inquire,
  IOPARM_ptype_dt,
  IOPARM_ptype_wait,
  IOPARM_ptype_num
};

enum iofield_type
{
  IOPARM_type_int4,
  IOPARM_type_intio,
  IOPARM_type_pint4,
  IOPARM_type_pintio,
  IOPARM_type_pchar,
  IOPARM_type_parray,
  IOPARM_type_pad,
  IOPARM_type_char1,
  IOPARM_type_char2,
  IOPARM_type_common,
  IOPARM_type_num
};

typedef struct GTY(()) gfc_st_parameter_field {
  const char *name;
  unsigned int mask;
  enum ioparam_type param_type;
  enum iofield_type type;
  tree field;
  tree field_len;
}
gfc_st_parameter_field;

typedef struct GTY(()) gfc_st_parameter {
  const char *name;
  tree type;
}
gfc_st_parameter;

enum iofield
{
#define IOPARM(param_type, name, mask, type) IOPARM_##param_type##_##name,
#include "ioparm.def"
#undef IOPARM
  IOPARM_field_num
};

static GTY(()) gfc_st_parameter st_parameter[] =
{
  { "common", NULL },
  { "open", NULL },
  { "close", NULL },
  { "filepos", NULL },
  { "inquire", NULL },
  { "dt", NULL },
  { "wait", NULL }
};

static GTY(()) gfc_st_parameter_field st_parameter_field[] =
{
#define IOPARM(param_type, name, mask, type) \
  { #name, mask, IOPARM_ptype_##param_type, IOPARM_type_##type, NULL, NULL },
#include "ioparm.def"
#undef IOPARM
  { NULL, 0, (enum ioparam_type) 0, (enum iofield_type) 0, NULL, NULL }
};

/* Library I/O subroutines */

enum iocall
{
  IOCALL_READ,
  IOCALL_READ_DONE,
  IOCALL_WRITE,
  IOCALL_WRITE_DONE,
  IOCALL_X_INTEGER,
  IOCALL_X_INTEGER_WRITE,
  IOCALL_X_LOGICAL,
  IOCALL_X_LOGICAL_WRITE,
  IOCALL_X_CHARACTER,
  IOCALL_X_CHARACTER_WRITE,
  IOCALL_X_CHARACTER_WIDE,
  IOCALL_X_CHARACTER_WIDE_WRITE,
  IOCALL_X_REAL,
  IOCALL_X_REAL_WRITE,
  IOCALL_X_COMPLEX,
  IOCALL_X_COMPLEX_WRITE,
  IOCALL_X_REAL128,
  IOCALL_X_REAL128_WRITE,
  IOCALL_X_COMPLEX128,
  IOCALL_X_COMPLEX128_WRITE,
  IOCALL_X_ARRAY,
  IOCALL_X_ARRAY_WRITE,
  IOCALL_OPEN,
  IOCALL_CLOSE,
  IOCALL_INQUIRE,
  IOCALL_IOLENGTH,
  IOCALL_IOLENGTH_DONE,
  IOCALL_REWIND,
  IOCALL_BACKSPACE,
  IOCALL_ENDFILE,
  IOCALL_FLUSH,
  IOCALL_SET_NML_VAL,
  IOCALL_SET_NML_VAL_DIM,
  IOCALL_WAIT,
  IOCALL_NUM
};

static GTY(()) tree iocall[IOCALL_NUM];

/* Variable for keeping track of what the last data transfer statement
   was.  Used for deciding which subroutine to call when the data
   transfer is complete.  */
static enum { READ, WRITE, IOLENGTH } last_dt;

/* The data transfer parameter block that should be shared by all
   data transfer calls belonging to the same read/write/iolength.  */
static GTY(()) tree dt_parm;
static stmtblock_t *dt_post_end_block;

static void
gfc_build_st_parameter (enum ioparam_type ptype, tree *types)
{
  unsigned int type;
  gfc_st_parameter_field *p;
  char name[64];
  size_t len;
  tree t = make_node (RECORD_TYPE);
  tree *chain = NULL;

  len = strlen (st_parameter[ptype].name);
  gcc_assert (len <= sizeof (name) - sizeof ("__st_parameter_"));
  memcpy (name, "__st_parameter_", sizeof ("__st_parameter_"));
  memcpy (name + sizeof ("__st_parameter_") - 1, st_parameter[ptype].name,
	  len + 1);
  TYPE_NAME (t) = get_identifier (name);

  for (type = 0, p = st_parameter_field; type < IOPARM_field_num; type++, p++)
    if (p->param_type == ptype)
      switch (p->type)
	{
	case IOPARM_type_int4:
	case IOPARM_type_intio:
	case IOPARM_type_pint4:
	case IOPARM_type_pintio:
	case IOPARM_type_parray:
	case IOPARM_type_pchar:
	case IOPARM_type_pad:
	  p->field = gfc_add_field_to_struct (t, get_identifier (p->name),
					      types[p->type], &chain);
	  break;
	case IOPARM_type_char1:
	  p->field = gfc_add_field_to_struct (t, get_identifier (p->name),
					      pchar_type_node, &chain);
	  /* FALLTHROUGH */
	case IOPARM_type_char2:
	  len = strlen (p->name);
	  gcc_assert (len <= sizeof (name) - sizeof ("_len"));
	  memcpy (name, p->name, len);
	  memcpy (name + len, "_len", sizeof ("_len"));
	  p->field_len = gfc_add_field_to_struct (t, get_identifier (name),
						  gfc_charlen_type_node,
						  &chain);
	  if (p->type == IOPARM_type_char2)
	    p->field = gfc_add_field_to_struct (t, get_identifier (p->name),
						pchar_type_node, &chain);
	  break;
	case IOPARM_type_common:
	  p->field
	    = gfc_add_field_to_struct (t,
				       get_identifier (p->name),
				       st_parameter[IOPARM_ptype_common].type,
				       &chain);
	  break;
	case IOPARM_type_num:
	  gcc_unreachable ();
	}

  gfc_finish_type (t);
  st_parameter[ptype].type = t;
}


/* Build code to test an error condition and call generate_error if needed.
   Note: This builds calls to generate_error in the runtime library function.
   The function generate_error is dependent on certain parameters in the
   st_parameter_common flags to be set. (See libgfortran/runtime/error.c)
   Therefore, the code to set these flags must be generated before
   this function is used.  */

static void
gfc_trans_io_runtime_check (bool has_iostat, tree cond, tree var,
			    int error_code, const char * msgid,
			    stmtblock_t * pblock)
{
  stmtblock_t block;
  tree body;
  tree tmp;
  tree arg1, arg2, arg3;
  char *message;

  if (integer_zerop (cond))
    return;

  /* The code to generate the error.  */
  gfc_start_block (&block);

<<<<<<< HEAD
=======
  if (has_iostat)
    gfc_add_expr_to_block (&block, build_predict_expr (PRED_FORTRAN_FAIL_IO,
						       NOT_TAKEN));
  else
    gfc_add_expr_to_block (&block, build_predict_expr (PRED_NORETURN,
						       NOT_TAKEN));

>>>>>>> a7aa3838
  arg1 = gfc_build_addr_expr (NULL_TREE, var);

  arg2 = build_int_cst (integer_type_node, error_code),

  asprintf (&message, "%s", _(msgid));
  arg3 = gfc_build_addr_expr (pchar_type_node,
			      gfc_build_localized_cstring_const (message));
  free (message);

  tmp = build_call_expr_loc (input_location,
			 gfor_fndecl_generate_error, 3, arg1, arg2, arg3);

  gfc_add_expr_to_block (&block, tmp);

  body = gfc_finish_block (&block);

  if (integer_onep (cond))
    {
      gfc_add_expr_to_block (pblock, body);
    }
  else
    {
      tmp = build3_v (COND_EXPR, cond, body, build_empty_stmt (input_location));
      gfc_add_expr_to_block (pblock, tmp);
    }
}


/* Create function decls for IO library functions.  */

void
gfc_build_io_library_fndecls (void)
{
  tree types[IOPARM_type_num], pad_idx, gfc_int4_type_node;
  tree gfc_intio_type_node;
  tree parm_type, dt_parm_type;
  HOST_WIDE_INT pad_size;
  unsigned int ptype;

  types[IOPARM_type_int4] = gfc_int4_type_node = gfc_get_int_type (4);
  types[IOPARM_type_intio] = gfc_intio_type_node
			    = gfc_get_int_type (gfc_intio_kind);
  types[IOPARM_type_pint4] = build_pointer_type (gfc_int4_type_node);
  types[IOPARM_type_pintio]
			    = build_pointer_type (gfc_intio_type_node);
  types[IOPARM_type_parray] = pchar_type_node;
  types[IOPARM_type_pchar] = pchar_type_node;
  pad_size = 16 * TREE_INT_CST_LOW (TYPE_SIZE_UNIT (pchar_type_node));
  pad_size += 32 * TREE_INT_CST_LOW (TYPE_SIZE_UNIT (integer_type_node));
  pad_idx = build_index_type (size_int (pad_size - 1));
  types[IOPARM_type_pad] = build_array_type (char_type_node, pad_idx);

  /* pad actually contains pointers and integers so it needs to have an
     alignment that is at least as large as the needed alignment for those
     types.  See the st_parameter_dt structure in libgfortran/io/io.h for
     what really goes into this space.  */
  TYPE_ALIGN (types[IOPARM_type_pad]) = MAX (TYPE_ALIGN (pchar_type_node),
		     TYPE_ALIGN (gfc_get_int_type (gfc_intio_kind)));

  for (ptype = IOPARM_ptype_common; ptype < IOPARM_ptype_num; ptype++)
    gfc_build_st_parameter ((enum ioparam_type) ptype, types);

  /* Define the transfer functions.  */

  dt_parm_type = build_pointer_type (st_parameter[IOPARM_ptype_dt].type);

  iocall[IOCALL_X_INTEGER] = gfc_build_library_function_decl_with_spec (
	get_identifier (PREFIX("transfer_integer")), ".wW",
	void_type_node, 3, dt_parm_type, pvoid_type_node, gfc_int4_type_node);

  iocall[IOCALL_X_INTEGER_WRITE] = gfc_build_library_function_decl_with_spec (
	get_identifier (PREFIX("transfer_integer_write")), ".wR",
	void_type_node, 3, dt_parm_type, pvoid_type_node, gfc_int4_type_node);

  iocall[IOCALL_X_LOGICAL] = gfc_build_library_function_decl_with_spec (
	get_identifier (PREFIX("transfer_logical")), ".wW",
	void_type_node, 3, dt_parm_type, pvoid_type_node, gfc_int4_type_node);

  iocall[IOCALL_X_LOGICAL_WRITE] = gfc_build_library_function_decl_with_spec (
	get_identifier (PREFIX("transfer_logical_write")), ".wR",
	void_type_node, 3, dt_parm_type, pvoid_type_node, gfc_int4_type_node);

  iocall[IOCALL_X_CHARACTER] = gfc_build_library_function_decl_with_spec (
	get_identifier (PREFIX("transfer_character")), ".wW",
	void_type_node, 3, dt_parm_type, pvoid_type_node, gfc_int4_type_node);

  iocall[IOCALL_X_CHARACTER_WRITE] = gfc_build_library_function_decl_with_spec (
	get_identifier (PREFIX("transfer_character_write")), ".wR",
	void_type_node, 3, dt_parm_type, pvoid_type_node, gfc_int4_type_node);

  iocall[IOCALL_X_CHARACTER_WIDE] = gfc_build_library_function_decl_with_spec (
	get_identifier (PREFIX("transfer_character_wide")), ".wW",
	void_type_node, 4, dt_parm_type, pvoid_type_node,
	gfc_charlen_type_node, gfc_int4_type_node);

  iocall[IOCALL_X_CHARACTER_WIDE_WRITE] =
    gfc_build_library_function_decl_with_spec (
	get_identifier (PREFIX("transfer_character_wide_write")), ".wR",
	void_type_node, 4, dt_parm_type, pvoid_type_node,
	gfc_charlen_type_node, gfc_int4_type_node);

  iocall[IOCALL_X_REAL] = gfc_build_library_function_decl_with_spec (
	get_identifier (PREFIX("transfer_real")), ".wW",
	void_type_node, 3, dt_parm_type, pvoid_type_node, gfc_int4_type_node);

  iocall[IOCALL_X_REAL_WRITE] = gfc_build_library_function_decl_with_spec (
	get_identifier (PREFIX("transfer_real_write")), ".wR",
	void_type_node, 3, dt_parm_type, pvoid_type_node, gfc_int4_type_node);

  iocall[IOCALL_X_COMPLEX] = gfc_build_library_function_decl_with_spec (
	get_identifier (PREFIX("transfer_complex")), ".wW",
	void_type_node, 3, dt_parm_type, pvoid_type_node, gfc_int4_type_node);

  iocall[IOCALL_X_COMPLEX_WRITE] = gfc_build_library_function_decl_with_spec (
	get_identifier (PREFIX("transfer_complex_write")), ".wR",
	void_type_node, 3, dt_parm_type, pvoid_type_node, gfc_int4_type_node);

  /* Version for __float128.  */
  iocall[IOCALL_X_REAL128] = gfc_build_library_function_decl_with_spec (
	get_identifier (PREFIX("transfer_real128")), ".wW",
	void_type_node, 3, dt_parm_type, pvoid_type_node, gfc_int4_type_node);

  iocall[IOCALL_X_REAL128_WRITE] = gfc_build_library_function_decl_with_spec (
	get_identifier (PREFIX("transfer_real128_write")), ".wR",
	void_type_node, 3, dt_parm_type, pvoid_type_node, gfc_int4_type_node);

  iocall[IOCALL_X_COMPLEX128] = gfc_build_library_function_decl_with_spec (
	get_identifier (PREFIX("transfer_complex128")), ".wW",
	void_type_node, 3, dt_parm_type, pvoid_type_node, gfc_int4_type_node);

  iocall[IOCALL_X_COMPLEX128_WRITE] = gfc_build_library_function_decl_with_spec (
	get_identifier (PREFIX("transfer_complex128_write")), ".wR",
	void_type_node, 3, dt_parm_type, pvoid_type_node, gfc_int4_type_node);

  iocall[IOCALL_X_ARRAY] = gfc_build_library_function_decl_with_spec (
	get_identifier (PREFIX("transfer_array")), ".ww",
	void_type_node, 4, dt_parm_type, pvoid_type_node,
	integer_type_node, gfc_charlen_type_node);

  iocall[IOCALL_X_ARRAY_WRITE] = gfc_build_library_function_decl_with_spec (
	get_identifier (PREFIX("transfer_array_write")), ".wr",
	void_type_node, 4, dt_parm_type, pvoid_type_node,
	integer_type_node, gfc_charlen_type_node);

  /* Library entry points */

  iocall[IOCALL_READ] = gfc_build_library_function_decl_with_spec (
	get_identifier (PREFIX("st_read")), ".w",
	void_type_node, 1, dt_parm_type);

  iocall[IOCALL_WRITE] = gfc_build_library_function_decl_with_spec (
	get_identifier (PREFIX("st_write")), ".w",
	void_type_node, 1, dt_parm_type);

  parm_type = build_pointer_type (st_parameter[IOPARM_ptype_open].type);
  iocall[IOCALL_OPEN] = gfc_build_library_function_decl_with_spec (
	get_identifier (PREFIX("st_open")), ".w",
	void_type_node, 1, parm_type);

  parm_type = build_pointer_type (st_parameter[IOPARM_ptype_close].type);
  iocall[IOCALL_CLOSE] = gfc_build_library_function_decl_with_spec (
	get_identifier (PREFIX("st_close")), ".w",
	void_type_node, 1, parm_type);

  parm_type = build_pointer_type (st_parameter[IOPARM_ptype_inquire].type);
  iocall[IOCALL_INQUIRE] = gfc_build_library_function_decl_with_spec (
	get_identifier (PREFIX("st_inquire")), ".w",
	void_type_node, 1, parm_type);

  iocall[IOCALL_IOLENGTH] = gfc_build_library_function_decl_with_spec(
	get_identifier (PREFIX("st_iolength")), ".w",
	void_type_node, 1, dt_parm_type);

  /* TODO: Change when asynchronous I/O is implemented.  */
  parm_type = build_pointer_type (st_parameter[IOPARM_ptype_wait].type);
  iocall[IOCALL_WAIT] = gfc_build_library_function_decl_with_spec (
	get_identifier (PREFIX("st_wait")), ".X",
	void_type_node, 1, parm_type);

  parm_type = build_pointer_type (st_parameter[IOPARM_ptype_filepos].type);
  iocall[IOCALL_REWIND] = gfc_build_library_function_decl_with_spec (
	get_identifier (PREFIX("st_rewind")), ".w",
	void_type_node, 1, parm_type);

  iocall[IOCALL_BACKSPACE] = gfc_build_library_function_decl_with_spec (
	get_identifier (PREFIX("st_backspace")), ".w",
	void_type_node, 1, parm_type);

  iocall[IOCALL_ENDFILE] = gfc_build_library_function_decl_with_spec (
	get_identifier (PREFIX("st_endfile")), ".w",
	void_type_node, 1, parm_type);

  iocall[IOCALL_FLUSH] = gfc_build_library_function_decl_with_spec (
	get_identifier (PREFIX("st_flush")), ".w",
	void_type_node, 1, parm_type);

  /* Library helpers */

  iocall[IOCALL_READ_DONE] = gfc_build_library_function_decl_with_spec (
	get_identifier (PREFIX("st_read_done")), ".w",
	void_type_node, 1, dt_parm_type);

  iocall[IOCALL_WRITE_DONE] = gfc_build_library_function_decl_with_spec (
	get_identifier (PREFIX("st_write_done")), ".w",
	void_type_node, 1, dt_parm_type);

  iocall[IOCALL_IOLENGTH_DONE] = gfc_build_library_function_decl_with_spec (
	get_identifier (PREFIX("st_iolength_done")), ".w",
	void_type_node, 1, dt_parm_type);

  iocall[IOCALL_SET_NML_VAL] = gfc_build_library_function_decl_with_spec (
	get_identifier (PREFIX("st_set_nml_var")), ".w.R",
	void_type_node, 6, dt_parm_type, pvoid_type_node, pvoid_type_node,
	void_type_node, gfc_charlen_type_node, gfc_int4_type_node);

  iocall[IOCALL_SET_NML_VAL_DIM] = gfc_build_library_function_decl_with_spec (
	get_identifier (PREFIX("st_set_nml_var_dim")), ".w",
	void_type_node, 5, dt_parm_type, gfc_int4_type_node,
	gfc_array_index_type, gfc_array_index_type, gfc_array_index_type);
}


/* Generate code to store an integer constant into the
   st_parameter_XXX structure.  */

static unsigned int
set_parameter_const (stmtblock_t *block, tree var, enum iofield type,
		     unsigned int val)
{
  tree tmp;
  gfc_st_parameter_field *p = &st_parameter_field[type];

  if (p->param_type == IOPARM_ptype_common)
    var = fold_build3_loc (input_location, COMPONENT_REF,
			   st_parameter[IOPARM_ptype_common].type,
			   var, TYPE_FIELDS (TREE_TYPE (var)), NULL_TREE);
  tmp = fold_build3_loc (input_location, COMPONENT_REF, TREE_TYPE (p->field),
			 var, p->field, NULL_TREE);
  gfc_add_modify (block, tmp, build_int_cst (TREE_TYPE (p->field), val));
  return p->mask;
}


/* Generate code to store a non-string I/O parameter into the
   st_parameter_XXX structure.  This is a pass by value.  */

static unsigned int
set_parameter_value (stmtblock_t *block, bool has_iostat, tree var,
		     enum iofield type, gfc_expr *e)
{
  gfc_se se;
  tree tmp;
  gfc_st_parameter_field *p = &st_parameter_field[type];
  tree dest_type = TREE_TYPE (p->field);

  gfc_init_se (&se, NULL);
  gfc_conv_expr_val (&se, e);

  /* If we're storing a UNIT number, we need to check it first.  */
  if (type == IOPARM_common_unit && e->ts.kind > 4)
    {
      tree cond, val;
      int i;

      /* Don't evaluate the UNIT number multiple times.  */
      se.expr = gfc_evaluate_now (se.expr, &se.pre);

      /* UNIT numbers should be greater than the min.  */
      i = gfc_validate_kind (BT_INTEGER, 4, false);
      val = gfc_conv_mpz_to_tree (gfc_integer_kinds[i].pedantic_min_int, 4);
      cond = fold_build2_loc (input_location, LT_EXPR, boolean_type_node,
			      se.expr,
			      fold_convert (TREE_TYPE (se.expr), val));
<<<<<<< HEAD
      gfc_trans_io_runtime_check (cond, var, LIBERROR_BAD_UNIT,
			       "Unit number in I/O statement too small",
			       &se.pre);
=======
      gfc_trans_io_runtime_check (has_iostat, cond, var, LIBERROR_BAD_UNIT,
				  "Unit number in I/O statement too small",
				  &se.pre);
>>>>>>> a7aa3838

      /* UNIT numbers should be less than the max.  */
      val = gfc_conv_mpz_to_tree (gfc_integer_kinds[i].huge, 4);
      cond = fold_build2_loc (input_location, GT_EXPR, boolean_type_node,
			      se.expr,
			      fold_convert (TREE_TYPE (se.expr), val));
      gfc_trans_io_runtime_check (has_iostat, cond, var, LIBERROR_BAD_UNIT,
				  "Unit number in I/O statement too large",
				  &se.pre);

    }

  se.expr = convert (dest_type, se.expr);
  gfc_add_block_to_block (block, &se.pre);

  if (p->param_type == IOPARM_ptype_common)
    var = fold_build3_loc (input_location, COMPONENT_REF,
			   st_parameter[IOPARM_ptype_common].type,
			   var, TYPE_FIELDS (TREE_TYPE (var)), NULL_TREE);

  tmp = fold_build3_loc (input_location, COMPONENT_REF, dest_type, var,
			 p->field, NULL_TREE);
  gfc_add_modify (block, tmp, se.expr);
  return p->mask;
}


/* Generate code to store a non-string I/O parameter into the
   st_parameter_XXX structure.  This is pass by reference.  */

static unsigned int
set_parameter_ref (stmtblock_t *block, stmtblock_t *postblock,
		   tree var, enum iofield type, gfc_expr *e)
{
  gfc_se se;
  tree tmp, addr;
  gfc_st_parameter_field *p = &st_parameter_field[type];

  gcc_assert (e->ts.type == BT_INTEGER || e->ts.type == BT_LOGICAL);
  gfc_init_se (&se, NULL);
  gfc_conv_expr_lhs (&se, e);

  gfc_add_block_to_block (block, &se.pre);

  if (TYPE_MODE (TREE_TYPE (se.expr))
      == TYPE_MODE (TREE_TYPE (TREE_TYPE (p->field))))
    {
      addr = convert (TREE_TYPE (p->field), gfc_build_addr_expr (NULL_TREE, se.expr));

      /* If this is for the iostat variable initialize the
	 user variable to LIBERROR_OK which is zero.  */
      if (type == IOPARM_common_iostat)
	gfc_add_modify (block, se.expr,
			     build_int_cst (TREE_TYPE (se.expr), LIBERROR_OK));
    }
  else
    {
      /* The type used by the library has different size
	from the type of the variable supplied by the user.
	Need to use a temporary.  */
      tree tmpvar = gfc_create_var (TREE_TYPE (TREE_TYPE (p->field)),
				    st_parameter_field[type].name);

      /* If this is for the iostat variable, initialize the
	 user variable to LIBERROR_OK which is zero.  */
      if (type == IOPARM_common_iostat)
	gfc_add_modify (block, tmpvar,
			     build_int_cst (TREE_TYPE (tmpvar), LIBERROR_OK));

      addr = gfc_build_addr_expr (NULL_TREE, tmpvar);
	/* After the I/O operation, we set the variable from the temporary.  */
      tmp = convert (TREE_TYPE (se.expr), tmpvar);
      gfc_add_modify (postblock, se.expr, tmp);
     }

  if (p->param_type == IOPARM_ptype_common)
    var = fold_build3_loc (input_location, COMPONENT_REF,
			   st_parameter[IOPARM_ptype_common].type,
			   var, TYPE_FIELDS (TREE_TYPE (var)), NULL_TREE);
  tmp = fold_build3_loc (input_location, COMPONENT_REF, TREE_TYPE (p->field),
			 var, p->field, NULL_TREE);
  gfc_add_modify (block, tmp, addr);
  return p->mask;
}

/* Given an array expr, find its address and length to get a string. If the
   array is full, the string's address is the address of array's first element
   and the length is the size of the whole array.  If it is an element, the
   string's address is the element's address and the length is the rest size of
   the array.  */

static void
gfc_convert_array_to_string (gfc_se * se, gfc_expr * e)
{
  tree size;

  if (e->rank == 0)
    {
      tree type, array, tmp;
      gfc_symbol *sym;
      int rank;

      /* If it is an element, we need its address and size of the rest.  */
      gcc_assert (e->expr_type == EXPR_VARIABLE);
      gcc_assert (e->ref->u.ar.type == AR_ELEMENT);
      sym = e->symtree->n.sym;
      rank = sym->as->rank - 1;
      gfc_conv_expr (se, e);

      array = sym->backend_decl;
      type = TREE_TYPE (array);

      if (GFC_ARRAY_TYPE_P (type))
	size = GFC_TYPE_ARRAY_SIZE (type);
      else
	{
	  gcc_assert (GFC_DESCRIPTOR_TYPE_P (type));
	  size = gfc_conv_array_stride (array, rank);
	  tmp = fold_build2_loc (input_location, MINUS_EXPR,
				 gfc_array_index_type,
				 gfc_conv_array_ubound (array, rank),
				 gfc_conv_array_lbound (array, rank));
	  tmp = fold_build2_loc (input_location, PLUS_EXPR,
				 gfc_array_index_type, tmp,
				 gfc_index_one_node);
	  size = fold_build2_loc (input_location, MULT_EXPR,
				  gfc_array_index_type, tmp, size);
	}
      gcc_assert (size);

      size = fold_build2_loc (input_location, MINUS_EXPR,
			      gfc_array_index_type, size,
			      TREE_OPERAND (se->expr, 1));
      se->expr = gfc_build_addr_expr (NULL_TREE, se->expr);
      tmp = TYPE_SIZE_UNIT (gfc_get_element_type (type));
      size = fold_build2_loc (input_location, MULT_EXPR,
			      gfc_array_index_type, size,
			      fold_convert (gfc_array_index_type, tmp));
      se->string_length = fold_convert (gfc_charlen_type_node, size);
      return;
    }

  gfc_conv_array_parameter (se, e, true, NULL, NULL, &size);
  se->string_length = fold_convert (gfc_charlen_type_node, size);
}


/* Generate code to store a string and its length into the
   st_parameter_XXX structure.  */

static unsigned int
set_string (stmtblock_t * block, stmtblock_t * postblock, tree var,
	    enum iofield type, gfc_expr * e)
{
  gfc_se se;
  tree tmp;
  tree io;
  tree len;
  gfc_st_parameter_field *p = &st_parameter_field[type];

  gfc_init_se (&se, NULL);

  if (p->param_type == IOPARM_ptype_common)
    var = fold_build3_loc (input_location, COMPONENT_REF,
			   st_parameter[IOPARM_ptype_common].type,
			   var, TYPE_FIELDS (TREE_TYPE (var)), NULL_TREE);
  io = fold_build3_loc (input_location, COMPONENT_REF, TREE_TYPE (p->field),
		    var, p->field, NULL_TREE);
  len = fold_build3_loc (input_location, COMPONENT_REF,
			 TREE_TYPE (p->field_len),
			 var, p->field_len, NULL_TREE);

  /* Integer variable assigned a format label.  */
  if (e->ts.type == BT_INTEGER
      && e->rank == 0
      && e->symtree->n.sym->attr.assign == 1)
    {
      char * msg;
      tree cond;

      gfc_conv_label_variable (&se, e);
      tmp = GFC_DECL_STRING_LEN (se.expr);
      cond = fold_build2_loc (input_location, LT_EXPR, boolean_type_node,
			      tmp, build_int_cst (TREE_TYPE (tmp), 0));

      asprintf(&msg, "Label assigned to variable '%s' (%%ld) is not a format "
	       "label", e->symtree->name);
      gfc_trans_runtime_check (true, false, cond, &se.pre, &e->where, msg,
			       fold_convert (long_integer_type_node, tmp));
      free (msg);

      gfc_add_modify (&se.pre, io,
		 fold_convert (TREE_TYPE (io), GFC_DECL_ASSIGN_ADDR (se.expr)));
      gfc_add_modify (&se.pre, len, GFC_DECL_STRING_LEN (se.expr));
    }
  else
    {
      /* General character.  */
      if (e->ts.type == BT_CHARACTER && e->rank == 0)
	gfc_conv_expr (&se, e);
      /* Array assigned Hollerith constant or character array.  */
      else if (e->rank > 0 || (e->symtree && e->symtree->n.sym->as->rank > 0))
	gfc_convert_array_to_string (&se, e);
      else
	gcc_unreachable ();

      gfc_conv_string_parameter (&se);
      gfc_add_modify (&se.pre, io, fold_convert (TREE_TYPE (io), se.expr));
      gfc_add_modify (&se.pre, len, se.string_length);
    }

  gfc_add_block_to_block (block, &se.pre);
  gfc_add_block_to_block (postblock, &se.post);
  return p->mask;
}


/* Generate code to store the character (array) and the character length
   for an internal unit.  */

static unsigned int
set_internal_unit (stmtblock_t * block, stmtblock_t * post_block,
		   tree var, gfc_expr * e)
{
  gfc_se se;
  tree io;
  tree len;
  tree desc;
  tree tmp;
  gfc_st_parameter_field *p;
  unsigned int mask;

  gfc_init_se (&se, NULL);

  p = &st_parameter_field[IOPARM_dt_internal_unit];
  mask = p->mask;
  io = fold_build3_loc (input_location, COMPONENT_REF, TREE_TYPE (p->field),
			var, p->field, NULL_TREE);
  len = fold_build3_loc (input_location, COMPONENT_REF, TREE_TYPE (p->field_len),
			 var, p->field_len,	NULL_TREE);
  p = &st_parameter_field[IOPARM_dt_internal_unit_desc];
  desc = fold_build3_loc (input_location, COMPONENT_REF, TREE_TYPE (p->field),
			  var, p->field, NULL_TREE);

  gcc_assert (e->ts.type == BT_CHARACTER);

  /* Character scalars.  */
  if (e->rank == 0)
    {
      gfc_conv_expr (&se, e);
      gfc_conv_string_parameter (&se);
      tmp = se.expr;
      se.expr = build_int_cst (pchar_type_node, 0);
    }

  /* Character array.  */
  else if (e->rank > 0)
    {
      if (is_subref_array (e))
	{
	  /* Use a temporary for components of arrays of derived types
	     or substring array references.  */
	  gfc_conv_subref_array_arg (&se, e, 0,
		last_dt == READ ? INTENT_IN : INTENT_OUT, false);
	  tmp = build_fold_indirect_ref_loc (input_location,
					 se.expr);
	  se.expr = gfc_build_addr_expr (pchar_type_node, tmp);
	  tmp = gfc_conv_descriptor_data_get (tmp);
	}
      else
	{
	  /* Return the data pointer and rank from the descriptor.  */
	  gfc_conv_expr_descriptor (&se, e);
	  tmp = gfc_conv_descriptor_data_get (se.expr);
	  se.expr = gfc_build_addr_expr (pchar_type_node, se.expr);
	}
    }
  else
    gcc_unreachable ();

  /* The cast is needed for character substrings and the descriptor
     data.  */
  gfc_add_modify (&se.pre, io, fold_convert (TREE_TYPE (io), tmp));
  gfc_add_modify (&se.pre, len,
		       fold_convert (TREE_TYPE (len), se.string_length));
  gfc_add_modify (&se.pre, desc, se.expr);

  gfc_add_block_to_block (block, &se.pre);
  gfc_add_block_to_block (post_block, &se.post);
  return mask;
}

/* Add a case to a IO-result switch.  */

static void
add_case (int label_value, gfc_st_label * label, stmtblock_t * body)
{
  tree tmp, value;

  if (label == NULL)
    return;			/* No label, no case */

  value = build_int_cst (integer_type_node, label_value);

  /* Make a backend label for this case.  */
  tmp = gfc_build_label_decl (NULL_TREE);

  /* And the case itself.  */
  tmp = build_case_label (value, NULL_TREE, tmp);
  gfc_add_expr_to_block (body, tmp);

  /* Jump to the label.  */
  tmp = build1_v (GOTO_EXPR, gfc_get_label_decl (label));
  gfc_add_expr_to_block (body, tmp);
}


/* Generate a switch statement that branches to the correct I/O
   result label.  The last statement of an I/O call stores the
   result into a variable because there is often cleanup that
   must be done before the switch, so a temporary would have to
   be created anyway.  */

static void
io_result (stmtblock_t * block, tree var, gfc_st_label * err_label,
	   gfc_st_label * end_label, gfc_st_label * eor_label)
{
  stmtblock_t body;
  tree tmp, rc;
  gfc_st_parameter_field *p = &st_parameter_field[IOPARM_common_flags];

  /* If no labels are specified, ignore the result instead
     of building an empty switch.  */
  if (err_label == NULL
      && end_label == NULL
      && eor_label == NULL)
    return;

  /* Build a switch statement.  */
  gfc_start_block (&body);

  /* The label values here must be the same as the values
     in the library_return enum in the runtime library */
  add_case (1, err_label, &body);
  add_case (2, end_label, &body);
  add_case (3, eor_label, &body);

  tmp = gfc_finish_block (&body);

  var = fold_build3_loc (input_location, COMPONENT_REF,
			 st_parameter[IOPARM_ptype_common].type,
			 var, TYPE_FIELDS (TREE_TYPE (var)), NULL_TREE);
  rc = fold_build3_loc (input_location, COMPONENT_REF, TREE_TYPE (p->field),
			var, p->field, NULL_TREE);
  rc = fold_build2_loc (input_location, BIT_AND_EXPR, TREE_TYPE (rc),
			rc, build_int_cst (TREE_TYPE (rc),
					   IOPARM_common_libreturn_mask));

  tmp = fold_build3_loc (input_location, SWITCH_EXPR, NULL_TREE,
			 rc, tmp, NULL_TREE);

  gfc_add_expr_to_block (block, tmp);
}


/* Store the current file and line number to variables so that if a
   library call goes awry, we can tell the user where the problem is.  */

static void
set_error_locus (stmtblock_t * block, tree var, locus * where)
{
  gfc_file *f;
  tree str, locus_file;
  int line;
  gfc_st_parameter_field *p = &st_parameter_field[IOPARM_common_filename];

  locus_file = fold_build3_loc (input_location, COMPONENT_REF,
				st_parameter[IOPARM_ptype_common].type,
				var, TYPE_FIELDS (TREE_TYPE (var)), NULL_TREE);
  locus_file = fold_build3_loc (input_location, COMPONENT_REF,
				TREE_TYPE (p->field), locus_file,
				p->field, NULL_TREE);
  f = where->lb->file;
  str = gfc_build_cstring_const (f->filename);

  str = gfc_build_addr_expr (pchar_type_node, str);
  gfc_add_modify (block, locus_file, str);

  line = LOCATION_LINE (where->lb->location);
  set_parameter_const (block, var, IOPARM_common_line, line);
}


/* Translate an OPEN statement.  */

tree
gfc_trans_open (gfc_code * code)
{
  stmtblock_t block, post_block;
  gfc_open *p;
  tree tmp, var;
  unsigned int mask = 0;

  gfc_start_block (&block);
  gfc_init_block (&post_block);

  var = gfc_create_var (st_parameter[IOPARM_ptype_open].type, "open_parm");

  set_error_locus (&block, var, &code->loc);
  p = code->ext.open;

  if (p->iomsg)
    mask |= set_string (&block, &post_block, var, IOPARM_common_iomsg,
			p->iomsg);

  if (p->iostat)
    mask |= set_parameter_ref (&block, &post_block, var, IOPARM_common_iostat,
			       p->iostat);

  if (p->err)
    mask |= IOPARM_common_err;

  if (p->file)
    mask |= set_string (&block, &post_block, var, IOPARM_open_file, p->file);

  if (p->status)
    mask |= set_string (&block, &post_block, var, IOPARM_open_status,
			p->status);

  if (p->access)
    mask |= set_string (&block, &post_block, var, IOPARM_open_access,
			p->access);

  if (p->form)
    mask |= set_string (&block, &post_block, var, IOPARM_open_form, p->form);

  if (p->recl)
    mask |= set_parameter_value (&block, p->iostat, var, IOPARM_open_recl_in,
				 p->recl);

  if (p->blank)
    mask |= set_string (&block, &post_block, var, IOPARM_open_blank,
			p->blank);

  if (p->position)
    mask |= set_string (&block, &post_block, var, IOPARM_open_position,
			p->position);

  if (p->action)
    mask |= set_string (&block, &post_block, var, IOPARM_open_action,
			p->action);

  if (p->delim)
    mask |= set_string (&block, &post_block, var, IOPARM_open_delim,
			p->delim);

  if (p->pad)
    mask |= set_string (&block, &post_block, var, IOPARM_open_pad, p->pad);

  if (p->decimal)
    mask |= set_string (&block, &post_block, var, IOPARM_open_decimal,
			p->decimal);

  if (p->encoding)
    mask |= set_string (&block, &post_block, var, IOPARM_open_encoding,
			p->encoding);

  if (p->round)
    mask |= set_string (&block, &post_block, var, IOPARM_open_round, p->round);

  if (p->sign)
    mask |= set_string (&block, &post_block, var, IOPARM_open_sign, p->sign);

  if (p->asynchronous)
    mask |= set_string (&block, &post_block, var, IOPARM_open_asynchronous,
			p->asynchronous);

  if (p->convert)
    mask |= set_string (&block, &post_block, var, IOPARM_open_convert,
			p->convert);

  if (p->newunit)
    mask |= set_parameter_ref (&block, &post_block, var, IOPARM_open_newunit,
			       p->newunit);

  set_parameter_const (&block, var, IOPARM_common_flags, mask);

  if (p->unit)
    set_parameter_value (&block, p->iostat, var, IOPARM_common_unit, p->unit);
  else
    set_parameter_const (&block, var, IOPARM_common_unit, 0);

  tmp = gfc_build_addr_expr (NULL_TREE, var);
  tmp = build_call_expr_loc (input_location,
			 iocall[IOCALL_OPEN], 1, tmp);
  gfc_add_expr_to_block (&block, tmp);

  gfc_add_block_to_block (&block, &post_block);

  io_result (&block, var, p->err, NULL, NULL);

  return gfc_finish_block (&block);
}


/* Translate a CLOSE statement.  */

tree
gfc_trans_close (gfc_code * code)
{
  stmtblock_t block, post_block;
  gfc_close *p;
  tree tmp, var;
  unsigned int mask = 0;

  gfc_start_block (&block);
  gfc_init_block (&post_block);

  var = gfc_create_var (st_parameter[IOPARM_ptype_close].type, "close_parm");

  set_error_locus (&block, var, &code->loc);
  p = code->ext.close;

  if (p->iomsg)
    mask |= set_string (&block, &post_block, var, IOPARM_common_iomsg,
			p->iomsg);

  if (p->iostat)
    mask |= set_parameter_ref (&block, &post_block, var, IOPARM_common_iostat,
			       p->iostat);

  if (p->err)
    mask |= IOPARM_common_err;

  if (p->status)
    mask |= set_string (&block, &post_block, var, IOPARM_close_status,
			p->status);

  set_parameter_const (&block, var, IOPARM_common_flags, mask);

  if (p->unit)
    set_parameter_value (&block, p->iostat, var, IOPARM_common_unit, p->unit);
  else
    set_parameter_const (&block, var, IOPARM_common_unit, 0);

  tmp = gfc_build_addr_expr (NULL_TREE, var);
  tmp = build_call_expr_loc (input_location,
			 iocall[IOCALL_CLOSE], 1, tmp);
  gfc_add_expr_to_block (&block, tmp);

  gfc_add_block_to_block (&block, &post_block);

  io_result (&block, var, p->err, NULL, NULL);

  return gfc_finish_block (&block);
}


/* Common subroutine for building a file positioning statement.  */

static tree
build_filepos (tree function, gfc_code * code)
{
  stmtblock_t block, post_block;
  gfc_filepos *p;
  tree tmp, var;
  unsigned int mask = 0;

  p = code->ext.filepos;

  gfc_start_block (&block);
  gfc_init_block (&post_block);

  var = gfc_create_var (st_parameter[IOPARM_ptype_filepos].type,
			"filepos_parm");

  set_error_locus (&block, var, &code->loc);

  if (p->iomsg)
    mask |= set_string (&block, &post_block, var, IOPARM_common_iomsg,
			p->iomsg);

  if (p->iostat)
    mask |= set_parameter_ref (&block, &post_block, var, IOPARM_common_iostat,
			       p->iostat);

  if (p->err)
    mask |= IOPARM_common_err;

  set_parameter_const (&block, var, IOPARM_common_flags, mask);

  if (p->unit)
    set_parameter_value (&block, p->iostat, var, IOPARM_common_unit, p->unit);
  else
    set_parameter_const (&block, var, IOPARM_common_unit, 0);

  tmp = gfc_build_addr_expr (NULL_TREE, var);
  tmp = build_call_expr_loc (input_location,
			 function, 1, tmp);
  gfc_add_expr_to_block (&block, tmp);

  gfc_add_block_to_block (&block, &post_block);

  io_result (&block, var, p->err, NULL, NULL);

  return gfc_finish_block (&block);
}


/* Translate a BACKSPACE statement.  */

tree
gfc_trans_backspace (gfc_code * code)
{
  return build_filepos (iocall[IOCALL_BACKSPACE], code);
}


/* Translate an ENDFILE statement.  */

tree
gfc_trans_endfile (gfc_code * code)
{
  return build_filepos (iocall[IOCALL_ENDFILE], code);
}


/* Translate a REWIND statement.  */

tree
gfc_trans_rewind (gfc_code * code)
{
  return build_filepos (iocall[IOCALL_REWIND], code);
}


/* Translate a FLUSH statement.  */

tree
gfc_trans_flush (gfc_code * code)
{
  return build_filepos (iocall[IOCALL_FLUSH], code);
}


/* Create a dummy iostat variable to catch any error due to bad unit.  */

static gfc_expr *
create_dummy_iostat (void)
{
  gfc_symtree *st;
  gfc_expr *e;

  gfc_get_ha_sym_tree ("@iostat", &st);
  st->n.sym->ts.type = BT_INTEGER;
  st->n.sym->ts.kind = gfc_default_integer_kind;
  gfc_set_sym_referenced (st->n.sym);
  gfc_commit_symbol (st->n.sym);
  st->n.sym->backend_decl
	= gfc_create_var (gfc_get_int_type (st->n.sym->ts.kind),
			  st->n.sym->name);

  e = gfc_get_expr ();
  e->expr_type = EXPR_VARIABLE;
  e->symtree = st;
  e->ts.type = BT_INTEGER;
  e->ts.kind = st->n.sym->ts.kind;

  return e;
}


/* Translate the non-IOLENGTH form of an INQUIRE statement.  */

tree
gfc_trans_inquire (gfc_code * code)
{
  stmtblock_t block, post_block;
  gfc_inquire *p;
  tree tmp, var;
  unsigned int mask = 0, mask2 = 0;

  gfc_start_block (&block);
  gfc_init_block (&post_block);

  var = gfc_create_var (st_parameter[IOPARM_ptype_inquire].type,
			"inquire_parm");

  set_error_locus (&block, var, &code->loc);
  p = code->ext.inquire;

  if (p->iomsg)
    mask |= set_string (&block, &post_block, var, IOPARM_common_iomsg,
			p->iomsg);

  if (p->iostat)
    mask |= set_parameter_ref (&block, &post_block, var, IOPARM_common_iostat,
			       p->iostat);

  if (p->err)
    mask |= IOPARM_common_err;

  /* Sanity check.  */
  if (p->unit && p->file)
    gfc_error ("INQUIRE statement at %L cannot contain both FILE and UNIT specifiers", &code->loc);

  if (p->file)
    mask |= set_string (&block, &post_block, var, IOPARM_inquire_file,
			p->file);

  if (p->exist)
    {
      mask |= set_parameter_ref (&block, &post_block, var, IOPARM_inquire_exist,
				 p->exist);

      if (p->unit && !p->iostat)
	{
	  p->iostat = create_dummy_iostat ();
	  mask |= set_parameter_ref (&block, &post_block, var,
				     IOPARM_common_iostat, p->iostat);
	}
    }

  if (p->opened)
    mask |= set_parameter_ref (&block, &post_block, var, IOPARM_inquire_opened,
			       p->opened);

  if (p->number)
    mask |= set_parameter_ref (&block, &post_block, var, IOPARM_inquire_number,
			       p->number);

  if (p->named)
    mask |= set_parameter_ref (&block, &post_block, var, IOPARM_inquire_named,
			       p->named);

  if (p->name)
    mask |= set_string (&block, &post_block, var, IOPARM_inquire_name,
			p->name);

  if (p->access)
    mask |= set_string (&block, &post_block, var, IOPARM_inquire_access,
			p->access);

  if (p->sequential)
    mask |= set_string (&block, &post_block, var, IOPARM_inquire_sequential,
			p->sequential);

  if (p->direct)
    mask |= set_string (&block, &post_block, var, IOPARM_inquire_direct,
			p->direct);

  if (p->form)
    mask |= set_string (&block, &post_block, var, IOPARM_inquire_form,
			p->form);

  if (p->formatted)
    mask |= set_string (&block, &post_block, var, IOPARM_inquire_formatted,
			p->formatted);

  if (p->unformatted)
    mask |= set_string (&block, &post_block, var, IOPARM_inquire_unformatted,
			p->unformatted);

  if (p->recl)
    mask |= set_parameter_ref (&block, &post_block, var,
			       IOPARM_inquire_recl_out, p->recl);

  if (p->nextrec)
    mask |= set_parameter_ref (&block, &post_block, var,
			       IOPARM_inquire_nextrec, p->nextrec);

  if (p->blank)
    mask |= set_string (&block, &post_block, var, IOPARM_inquire_blank,
			p->blank);

  if (p->delim)
    mask |= set_string (&block, &post_block, var, IOPARM_inquire_delim,
			p->delim);

  if (p->position)
    mask |= set_string (&block, &post_block, var, IOPARM_inquire_position,
			p->position);

  if (p->action)
    mask |= set_string (&block, &post_block, var, IOPARM_inquire_action,
			p->action);

  if (p->read)
    mask |= set_string (&block, &post_block, var, IOPARM_inquire_read,
			p->read);

  if (p->write)
    mask |= set_string (&block, &post_block, var, IOPARM_inquire_write,
			p->write);

  if (p->readwrite)
    mask |= set_string (&block, &post_block, var, IOPARM_inquire_readwrite,
			p->readwrite);

  if (p->pad)
    mask |= set_string (&block, &post_block, var, IOPARM_inquire_pad,
			p->pad);

  if (p->convert)
    mask |= set_string (&block, &post_block, var, IOPARM_inquire_convert,
			p->convert);

  if (p->strm_pos)
    mask |= set_parameter_ref (&block, &post_block, var,
			       IOPARM_inquire_strm_pos_out, p->strm_pos);

  /* The second series of flags.  */
  if (p->asynchronous)
    mask2 |= set_string (&block, &post_block, var, IOPARM_inquire_asynchronous,
			 p->asynchronous);

  if (p->decimal)
    mask2 |= set_string (&block, &post_block, var, IOPARM_inquire_decimal,
			 p->decimal);

  if (p->encoding)
    mask2 |= set_string (&block, &post_block, var, IOPARM_inquire_encoding,
			 p->encoding);

  if (p->round)
    mask2 |= set_string (&block, &post_block, var, IOPARM_inquire_round,
			 p->round);

  if (p->sign)
    mask2 |= set_string (&block, &post_block, var, IOPARM_inquire_sign,
			 p->sign);

  if (p->pending)
    mask2 |= set_parameter_ref (&block, &post_block, var,
				IOPARM_inquire_pending, p->pending);

  if (p->size)
    mask2 |= set_parameter_ref (&block, &post_block, var, IOPARM_inquire_size,
				p->size);

  if (p->id)
    mask2 |= set_parameter_ref (&block, &post_block,var, IOPARM_inquire_id,
				p->id);
  if (p->iqstream)
    mask2 |= set_string (&block, &post_block, var, IOPARM_inquire_iqstream,
			 p->iqstream);

  if (mask2)
    mask |= set_parameter_const (&block, var, IOPARM_inquire_flags2, mask2);

  set_parameter_const (&block, var, IOPARM_common_flags, mask);

  if (p->unit)
    set_parameter_value (&block, p->iostat, var, IOPARM_common_unit, p->unit);
  else
    set_parameter_const (&block, var, IOPARM_common_unit, 0);

  tmp = gfc_build_addr_expr (NULL_TREE, var);
  tmp = build_call_expr_loc (input_location,
			 iocall[IOCALL_INQUIRE], 1, tmp);
  gfc_add_expr_to_block (&block, tmp);

  gfc_add_block_to_block (&block, &post_block);

  io_result (&block, var, p->err, NULL, NULL);

  return gfc_finish_block (&block);
}


tree
gfc_trans_wait (gfc_code * code)
{
  stmtblock_t block, post_block;
  gfc_wait *p;
  tree tmp, var;
  unsigned int mask = 0;

  gfc_start_block (&block);
  gfc_init_block (&post_block);

  var = gfc_create_var (st_parameter[IOPARM_ptype_wait].type,
			"wait_parm");

  set_error_locus (&block, var, &code->loc);
  p = code->ext.wait;

  /* Set parameters here.  */
  if (p->iomsg)
    mask |= set_string (&block, &post_block, var, IOPARM_common_iomsg,
			p->iomsg);

  if (p->iostat)
    mask |= set_parameter_ref (&block, &post_block, var, IOPARM_common_iostat,
			       p->iostat);

  if (p->err)
    mask |= IOPARM_common_err;

  if (p->id)
    mask |= set_parameter_value (&block, p->iostat, var, IOPARM_wait_id, p->id);

  set_parameter_const (&block, var, IOPARM_common_flags, mask);

  if (p->unit)
    set_parameter_value (&block, p->iostat, var, IOPARM_common_unit, p->unit);

  tmp = gfc_build_addr_expr (NULL_TREE, var);
  tmp = build_call_expr_loc (input_location,
			 iocall[IOCALL_WAIT], 1, tmp);
  gfc_add_expr_to_block (&block, tmp);

  gfc_add_block_to_block (&block, &post_block);

  io_result (&block, var, p->err, NULL, NULL);

  return gfc_finish_block (&block);

}


/* nml_full_name builds up the fully qualified name of a
   derived type component.  */

static char*
nml_full_name (const char* var_name, const char* cmp_name)
{
  int full_name_length;
  char * full_name;

  full_name_length = strlen (var_name) + strlen (cmp_name) + 1;
  full_name = XCNEWVEC (char, full_name_length + 1);
  strcpy (full_name, var_name);
  full_name = strcat (full_name, "%");
  full_name = strcat (full_name, cmp_name);
  return full_name;
}


/* nml_get_addr_expr builds an address expression from the
   gfc_symbol or gfc_component backend_decl's. An offset is
   provided so that the address of an element of an array of
   derived types is returned. This is used in the runtime to
   determine that span of the derived type.  */

static tree
nml_get_addr_expr (gfc_symbol * sym, gfc_component * c,
		   tree base_addr)
{
  tree decl = NULL_TREE;
  tree tmp;

  if (sym)
    {
      sym->attr.referenced = 1;
      decl = gfc_get_symbol_decl (sym);

      /* If this is the enclosing function declaration, use
	 the fake result instead.  */
      if (decl == current_function_decl)
	decl = gfc_get_fake_result_decl (sym, 0);
      else if (decl == DECL_CONTEXT (current_function_decl))
	decl =  gfc_get_fake_result_decl (sym, 1);
    }
  else
    decl = c->backend_decl;

  gcc_assert (decl && ((TREE_CODE (decl) == FIELD_DECL
		     || TREE_CODE (decl) == VAR_DECL
		     || TREE_CODE (decl) == PARM_DECL)
		     || TREE_CODE (decl) == COMPONENT_REF));

  tmp = decl;

  /* Build indirect reference, if dummy argument.  */

  if (POINTER_TYPE_P (TREE_TYPE(tmp)))
    tmp = build_fold_indirect_ref_loc (input_location, tmp);

  /* Treat the component of a derived type, using base_addr for
     the derived type.  */

  if (TREE_CODE (decl) == FIELD_DECL)
    tmp = fold_build3_loc (input_location, COMPONENT_REF, TREE_TYPE (tmp),
			   base_addr, tmp, NULL_TREE);

  if (GFC_DESCRIPTOR_TYPE_P (TREE_TYPE (tmp)))
    tmp = gfc_conv_array_data (tmp);
  else
    {
      if (!POINTER_TYPE_P (TREE_TYPE (tmp)))
	tmp = gfc_build_addr_expr (NULL_TREE, tmp);

      if (TREE_CODE (TREE_TYPE (tmp)) == ARRAY_TYPE)
         tmp = gfc_build_array_ref (tmp, gfc_index_zero_node, NULL);

      if (!POINTER_TYPE_P (TREE_TYPE (tmp)))
	tmp = build_fold_indirect_ref_loc (input_location,
				   tmp);
    }

  gcc_assert (tmp && POINTER_TYPE_P (TREE_TYPE (tmp)));

  return tmp;
}


/* For an object VAR_NAME whose base address is BASE_ADDR, generate a
   call to iocall[IOCALL_SET_NML_VAL].  For derived type variable, recursively
   generate calls to iocall[IOCALL_SET_NML_VAL] for each component.  */

#define IARG(i) build_int_cst (gfc_array_index_type, i)

static void
transfer_namelist_element (stmtblock_t * block, const char * var_name,
			   gfc_symbol * sym, gfc_component * c,
			   tree base_addr)
{
  gfc_typespec * ts = NULL;
  gfc_array_spec * as = NULL;
  tree addr_expr = NULL;
  tree dt = NULL;
  tree string;
  tree tmp;
  tree dtype;
  tree dt_parm_addr;
  tree decl = NULL_TREE;
  int n_dim;
  int itype;
  int rank = 0;

  gcc_assert (sym || c);

  /* Build the namelist object name.  */

  string = gfc_build_cstring_const (var_name);
  string = gfc_build_addr_expr (pchar_type_node, string);

  /* Build ts, as and data address using symbol or component.  */

  ts = (sym) ? &sym->ts : &c->ts;
  as = (sym) ? sym->as : c->as;

  addr_expr = nml_get_addr_expr (sym, c, base_addr);

  if (as)
    rank = as->rank;

  if (rank)
    {
      decl = (sym) ? sym->backend_decl : c->backend_decl;
      if (sym && sym->attr.dummy)
        decl = build_fold_indirect_ref_loc (input_location, decl);
      dt =  TREE_TYPE (decl);
      dtype = gfc_get_dtype (dt);
    }
  else
    {
      itype = ts->type;
      dtype = IARG (itype << GFC_DTYPE_TYPE_SHIFT);
    }

  /* Build up the arguments for the transfer call.
     The call for the scalar part transfers:
     (address, name, type, kind or string_length, dtype)  */

  dt_parm_addr = gfc_build_addr_expr (NULL_TREE, dt_parm);

  if (ts->type == BT_CHARACTER)
    tmp = ts->u.cl->backend_decl;
  else
    tmp = build_int_cst (gfc_charlen_type_node, 0);
  tmp = build_call_expr_loc (input_location,
			 iocall[IOCALL_SET_NML_VAL], 6,
			 dt_parm_addr, addr_expr, string,
			 IARG (ts->kind), tmp, dtype);
  gfc_add_expr_to_block (block, tmp);

  /* If the object is an array, transfer rank times:
     (null pointer, name, stride, lbound, ubound)  */

  for ( n_dim = 0 ; n_dim < rank ; n_dim++ )
    {
      tmp = build_call_expr_loc (input_location,
			     iocall[IOCALL_SET_NML_VAL_DIM], 5,
			     dt_parm_addr,
			     IARG (n_dim),
			     gfc_conv_array_stride (decl, n_dim),
			     gfc_conv_array_lbound (decl, n_dim),
			     gfc_conv_array_ubound (decl, n_dim));
      gfc_add_expr_to_block (block, tmp);
    }

  if (ts->type == BT_DERIVED && ts->u.derived->components)
    {
      gfc_component *cmp;

      /* Provide the RECORD_TYPE to build component references.  */

      tree expr = build_fold_indirect_ref_loc (input_location,
					   addr_expr);

      for (cmp = ts->u.derived->components; cmp; cmp = cmp->next)
	{
	  char *full_name = nml_full_name (var_name, cmp->name);
	  transfer_namelist_element (block,
				     full_name,
				     NULL, cmp, expr);
	  free (full_name);
	}
    }
}

#undef IARG

/* Create a data transfer statement.  Not all of the fields are valid
   for both reading and writing, but improper use has been filtered
   out by now.  */

static tree
build_dt (tree function, gfc_code * code)
{
  stmtblock_t block, post_block, post_end_block, post_iu_block;
  gfc_dt *dt;
  tree tmp, var;
  gfc_expr *nmlname;
  gfc_namelist *nml;
  unsigned int mask = 0;

  gfc_start_block (&block);
  gfc_init_block (&post_block);
  gfc_init_block (&post_end_block);
  gfc_init_block (&post_iu_block);

  var = gfc_create_var (st_parameter[IOPARM_ptype_dt].type, "dt_parm");

  set_error_locus (&block, var, &code->loc);

  if (last_dt == IOLENGTH)
    {
      gfc_inquire *inq;

      inq = code->ext.inquire;

      /* First check that preconditions are met.  */
      gcc_assert (inq != NULL);
      gcc_assert (inq->iolength != NULL);

      /* Connect to the iolength variable.  */
      mask |= set_parameter_ref (&block, &post_end_block, var,
				 IOPARM_dt_iolength, inq->iolength);
      dt = NULL;
    }
  else
    {
      dt = code->ext.dt;
      gcc_assert (dt != NULL);
    }

  if (dt && dt->io_unit)
    {
      if (dt->io_unit->ts.type == BT_CHARACTER)
	{
	  mask |= set_internal_unit (&block, &post_iu_block,
				     var, dt->io_unit);
	  set_parameter_const (&block, var, IOPARM_common_unit,
			       dt->io_unit->ts.kind == 1 ? 0 : -1);
	}
    }
  else
    set_parameter_const (&block, var, IOPARM_common_unit, 0);

  if (dt)
    {
      if (dt->iomsg)
	mask |= set_string (&block, &post_block, var, IOPARM_common_iomsg,
			    dt->iomsg);

      if (dt->iostat)
	mask |= set_parameter_ref (&block, &post_end_block, var,
				   IOPARM_common_iostat, dt->iostat);

      if (dt->err)
	mask |= IOPARM_common_err;

      if (dt->eor)
	mask |= IOPARM_common_eor;

      if (dt->end)
	mask |= IOPARM_common_end;

      if (dt->id)
	mask |= set_parameter_ref (&block, &post_end_block, var,
				   IOPARM_dt_id, dt->id);

      if (dt->pos)
	mask |= set_parameter_value (&block, dt->iostat, var, IOPARM_dt_pos,
				     dt->pos);

      if (dt->asynchronous)
	mask |= set_string (&block, &post_block, var, IOPARM_dt_asynchronous,
			    dt->asynchronous);

      if (dt->blank)
	mask |= set_string (&block, &post_block, var, IOPARM_dt_blank,
			    dt->blank);

      if (dt->decimal)
	mask |= set_string (&block, &post_block, var, IOPARM_dt_decimal,
			    dt->decimal);

      if (dt->delim)
	mask |= set_string (&block, &post_block, var, IOPARM_dt_delim,
			    dt->delim);

      if (dt->pad)
	mask |= set_string (&block, &post_block, var, IOPARM_dt_pad,
			    dt->pad);

      if (dt->round)
	mask |= set_string (&block, &post_block, var, IOPARM_dt_round,
			    dt->round);

      if (dt->sign)
	mask |= set_string (&block, &post_block, var, IOPARM_dt_sign,
			    dt->sign);

      if (dt->rec)
	mask |= set_parameter_value (&block, dt->iostat, var, IOPARM_dt_rec,
				     dt->rec);

      if (dt->advance)
	mask |= set_string (&block, &post_block, var, IOPARM_dt_advance,
			    dt->advance);

      if (dt->format_expr)
	mask |= set_string (&block, &post_end_block, var, IOPARM_dt_format,
			    dt->format_expr);

      if (dt->format_label)
	{
	  if (dt->format_label == &format_asterisk)
	    mask |= IOPARM_dt_list_format;
	  else
	    mask |= set_string (&block, &post_block, var, IOPARM_dt_format,
				dt->format_label->format);
	}

      if (dt->size)
	mask |= set_parameter_ref (&block, &post_end_block, var,
				   IOPARM_dt_size, dt->size);

      if (dt->namelist)
	{
	  if (dt->format_expr || dt->format_label)
	    gfc_internal_error ("build_dt: format with namelist");

          nmlname = gfc_get_character_expr (gfc_default_character_kind, NULL,
					    dt->namelist->name,
					    strlen (dt->namelist->name));

	  mask |= set_string (&block, &post_block, var, IOPARM_dt_namelist_name,
			      nmlname);

	  gfc_free_expr (nmlname);

	  if (last_dt == READ)
	    mask |= IOPARM_dt_namelist_read_mode;

	  set_parameter_const (&block, var, IOPARM_common_flags, mask);

	  dt_parm = var;

	  for (nml = dt->namelist->namelist; nml; nml = nml->next)
	    transfer_namelist_element (&block, nml->sym->name, nml->sym,
				       NULL, NULL_TREE);
	}
      else
	set_parameter_const (&block, var, IOPARM_common_flags, mask);

      if (dt->io_unit && dt->io_unit->ts.type == BT_INTEGER)
	set_parameter_value (&block, dt->iostat, var, IOPARM_common_unit,
			     dt->io_unit);
    }
  else
    set_parameter_const (&block, var, IOPARM_common_flags, mask);

  tmp = gfc_build_addr_expr (NULL_TREE, var);
  tmp = build_call_expr_loc (UNKNOWN_LOCATION,
			 function, 1, tmp);
  gfc_add_expr_to_block (&block, tmp);

  gfc_add_block_to_block (&block, &post_block);

  dt_parm = var;
  dt_post_end_block = &post_end_block;

  /* Set implied do loop exit condition.  */
  if (last_dt == READ || last_dt == WRITE)
    {
      gfc_st_parameter_field *p = &st_parameter_field[IOPARM_common_flags];

      tmp = fold_build3_loc (input_location, COMPONENT_REF,
			     st_parameter[IOPARM_ptype_common].type,
			     dt_parm, TYPE_FIELDS (TREE_TYPE (dt_parm)),
			     NULL_TREE);
      tmp = fold_build3_loc (input_location, COMPONENT_REF,
			     TREE_TYPE (p->field), tmp, p->field, NULL_TREE);
      tmp = fold_build2_loc (input_location, BIT_AND_EXPR, TREE_TYPE (tmp),
			     tmp, build_int_cst (TREE_TYPE (tmp),
			     IOPARM_common_libreturn_mask));
    }
  else /* IOLENGTH */
    tmp = NULL_TREE;

  gfc_add_expr_to_block (&block, gfc_trans_code_cond (code->block->next, tmp));

  gfc_add_block_to_block (&block, &post_iu_block);

  dt_parm = NULL;
  dt_post_end_block = NULL;

  return gfc_finish_block (&block);
}


/* Translate the IOLENGTH form of an INQUIRE statement.  We treat
   this as a third sort of data transfer statement, except that
   lengths are summed instead of actually transferring any data.  */

tree
gfc_trans_iolength (gfc_code * code)
{
  last_dt = IOLENGTH;
  return build_dt (iocall[IOCALL_IOLENGTH], code);
}


/* Translate a READ statement.  */

tree
gfc_trans_read (gfc_code * code)
{
  last_dt = READ;
  return build_dt (iocall[IOCALL_READ], code);
}


/* Translate a WRITE statement */

tree
gfc_trans_write (gfc_code * code)
{
  last_dt = WRITE;
  return build_dt (iocall[IOCALL_WRITE], code);
}


/* Finish a data transfer statement.  */

tree
gfc_trans_dt_end (gfc_code * code)
{
  tree function, tmp;
  stmtblock_t block;

  gfc_init_block (&block);

  switch (last_dt)
    {
    case READ:
      function = iocall[IOCALL_READ_DONE];
      break;

    case WRITE:
      function = iocall[IOCALL_WRITE_DONE];
      break;

    case IOLENGTH:
      function = iocall[IOCALL_IOLENGTH_DONE];
      break;

    default:
      gcc_unreachable ();
    }

  tmp = gfc_build_addr_expr (NULL_TREE, dt_parm);
  tmp = build_call_expr_loc (input_location,
			 function, 1, tmp);
  gfc_add_expr_to_block (&block, tmp);
  gfc_add_block_to_block (&block, dt_post_end_block);
  gfc_init_block (dt_post_end_block);

  if (last_dt != IOLENGTH)
    {
      gcc_assert (code->ext.dt != NULL);
      io_result (&block, dt_parm, code->ext.dt->err,
		 code->ext.dt->end, code->ext.dt->eor);
    }

  return gfc_finish_block (&block);
}

static void
transfer_expr (gfc_se * se, gfc_typespec * ts, tree addr_expr, gfc_code * code);

/* Given an array field in a derived type variable, generate the code
   for the loop that iterates over array elements, and the code that
   accesses those array elements.  Use transfer_expr to generate code
   for transferring that element.  Because elements may also be
   derived types, transfer_expr and transfer_array_component are mutually
   recursive.  */

static tree
transfer_array_component (tree expr, gfc_component * cm, locus * where)
{
  tree tmp;
  stmtblock_t body;
  stmtblock_t block;
  gfc_loopinfo loop;
  int n;
  gfc_ss *ss;
  gfc_se se;
  gfc_array_info *ss_array;

  gfc_start_block (&block);
  gfc_init_se (&se, NULL);

  /* Create and initialize Scalarization Status.  Unlike in
     gfc_trans_transfer, we can't simply use gfc_walk_expr to take
     care of this task, because we don't have a gfc_expr at hand.
     Build one manually, as in gfc_trans_subarray_assign.  */

  ss = gfc_get_array_ss (gfc_ss_terminator, NULL, cm->as->rank,
			 GFC_SS_COMPONENT);
  ss_array = &ss->info->data.array;
  ss_array->shape = gfc_get_shape (cm->as->rank);
  ss_array->descriptor = expr;
  ss_array->data = gfc_conv_array_data (expr);
  ss_array->offset = gfc_conv_array_offset (expr);
  for (n = 0; n < cm->as->rank; n++)
    {
      ss_array->start[n] = gfc_conv_array_lbound (expr, n);
      ss_array->stride[n] = gfc_index_one_node;

      mpz_init (ss_array->shape[n]);
      mpz_sub (ss_array->shape[n], cm->as->upper[n]->value.integer,
               cm->as->lower[n]->value.integer);
      mpz_add_ui (ss_array->shape[n], ss_array->shape[n], 1);
    }

  /* Once we got ss, we use scalarizer to create the loop.  */

  gfc_init_loopinfo (&loop);
  gfc_add_ss_to_loop (&loop, ss);
  gfc_conv_ss_startstride (&loop);
  gfc_conv_loop_setup (&loop, where);
  gfc_mark_ss_chain_used (ss, 1);
  gfc_start_scalarized_body (&loop, &body);

  gfc_copy_loopinfo_to_se (&se, &loop);
  se.ss = ss;

  /* gfc_conv_tmp_array_ref assumes that se.expr contains the array.  */
  se.expr = expr;
  gfc_conv_tmp_array_ref (&se);

  /* Now se.expr contains an element of the array.  Take the address and pass
     it to the IO routines.  */
  tmp = gfc_build_addr_expr (NULL_TREE, se.expr);
  transfer_expr (&se, &cm->ts, tmp, NULL);

  /* We are done now with the loop body.  Wrap up the scalarizer and
     return.  */

  gfc_add_block_to_block (&body, &se.pre);
  gfc_add_block_to_block (&body, &se.post);

  gfc_trans_scalarizing_loops (&loop, &body);

  gfc_add_block_to_block (&block, &loop.pre);
  gfc_add_block_to_block (&block, &loop.post);

  gcc_assert (ss_array->shape != NULL);
  gfc_free_shape (&ss_array->shape, cm->as->rank);
  gfc_cleanup_loop (&loop);

  return gfc_finish_block (&block);
}

/* Generate the call for a scalar transfer node.  */

static void
transfer_expr (gfc_se * se, gfc_typespec * ts, tree addr_expr, gfc_code * code)
{
  tree tmp, function, arg2, arg3, field, expr;
  gfc_component *c;
  int kind;

  /* It is possible to get a C_NULL_PTR or C_NULL_FUNPTR expression here if
     the user says something like: print *, 'c_null_ptr: ', c_null_ptr
     We need to translate the expression to a constant if it's either
     C_NULL_PTR or C_NULL_FUNPTR.  We could also get a user variable of
     type C_PTR or C_FUNPTR, in which case the ts->type may no longer be
     BT_DERIVED (could have been changed by gfc_conv_expr).  */
  if ((ts->type == BT_DERIVED || ts->type == BT_INTEGER)
      && ts->u.derived != NULL
      && (ts->is_iso_c == 1 || ts->u.derived->ts.is_iso_c == 1))
    {
      ts->type = BT_INTEGER;
      ts->kind = gfc_index_integer_kind;
    }

  kind = ts->kind;
  function = NULL;
  arg2 = NULL;
  arg3 = NULL;

  switch (ts->type)
    {
    case BT_INTEGER:
      arg2 = build_int_cst (integer_type_node, kind);
      if (last_dt == READ)
	function = iocall[IOCALL_X_INTEGER];
      else
	function = iocall[IOCALL_X_INTEGER_WRITE];

      break;

    case BT_REAL:
      arg2 = build_int_cst (integer_type_node, kind);
      if (last_dt == READ)
	{
	  if (gfc_real16_is_float128 && ts->kind == 16)
	    function = iocall[IOCALL_X_REAL128];
	  else
	    function = iocall[IOCALL_X_REAL];
	}
      else
	{
	  if (gfc_real16_is_float128 && ts->kind == 16)
	    function = iocall[IOCALL_X_REAL128_WRITE];
	  else
	    function = iocall[IOCALL_X_REAL_WRITE];
	}

      break;

    case BT_COMPLEX:
      arg2 = build_int_cst (integer_type_node, kind);
      if (last_dt == READ)
	{
	  if (gfc_real16_is_float128 && ts->kind == 16)
	    function = iocall[IOCALL_X_COMPLEX128];
	  else
	    function = iocall[IOCALL_X_COMPLEX];
	}
      else
	{
	  if (gfc_real16_is_float128 && ts->kind == 16)
	    function = iocall[IOCALL_X_COMPLEX128_WRITE];
	  else
	    function = iocall[IOCALL_X_COMPLEX_WRITE];
	}

      break;

    case BT_LOGICAL:
      arg2 = build_int_cst (integer_type_node, kind);
      if (last_dt == READ)
	function = iocall[IOCALL_X_LOGICAL];
      else
	function = iocall[IOCALL_X_LOGICAL_WRITE];

      break;

    case BT_CHARACTER:
      if (kind == 4)
	{
	  if (se->string_length)
	    arg2 = se->string_length;
	  else
	    {
	      tmp = build_fold_indirect_ref_loc (input_location,
					     addr_expr);
	      gcc_assert (TREE_CODE (TREE_TYPE (tmp)) == ARRAY_TYPE);
	      arg2 = TYPE_MAX_VALUE (TYPE_DOMAIN (TREE_TYPE (tmp)));
	      arg2 = fold_convert (gfc_charlen_type_node, arg2);
	    }
	  arg3 = build_int_cst (integer_type_node, kind);
	  if (last_dt == READ)
	    function = iocall[IOCALL_X_CHARACTER_WIDE];
	  else
	    function = iocall[IOCALL_X_CHARACTER_WIDE_WRITE];

	  tmp = gfc_build_addr_expr (NULL_TREE, dt_parm);
	  tmp = build_call_expr_loc (input_location,
				 function, 4, tmp, addr_expr, arg2, arg3);
	  gfc_add_expr_to_block (&se->pre, tmp);
	  gfc_add_block_to_block (&se->pre, &se->post);
	  return;
	}
      /* Fall through. */
    case BT_HOLLERITH:
      if (se->string_length)
	arg2 = se->string_length;
      else
	{
	  tmp = build_fold_indirect_ref_loc (input_location,
					 addr_expr);
	  gcc_assert (TREE_CODE (TREE_TYPE (tmp)) == ARRAY_TYPE);
	  arg2 = TYPE_MAX_VALUE (TYPE_DOMAIN (TREE_TYPE (tmp)));
	}
      if (last_dt == READ)
	function = iocall[IOCALL_X_CHARACTER];
      else
	function = iocall[IOCALL_X_CHARACTER_WRITE];

      break;

    case BT_DERIVED:
      if (ts->u.derived->components == NULL)
	return;

      /* Recurse into the elements of the derived type.  */
      expr = gfc_evaluate_now (addr_expr, &se->pre);
      expr = build_fold_indirect_ref_loc (input_location,
				      expr);

      /* Make sure that the derived type has been built.  An external
	 function, if only referenced in an io statement, requires this
	 check (see PR58771).  */
      if (ts->u.derived->backend_decl == NULL_TREE)
	(void) gfc_typenode_for_spec (ts);

      for (c = ts->u.derived->components; c; c = c->next)
	{
	  field = c->backend_decl;
	  gcc_assert (field && TREE_CODE (field) == FIELD_DECL);

	  tmp = fold_build3_loc (UNKNOWN_LOCATION,
			     COMPONENT_REF, TREE_TYPE (field),
			     expr, field, NULL_TREE);

          if (c->attr.dimension)
            {
              tmp = transfer_array_component (tmp, c, & code->loc);
              gfc_add_expr_to_block (&se->pre, tmp);
            }
          else
            {
              if (!c->attr.pointer)
                tmp = gfc_build_addr_expr (NULL_TREE, tmp);
              transfer_expr (se, &c->ts, tmp, code);
            }
	}
      return;

    default:
      internal_error ("Bad IO basetype (%d)", ts->type);
    }

  tmp = gfc_build_addr_expr (NULL_TREE, dt_parm);
  tmp = build_call_expr_loc (input_location,
			 function, 3, tmp, addr_expr, arg2);
  gfc_add_expr_to_block (&se->pre, tmp);
  gfc_add_block_to_block (&se->pre, &se->post);

}


/* Generate a call to pass an array descriptor to the IO library. The
   array should be of one of the intrinsic types.  */

static void
transfer_array_desc (gfc_se * se, gfc_typespec * ts, tree addr_expr)
{
  tree tmp, charlen_arg, kind_arg, io_call;

  if (ts->type == BT_CHARACTER)
    charlen_arg = se->string_length;
  else
    charlen_arg = build_int_cst (gfc_charlen_type_node, 0);

  kind_arg = build_int_cst (integer_type_node, ts->kind);

  tmp = gfc_build_addr_expr (NULL_TREE, dt_parm);
  if (last_dt == READ)
    io_call = iocall[IOCALL_X_ARRAY];
  else
    io_call = iocall[IOCALL_X_ARRAY_WRITE];

  tmp = build_call_expr_loc (UNKNOWN_LOCATION,
			 io_call, 4,
			 tmp, addr_expr, kind_arg, charlen_arg);
  gfc_add_expr_to_block (&se->pre, tmp);
  gfc_add_block_to_block (&se->pre, &se->post);
}


/* gfc_trans_transfer()-- Translate a TRANSFER code node */

tree
gfc_trans_transfer (gfc_code * code)
{
  stmtblock_t block, body;
  gfc_loopinfo loop;
  gfc_expr *expr;
  gfc_ref *ref;
  gfc_ss *ss;
  gfc_se se;
  tree tmp;
  int n;

  gfc_start_block (&block);
  gfc_init_block (&body);

  expr = code->expr1;
  ref = NULL;
  gfc_init_se (&se, NULL);

  if (expr->rank == 0)
    {
      /* Transfer a scalar value.  */
      gfc_conv_expr_reference (&se, expr);
      transfer_expr (&se, &expr->ts, se.expr, code);
    }
  else
    {
      /* Transfer an array. If it is an array of an intrinsic
	 type, pass the descriptor to the library.  Otherwise
	 scalarize the transfer.  */
      if (expr->ref && !gfc_is_proc_ptr_comp (expr))
	{
	  for (ref = expr->ref; ref && ref->type != REF_ARRAY;
	    ref = ref->next);
	  gcc_assert (ref && ref->type == REF_ARRAY);
	}

      if (expr->ts.type != BT_DERIVED
	    && ref && ref->next == NULL
	    && !is_subref_array (expr))
	{
	  bool seen_vector = false;

	  if (ref && ref->u.ar.type == AR_SECTION)
	    {
	      for (n = 0; n < ref->u.ar.dimen; n++)
		if (ref->u.ar.dimen_type[n] == DIMEN_VECTOR)
		  {
		    seen_vector = true;
		    break;
		  }
	    }

	  if (seen_vector && last_dt == READ)
	    {
	      /* Create a temp, read to that and copy it back.  */
	      gfc_conv_subref_array_arg (&se, expr, 0, INTENT_OUT, false);
	      tmp =  se.expr;
	    }
	  else
	    {
	      /* Get the descriptor.  */
	      gfc_conv_expr_descriptor (&se, expr);
	      tmp = gfc_build_addr_expr (NULL_TREE, se.expr);
	    }

	  transfer_array_desc (&se, &expr->ts, tmp);
	  goto finish_block_label;
	}

      /* Initialize the scalarizer.  */
      ss = gfc_walk_expr (expr);
      gfc_init_loopinfo (&loop);
      gfc_add_ss_to_loop (&loop, ss);

      /* Initialize the loop.  */
      gfc_conv_ss_startstride (&loop);
      gfc_conv_loop_setup (&loop, &code->expr1->where);

      /* The main loop body.  */
      gfc_mark_ss_chain_used (ss, 1);
      gfc_start_scalarized_body (&loop, &body);

      gfc_copy_loopinfo_to_se (&se, &loop);
      se.ss = ss;

      gfc_conv_expr_reference (&se, expr);
      transfer_expr (&se, &expr->ts, se.expr, code);
    }

 finish_block_label:

  gfc_add_block_to_block (&body, &se.pre);
  gfc_add_block_to_block (&body, &se.post);

  if (se.ss == NULL)
    tmp = gfc_finish_block (&body);
  else
    {
      gcc_assert (expr->rank != 0);
      gcc_assert (se.ss == gfc_ss_terminator);
      gfc_trans_scalarizing_loops (&loop, &body);

      gfc_add_block_to_block (&loop.pre, &loop.post);
      tmp = gfc_finish_block (&loop.pre);
      gfc_cleanup_loop (&loop);
    }

  gfc_add_expr_to_block (&block, tmp);

  return gfc_finish_block (&block);
}

#include "gt-fortran-trans-io.h"<|MERGE_RESOLUTION|>--- conflicted
+++ resolved
@@ -247,8 +247,6 @@
   /* The code to generate the error.  */
   gfc_start_block (&block);
 
-<<<<<<< HEAD
-=======
   if (has_iostat)
     gfc_add_expr_to_block (&block, build_predict_expr (PRED_FORTRAN_FAIL_IO,
 						       NOT_TAKEN));
@@ -256,7 +254,6 @@
     gfc_add_expr_to_block (&block, build_predict_expr (PRED_NORETURN,
 						       NOT_TAKEN));
 
->>>>>>> a7aa3838
   arg1 = gfc_build_addr_expr (NULL_TREE, var);
 
   arg2 = build_int_cst (integer_type_node, error_code),
@@ -530,15 +527,9 @@
       cond = fold_build2_loc (input_location, LT_EXPR, boolean_type_node,
 			      se.expr,
 			      fold_convert (TREE_TYPE (se.expr), val));
-<<<<<<< HEAD
-      gfc_trans_io_runtime_check (cond, var, LIBERROR_BAD_UNIT,
-			       "Unit number in I/O statement too small",
-			       &se.pre);
-=======
       gfc_trans_io_runtime_check (has_iostat, cond, var, LIBERROR_BAD_UNIT,
 				  "Unit number in I/O statement too small",
 				  &se.pre);
->>>>>>> a7aa3838
 
       /* UNIT numbers should be less than the max.  */
       val = gfc_conv_mpz_to_tree (gfc_integer_kinds[i].huge, 4);
