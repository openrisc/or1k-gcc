/* Character scanner.
   Copyright (C) 2000-2015 Free Software Foundation, Inc.
   Contributed by Andy Vaught

This file is part of GCC.

GCC is free software; you can redistribute it and/or modify it under
the terms of the GNU General Public License as published by the Free
Software Foundation; either version 3, or (at your option) any later
version.

GCC is distributed in the hope that it will be useful, but WITHOUT ANY
WARRANTY; without even the implied warranty of MERCHANTABILITY or
FITNESS FOR A PARTICULAR PURPOSE.  See the GNU General Public License
for more details.

You should have received a copy of the GNU General Public License
along with GCC; see the file COPYING3.  If not see
<http://www.gnu.org/licenses/>.  */

/* Set of subroutines to (ultimately) return the next character to the
   various matching subroutines.  This file's job is to read files and
   build up lines that are parsed by the parser.  This means that we
   handle continuation lines and "include" lines.

   The first thing the scanner does is to load an entire file into
   memory.  We load the entire file into memory for a couple reasons.
   The first is that we want to be able to deal with nonseekable input
   (pipes, stdin) and there is a lot of backing up involved during
   parsing.

   The second is that we want to be able to print the locus of errors,
   and an error on line 999999 could conflict with something on line
   one.  Given nonseekable input, we've got to store the whole thing.

   One thing that helps are the column truncation limits that give us
   an upper bound on the size of individual lines.  We don't store the
   truncated stuff.

   From the scanner's viewpoint, the higher level subroutines ask for
   new characters and do a lot of jumping backwards.  */

#include "config.h"
#include "system.h"
#include "coretypes.h"
#include "gfortran.h"
#include "toplev.h"	/* For set_src_pwd.  */
#include "debug.h"
#include "flags.h"
#include "cpp.h"
#include "scanner.h"

/* List of include file search directories.  */
gfc_directorylist *include_dirs, *intrinsic_modules_dirs;

static gfc_file *file_head, *current_file;

static int continue_flag, end_flag, gcc_attribute_flag;
/* If !$omp/!$acc occurred in current comment line.  */
static int openmp_flag, openacc_flag;
static int continue_count, continue_line;
static locus openmp_locus;
static locus openacc_locus;
static locus gcc_attribute_locus;

gfc_source_form gfc_current_form;
static gfc_linebuf *line_head, *line_tail;
       
locus gfc_current_locus;
const char *gfc_source_file;
static FILE *gfc_src_file;
static gfc_char_t *gfc_src_preprocessor_lines[2];

static struct gfc_file_change
{
  const char *filename;
  gfc_linebuf *lb;
  int line;
} *file_changes;
size_t file_changes_cur, file_changes_count;
size_t file_changes_allocated;


/* Functions dealing with our wide characters (gfc_char_t) and
   sequences of such characters.  */

int
gfc_wide_fits_in_byte (gfc_char_t c)
{
  return (c <= UCHAR_MAX);
}

static inline int
wide_is_ascii (gfc_char_t c)
{
  return (gfc_wide_fits_in_byte (c) && ((unsigned char) c & ~0x7f) == 0);
}

int
gfc_wide_is_printable (gfc_char_t c)
{
  return (gfc_wide_fits_in_byte (c) && ISPRINT ((unsigned char) c));
}

gfc_char_t
gfc_wide_tolower (gfc_char_t c)
{
  return (wide_is_ascii (c) ? (gfc_char_t) TOLOWER((unsigned char) c) : c);
}

gfc_char_t
gfc_wide_toupper (gfc_char_t c)
{
  return (wide_is_ascii (c) ? (gfc_char_t) TOUPPER((unsigned char) c) : c);
}

int
gfc_wide_is_digit (gfc_char_t c)
{
  return (c >= '0' && c <= '9');
}

static inline int
wide_atoi (gfc_char_t *c)
{
#define MAX_DIGITS 20
  char buf[MAX_DIGITS+1];
  int i = 0;

  while (gfc_wide_is_digit(*c) && i < MAX_DIGITS)
    buf[i++] = *c++;
  buf[i] = '\0';
  return atoi (buf);
}

size_t
gfc_wide_strlen (const gfc_char_t *str)
{
  size_t i;

  for (i = 0; str[i]; i++)
    ;

  return i;
}

gfc_char_t *
gfc_wide_memset (gfc_char_t *b, gfc_char_t c, size_t len)
{
  size_t i;

  for (i = 0; i < len; i++)
    b[i] = c;

  return b;
}

static gfc_char_t *
wide_strcpy (gfc_char_t *dest, const gfc_char_t *src)
{
  gfc_char_t *d;

  for (d = dest; (*d = *src) != '\0'; ++src, ++d)
    ;

  return dest;
}

static gfc_char_t *
wide_strchr (const gfc_char_t *s, gfc_char_t c)
{
  do {
    if (*s == c)
      {
        return CONST_CAST(gfc_char_t *, s);
      }
  } while (*s++);
  return 0;
}

char *
gfc_widechar_to_char (const gfc_char_t *s, int length)
{
  size_t len, i;
  char *res;

  if (s == NULL)
    return NULL;

  /* Passing a negative length is used to indicate that length should be
     calculated using gfc_wide_strlen().  */
  len = (length >= 0 ? (size_t) length : gfc_wide_strlen (s));
  res = XNEWVEC (char, len + 1);

  for (i = 0; i < len; i++)
    {
      gcc_assert (gfc_wide_fits_in_byte (s[i]));
      res[i] = (unsigned char) s[i];
    }

  res[len] = '\0';
  return res;
}

gfc_char_t *
gfc_char_to_widechar (const char *s)
{
  size_t len, i;
  gfc_char_t *res;

  if (s == NULL)
    return NULL;

  len = strlen (s);
  res = gfc_get_wide_string (len + 1);

  for (i = 0; i < len; i++)
    res[i] = (unsigned char) s[i];

  res[len] = '\0';
  return res;
}

static int
wide_strncmp (const gfc_char_t *s1, const char *s2, size_t n)
{
  gfc_char_t c1, c2;

  while (n-- > 0)
    {
      c1 = *s1++;
      c2 = *s2++;
      if (c1 != c2)
	return (c1 > c2 ? 1 : -1);
      if (c1 == '\0')
	return 0;
    }
  return 0;
}

int
gfc_wide_strncasecmp (const gfc_char_t *s1, const char *s2, size_t n)
{
  gfc_char_t c1, c2;

  while (n-- > 0)
    {
      c1 = gfc_wide_tolower (*s1++);
      c2 = TOLOWER (*s2++);
      if (c1 != c2)
	return (c1 > c2 ? 1 : -1);
      if (c1 == '\0')
	return 0;
    }
  return 0;
}


/* Main scanner initialization.  */

void
gfc_scanner_init_1 (void)
{
  file_head = NULL;
  line_head = NULL;
  line_tail = NULL;

  continue_count = 0;
  continue_line = 0;

  end_flag = 0;
}


/* Main scanner destructor.  */

void
gfc_scanner_done_1 (void)
{
  gfc_linebuf *lb;
  gfc_file *f;

  while(line_head != NULL) 
    {
      lb = line_head->next;
      free (line_head);
      line_head = lb;
    }
     
  while(file_head != NULL) 
    {
      f = file_head->next;
      free (file_head->filename);
      free (file_head);
      file_head = f;    
    }
}


/* Adds path to the list pointed to by list.  */

static void
add_path_to_list (gfc_directorylist **list, const char *path,
		  bool use_for_modules, bool head, bool warn)
{
  gfc_directorylist *dir;
  const char *p;
  char *q;
  struct stat st;
  size_t len;
  int i;
  
  p = path;
  while (*p == ' ' || *p == '\t')  /* someone might do "-I include" */
    if (*p++ == '\0')
      return;

  /* Strip trailing directory separators from the path, as this
     will confuse Windows systems.  */
  len = strlen (p);
  q = (char *) alloca (len + 1);
  memcpy (q, p, len + 1);
  i = len - 1;
  while (i >=0 && IS_DIR_SEPARATOR (q[i]))
    q[i--] = '\0';

  if (stat (q, &st))
    {
      if (errno != ENOENT)
	gfc_warning_now (0, "Include directory %qs: %s", path,
			 xstrerror(errno));
      else if (warn)
	gfc_warning_now (OPT_Wmissing_include_dirs,
			 "Nonexistent include directory %qs", path);
      return;
    }
  else if (!S_ISDIR (st.st_mode))
    {
      gfc_warning_now (0, "%qs is not a directory", path);
      return;
    }

  if (head || *list == NULL)
    {
      dir = XCNEW (gfc_directorylist);
      if (!head)
        *list = dir;
    }
  else
    {
      dir = *list;
      while (dir->next)
	dir = dir->next;

      dir->next = XCNEW (gfc_directorylist);
      dir = dir->next;
    }

  dir->next = head ? *list : NULL;
  if (head)
    *list = dir;
  dir->use_for_modules = use_for_modules;
  dir->path = XCNEWVEC (char, strlen (p) + 2);
  strcpy (dir->path, p);
  strcat (dir->path, "/");	/* make '/' last character */
}


void
gfc_add_include_path (const char *path, bool use_for_modules, bool file_dir,
		      bool warn)
{
  add_path_to_list (&include_dirs, path, use_for_modules, file_dir, warn);

  /* For '#include "..."' these directories are automatically searched.  */
  if (!file_dir)
    gfc_cpp_add_include_path (xstrdup(path), true);
}


void
gfc_add_intrinsic_modules_path (const char *path)
{
  add_path_to_list (&intrinsic_modules_dirs, path, true, false, false);
}


/* Release resources allocated for options.  */

void
gfc_release_include_path (void)
{
  gfc_directorylist *p;

  while (include_dirs != NULL)
    {
      p = include_dirs;
      include_dirs = include_dirs->next;
      free (p->path);
      free (p);
    }

  while (intrinsic_modules_dirs != NULL)
    {
      p = intrinsic_modules_dirs;
      intrinsic_modules_dirs = intrinsic_modules_dirs->next;
      free (p->path);
      free (p);
    }

  free (gfc_option.module_dir);
}


static FILE *
open_included_file (const char *name, gfc_directorylist *list,
		    bool module, bool system)
{
  char *fullname;
  gfc_directorylist *p;
  FILE *f;

  for (p = list; p; p = p->next)
    {
      if (module && !p->use_for_modules)
	continue;

      fullname = (char *) alloca(strlen (p->path) + strlen (name) + 1);
      strcpy (fullname, p->path);
      strcat (fullname, name);

      f = gfc_open_file (fullname);
      if (f != NULL)
	{
	  if (gfc_cpp_makedep ())
	    gfc_cpp_add_dep (fullname, system);

	  return f;
	}
    }

  return NULL;
}


/* Opens file for reading, searching through the include directories
   given if necessary.  If the include_cwd argument is true, we try
   to open the file in the current directory first.  */

FILE *
gfc_open_included_file (const char *name, bool include_cwd, bool module)
{
  FILE *f = NULL;

  if (IS_ABSOLUTE_PATH (name) || include_cwd)
    {
      f = gfc_open_file (name);
      if (f && gfc_cpp_makedep ())
	gfc_cpp_add_dep (name, false);
    }

  if (!f)
    f = open_included_file (name, include_dirs, module, false);

  return f;
}


/* Test to see if we're at the end of the main source file.  */

int
gfc_at_end (void)
{
  return end_flag;
}


/* Test to see if we're at the end of the current file.  */

int
gfc_at_eof (void)
{
  if (gfc_at_end ())
    return 1;

  if (line_head == NULL)
    return 1;			/* Null file */

  if (gfc_current_locus.lb == NULL)
    return 1;

  return 0;
}


/* Test to see if we're at the beginning of a new line.  */

int
gfc_at_bol (void)
{
  if (gfc_at_eof ())
    return 1;

  return (gfc_current_locus.nextc == gfc_current_locus.lb->line);
}


/* Test to see if we're at the end of a line.  */

int
gfc_at_eol (void)
{
  if (gfc_at_eof ())
    return 1;

  return (*gfc_current_locus.nextc == '\0');
}

static void
add_file_change (const char *filename, int line)
{
  if (file_changes_count == file_changes_allocated)
    {
      if (file_changes_allocated)
	file_changes_allocated *= 2;
      else
	file_changes_allocated = 16;
      file_changes = XRESIZEVEC (struct gfc_file_change, file_changes,
				 file_changes_allocated);
    }
  file_changes[file_changes_count].filename = filename;
  file_changes[file_changes_count].lb = NULL;
  file_changes[file_changes_count++].line = line;
}

static void
report_file_change (gfc_linebuf *lb)
{
  size_t c = file_changes_cur;
  while (c < file_changes_count
	 && file_changes[c].lb == lb)
    {
      if (file_changes[c].filename)
	(*debug_hooks->start_source_file) (file_changes[c].line,
					   file_changes[c].filename);
      else
	(*debug_hooks->end_source_file) (file_changes[c].line);
      ++c;
    }
  file_changes_cur = c;
}

void
gfc_start_source_files (void)
{
  /* If the debugger wants the name of the main source file,
     we give it.  */
  if (debug_hooks->start_end_main_source_file)
    (*debug_hooks->start_source_file) (0, gfc_source_file);

  file_changes_cur = 0;
  report_file_change (gfc_current_locus.lb);
}

void
gfc_end_source_files (void)
{
  report_file_change (NULL);

  if (debug_hooks->start_end_main_source_file)
    (*debug_hooks->end_source_file) (0);
}

/* Advance the current line pointer to the next line.  */

void
gfc_advance_line (void)
{
  if (gfc_at_end ())
    return;

  if (gfc_current_locus.lb == NULL) 
    {
      end_flag = 1;
      return;
    } 

  if (gfc_current_locus.lb->next
      && !gfc_current_locus.lb->next->dbg_emitted)
    {
      report_file_change (gfc_current_locus.lb->next);
      gfc_current_locus.lb->next->dbg_emitted = true;
    }

  gfc_current_locus.lb = gfc_current_locus.lb->next;

  if (gfc_current_locus.lb != NULL)	 
    gfc_current_locus.nextc = gfc_current_locus.lb->line;
  else 
    {
      gfc_current_locus.nextc = NULL;
      end_flag = 1;
    }       
}


/* Get the next character from the input, advancing gfc_current_file's
   locus.  When we hit the end of the line or the end of the file, we
   start returning a '\n' in order to complete the current statement.
   No Fortran line conventions are implemented here.

   Requiring explicit advances to the next line prevents the parse
   pointer from being on the wrong line if the current statement ends
   prematurely.  */

static gfc_char_t
next_char (void)
{
  gfc_char_t c;
  
  if (gfc_current_locus.nextc == NULL)
    return '\n';

  c = *gfc_current_locus.nextc++;
  if (c == '\0')
    {
      gfc_current_locus.nextc--; /* Remain on this line.  */
      c = '\n';
    }

  return c;
}


/* Skip a comment.  When we come here the parse pointer is positioned
   immediately after the comment character.  If we ever implement
   compiler directives within comments, here is where we parse the
   directive.  */

static void
skip_comment_line (void)
{
  gfc_char_t c;

  do
    {
      c = next_char ();
    }
  while (c != '\n');

  gfc_advance_line ();
}


int
gfc_define_undef_line (void)
{
  char *tmp;

  /* All lines beginning with '#' are either #define or #undef.  */
  if (debug_info_level != DINFO_LEVEL_VERBOSE || gfc_peek_ascii_char () != '#')
    return 0;

  if (wide_strncmp (gfc_current_locus.nextc, "#define ", 8) == 0)
    {
      tmp = gfc_widechar_to_char (&gfc_current_locus.nextc[8], -1);
      (*debug_hooks->define) (gfc_linebuf_linenum (gfc_current_locus.lb),
			      tmp);
      free (tmp);
    }

  if (wide_strncmp (gfc_current_locus.nextc, "#undef ", 7) == 0)
    {
      tmp = gfc_widechar_to_char (&gfc_current_locus.nextc[7], -1);
      (*debug_hooks->undef) (gfc_linebuf_linenum (gfc_current_locus.lb),
			     tmp);
      free (tmp);
    }

  /* Skip the rest of the line.  */
  skip_comment_line ();

  return 1;
}


/* Return true if GCC$ was matched.  */
static bool
skip_gcc_attribute (locus start)
{
  bool r = false;
  char c;
  locus old_loc = gfc_current_locus;

  if ((c = next_char ()) == 'g' || c == 'G')
    if ((c = next_char ()) == 'c' || c == 'C')
      if ((c = next_char ()) == 'c' || c == 'C')
	if ((c = next_char ()) == '$')
	  r = true;

  if (r == false)
    gfc_current_locus = old_loc;
  else
   {
      gcc_attribute_flag = 1;
      gcc_attribute_locus = old_loc;
      gfc_current_locus = start;
   }

  return r;
}

/* Return true if CC was matched.  */
static bool
skip_oacc_attribute (locus start, locus old_loc, bool continue_flag)
{
  bool r = false;
  char c;

  if ((c = next_char ()) == 'c' || c == 'C')
    if ((c = next_char ()) == 'c' || c == 'C')
      r = true;

  if (r)
   {
      if ((c = next_char ()) == ' ' || c == '\t'
	  || continue_flag)
	{
	  while (gfc_is_whitespace (c))
	    c = next_char ();
	  if (c != '\n' && c != '!')
	    {
	      openacc_flag = 1;
	      openacc_locus = old_loc;
	      gfc_current_locus = start;
	    }
	  else 
	    r = false;
	}
      else
	{
	  gfc_warning_now (0, "!$ACC at %C starts a commented "
			   "line as it neither is followed "
			   "by a space nor is a "
			   "continuation line");
	  r = false;
	}
   }

  return r;
}

/* Return true if MP was matched.  */
static bool
skip_omp_attribute (locus start, locus old_loc, bool continue_flag)
{
  bool r = false;
  char c;

  if ((c = next_char ()) == 'm' || c == 'M')
    if ((c = next_char ()) == 'p' || c == 'P')
      r = true;

  if (r)
   {
      if ((c = next_char ()) == ' ' || c == '\t'
	  || continue_flag)
	{
	  while (gfc_is_whitespace (c))
	    c = next_char ();
	  if (c != '\n' && c != '!')
	    {
	      openmp_flag = 1;
	      openmp_locus = old_loc;
	      gfc_current_locus = start;
	    }
	  else 
	    r = false;
	}
      else
	{
	  gfc_warning_now (0, "!$OMP at %C starts a commented "
			   "line as it neither is followed "
			   "by a space nor is a "
			   "continuation line");
	  r = false;
	}
   }

  return r;
}

/* Comment lines are null lines, lines containing only blanks or lines
   on which the first nonblank line is a '!'.
   Return true if !$ openmp or openacc conditional compilation sentinel was
   seen.  */

static bool
skip_free_comments (void)
{
  locus start;
  gfc_char_t c;
  int at_bol;

  for (;;)
    {
      at_bol = gfc_at_bol ();
      start = gfc_current_locus;
      if (gfc_at_eof ())
	break;

      do
	c = next_char ();
      while (gfc_is_whitespace (c));

      if (c == '\n')
	{
	  gfc_advance_line ();
	  continue;
	}

      if (c == '!')
	{
	  /* Keep the !GCC$ line.  */
	  if (at_bol && skip_gcc_attribute (start))
	    return false;

	  /* If -fopenmp/-fopenacc, we need to handle here 2 things:
	     1) don't treat !$omp/!$acc as comments, but directives
	     2) handle OpenMP/OpenACC conditional compilation, where
		!$ should be treated as 2 spaces (for initial lines
		only if followed by space).  */
<<<<<<< HEAD
	  if ((gfc_option.gfc_flag_openmp
	       || gfc_option.gfc_flag_openmp_simd) && at_bol)
	    {
	      locus old_loc = gfc_current_locus;
	      if (next_char () == '$')
		{
		  c = next_char ();
		  if (c == 'o' || c == 'O')
		    {
		      if (((c = next_char ()) == 'm' || c == 'M')
			  && ((c = next_char ()) == 'p' || c == 'P'))
=======
	  if (at_bol)
	  {
	    if ((flag_openmp || flag_openmp_simd)
		&& flag_openacc)
	      {
		locus old_loc = gfc_current_locus;
		if (next_char () == '$')
		  {
		    c = next_char ();
		    if (c == 'o' || c == 'O')
		      {
			if (skip_omp_attribute (start, old_loc, continue_flag))
			  return false;
			gfc_current_locus = old_loc;
			next_char ();
			c = next_char ();
		      }
		    else if (c == 'a' || c == 'A')
		      {
			if (skip_oacc_attribute (start, old_loc, continue_flag))
			  return false;
			gfc_current_locus = old_loc;
			next_char ();
			c = next_char ();
		      }
		    if (continue_flag || c == ' ' || c == '\t')
		      {
			gfc_current_locus = old_loc;
			next_char ();
			openmp_flag = openacc_flag = 0;
			return true;
		      }
		  }
		gfc_current_locus = old_loc;
	      }
	    else if ((flag_openmp || flag_openmp_simd)
		     && !flag_openacc)
	      {
		locus old_loc = gfc_current_locus;
		if (next_char () == '$')
		  {
		    c = next_char ();
		    if (c == 'o' || c == 'O')
		      {
			if (skip_omp_attribute (start, old_loc, continue_flag))
			  return false;
			gfc_current_locus = old_loc;
			next_char ();
			c = next_char ();
		      }
		    if (continue_flag || c == ' ' || c == '\t')
		      {
			gfc_current_locus = old_loc;
			next_char ();
			openmp_flag = 0;
			return true;
		      }
		  }
		gfc_current_locus = old_loc;
	      }
	    else if (flag_openacc
		     && !(flag_openmp || flag_openmp_simd))
	      {
		locus old_loc = gfc_current_locus;
		if (next_char () == '$')
		  {
		    c = next_char ();
		      if (c == 'a' || c == 'A')
>>>>>>> 7b26e389
			{
			  if (skip_oacc_attribute (start, old_loc, 
						   continue_flag))
			    return false;
			  gfc_current_locus = old_loc;
			  next_char();
			  c = next_char();
			}
		      if (continue_flag || c == ' ' || c == '\t')
			{
			  gfc_current_locus = old_loc;
			  next_char();
			  openacc_flag = 0;
			  return true;
			}
		  }
		gfc_current_locus = old_loc;
	      }
	  }
	  skip_comment_line ();
	  continue;
	}

      break;
    }

  if (openmp_flag && at_bol)
    openmp_flag = 0;

  if (openacc_flag && at_bol)
    openacc_flag = 0;

  gcc_attribute_flag = 0;
  gfc_current_locus = start;
  return false;
}


/* Skip comment lines in fixed source mode.  We have the same rules as
   in skip_free_comment(), except that we can have a 'c', 'C' or '*'
   in column 1, and a '!' cannot be in column 6.  Also, we deal with
   lines with 'd' or 'D' in column 1, if the user requested this.  */

static void
skip_fixed_comments (void)
{
  locus start;
  int col;
  gfc_char_t c;

  if (! gfc_at_bol ())
    {
      start = gfc_current_locus;
      if (! gfc_at_eof ())
	{
	  do
	    c = next_char ();
	  while (gfc_is_whitespace (c));

	  if (c == '\n')
	    gfc_advance_line ();
	  else if (c == '!')
	    skip_comment_line ();
	}

      if (! gfc_at_bol ())
	{
	  gfc_current_locus = start;
	  return;
	}
    }

  for (;;)
    {
      start = gfc_current_locus;
      if (gfc_at_eof ())
	break;

      c = next_char ();
      if (c == '\n')
	{
	  gfc_advance_line ();
	  continue;
	}

      if (c == '!' || c == 'c' || c == 'C' || c == '*')
	{
	  if (skip_gcc_attribute (start))
	    {
	      /* Canonicalize to *$omp.  */
	      *start.nextc = '*';
	      return;
	    }

	  /* If -fopenmp/-fopenacc, we need to handle here 2 things:
	     1) don't treat !$omp/!$acc|c$omp/c$acc|*$omp / *$acc as comments, 
		but directives
	     2) handle OpenMP/OpenACC conditional compilation, where
		!$|c$|*$ should be treated as 2 spaces if the characters
		in columns 3 to 6 are valid fixed form label columns
		characters.  */
	  if (gfc_current_locus.lb != NULL
	      && continue_line < gfc_linebuf_linenum (gfc_current_locus.lb))
	    continue_line = gfc_linebuf_linenum (gfc_current_locus.lb);

<<<<<<< HEAD
	  if (gfc_option.gfc_flag_openmp || gfc_option.gfc_flag_openmp_simd)
=======
	  if (flag_openmp || flag_openmp_simd)
>>>>>>> 7b26e389
	    {
	      if (next_char () == '$')
		{
		  c = next_char ();
		  if (c == 'o' || c == 'O')
		    {
		      if (((c = next_char ()) == 'm' || c == 'M')
			  && ((c = next_char ()) == 'p' || c == 'P'))
			{
			  c = next_char ();
			  if (c != '\n'
			      && ((openmp_flag && continue_flag)
				  || c == ' ' || c == '\t' || c == '0'))
			    {
			      do
				c = next_char ();
			      while (gfc_is_whitespace (c));
			      if (c != '\n' && c != '!')
				{
				  /* Canonicalize to *$omp.  */
				  *start.nextc = '*';
				  openmp_flag = 1;
				  gfc_current_locus = start;
				  return;
				}
			    }
			}
		    }
		  else
		    {
		      int digit_seen = 0;

		      for (col = 3; col < 6; col++, c = next_char ())
			if (c == ' ')
			  continue;
			else if (c == '\t')
			  {
			    col = 6;
			    break;
			  }
			else if (c < '0' || c > '9')
			  break;
			else
			  digit_seen = 1;

		      if (col == 6 && c != '\n'
			  && ((continue_flag && !digit_seen)
			      || c == ' ' || c == '\t' || c == '0'))
			{
			  gfc_current_locus = start;
			  start.nextc[0] = ' ';
			  start.nextc[1] = ' ';
			  continue;
			}
		    }
		}
	      gfc_current_locus = start;
	    }

	  if (flag_openacc)
	    {
	      if (next_char () == '$')
		{
		  c = next_char ();
		  if (c == 'a' || c == 'A')
		    {
		      if (((c = next_char ()) == 'c' || c == 'C')
			  && ((c = next_char ()) == 'c' || c == 'C'))
			{
			  c = next_char ();
			  if (c != '\n'
			      && ((openacc_flag && continue_flag)
				  || c == ' ' || c == '\t' || c == '0'))
			    {
			      do
				c = next_char ();
			      while (gfc_is_whitespace (c));
			      if (c != '\n' && c != '!')
				{
				  /* Canonicalize to *$acc. */
				  *start.nextc = '*';
				  openacc_flag = 1;
				  gfc_current_locus = start;
				  return;
				}
			    }
			}
		    }
		  else
		    {
		      int digit_seen = 0;

		      for (col = 3; col < 6; col++, c = next_char ())
			if (c == ' ')
			  continue;
			else if (c == '\t')
			  {
			    col = 6;
			    break;
			  }
			else if (c < '0' || c > '9')
			  break;
			else
			  digit_seen = 1;

		      if (col == 6 && c != '\n'
			  && ((continue_flag && !digit_seen)
			      || c == ' ' || c == '\t' || c == '0'))
			{
			  gfc_current_locus = start;
			  start.nextc[0] = ' ';
			  start.nextc[1] = ' ';
			  continue;
			}
		    }
		}
	      gfc_current_locus = start;
	    }

	  skip_comment_line ();
	  continue;
	}

      if (gfc_option.flag_d_lines != -1 && (c == 'd' || c == 'D'))
	{
	  if (gfc_option.flag_d_lines == 0)
	    {
	      skip_comment_line ();
	      continue;
	    }
	  else
	    *start.nextc = c = ' ';
	}

      col = 1;

      while (gfc_is_whitespace (c))
	{
	  c = next_char ();
	  col++;
	}

      if (c == '\n')
	{
	  gfc_advance_line ();
	  continue;
	}

      if (col != 6 && c == '!')
	{
	  if (gfc_current_locus.lb != NULL
	      && continue_line < gfc_linebuf_linenum (gfc_current_locus.lb))
	    continue_line = gfc_linebuf_linenum (gfc_current_locus.lb);
	  skip_comment_line ();
	  continue;
	}

      break;
    }

  openmp_flag = 0;
  openacc_flag = 0;
  gcc_attribute_flag = 0;
  gfc_current_locus = start;
}


/* Skips the current line if it is a comment.  */

void
gfc_skip_comments (void)
{
  if (gfc_current_form == FORM_FREE)
    skip_free_comments ();
  else
    skip_fixed_comments ();
}


/* Get the next character from the input, taking continuation lines
   and end-of-line comments into account.  This implies that comment
   lines between continued lines must be eaten here.  For higher-level
   subroutines, this flattens continued lines into a single logical
   line.  The in_string flag denotes whether we're inside a character
   context or not.  */

gfc_char_t
gfc_next_char_literal (gfc_instring in_string)
{
  locus old_loc;
  int i, prev_openmp_flag, prev_openacc_flag;
  gfc_char_t c;

  continue_flag = 0;
  prev_openacc_flag = prev_openmp_flag = 0;

restart:
  c = next_char ();
  if (gfc_at_end ())
    {
      continue_count = 0;
      return c;
    }

  if (gfc_current_form == FORM_FREE)
    {
      bool openmp_cond_flag;

      if (!in_string && c == '!')
	{
	  if (gcc_attribute_flag
	      && memcmp (&gfc_current_locus, &gcc_attribute_locus,
		 sizeof (gfc_current_locus)) == 0)
	    goto done;

	  if (openmp_flag
	      && memcmp (&gfc_current_locus, &openmp_locus,
		 sizeof (gfc_current_locus)) == 0)
	    goto done;

	  if (openacc_flag
	      && memcmp (&gfc_current_locus, &openacc_locus,
	         sizeof (gfc_current_locus)) == 0)
	    goto done;

	  /* This line can't be continued */
	  do
	    {
	      c = next_char ();
	    }
	  while (c != '\n');

	  /* Avoid truncation warnings for comment ending lines.  */
	  gfc_current_locus.lb->truncated = 0;

	  goto done;
	}

      /* Check to see if the continuation line was truncated.  */
      if (warn_line_truncation && gfc_current_locus.lb != NULL
	  && gfc_current_locus.lb->truncated)
	{
	  int maxlen = flag_free_line_length;
	  gfc_char_t *current_nextc = gfc_current_locus.nextc;

	  gfc_current_locus.lb->truncated = 0;
	  gfc_current_locus.nextc =  gfc_current_locus.lb->line + maxlen;
	  gfc_warning_now (OPT_Wline_truncation,
			   "Line truncated at %L", &gfc_current_locus);
	  gfc_current_locus.nextc = current_nextc;
	}

      if (c != '&')
	goto done;

      /* If the next nonblank character is a ! or \n, we've got a
	 continuation line.  */
      old_loc = gfc_current_locus;

      c = next_char ();
      while (gfc_is_whitespace (c))
	c = next_char ();

      /* Character constants to be continued cannot have commentary
	 after the '&'. However, there are cases where we may think we
	 are still in a string and we are looking for a possible
	 doubled quote and we end up here. See PR64506.  */

      if (in_string && c != '\n')
	{
	  gfc_current_locus = old_loc;
	  c = '&';
	  goto done;
	}

      if (c != '!' && c != '\n')
	{
	  gfc_current_locus = old_loc;
	  c = '&';
	  goto done;
	}

      if (flag_openmp)
	prev_openmp_flag = openmp_flag;
      if (flag_openacc)
	prev_openacc_flag = openacc_flag;

      continue_flag = 1;
      if (c == '!')
	skip_comment_line ();
      else
	gfc_advance_line ();
      
      if (gfc_at_eof ())
	goto not_continuation;

      /* We've got a continuation line.  If we are on the very next line after
	 the last continuation, increment the continuation line count and
	 check whether the limit has been exceeded.  */
      if (gfc_linebuf_linenum (gfc_current_locus.lb) == continue_line + 1)
	{
	  if (++continue_count == gfc_option.max_continue_free)
	    {
	      if (gfc_notification_std (GFC_STD_GNU) || pedantic)
		gfc_warning (0, "Limit of %d continuations exceeded in "
			     "statement at %C", gfc_option.max_continue_free);
	    }
	}

      /* Now find where it continues. First eat any comment lines.  */
      openmp_cond_flag = skip_free_comments ();

      if (gfc_current_locus.lb != NULL
	  && continue_line < gfc_linebuf_linenum (gfc_current_locus.lb))
	continue_line = gfc_linebuf_linenum (gfc_current_locus.lb);

      if (flag_openmp)
	if (prev_openmp_flag != openmp_flag)
	  {
	    gfc_current_locus = old_loc;
	    openmp_flag = prev_openmp_flag;
	    c = '&';
	    goto done;
	  }

      if (flag_openacc)
	if (prev_openacc_flag != openacc_flag)
	  {
	    gfc_current_locus = old_loc;
	    openacc_flag = prev_openacc_flag;
	    c = '&';
	    goto done;
	  }

      /* Now that we have a non-comment line, probe ahead for the
	 first non-whitespace character.  If it is another '&', then
	 reading starts at the next character, otherwise we must back
	 up to where the whitespace started and resume from there.  */

      old_loc = gfc_current_locus;

      c = next_char ();
      while (gfc_is_whitespace (c))
	c = next_char ();

      if (openmp_flag)
	{
	  for (i = 0; i < 5; i++, c = next_char ())
	    {
	      gcc_assert (gfc_wide_tolower (c) == (unsigned char) "!$omp"[i]);
	      if (i == 4)
		old_loc = gfc_current_locus;
	    }
	  while (gfc_is_whitespace (c))
	    c = next_char ();
	}
      if (openacc_flag)
	{
	  for (i = 0; i < 5; i++, c = next_char ())
	    {
	      gcc_assert (gfc_wide_tolower (c) == (unsigned char) "!$acc"[i]);
	      if (i == 4)
		old_loc = gfc_current_locus;
	    }
	  while (gfc_is_whitespace (c))
	    c = next_char ();
	}

      if (c != '&')
	{
	  if (in_string)
	    {
	      gfc_current_locus.nextc--;
	      if (warn_ampersand && in_string == INSTRING_WARN)
		gfc_warning (OPT_Wampersand, 
			     "Missing %<&%> in continued character "
			     "constant at %C");
	    }
	  else if (!in_string && (c == '\'' || c == '"'))
	      goto done;
	  /* Both !$omp and !$ -fopenmp continuation lines have & on the
	     continuation line only optionally.  */
	  else if (openmp_flag || openacc_flag || openmp_cond_flag)
	    gfc_current_locus.nextc--;
	  else
	    {
	      c = ' ';
	      gfc_current_locus = old_loc;
	      goto done;
	    }
	}
    }
  else /* Fixed form.  */
    {
      /* Fixed form continuation.  */
      if (in_string != INSTRING_WARN && c == '!')
	{
	  /* Skip comment at end of line.  */
	  do
	    {
	      c = next_char ();
	    }
	  while (c != '\n');

	  /* Avoid truncation warnings for comment ending lines.  */
	  gfc_current_locus.lb->truncated = 0;
	}

      if (c != '\n')
	goto done;

      /* Check to see if the continuation line was truncated.  */
      if (warn_line_truncation && gfc_current_locus.lb != NULL
	  && gfc_current_locus.lb->truncated)
	{
	  gfc_current_locus.lb->truncated = 0;
	  gfc_warning_now (OPT_Wline_truncation,
			   "Line truncated at %L", &gfc_current_locus);
	}

      if (flag_openmp)
	prev_openmp_flag = openmp_flag;
      if (flag_openacc)
	prev_openacc_flag = openacc_flag;

      continue_flag = 1;
      old_loc = gfc_current_locus;

      gfc_advance_line ();
      skip_fixed_comments ();

      /* See if this line is a continuation line.  */
      if (flag_openmp && openmp_flag != prev_openmp_flag)
	{
	  openmp_flag = prev_openmp_flag;
	  goto not_continuation;
	}
      if (flag_openacc && openacc_flag != prev_openacc_flag)
	{
	  openacc_flag = prev_openacc_flag;
	  goto not_continuation;
	}

      if (!openmp_flag && !openacc_flag)
	for (i = 0; i < 5; i++)
	  {
	    c = next_char ();
	    if (c != ' ')
	      goto not_continuation;
	  }
      else if (openmp_flag)
	for (i = 0; i < 5; i++)
	  {
	    c = next_char ();
	    if (gfc_wide_tolower (c) != (unsigned char) "*$omp"[i])
	      goto not_continuation;
	  }
      else if (openacc_flag)
	for (i = 0; i < 5; i++)
	  {
	    c = next_char ();
	    if (gfc_wide_tolower (c) != (unsigned char) "*$acc"[i])
	      goto not_continuation;
	  }

      c = next_char ();
      if (c == '0' || c == ' ' || c == '\n')
	goto not_continuation;

      /* We've got a continuation line.  If we are on the very next line after
	 the last continuation, increment the continuation line count and
	 check whether the limit has been exceeded.  */
      if (gfc_linebuf_linenum (gfc_current_locus.lb) == continue_line + 1)
	{
	  if (++continue_count == gfc_option.max_continue_fixed)
	    {
	      if (gfc_notification_std (GFC_STD_GNU) || pedantic)
		gfc_warning (0, "Limit of %d continuations exceeded in "
			     "statement at %C",
			     gfc_option.max_continue_fixed);
	    }
	}

      if (gfc_current_locus.lb != NULL
	  && continue_line < gfc_linebuf_linenum (gfc_current_locus.lb))
	continue_line = gfc_linebuf_linenum (gfc_current_locus.lb);
    }

  /* Ready to read first character of continuation line, which might
     be another continuation line!  */
  goto restart;

not_continuation:
  c = '\n';
  gfc_current_locus = old_loc;

done:
  if (c == '\n')
    continue_count = 0;
  continue_flag = 0;
  return c;
}


/* Get the next character of input, folded to lowercase.  In fixed
   form mode, we also ignore spaces.  When matcher subroutines are
   parsing character literals, they have to call
   gfc_next_char_literal().  */

gfc_char_t
gfc_next_char (void)
{
  gfc_char_t c;

  do
    {
      c = gfc_next_char_literal (NONSTRING);
    }
  while (gfc_current_form == FORM_FIXED && gfc_is_whitespace (c));

  return gfc_wide_tolower (c);
}

char
gfc_next_ascii_char (void)
{
  gfc_char_t c = gfc_next_char ();

  return (gfc_wide_fits_in_byte (c) ? (unsigned char) c
				    : (unsigned char) UCHAR_MAX);
}


gfc_char_t
gfc_peek_char (void)
{
  locus old_loc;
  gfc_char_t c;

  old_loc = gfc_current_locus;
  c = gfc_next_char ();
  gfc_current_locus = old_loc;

  return c;
}


char
gfc_peek_ascii_char (void)
{
  gfc_char_t c = gfc_peek_char ();

  return (gfc_wide_fits_in_byte (c) ? (unsigned char) c
				    : (unsigned char) UCHAR_MAX);
}


/* Recover from an error.  We try to get past the current statement
   and get lined up for the next.  The next statement follows a '\n'
   or a ';'.  We also assume that we are not within a character
   constant, and deal with finding a '\'' or '"'.  */

void
gfc_error_recovery (void)
{
  gfc_char_t c, delim;

  if (gfc_at_eof ())
    return;

  for (;;)
    {
      c = gfc_next_char ();
      if (c == '\n' || c == ';')
	break;

      if (c != '\'' && c != '"')
	{
	  if (gfc_at_eof ())
	    break;
	  continue;
	}
      delim = c;

      for (;;)
	{
	  c = next_char ();

	  if (c == delim)
	    break;
	  if (c == '\n')
	    return;
	  if (c == '\\')
	    {
	      c = next_char ();
	      if (c == '\n')
		return;
	    }
	}
      if (gfc_at_eof ())
	break;
    }
}


/* Read ahead until the next character to be read is not whitespace.  */

void
gfc_gobble_whitespace (void)
{
  static int linenum = 0;
  locus old_loc;
  gfc_char_t c;

  do
    {
      old_loc = gfc_current_locus;
      c = gfc_next_char_literal (NONSTRING);
      /* Issue a warning for nonconforming tabs.  We keep track of the line
	 number because the Fortran matchers will often back up and the same
	 line will be scanned multiple times.  */
      if (warn_tabs && c == '\t')
	{
	  int cur_linenum = LOCATION_LINE (gfc_current_locus.lb->location);
	  if (cur_linenum != linenum)
	    {
	      linenum = cur_linenum;
	      gfc_warning_now (OPT_Wtabs, "Nonconforming tab character at %C");
	    }
	}
    }
  while (gfc_is_whitespace (c));

  gfc_current_locus = old_loc;
}


/* Load a single line into pbuf.

   If pbuf points to a NULL pointer, it is allocated.
   We truncate lines that are too long, unless we're dealing with
   preprocessor lines or if the option -ffixed-line-length-none is set,
   in which case we reallocate the buffer to fit the entire line, if
   need be.
   In fixed mode, we expand a tab that occurs within the statement
   label region to expand to spaces that leave the next character in
   the source region.

   If first_char is not NULL, it's a pointer to a single char value holding
   the first character of the line, which has already been read by the
   caller.  This avoids the use of ungetc().

   load_line returns whether the line was truncated.

   NOTE: The error machinery isn't available at this point, so we can't
	 easily report line and column numbers consistent with other 
	 parts of gfortran.  */

static int
load_line (FILE *input, gfc_char_t **pbuf, int *pbuflen, const int *first_char)
{
  static int linenum = 0, current_line = 1;
  int c, maxlen, i, preprocessor_flag, buflen = *pbuflen;
  int trunc_flag = 0, seen_comment = 0;
  int seen_printable = 0, seen_ampersand = 0, quoted = ' ';
  gfc_char_t *buffer;
  bool found_tab = false;

  /* Determine the maximum allowed line length.  */
  if (gfc_current_form == FORM_FREE)
    maxlen = flag_free_line_length;
  else if (gfc_current_form == FORM_FIXED)
    maxlen = flag_fixed_line_length;
  else
    maxlen = 72;

  if (*pbuf == NULL)
    {
      /* Allocate the line buffer, storing its length into buflen.
	 Note that if maxlen==0, indicating that arbitrary-length lines
	 are allowed, the buffer will be reallocated if this length is
	 insufficient; since 132 characters is the length of a standard
	 free-form line, we use that as a starting guess.  */
      if (maxlen > 0)
	buflen = maxlen;
      else
	buflen = 132;

      *pbuf = gfc_get_wide_string (buflen + 1);
    }

  i = 0;
  buffer = *pbuf;

  if (first_char)
    c = *first_char;
  else
    c = getc (input);

  /* In order to not truncate preprocessor lines, we have to
     remember that this is one.  */
  preprocessor_flag = (c == '#' ? 1 : 0);

  for (;;)
    {
      if (c == EOF)
	break;

      if (c == '\n')
	{
	  /* Check for illegal use of ampersand. See F95 Standard 3.3.1.3.  */
	  if (gfc_current_form == FORM_FREE 
	      && !seen_printable && seen_ampersand)
	    {
	      if (pedantic)
		gfc_error_now ("%<&%> not allowed by itself in line %d",
			       current_line);
	      else
		gfc_warning_now (0, "%<&%> not allowed by itself in line %d",
				 current_line);
	    }
	  break;
	}

      if (c == '\r' || c == '\0')
	goto next_char;			/* Gobble characters.  */

      if (c == '&')
	{
	  if (seen_ampersand)
	    {
	      seen_ampersand = 0;
	      seen_printable = 1;
	    }
	  else
	    seen_ampersand = 1;
	}

      if ((c != '&' && c != '!' && c != ' ') || (c == '!' && !seen_ampersand))
	seen_printable = 1;

      /* Is this a fixed-form comment?  */
      if (gfc_current_form == FORM_FIXED && i == 0
	  && (c == '*' || c == 'c' || c == 'd'))
	seen_comment = 1;

      if (quoted == ' ')
	{
	  if (c == '\'' || c == '"')
	    quoted = c;
	}
      else if (c == quoted)
	quoted = ' ';

      /* Is this a free-form comment?  */
      if (c == '!' && quoted == ' ')
        seen_comment = 1;

      /* Vendor extension: "<tab>1" marks a continuation line.  */
      if (found_tab)
	{
	  found_tab = false;
	  if (c >= '1' && c <= '9')
	    {
	      *(buffer-1) = c;
	      goto next_char;
	    }
	}

      if (gfc_current_form == FORM_FIXED && c == '\t' && i < 6)
	{
	  found_tab = true;

	  if (warn_tabs && seen_comment == 0 && current_line != linenum)
	    {
	      linenum = current_line;
	      gfc_warning_now (OPT_Wtabs,
			       "Nonconforming tab character in column %d "
			       "of line %d", i+1, linenum);
	    }

	  while (i < 6)
	    {
	      *buffer++ = ' ';
	      i++;
	    }

	  goto next_char;
	}

      *buffer++ = c;
      i++;

      if (maxlen == 0 || preprocessor_flag)
	{
	  if (i >= buflen)
	    {
	      /* Reallocate line buffer to double size to hold the
		overlong line.  */
	      buflen = buflen * 2;
	      *pbuf = XRESIZEVEC (gfc_char_t, *pbuf, (buflen + 1));
	      buffer = (*pbuf) + i;
	    }
	}
      else if (i >= maxlen)
	{
	  bool trunc_warn = true;

	  /* Enhancement, if the very next non-space character is an ampersand
	     or comment that we would otherwise warn about, don't mark as
	     truncated.  */

	  /* Truncate the rest of the line.  */
	  for (;;)
	    {
	      c = getc (input);
	      if (c == '\r' || c == ' ')
	        continue;

	      if (c == '\n' || c == EOF)
		break;

	      if (!trunc_warn && c != '!')
		trunc_warn = true;

	      if (trunc_warn && ((gfc_current_form == FORM_FIXED && c == '&')
		  || c == '!'))
		trunc_warn = false;

	      if (c == '!')
		seen_comment = 1;

	      if (trunc_warn && !seen_comment)
		trunc_flag = 1;
	    }

	  c = '\n';
	  continue;
	}

next_char:
      c = getc (input);
    }

  /* Pad lines to the selected line length in fixed form.  */
  if (gfc_current_form == FORM_FIXED
      && flag_fixed_line_length != 0
      && !preprocessor_flag
      && c != EOF)
    {
      while (i++ < maxlen)
	*buffer++ = ' ';
    }

  *buffer = '\0';
  *pbuflen = buflen;
  current_line++;

  return trunc_flag;
}


/* Get a gfc_file structure, initialize it and add it to
   the file stack.  */

static gfc_file *
get_file (const char *name, enum lc_reason reason ATTRIBUTE_UNUSED)
{
  gfc_file *f;

  f = XCNEW (gfc_file);

  f->filename = xstrdup (name);

  f->next = file_head;
  file_head = f;

  f->up = current_file;
  if (current_file != NULL)
    f->inclusion_line = current_file->line;

  linemap_add (line_table, reason, false, f->filename, 1);

  return f;
}


/* Deal with a line from the C preprocessor. The
   initial octothorp has already been seen.  */

static void
preprocessor_line (gfc_char_t *c)
{
  bool flag[5];
  int i, line;
  gfc_char_t *wide_filename;
  gfc_file *f;
  int escaped, unescape;
  char *filename;

  c++;
  while (*c == ' ' || *c == '\t')
    c++;

  if (*c < '0' || *c > '9')
    goto bad_cpp_line;

  line = wide_atoi (c);

  c = wide_strchr (c, ' ');
  if (c == NULL)
    {
      /* No file name given.  Set new line number.  */
      current_file->line = line;
      return;
    }

  /* Skip spaces.  */
  while (*c == ' ' || *c == '\t')
    c++;

  /* Skip quote.  */
  if (*c != '"')
    goto bad_cpp_line;
  ++c;

  wide_filename = c;

  /* Make filename end at quote.  */
  unescape = 0;
  escaped = false;
  while (*c && ! (!escaped && *c == '"'))
    {
      if (escaped)
	escaped = false;
      else if (*c == '\\')
	{
	  escaped = true;
	  unescape++;
	}
      ++c;
    }

  if (! *c)
    /* Preprocessor line has no closing quote.  */
    goto bad_cpp_line;

  *c++ = '\0';

  /* Undo effects of cpp_quote_string.  */
  if (unescape)
    {
      gfc_char_t *s = wide_filename;
      gfc_char_t *d = gfc_get_wide_string (c - wide_filename - unescape);

      wide_filename = d;
      while (*s)
	{
	  if (*s == '\\')
	    *d++ = *++s;
	  else
	    *d++ = *s;
	  s++;
	}
      *d = '\0';
    }

  /* Get flags.  */

  flag[1] = flag[2] = flag[3] = flag[4] = false;

  for (;;)
    {
      c = wide_strchr (c, ' ');
      if (c == NULL)
	break;

      c++;
      i = wide_atoi (c);

      if (1 <= i && i <= 4)
	flag[i] = true;
    }

  /* Convert the filename in wide characters into a filename in narrow
     characters.  */
  filename = gfc_widechar_to_char (wide_filename, -1);

  /* Interpret flags.  */

  if (flag[1]) /* Starting new file.  */
    {
      f = get_file (filename, LC_RENAME);
      add_file_change (f->filename, f->inclusion_line);
      current_file = f;
    }

  if (flag[2]) /* Ending current file.  */
    {
      if (!current_file->up
	  || filename_cmp (current_file->up->filename, filename) != 0)
	{
	  gfc_warning_now_1 ("%s:%d: file %s left but not entered",
			     current_file->filename, current_file->line,
			     filename);
	  if (unescape)
	    free (wide_filename);
	  free (filename);
	  return;
	}

      add_file_change (NULL, line);
      current_file = current_file->up;
      linemap_add (line_table, LC_RENAME, false, current_file->filename,
		   current_file->line);
    }

  /* The name of the file can be a temporary file produced by
     cpp. Replace the name if it is different.  */

  if (filename_cmp (current_file->filename, filename) != 0)
    {
       /* FIXME: we leak the old filename because a pointer to it may be stored
          in the linemap.  Alternative could be using GC or updating linemap to
          point to the new name, but there is no API for that currently.  */
      current_file->filename = xstrdup (filename);
    }

  /* Set new line number.  */
  current_file->line = line;
  if (unescape)
    free (wide_filename);
  free (filename);
  return;

 bad_cpp_line:
  gfc_warning_now_1 ("%s:%d: Illegal preprocessor directive",
		   current_file->filename, current_file->line);
  current_file->line++;
}


static bool load_file (const char *, const char *, bool);

/* include_line()-- Checks a line buffer to see if it is an include
   line.  If so, we call load_file() recursively to load the included
   file.  We never return a syntax error because a statement like
   "include = 5" is perfectly legal.  We return false if no include was
   processed or true if we matched an include.  */

static bool
include_line (gfc_char_t *line)
{
  gfc_char_t quote, *c, *begin, *stop;
  char *filename;

  c = line;

<<<<<<< HEAD
  if (gfc_option.gfc_flag_openmp || gfc_option.gfc_flag_openmp_simd)
=======
  if (flag_openmp || flag_openmp_simd)
>>>>>>> 7b26e389
    {
      if (gfc_current_form == FORM_FREE)
	{
	  while (*c == ' ' || *c == '\t')
	    c++;
	  if (*c == '!' && c[1] == '$' && (c[2] == ' ' || c[2] == '\t'))
	    c += 3;
	}
      else
	{
	  if ((*c == '!' || *c == 'c' || *c == 'C' || *c == '*')
	      && c[1] == '$' && (c[2] == ' ' || c[2] == '\t'))
	    c += 3;
	}
    }

  while (*c == ' ' || *c == '\t')
    c++;

  if (gfc_wide_strncasecmp (c, "include", 7))
    return false;

  c += 7;
  while (*c == ' ' || *c == '\t')
    c++;

  /* Find filename between quotes.  */
  
  quote = *c++;
  if (quote != '"' && quote != '\'')
    return false;

  begin = c;

  while (*c != quote && *c != '\0')
    c++;

  if (*c == '\0')
    return false;

  stop = c++;
  
  while (*c == ' ' || *c == '\t')
    c++;

  if (*c != '\0' && *c != '!')
    return false;

  /* We have an include line at this point.  */

  *stop = '\0'; /* It's ok to trash the buffer, as this line won't be
		   read by anything else.  */

  filename = gfc_widechar_to_char (begin, -1);
  if (!load_file (filename, NULL, false))
    exit (FATAL_EXIT_CODE);

  free (filename);
  return true;
}


/* Load a file into memory by calling load_line until the file ends.  */

static bool
load_file (const char *realfilename, const char *displayedname, bool initial)
{
  gfc_char_t *line;
  gfc_linebuf *b;
  gfc_file *f;
  FILE *input;
  int len, line_len;
  bool first_line;
  const char *filename;
  /* If realfilename and displayedname are different and non-null then
     surely realfilename is the preprocessed form of
     displayedname.  */
  bool preprocessed_p = (realfilename && displayedname
			 && strcmp (realfilename, displayedname));

  filename = displayedname ? displayedname : realfilename;

  for (f = current_file; f; f = f->up)
    if (filename_cmp (filename, f->filename) == 0)
      {
	fprintf (stderr, "%s:%d: Error: File '%s' is being included "
		 "recursively\n", current_file->filename, current_file->line,
		 filename);
	return false;
      }

  if (initial)
    {
      if (gfc_src_file)
	{
	  input = gfc_src_file;
	  gfc_src_file = NULL;
	}
      else
	input = gfc_open_file (realfilename);
      if (input == NULL)
	{
	  gfc_error_now ("Can't open file %qs", filename);
	  return false;
	}
    }
  else
    {
      input = gfc_open_included_file (realfilename, false, false);
      if (input == NULL)
	{
	  fprintf (stderr, "%s:%d: Error: Can't open included file '%s'\n",
		   current_file->filename, current_file->line, filename);
	  return false;
	}
    }

  /* Load the file.

     A "non-initial" file means a file that is being included.  In
     that case we are creating an LC_ENTER map.

     An "initial" file means a main file; one that is not included.
     That file has already got at least one (surely more) line map(s)
     created by gfc_init.  So the subsequent map created in that case
     must have LC_RENAME reason.

     This latter case is not true for a preprocessed file.  In that
     case, although the file is "initial", the line maps created by
     gfc_init was used during the preprocessing of the file.  Now that
     the preprocessing is over and we are being fed the result of that
     preprocessing, we need to create a brand new line map for the
     preprocessed file, so the reason is going to be LC_ENTER.  */

  f = get_file (filename, (initial && !preprocessed_p) ? LC_RENAME : LC_ENTER);
  if (!initial)
    add_file_change (f->filename, f->inclusion_line);
  current_file = f;
  current_file->line = 1;
  line = NULL;
  line_len = 0;
  first_line = true;

  if (initial && gfc_src_preprocessor_lines[0])
    {
      preprocessor_line (gfc_src_preprocessor_lines[0]);
      free (gfc_src_preprocessor_lines[0]);
      gfc_src_preprocessor_lines[0] = NULL;
      if (gfc_src_preprocessor_lines[1])
	{
	  preprocessor_line (gfc_src_preprocessor_lines[1]);
	  free (gfc_src_preprocessor_lines[1]);
	  gfc_src_preprocessor_lines[1] = NULL;
	}
    }

  for (;;)
    {
      int trunc = load_line (input, &line, &line_len, NULL);

      len = gfc_wide_strlen (line);
      if (feof (input) && len == 0)
	break;

      /* If this is the first line of the file, it can contain a byte
	 order mark (BOM), which we will ignore:
	   FF FE is UTF-16 little endian,
	   FE FF is UTF-16 big endian,
	   EF BB BF is UTF-8.  */
      if (first_line
	  && ((line_len >= 2 && line[0] == (unsigned char) '\xFF'
			     && line[1] == (unsigned char) '\xFE')
	      || (line_len >= 2 && line[0] == (unsigned char) '\xFE'
			        && line[1] == (unsigned char) '\xFF')
	      || (line_len >= 3 && line[0] == (unsigned char) '\xEF'
				&& line[1] == (unsigned char) '\xBB'
				&& line[2] == (unsigned char) '\xBF')))
	{
	  int n = line[1] == (unsigned char) '\xBB' ? 3 : 2;
	  gfc_char_t *new_char = gfc_get_wide_string (line_len);

	  wide_strcpy (new_char, &line[n]);
	  free (line);
	  line = new_char;
	  len -= n;
	}

      /* There are three things this line can be: a line of Fortran
	 source, an include line or a C preprocessor directive.  */

      if (line[0] == '#')
	{
	  /* When -g3 is specified, it's possible that we emit #define
	     and #undef lines, which we need to pass to the middle-end
	     so that it can emit correct debug info.  */
	  if (debug_info_level == DINFO_LEVEL_VERBOSE
	      && (wide_strncmp (line, "#define ", 8) == 0
		  || wide_strncmp (line, "#undef ", 7) == 0))
	    ;
	  else
	    {
	      preprocessor_line (line);
	      continue;
	    }
	}

      /* Preprocessed files have preprocessor lines added before the byte
         order mark, so first_line is not about the first line of the file
	 but the first line that's not a preprocessor line.  */
      first_line = false;

      if (include_line (line))
	{
	  current_file->line++;
	  continue;
	}

      /* Add line.  */

      b = XCNEWVAR (gfc_linebuf, gfc_linebuf_header_size
		    + (len + 1) * sizeof (gfc_char_t));


      b->location
	= linemap_line_start (line_table, current_file->line++, len);
      /* ??? We add the location for the maximum column possible here,
	 because otherwise if the next call creates a new line-map, it
	 will not reserve space for any offset.  */
      if (len > 0)
	linemap_position_for_column (line_table, len);

      b->file = current_file;
      b->truncated = trunc;
      wide_strcpy (b->line, line);

      if (line_head == NULL)
	line_head = b;
      else
	line_tail->next = b;

      line_tail = b;

      while (file_changes_cur < file_changes_count)
	file_changes[file_changes_cur++].lb = b;
    }

  /* Release the line buffer allocated in load_line.  */
  free (line);

  fclose (input);

  if (!initial)
    add_file_change (NULL, current_file->inclusion_line + 1);
  current_file = current_file->up;
  linemap_add (line_table, LC_LEAVE, 0, NULL, 0);
  return true;
}


/* Open a new file and start scanning from that file. Returns true
   if everything went OK, false otherwise.  If form == FORM_UNKNOWN
   it tries to determine the source form from the filename, defaulting
   to free form.  */

bool
gfc_new_file (void)
{
  bool result;

  if (gfc_cpp_enabled ())
    {
      result = gfc_cpp_preprocess (gfc_source_file);
      if (!gfc_cpp_preprocess_only ())
        result = load_file (gfc_cpp_temporary_file (), gfc_source_file, true);
    }
  else
    result = load_file (gfc_source_file, NULL, true);

  gfc_current_locus.lb = line_head;
  gfc_current_locus.nextc = (line_head == NULL) ? NULL : line_head->line;

#if 0 /* Debugging aid.  */
  for (; line_head; line_head = line_head->next)
    printf ("%s:%3d %s\n", LOCATION_FILE (line_head->location),
	    LOCATION_LINE (line_head->location), line_head->line);

  exit (SUCCESS_EXIT_CODE);
#endif

  return result;
}

static char *
unescape_filename (const char *ptr)
{
  const char *p = ptr, *s;
  char *d, *ret;
  int escaped, unescape = 0;

  /* Make filename end at quote.  */
  escaped = false;
  while (*p && ! (! escaped && *p == '"'))
    {
      if (escaped)
	escaped = false;
      else if (*p == '\\')
	{
	  escaped = true;
	  unescape++;
	}
      ++p;
    }

  if (!*p || p[1])
    return NULL;

  /* Undo effects of cpp_quote_string.  */
  s = ptr;
  d = XCNEWVEC (char, p + 1 - ptr - unescape);
  ret = d;

  while (s != p)
    {
      if (*s == '\\')
	*d++ = *++s;
      else
	*d++ = *s;
      s++;
    }
  *d = '\0';
  return ret;
}

/* For preprocessed files, if the first tokens are of the form # NUM.
   handle the directives so we know the original file name.  */

const char *
gfc_read_orig_filename (const char *filename, const char **canon_source_file)
{
  int c, len;
  char *dirname, *tmp;

  gfc_src_file = gfc_open_file (filename);
  if (gfc_src_file == NULL)
    return NULL;

  c = getc (gfc_src_file);

  if (c != '#')
    return NULL;

  len = 0;
  load_line (gfc_src_file, &gfc_src_preprocessor_lines[0], &len, &c);

  if (wide_strncmp (gfc_src_preprocessor_lines[0], "# 1 \"", 5) != 0)
    return NULL;

  tmp = gfc_widechar_to_char (&gfc_src_preprocessor_lines[0][5], -1);
  filename = unescape_filename (tmp);
  free (tmp);
  if (filename == NULL)
    return NULL;

  c = getc (gfc_src_file);

  if (c != '#')
    return filename;

  len = 0;
  load_line (gfc_src_file, &gfc_src_preprocessor_lines[1], &len, &c);

  if (wide_strncmp (gfc_src_preprocessor_lines[1], "# 1 \"", 5) != 0)
    return filename;

  tmp = gfc_widechar_to_char (&gfc_src_preprocessor_lines[1][5], -1);
  dirname = unescape_filename (tmp);
  free (tmp);
  if (dirname == NULL)
    return filename;

  len = strlen (dirname);
  if (len < 3 || dirname[len - 1] != '/' || dirname[len - 2] != '/')
    {
      free (dirname);
      return filename;
    }
  dirname[len - 2] = '\0';
  set_src_pwd (dirname);

  if (! IS_ABSOLUTE_PATH (filename))
    {
      char *p = XCNEWVEC (char, len + strlen (filename));

      memcpy (p, dirname, len - 2);
      p[len - 2] = '/';
      strcpy (p + len - 1, filename);
      *canon_source_file = p;
    }

  free (dirname);
  return filename;
}<|MERGE_RESOLUTION|>--- conflicted
+++ resolved
@@ -830,19 +830,6 @@
 	     2) handle OpenMP/OpenACC conditional compilation, where
 		!$ should be treated as 2 spaces (for initial lines
 		only if followed by space).  */
-<<<<<<< HEAD
-	  if ((gfc_option.gfc_flag_openmp
-	       || gfc_option.gfc_flag_openmp_simd) && at_bol)
-	    {
-	      locus old_loc = gfc_current_locus;
-	      if (next_char () == '$')
-		{
-		  c = next_char ();
-		  if (c == 'o' || c == 'O')
-		    {
-		      if (((c = next_char ()) == 'm' || c == 'M')
-			  && ((c = next_char ()) == 'p' || c == 'P'))
-=======
 	  if (at_bol)
 	  {
 	    if ((flag_openmp || flag_openmp_simd)
@@ -911,7 +898,6 @@
 		  {
 		    c = next_char ();
 		      if (c == 'a' || c == 'A')
->>>>>>> 7b26e389
 			{
 			  if (skip_oacc_attribute (start, old_loc, 
 						   continue_flag))
@@ -1017,11 +1003,7 @@
 	      && continue_line < gfc_linebuf_linenum (gfc_current_locus.lb))
 	    continue_line = gfc_linebuf_linenum (gfc_current_locus.lb);
 
-<<<<<<< HEAD
-	  if (gfc_option.gfc_flag_openmp || gfc_option.gfc_flag_openmp_simd)
-=======
 	  if (flag_openmp || flag_openmp_simd)
->>>>>>> 7b26e389
 	    {
 	      if (next_char () == '$')
 		{
@@ -2080,11 +2062,7 @@
 
   c = line;
 
-<<<<<<< HEAD
-  if (gfc_option.gfc_flag_openmp || gfc_option.gfc_flag_openmp_simd)
-=======
   if (flag_openmp || flag_openmp_simd)
->>>>>>> 7b26e389
     {
       if (gfc_current_form == FORM_FREE)
 	{
