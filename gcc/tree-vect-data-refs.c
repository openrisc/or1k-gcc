--- conflicted
+++ resolved
@@ -3974,18 +3974,9 @@
   if (DR_PTR_INFO (dr)
       && TREE_CODE (addr_base) == SSA_NAME)
     {
-<<<<<<< HEAD
-      duplicate_ssa_name_ptr_info (addr_base, DR_PTR_INFO (dr));
-      unsigned int align = TYPE_ALIGN_UNIT (STMT_VINFO_VECTYPE (stmt_info));
-      int misalign = DR_MISALIGNMENT (dr);
-      if (offset || byte_offset || (misalign == -1))
-=======
       vect_duplicate_ssa_name_ptr_info (addr_base, dr, stmt_info);
       if (offset || byte_offset)
->>>>>>> 7b26e389
 	mark_ptr_info_alignment_unknown (SSA_NAME_PTR_INFO (addr_base));
-      else
-	set_ptr_info_alignment (SSA_NAME_PTR_INFO (addr_base), align, misalign);
     }
 
   if (dump_enabled_p ())
