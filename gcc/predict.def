--- conflicted
+++ resolved
@@ -57,14 +57,11 @@
 DEF_PREDICTOR (PRED_LOOP_ITERATIONS, "loop iterations", PROB_ALWAYS,
 	       PRED_FLAG_FIRST_MATCH)
 
-<<<<<<< HEAD
-=======
 /* Assume that any given atomic operation has low contention,
    and thus the compare-and-swap operation succeeds. */
 DEF_PREDICTOR (PRED_COMPARE_AND_SWAP, "compare and swap", PROB_VERY_LIKELY,
 	       PRED_FLAG_FIRST_MATCH)
 
->>>>>>> a7aa3838
 /* Hints dropped by user via __builtin_expect feature.  Note: the
    probability of PROB_VERY_LIKELY is now overwritten by param
    builtin_expect_probability with a default value of HITRATE(90).
