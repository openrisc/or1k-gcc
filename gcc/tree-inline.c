/* Tree inlining.
   Copyright (C) 2001-2015 Free Software Foundation, Inc.
   Contributed by Alexandre Oliva <aoliva@redhat.com>

This file is part of GCC.

GCC is free software; you can redistribute it and/or modify
it under the terms of the GNU General Public License as published by
the Free Software Foundation; either version 3, or (at your option)
any later version.

GCC is distributed in the hope that it will be useful,
but WITHOUT ANY WARRANTY; without even the implied warranty of
MERCHANTABILITY or FITNESS FOR A PARTICULAR PURPOSE.  See the
GNU General Public License for more details.

You should have received a copy of the GNU General Public License
along with GCC; see the file COPYING3.  If not see
<http://www.gnu.org/licenses/>.  */

#include "config.h"
#include "system.h"
#include "coretypes.h"
#include "tm.h"
#include "diagnostic-core.h"
#include "hash-set.h"
#include "machmode.h"
#include "vec.h"
#include "double-int.h"
#include "input.h"
#include "alias.h"
#include "symtab.h"
#include "wide-int.h"
#include "inchash.h"
#include "tree.h"
#include "fold-const.h"
#include "stor-layout.h"
#include "calls.h"
#include "tree-inline.h"
#include "flags.h"
#include "params.h"
#include "insn-config.h"
#include "hashtab.h"
#include "langhooks.h"
#include "predict.h"
#include "hard-reg-set.h"
#include "function.h"
#include "dominance.h"
#include "cfg.h"
#include "cfganal.h"
#include "basic-block.h"
#include "tree-iterator.h"
#include "intl.h"
#include "tree-ssa-alias.h"
#include "internal-fn.h"
#include "gimple-fold.h"
#include "tree-eh.h"
#include "gimple-expr.h"
#include "is-a.h"
#include "gimple.h"
#include "gimplify.h"
#include "gimple-iterator.h"
#include "gimplify-me.h"
#include "gimple-walk.h"
#include "gimple-ssa.h"
#include "tree-cfg.h"
#include "tree-phinodes.h"
#include "ssa-iterators.h"
#include "stringpool.h"
#include "tree-ssanames.h"
#include "tree-into-ssa.h"
#include "rtl.h"
#include "statistics.h"
#include "real.h"
#include "fixed-value.h"
#include "expmed.h"
#include "dojump.h"
#include "explow.h"
#include "emit-rtl.h"
#include "varasm.h"
#include "stmt.h"
#include "expr.h"
#include "tree-dfa.h"
#include "tree-ssa.h"
#include "tree-pretty-print.h"
#include "except.h"
#include "debug.h"
#include "hash-map.h"
#include "plugin-api.h"
#include "ipa-ref.h"
#include "cgraph.h"
#include "alloc-pool.h"
#include "symbol-summary.h"
#include "ipa-prop.h"
#include "value-prof.h"
#include "tree-pass.h"
#include "target.h"
#include "cfgloop.h"
#include "builtins.h"
#include "tree-chkp.h"

#include "rtl.h"	/* FIXME: For asm_str_count.  */

/* I'm not real happy about this, but we need to handle gimple and
   non-gimple trees.  */

/* Inlining, Cloning, Versioning, Parallelization

   Inlining: a function body is duplicated, but the PARM_DECLs are
   remapped into VAR_DECLs, and non-void RETURN_EXPRs become
   MODIFY_EXPRs that store to a dedicated returned-value variable.
   The duplicated eh_region info of the copy will later be appended
   to the info for the caller; the eh_region info in copied throwing
   statements and RESX statements are adjusted accordingly.

   Cloning: (only in C++) We have one body for a con/de/structor, and
   multiple function decls, each with a unique parameter list.
   Duplicate the body, using the given splay tree; some parameters
   will become constants (like 0 or 1).

   Versioning: a function body is duplicated and the result is a new
   function rather than into blocks of an existing function as with
   inlining.  Some parameters will become constants.

   Parallelization: a region of a function is duplicated resulting in
   a new function.  Variables may be replaced with complex expressions
   to enable shared variable semantics.

   All of these will simultaneously lookup any callgraph edges.  If
   we're going to inline the duplicated function body, and the given
   function has some cloned callgraph nodes (one for each place this
   function will be inlined) those callgraph edges will be duplicated.
   If we're cloning the body, those callgraph edges will be
   updated to point into the new body.  (Note that the original
   callgraph node and edge list will not be altered.)

   See the CALL_EXPR handling case in copy_tree_body_r ().  */

/* To Do:

   o In order to make inlining-on-trees work, we pessimized
     function-local static constants.  In particular, they are now
     always output, even when not addressed.  Fix this by treating
     function-local static constants just like global static
     constants; the back-end already knows not to output them if they
     are not needed.

   o Provide heuristics to clamp inlining of recursive template
     calls?  */


/* Weights that estimate_num_insns uses to estimate the size of the
   produced code.  */

eni_weights eni_size_weights;

/* Weights that estimate_num_insns uses to estimate the time necessary
   to execute the produced code.  */

eni_weights eni_time_weights;

/* Prototypes.  */

static tree declare_return_variable (copy_body_data *, tree, tree, tree,
				     basic_block);
static void remap_block (tree *, copy_body_data *);
static void copy_bind_expr (tree *, int *, copy_body_data *);
static void declare_inline_vars (tree, tree);
static void remap_save_expr (tree *, hash_map<tree, tree> *, int *);
static void prepend_lexical_block (tree current_block, tree new_block);
static tree copy_decl_to_var (tree, copy_body_data *);
static tree copy_result_decl_to_var (tree, copy_body_data *);
static tree copy_decl_maybe_to_var (tree, copy_body_data *);
static gimple_seq remap_gimple_stmt (gimple, copy_body_data *);
static bool delete_unreachable_blocks_update_callgraph (copy_body_data *id);
static void insert_init_stmt (copy_body_data *, basic_block, gimple);

/* Insert a tree->tree mapping for ID.  Despite the name suggests
   that the trees should be variables, it is used for more than that.  */

void
insert_decl_map (copy_body_data *id, tree key, tree value)
{
  id->decl_map->put (key, value);

  /* Always insert an identity map as well.  If we see this same new
     node again, we won't want to duplicate it a second time.  */
  if (key != value)
    id->decl_map->put (value, value);
}

/* Insert a tree->tree mapping for ID.  This is only used for
   variables.  */

static void
insert_debug_decl_map (copy_body_data *id, tree key, tree value)
{
  if (!gimple_in_ssa_p (id->src_cfun))
    return;

  if (!opt_for_fn (id->dst_fn, flag_var_tracking_assignments))
    return;

  if (!target_for_debug_bind (key))
    return;

  gcc_assert (TREE_CODE (key) == PARM_DECL);
  gcc_assert (TREE_CODE (value) == VAR_DECL);

  if (!id->debug_map)
    id->debug_map = new hash_map<tree, tree>;

  id->debug_map->put (key, value);
}

/* If nonzero, we're remapping the contents of inlined debug
   statements.  If negative, an error has occurred, such as a
   reference to a variable that isn't available in the inlined
   context.  */
static int processing_debug_stmt = 0;

/* Construct new SSA name for old NAME. ID is the inline context.  */

static tree
remap_ssa_name (tree name, copy_body_data *id)
{
  tree new_tree, var;
  tree *n;

  gcc_assert (TREE_CODE (name) == SSA_NAME);

  n = id->decl_map->get (name);
  if (n)
    return unshare_expr (*n);

  if (processing_debug_stmt)
    {
      if (SSA_NAME_IS_DEFAULT_DEF (name)
	  && TREE_CODE (SSA_NAME_VAR (name)) == PARM_DECL
	  && id->entry_bb == NULL
	  && single_succ_p (ENTRY_BLOCK_PTR_FOR_FN (cfun)))
	{
	  tree vexpr = make_node (DEBUG_EXPR_DECL);
	  gimple def_temp;
	  gimple_stmt_iterator gsi;
	  tree val = SSA_NAME_VAR (name);

	  n = id->decl_map->get (val);
	  if (n != NULL)
	    val = *n;
	  if (TREE_CODE (val) != PARM_DECL)
	    {
	      processing_debug_stmt = -1;
	      return name;
	    }
	  def_temp = gimple_build_debug_source_bind (vexpr, val, NULL);
	  DECL_ARTIFICIAL (vexpr) = 1;
	  TREE_TYPE (vexpr) = TREE_TYPE (name);
	  DECL_MODE (vexpr) = DECL_MODE (SSA_NAME_VAR (name));
	  gsi = gsi_after_labels (single_succ (ENTRY_BLOCK_PTR_FOR_FN (cfun)));
	  gsi_insert_before (&gsi, def_temp, GSI_SAME_STMT);
	  return vexpr;
	}

      processing_debug_stmt = -1;
      return name;
    }

  /* Remap anonymous SSA names or SSA names of anonymous decls.  */
  var = SSA_NAME_VAR (name);
  if (!var
      || (!SSA_NAME_IS_DEFAULT_DEF (name)
	  && TREE_CODE (var) == VAR_DECL
	  && !VAR_DECL_IS_VIRTUAL_OPERAND (var)
	  && DECL_ARTIFICIAL (var)
	  && DECL_IGNORED_P (var)
	  && !DECL_NAME (var)))
    {
      struct ptr_info_def *pi;
      new_tree = make_ssa_name (remap_type (TREE_TYPE (name), id));
      if (!var && SSA_NAME_IDENTIFIER (name))
	SET_SSA_NAME_VAR_OR_IDENTIFIER (new_tree, SSA_NAME_IDENTIFIER (name));
      insert_decl_map (id, name, new_tree);
      SSA_NAME_OCCURS_IN_ABNORMAL_PHI (new_tree)
	= SSA_NAME_OCCURS_IN_ABNORMAL_PHI (name);
      /* At least IPA points-to info can be directly transferred.  */
      if (id->src_cfun->gimple_df
	  && id->src_cfun->gimple_df->ipa_pta
	  && (pi = SSA_NAME_PTR_INFO (name))
	  && !pi->pt.anything)
	{
	  struct ptr_info_def *new_pi = get_ptr_info (new_tree);
	  new_pi->pt = pi->pt;
	}
      return new_tree;
    }

  /* Do not set DEF_STMT yet as statement is not copied yet. We do that
     in copy_bb.  */
  new_tree = remap_decl (var, id);

  /* We might've substituted constant or another SSA_NAME for
     the variable.

     Replace the SSA name representing RESULT_DECL by variable during
     inlining:  this saves us from need to introduce PHI node in a case
     return value is just partly initialized.  */
  if ((TREE_CODE (new_tree) == VAR_DECL || TREE_CODE (new_tree) == PARM_DECL)
      && (!SSA_NAME_VAR (name)
	  || TREE_CODE (SSA_NAME_VAR (name)) != RESULT_DECL
	  || !id->transform_return_to_modify))
    {
      struct ptr_info_def *pi;
      new_tree = make_ssa_name (new_tree);
      insert_decl_map (id, name, new_tree);
      SSA_NAME_OCCURS_IN_ABNORMAL_PHI (new_tree)
	= SSA_NAME_OCCURS_IN_ABNORMAL_PHI (name);
      /* At least IPA points-to info can be directly transferred.  */
      if (id->src_cfun->gimple_df
	  && id->src_cfun->gimple_df->ipa_pta
	  && (pi = SSA_NAME_PTR_INFO (name))
	  && !pi->pt.anything)
	{
	  struct ptr_info_def *new_pi = get_ptr_info (new_tree);
	  new_pi->pt = pi->pt;
	}
      if (SSA_NAME_IS_DEFAULT_DEF (name))
	{
	  /* By inlining function having uninitialized variable, we might
	     extend the lifetime (variable might get reused).  This cause
	     ICE in the case we end up extending lifetime of SSA name across
	     abnormal edge, but also increase register pressure.

	     We simply initialize all uninitialized vars by 0 except
	     for case we are inlining to very first BB.  We can avoid
	     this for all BBs that are not inside strongly connected
	     regions of the CFG, but this is expensive to test.  */
	  if (id->entry_bb
	      && SSA_NAME_OCCURS_IN_ABNORMAL_PHI (name)
	      && (!SSA_NAME_VAR (name)
		  || TREE_CODE (SSA_NAME_VAR (name)) != PARM_DECL)
	      && (id->entry_bb != EDGE_SUCC (ENTRY_BLOCK_PTR_FOR_FN (cfun),
					     0)->dest
		  || EDGE_COUNT (id->entry_bb->preds) != 1))
	    {
	      gimple_stmt_iterator gsi = gsi_last_bb (id->entry_bb);
	      gimple init_stmt;
	      tree zero = build_zero_cst (TREE_TYPE (new_tree));

	      init_stmt = gimple_build_assign (new_tree, zero);
	      gsi_insert_after (&gsi, init_stmt, GSI_NEW_STMT);
	      SSA_NAME_IS_DEFAULT_DEF (new_tree) = 0;
	    }
	  else
	    {
	      SSA_NAME_DEF_STMT (new_tree) = gimple_build_nop ();
	      set_ssa_default_def (cfun, SSA_NAME_VAR (new_tree), new_tree);
	    }
	}
    }
  else
    insert_decl_map (id, name, new_tree);
  return new_tree;
}

/* Remap DECL during the copying of the BLOCK tree for the function.  */

tree
remap_decl (tree decl, copy_body_data *id)
{
  tree *n;

  /* We only remap local variables in the current function.  */

  /* See if we have remapped this declaration.  */

  n = id->decl_map->get (decl);

  if (!n && processing_debug_stmt)
    {
      processing_debug_stmt = -1;
      return decl;
    }

  /* If we didn't already have an equivalent for this declaration,
     create one now.  */
  if (!n)
    {
      /* Make a copy of the variable or label.  */
      tree t = id->copy_decl (decl, id);

      /* Remember it, so that if we encounter this local entity again
	 we can reuse this copy.  Do this early because remap_type may
	 need this decl for TYPE_STUB_DECL.  */
      insert_decl_map (id, decl, t);

      if (!DECL_P (t))
	return t;

      /* Remap types, if necessary.  */
      TREE_TYPE (t) = remap_type (TREE_TYPE (t), id);
      if (TREE_CODE (t) == TYPE_DECL)
        DECL_ORIGINAL_TYPE (t) = remap_type (DECL_ORIGINAL_TYPE (t), id);

      /* Remap sizes as necessary.  */
      walk_tree (&DECL_SIZE (t), copy_tree_body_r, id, NULL);
      walk_tree (&DECL_SIZE_UNIT (t), copy_tree_body_r, id, NULL);

      /* If fields, do likewise for offset and qualifier.  */
      if (TREE_CODE (t) == FIELD_DECL)
	{
	  walk_tree (&DECL_FIELD_OFFSET (t), copy_tree_body_r, id, NULL);
	  if (TREE_CODE (DECL_CONTEXT (t)) == QUAL_UNION_TYPE)
	    walk_tree (&DECL_QUALIFIER (t), copy_tree_body_r, id, NULL);
	}

      return t;
    }

  if (id->do_not_unshare)
    return *n;
  else
    return unshare_expr (*n);
}

static tree
remap_type_1 (tree type, copy_body_data *id)
{
  tree new_tree, t;

  /* We do need a copy.  build and register it now.  If this is a pointer or
     reference type, remap the designated type and make a new pointer or
     reference type.  */
  if (TREE_CODE (type) == POINTER_TYPE)
    {
      new_tree = build_pointer_type_for_mode (remap_type (TREE_TYPE (type), id),
					 TYPE_MODE (type),
					 TYPE_REF_CAN_ALIAS_ALL (type));
      if (TYPE_ATTRIBUTES (type) || TYPE_QUALS (type))
	new_tree = build_type_attribute_qual_variant (new_tree,
						      TYPE_ATTRIBUTES (type),
						      TYPE_QUALS (type));
      insert_decl_map (id, type, new_tree);
      return new_tree;
    }
  else if (TREE_CODE (type) == REFERENCE_TYPE)
    {
      new_tree = build_reference_type_for_mode (remap_type (TREE_TYPE (type), id),
					    TYPE_MODE (type),
					    TYPE_REF_CAN_ALIAS_ALL (type));
      if (TYPE_ATTRIBUTES (type) || TYPE_QUALS (type))
	new_tree = build_type_attribute_qual_variant (new_tree,
						      TYPE_ATTRIBUTES (type),
						      TYPE_QUALS (type));
      insert_decl_map (id, type, new_tree);
      return new_tree;
    }
  else
    new_tree = copy_node (type);

  insert_decl_map (id, type, new_tree);

  /* This is a new type, not a copy of an old type.  Need to reassociate
     variants.  We can handle everything except the main variant lazily.  */
  t = TYPE_MAIN_VARIANT (type);
  if (type != t)
    {
      t = remap_type (t, id);
      TYPE_MAIN_VARIANT (new_tree) = t;
      TYPE_NEXT_VARIANT (new_tree) = TYPE_NEXT_VARIANT (t);
      TYPE_NEXT_VARIANT (t) = new_tree;
    }
  else
    {
      TYPE_MAIN_VARIANT (new_tree) = new_tree;
      TYPE_NEXT_VARIANT (new_tree) = NULL;
    }

  if (TYPE_STUB_DECL (type))
    TYPE_STUB_DECL (new_tree) = remap_decl (TYPE_STUB_DECL (type), id);

  /* Lazily create pointer and reference types.  */
  TYPE_POINTER_TO (new_tree) = NULL;
  TYPE_REFERENCE_TO (new_tree) = NULL;

  /* Copy all types that may contain references to local variables; be sure to
     preserve sharing in between type and its main variant when possible.  */
  switch (TREE_CODE (new_tree))
    {
    case INTEGER_TYPE:
    case REAL_TYPE:
    case FIXED_POINT_TYPE:
    case ENUMERAL_TYPE:
    case BOOLEAN_TYPE:
      if (TYPE_MAIN_VARIANT (new_tree) != new_tree)
	{
	  gcc_checking_assert (TYPE_MIN_VALUE (type) == TYPE_MIN_VALUE (TYPE_MAIN_VARIANT (type)));
	  gcc_checking_assert (TYPE_MAX_VALUE (type) == TYPE_MAX_VALUE (TYPE_MAIN_VARIANT (type)));

	  TYPE_MIN_VALUE (new_tree) = TYPE_MIN_VALUE (TYPE_MAIN_VARIANT (new_tree));
	  TYPE_MAX_VALUE (new_tree) = TYPE_MAX_VALUE (TYPE_MAIN_VARIANT (new_tree));
	}
      else
	{
	  t = TYPE_MIN_VALUE (new_tree);
	  if (t && TREE_CODE (t) != INTEGER_CST)
	    walk_tree (&TYPE_MIN_VALUE (new_tree), copy_tree_body_r, id, NULL);

	  t = TYPE_MAX_VALUE (new_tree);
	  if (t && TREE_CODE (t) != INTEGER_CST)
	    walk_tree (&TYPE_MAX_VALUE (new_tree), copy_tree_body_r, id, NULL);
	}
      return new_tree;

    case FUNCTION_TYPE:
      if (TYPE_MAIN_VARIANT (new_tree) != new_tree
	  && TREE_TYPE (type) == TREE_TYPE (TYPE_MAIN_VARIANT (type)))
	TREE_TYPE (new_tree) = TREE_TYPE (TYPE_MAIN_VARIANT (new_tree));
      else
        TREE_TYPE (new_tree) = remap_type (TREE_TYPE (new_tree), id);
      if (TYPE_MAIN_VARIANT (new_tree) != new_tree
	  && TYPE_ARG_TYPES (type) == TYPE_ARG_TYPES (TYPE_MAIN_VARIANT (type)))
	TYPE_ARG_TYPES (new_tree) = TYPE_ARG_TYPES (TYPE_MAIN_VARIANT (new_tree));
      else
        walk_tree (&TYPE_ARG_TYPES (new_tree), copy_tree_body_r, id, NULL);
      return new_tree;

    case ARRAY_TYPE:
      if (TYPE_MAIN_VARIANT (new_tree) != new_tree
	  && TREE_TYPE (type) == TREE_TYPE (TYPE_MAIN_VARIANT (type)))
	TREE_TYPE (new_tree) = TREE_TYPE (TYPE_MAIN_VARIANT (new_tree));
      else
	TREE_TYPE (new_tree) = remap_type (TREE_TYPE (new_tree), id);

      if (TYPE_MAIN_VARIANT (new_tree) != new_tree)
	{
	  gcc_checking_assert (TYPE_DOMAIN (type) == TYPE_DOMAIN (TYPE_MAIN_VARIANT (type)));
	  TYPE_DOMAIN (new_tree) = TYPE_DOMAIN (TYPE_MAIN_VARIANT (new_tree));
	}
      else
	TYPE_DOMAIN (new_tree) = remap_type (TYPE_DOMAIN (new_tree), id);
      break;

    case RECORD_TYPE:
    case UNION_TYPE:
    case QUAL_UNION_TYPE:
      if (TYPE_MAIN_VARIANT (type) != type
	  && TYPE_FIELDS (type) == TYPE_FIELDS (TYPE_MAIN_VARIANT (type)))
	TYPE_FIELDS (new_tree) = TYPE_FIELDS (TYPE_MAIN_VARIANT (new_tree));
      else
	{
	  tree f, nf = NULL;

	  for (f = TYPE_FIELDS (new_tree); f ; f = DECL_CHAIN (f))
	    {
	      t = remap_decl (f, id);
	      DECL_CONTEXT (t) = new_tree;
	      DECL_CHAIN (t) = nf;
	      nf = t;
	    }
	  TYPE_FIELDS (new_tree) = nreverse (nf);
	}
      break;

    case OFFSET_TYPE:
    default:
      /* Shouldn't have been thought variable sized.  */
      gcc_unreachable ();
    }

  /* All variants of type share the same size, so use the already remaped data.  */
  if (TYPE_MAIN_VARIANT (new_tree) != new_tree)
    {
      gcc_checking_assert (TYPE_SIZE (type) == TYPE_SIZE (TYPE_MAIN_VARIANT (type)));
      gcc_checking_assert (TYPE_SIZE_UNIT (type) == TYPE_SIZE_UNIT (TYPE_MAIN_VARIANT (type)));

      TYPE_SIZE (new_tree) = TYPE_SIZE (TYPE_MAIN_VARIANT (new_tree));
      TYPE_SIZE_UNIT (new_tree) = TYPE_SIZE_UNIT (TYPE_MAIN_VARIANT (new_tree));
    }
  else
    {
      walk_tree (&TYPE_SIZE (new_tree), copy_tree_body_r, id, NULL);
      walk_tree (&TYPE_SIZE_UNIT (new_tree), copy_tree_body_r, id, NULL);
    }

  return new_tree;
}

tree
remap_type (tree type, copy_body_data *id)
{
  tree *node;
  tree tmp;

  if (type == NULL)
    return type;

  /* See if we have remapped this type.  */
  node = id->decl_map->get (type);
  if (node)
    return *node;

  /* The type only needs remapping if it's variably modified.  */
  if (! variably_modified_type_p (type, id->src_fn))
    {
      insert_decl_map (id, type, type);
      return type;
    }

  id->remapping_type_depth++;
  tmp = remap_type_1 (type, id);
  id->remapping_type_depth--;

  return tmp;
}

/* Decide if DECL can be put into BLOCK_NONLOCAL_VARs.  */

static bool
can_be_nonlocal (tree decl, copy_body_data *id)
{
  /* We can not duplicate function decls.  */
  if (TREE_CODE (decl) == FUNCTION_DECL)
    return true;

  /* Local static vars must be non-local or we get multiple declaration
     problems.  */
  if (TREE_CODE (decl) == VAR_DECL
      && !auto_var_in_fn_p (decl, id->src_fn))
    return true;

  return false;
}

static tree
remap_decls (tree decls, vec<tree, va_gc> **nonlocalized_list,
	     copy_body_data *id)
{
  tree old_var;
  tree new_decls = NULL_TREE;

  /* Remap its variables.  */
  for (old_var = decls; old_var; old_var = DECL_CHAIN (old_var))
    {
      tree new_var;

      if (can_be_nonlocal (old_var, id))
	{
	  /* We need to add this variable to the local decls as otherwise
	     nothing else will do so.  */
	  if (TREE_CODE (old_var) == VAR_DECL
	      && ! DECL_EXTERNAL (old_var))
	    add_local_decl (cfun, old_var);
	  if ((!optimize || debug_info_level > DINFO_LEVEL_TERSE)
	      && !DECL_IGNORED_P (old_var)
	      && nonlocalized_list)
	    vec_safe_push (*nonlocalized_list, old_var);
	  continue;
	}

      /* Remap the variable.  */
      new_var = remap_decl (old_var, id);

      /* If we didn't remap this variable, we can't mess with its
	 TREE_CHAIN.  If we remapped this variable to the return slot, it's
	 already declared somewhere else, so don't declare it here.  */

      if (new_var == id->retvar)
	;
      else if (!new_var)
        {
	  if ((!optimize || debug_info_level > DINFO_LEVEL_TERSE)
	      && !DECL_IGNORED_P (old_var)
	      && nonlocalized_list)
	    vec_safe_push (*nonlocalized_list, old_var);
	}
      else
	{
	  gcc_assert (DECL_P (new_var));
	  DECL_CHAIN (new_var) = new_decls;
	  new_decls = new_var;
 
	  /* Also copy value-expressions.  */
	  if (TREE_CODE (new_var) == VAR_DECL
	      && DECL_HAS_VALUE_EXPR_P (new_var))
	    {
	      tree tem = DECL_VALUE_EXPR (new_var);
	      bool old_regimplify = id->regimplify;
	      id->remapping_type_depth++;
	      walk_tree (&tem, copy_tree_body_r, id, NULL);
	      id->remapping_type_depth--;
	      id->regimplify = old_regimplify;
	      SET_DECL_VALUE_EXPR (new_var, tem);
	    }
	}
    }

  return nreverse (new_decls);
}

/* Copy the BLOCK to contain remapped versions of the variables
   therein.  And hook the new block into the block-tree.  */

static void
remap_block (tree *block, copy_body_data *id)
{
  tree old_block;
  tree new_block;

  /* Make the new block.  */
  old_block = *block;
  new_block = make_node (BLOCK);
  TREE_USED (new_block) = TREE_USED (old_block);
  BLOCK_ABSTRACT_ORIGIN (new_block) = old_block;
  BLOCK_SOURCE_LOCATION (new_block) = BLOCK_SOURCE_LOCATION (old_block);
  BLOCK_NONLOCALIZED_VARS (new_block)
    = vec_safe_copy (BLOCK_NONLOCALIZED_VARS (old_block));
  *block = new_block;

  /* Remap its variables.  */
  BLOCK_VARS (new_block) = remap_decls (BLOCK_VARS (old_block),
  					&BLOCK_NONLOCALIZED_VARS (new_block),
					id);

  if (id->transform_lang_insert_block)
    id->transform_lang_insert_block (new_block);

  /* Remember the remapped block.  */
  insert_decl_map (id, old_block, new_block);
}

/* Copy the whole block tree and root it in id->block.  */
static tree
remap_blocks (tree block, copy_body_data *id)
{
  tree t;
  tree new_tree = block;

  if (!block)
    return NULL;

  remap_block (&new_tree, id);
  gcc_assert (new_tree != block);
  for (t = BLOCK_SUBBLOCKS (block); t ; t = BLOCK_CHAIN (t))
    prepend_lexical_block (new_tree, remap_blocks (t, id));
  /* Blocks are in arbitrary order, but make things slightly prettier and do
     not swap order when producing a copy.  */
  BLOCK_SUBBLOCKS (new_tree) = blocks_nreverse (BLOCK_SUBBLOCKS (new_tree));
  return new_tree;
}

/* Remap the block tree rooted at BLOCK to nothing.  */
static void
remap_blocks_to_null (tree block, copy_body_data *id)
{
  tree t;
  insert_decl_map (id, block, NULL_TREE);
  for (t = BLOCK_SUBBLOCKS (block); t ; t = BLOCK_CHAIN (t))
    remap_blocks_to_null (t, id);
}

static void
copy_statement_list (tree *tp)
{
  tree_stmt_iterator oi, ni;
  tree new_tree;

  new_tree = alloc_stmt_list ();
  ni = tsi_start (new_tree);
  oi = tsi_start (*tp);
  TREE_TYPE (new_tree) = TREE_TYPE (*tp);
  *tp = new_tree;

  for (; !tsi_end_p (oi); tsi_next (&oi))
    {
      tree stmt = tsi_stmt (oi);
      if (TREE_CODE (stmt) == STATEMENT_LIST)
	/* This copy is not redundant; tsi_link_after will smash this
	   STATEMENT_LIST into the end of the one we're building, and we
	   don't want to do that with the original.  */
	copy_statement_list (&stmt);
      tsi_link_after (&ni, stmt, TSI_CONTINUE_LINKING);
    }
}

static void
copy_bind_expr (tree *tp, int *walk_subtrees, copy_body_data *id)
{
  tree block = BIND_EXPR_BLOCK (*tp);
  /* Copy (and replace) the statement.  */
  copy_tree_r (tp, walk_subtrees, NULL);
  if (block)
    {
      remap_block (&block, id);
      BIND_EXPR_BLOCK (*tp) = block;
    }

  if (BIND_EXPR_VARS (*tp))
    /* This will remap a lot of the same decls again, but this should be
       harmless.  */
    BIND_EXPR_VARS (*tp) = remap_decls (BIND_EXPR_VARS (*tp), NULL, id);
}


/* Create a new gimple_seq by remapping all the statements in BODY
   using the inlining information in ID.  */

static gimple_seq
remap_gimple_seq (gimple_seq body, copy_body_data *id)
{
  gimple_stmt_iterator si;
  gimple_seq new_body = NULL;

  for (si = gsi_start (body); !gsi_end_p (si); gsi_next (&si))
    {
      gimple_seq new_stmts = remap_gimple_stmt (gsi_stmt (si), id);
      gimple_seq_add_seq (&new_body, new_stmts);
    }

  return new_body;
}


/* Copy a GIMPLE_BIND statement STMT, remapping all the symbols in its
   block using the mapping information in ID.  */

static gimple
copy_gimple_bind (gbind *stmt, copy_body_data *id)
{
  gimple new_bind;
  tree new_block, new_vars;
  gimple_seq body, new_body;

  /* Copy the statement.  Note that we purposely don't use copy_stmt
     here because we need to remap statements as we copy.  */
  body = gimple_bind_body (stmt);
  new_body = remap_gimple_seq (body, id);

  new_block = gimple_bind_block (stmt);
  if (new_block)
    remap_block (&new_block, id);

  /* This will remap a lot of the same decls again, but this should be
     harmless.  */
  new_vars = gimple_bind_vars (stmt);
  if (new_vars)
    new_vars = remap_decls (new_vars, NULL, id);

  new_bind = gimple_build_bind (new_vars, new_body, new_block);

  return new_bind;
}

/* Return true if DECL is a parameter or a SSA_NAME for a parameter.  */

static bool
is_parm (tree decl)
{
  if (TREE_CODE (decl) == SSA_NAME)
    {
      decl = SSA_NAME_VAR (decl);
      if (!decl)
	return false;
    }

  return (TREE_CODE (decl) == PARM_DECL);
}

/* Remap the dependence CLIQUE from the source to the destination function
   as specified in ID.  */

static unsigned short
remap_dependence_clique (copy_body_data *id, unsigned short clique)
{
  if (clique == 0)
    return 0;
  if (!id->dependence_map)
    id->dependence_map
      = new hash_map<unsigned short, unsigned short, dependence_hasher>;
  bool existed;
  unsigned short &newc = id->dependence_map->get_or_insert (clique, &existed);
  if (!existed)
    newc = ++cfun->last_clique;
  return newc;
}

/* Remap the GIMPLE operand pointed to by *TP.  DATA is really a
   'struct walk_stmt_info *'.  DATA->INFO is a 'copy_body_data *'.
   WALK_SUBTREES is used to indicate walk_gimple_op whether to keep
   recursing into the children nodes of *TP.  */

static tree
remap_gimple_op_r (tree *tp, int *walk_subtrees, void *data)
{
  struct walk_stmt_info *wi_p = (struct walk_stmt_info *) data;
  copy_body_data *id = (copy_body_data *) wi_p->info;
  tree fn = id->src_fn;

  if (TREE_CODE (*tp) == SSA_NAME)
    {
      *tp = remap_ssa_name (*tp, id);
      *walk_subtrees = 0;
      return NULL;
    }
  else if (auto_var_in_fn_p (*tp, fn))
    {
      /* Local variables and labels need to be replaced by equivalent
	 variables.  We don't want to copy static variables; there's
	 only one of those, no matter how many times we inline the
	 containing function.  Similarly for globals from an outer
	 function.  */
      tree new_decl;

      /* Remap the declaration.  */
      new_decl = remap_decl (*tp, id);
      gcc_assert (new_decl);
      /* Replace this variable with the copy.  */
      STRIP_TYPE_NOPS (new_decl);
      /* ???  The C++ frontend uses void * pointer zero to initialize
         any other type.  This confuses the middle-end type verification.
	 As cloned bodies do not go through gimplification again the fixup
	 there doesn't trigger.  */
      if (TREE_CODE (new_decl) == INTEGER_CST
	  && !useless_type_conversion_p (TREE_TYPE (*tp), TREE_TYPE (new_decl)))
	new_decl = fold_convert (TREE_TYPE (*tp), new_decl);
      *tp = new_decl;
      *walk_subtrees = 0;
    }
  else if (TREE_CODE (*tp) == STATEMENT_LIST)
    gcc_unreachable ();
  else if (TREE_CODE (*tp) == SAVE_EXPR)
    gcc_unreachable ();
  else if (TREE_CODE (*tp) == LABEL_DECL
	   && (!DECL_CONTEXT (*tp)
	       || decl_function_context (*tp) == id->src_fn))
    /* These may need to be remapped for EH handling.  */
    *tp = remap_decl (*tp, id);
  else if (TREE_CODE (*tp) == FIELD_DECL)
    {
      /* If the enclosing record type is variably_modified_type_p, the field
	 has already been remapped.  Otherwise, it need not be.  */
      tree *n = id->decl_map->get (*tp);
      if (n)
	*tp = *n;
      *walk_subtrees = 0;
    }
  else if (TYPE_P (*tp))
    /* Types may need remapping as well.  */
    *tp = remap_type (*tp, id);
  else if (CONSTANT_CLASS_P (*tp))
    {
      /* If this is a constant, we have to copy the node iff the type
	 will be remapped.  copy_tree_r will not copy a constant.  */
      tree new_type = remap_type (TREE_TYPE (*tp), id);

      if (new_type == TREE_TYPE (*tp))
	*walk_subtrees = 0;

      else if (TREE_CODE (*tp) == INTEGER_CST)
	*tp = wide_int_to_tree (new_type, *tp);
      else
	{
	  *tp = copy_node (*tp);
	  TREE_TYPE (*tp) = new_type;
	}
    }
  else
    {
      /* Otherwise, just copy the node.  Note that copy_tree_r already
	 knows not to copy VAR_DECLs, etc., so this is safe.  */

      if (TREE_CODE (*tp) == MEM_REF)
	{
	  /* We need to re-canonicalize MEM_REFs from inline substitutions
	     that can happen when a pointer argument is an ADDR_EXPR.
	     Recurse here manually to allow that.  */
	  tree ptr = TREE_OPERAND (*tp, 0);
	  tree type = remap_type (TREE_TYPE (*tp), id);
	  tree old = *tp;
	  walk_tree (&ptr, remap_gimple_op_r, data, NULL);
	  *tp = fold_build2 (MEM_REF, type, ptr, TREE_OPERAND (*tp, 1));
	  TREE_THIS_VOLATILE (*tp) = TREE_THIS_VOLATILE (old);
	  TREE_SIDE_EFFECTS (*tp) = TREE_SIDE_EFFECTS (old);
	  TREE_NO_WARNING (*tp) = TREE_NO_WARNING (old);
	  if (MR_DEPENDENCE_CLIQUE (old) != 0)
	    {
	      MR_DEPENDENCE_CLIQUE (*tp)
	        = remap_dependence_clique (id, MR_DEPENDENCE_CLIQUE (old));
	      MR_DEPENDENCE_BASE (*tp) = MR_DEPENDENCE_BASE (old);
	    }
	  /* We cannot propagate the TREE_THIS_NOTRAP flag if we have
	     remapped a parameter as the property might be valid only
	     for the parameter itself.  */
	  if (TREE_THIS_NOTRAP (old)
	      && (!is_parm (TREE_OPERAND (old, 0))
		  || (!id->transform_parameter && is_parm (ptr))))
	    TREE_THIS_NOTRAP (*tp) = 1;
	  *walk_subtrees = 0;
	  return NULL;
	}

      /* Here is the "usual case".  Copy this tree node, and then
	 tweak some special cases.  */
      copy_tree_r (tp, walk_subtrees, NULL);

      if (TREE_CODE (*tp) != OMP_CLAUSE)
	TREE_TYPE (*tp) = remap_type (TREE_TYPE (*tp), id);

      if (TREE_CODE (*tp) == TARGET_EXPR && TREE_OPERAND (*tp, 3))
	{
	  /* The copied TARGET_EXPR has never been expanded, even if the
	     original node was expanded already.  */
	  TREE_OPERAND (*tp, 1) = TREE_OPERAND (*tp, 3);
	  TREE_OPERAND (*tp, 3) = NULL_TREE;
	}
      else if (TREE_CODE (*tp) == ADDR_EXPR)
	{
	  /* Variable substitution need not be simple.  In particular,
	     the MEM_REF substitution above.  Make sure that
	     TREE_CONSTANT and friends are up-to-date.  */
	  int invariant = is_gimple_min_invariant (*tp);
	  walk_tree (&TREE_OPERAND (*tp, 0), remap_gimple_op_r, data, NULL);
	  recompute_tree_invariant_for_addr_expr (*tp);

	  /* If this used to be invariant, but is not any longer,
	     then regimplification is probably needed.  */
	  if (invariant && !is_gimple_min_invariant (*tp))
	    id->regimplify = true;

	  *walk_subtrees = 0;
	}
    }

  /* Update the TREE_BLOCK for the cloned expr.  */
  if (EXPR_P (*tp))
    {
      tree new_block = id->remapping_type_depth == 0 ? id->block : NULL;
      tree old_block = TREE_BLOCK (*tp);
      if (old_block)
	{
	  tree *n;
	  n = id->decl_map->get (TREE_BLOCK (*tp));
	  if (n)
	    new_block = *n;
	}
      TREE_SET_BLOCK (*tp, new_block);
    }

  /* Keep iterating.  */
  return NULL_TREE;
}


/* Called from copy_body_id via walk_tree.  DATA is really a
   `copy_body_data *'.  */

tree
copy_tree_body_r (tree *tp, int *walk_subtrees, void *data)
{
  copy_body_data *id = (copy_body_data *) data;
  tree fn = id->src_fn;
  tree new_block;

  /* Begin by recognizing trees that we'll completely rewrite for the
     inlining context.  Our output for these trees is completely
     different from out input (e.g. RETURN_EXPR is deleted, and morphs
     into an edge).  Further down, we'll handle trees that get
     duplicated and/or tweaked.  */

  /* When requested, RETURN_EXPRs should be transformed to just the
     contained MODIFY_EXPR.  The branch semantics of the return will
     be handled elsewhere by manipulating the CFG rather than a statement.  */
  if (TREE_CODE (*tp) == RETURN_EXPR && id->transform_return_to_modify)
    {
      tree assignment = TREE_OPERAND (*tp, 0);

      /* If we're returning something, just turn that into an
	 assignment into the equivalent of the original RESULT_DECL.
	 If the "assignment" is just the result decl, the result
	 decl has already been set (e.g. a recent "foo (&result_decl,
	 ...)"); just toss the entire RETURN_EXPR.  */
      if (assignment && TREE_CODE (assignment) == MODIFY_EXPR)
	{
	  /* Replace the RETURN_EXPR with (a copy of) the
	     MODIFY_EXPR hanging underneath.  */
	  *tp = copy_node (assignment);
	}
      else /* Else the RETURN_EXPR returns no value.  */
	{
	  *tp = NULL;
	  return (tree) (void *)1;
	}
    }
  else if (TREE_CODE (*tp) == SSA_NAME)
    {
      *tp = remap_ssa_name (*tp, id);
      *walk_subtrees = 0;
      return NULL;
    }

  /* Local variables and labels need to be replaced by equivalent
     variables.  We don't want to copy static variables; there's only
     one of those, no matter how many times we inline the containing
     function.  Similarly for globals from an outer function.  */
  else if (auto_var_in_fn_p (*tp, fn))
    {
      tree new_decl;

      /* Remap the declaration.  */
      new_decl = remap_decl (*tp, id);
      gcc_assert (new_decl);
      /* Replace this variable with the copy.  */
      STRIP_TYPE_NOPS (new_decl);
      *tp = new_decl;
      *walk_subtrees = 0;
    }
  else if (TREE_CODE (*tp) == STATEMENT_LIST)
    copy_statement_list (tp);
  else if (TREE_CODE (*tp) == SAVE_EXPR
	   || TREE_CODE (*tp) == TARGET_EXPR)
    remap_save_expr (tp, id->decl_map, walk_subtrees);
  else if (TREE_CODE (*tp) == LABEL_DECL
	   && (! DECL_CONTEXT (*tp)
	       || decl_function_context (*tp) == id->src_fn))
    /* These may need to be remapped for EH handling.  */
    *tp = remap_decl (*tp, id);
  else if (TREE_CODE (*tp) == BIND_EXPR)
    copy_bind_expr (tp, walk_subtrees, id);
  /* Types may need remapping as well.  */
  else if (TYPE_P (*tp))
    *tp = remap_type (*tp, id);

  /* If this is a constant, we have to copy the node iff the type will be
     remapped.  copy_tree_r will not copy a constant.  */
  else if (CONSTANT_CLASS_P (*tp))
    {
      tree new_type = remap_type (TREE_TYPE (*tp), id);

      if (new_type == TREE_TYPE (*tp))
	*walk_subtrees = 0;

      else if (TREE_CODE (*tp) == INTEGER_CST)
	*tp = wide_int_to_tree (new_type, *tp);
      else
	{
	  *tp = copy_node (*tp);
	  TREE_TYPE (*tp) = new_type;
	}
    }

  /* Otherwise, just copy the node.  Note that copy_tree_r already
     knows not to copy VAR_DECLs, etc., so this is safe.  */
  else
    {
      /* Here we handle trees that are not completely rewritten.
	 First we detect some inlining-induced bogosities for
	 discarding.  */
      if (TREE_CODE (*tp) == MODIFY_EXPR
	  && TREE_OPERAND (*tp, 0) == TREE_OPERAND (*tp, 1)
	  && (auto_var_in_fn_p (TREE_OPERAND (*tp, 0), fn)))
	{
	  /* Some assignments VAR = VAR; don't generate any rtl code
	     and thus don't count as variable modification.  Avoid
	     keeping bogosities like 0 = 0.  */
	  tree decl = TREE_OPERAND (*tp, 0), value;
	  tree *n;

	  n = id->decl_map->get (decl);
	  if (n)
	    {
	      value = *n;
	      STRIP_TYPE_NOPS (value);
	      if (TREE_CONSTANT (value) || TREE_READONLY (value))
		{
		  *tp = build_empty_stmt (EXPR_LOCATION (*tp));
		  return copy_tree_body_r (tp, walk_subtrees, data);
		}
	    }
	}
      else if (TREE_CODE (*tp) == INDIRECT_REF)
	{
	  /* Get rid of *& from inline substitutions that can happen when a
	     pointer argument is an ADDR_EXPR.  */
	  tree decl = TREE_OPERAND (*tp, 0);
	  tree *n = id->decl_map->get (decl);
	  if (n)
	    {
	      /* If we happen to get an ADDR_EXPR in n->value, strip
	         it manually here as we'll eventually get ADDR_EXPRs
		 which lie about their types pointed to.  In this case
		 build_fold_indirect_ref wouldn't strip the INDIRECT_REF,
		 but we absolutely rely on that.  As fold_indirect_ref
	         does other useful transformations, try that first, though.  */
	      tree type = TREE_TYPE (*tp);
	      tree ptr = id->do_not_unshare ? *n : unshare_expr (*n);
	      tree old = *tp;
	      *tp = gimple_fold_indirect_ref (ptr);
	      if (! *tp)
	        {
		  if (TREE_CODE (ptr) == ADDR_EXPR)
		    {
		      *tp
		        = fold_indirect_ref_1 (EXPR_LOCATION (ptr), type, ptr);
		      /* ???  We should either assert here or build
			 a VIEW_CONVERT_EXPR instead of blindly leaking
			 incompatible types to our IL.  */
		      if (! *tp)
			*tp = TREE_OPERAND (ptr, 0);
		    }
	          else
		    {
	              *tp = build1 (INDIRECT_REF, type, ptr);
		      TREE_THIS_VOLATILE (*tp) = TREE_THIS_VOLATILE (old);
		      TREE_SIDE_EFFECTS (*tp) = TREE_SIDE_EFFECTS (old);
		      TREE_READONLY (*tp) = TREE_READONLY (old);
		      /* We cannot propagate the TREE_THIS_NOTRAP flag if we
			 have remapped a parameter as the property might be
			 valid only for the parameter itself.  */
		      if (TREE_THIS_NOTRAP (old)
			  && (!is_parm (TREE_OPERAND (old, 0))
			      || (!id->transform_parameter && is_parm (ptr))))
		        TREE_THIS_NOTRAP (*tp) = 1;
		    }
		}
	      *walk_subtrees = 0;
	      return NULL;
	    }
	}
      else if (TREE_CODE (*tp) == MEM_REF)
	{
	  /* We need to re-canonicalize MEM_REFs from inline substitutions
	     that can happen when a pointer argument is an ADDR_EXPR.
	     Recurse here manually to allow that.  */
	  tree ptr = TREE_OPERAND (*tp, 0);
	  tree type = remap_type (TREE_TYPE (*tp), id);
	  tree old = *tp;
	  walk_tree (&ptr, copy_tree_body_r, data, NULL);
	  *tp = fold_build2 (MEM_REF, type, ptr, TREE_OPERAND (*tp, 1));
	  TREE_THIS_VOLATILE (*tp) = TREE_THIS_VOLATILE (old);
	  TREE_SIDE_EFFECTS (*tp) = TREE_SIDE_EFFECTS (old);
	  TREE_NO_WARNING (*tp) = TREE_NO_WARNING (old);
	  if (MR_DEPENDENCE_CLIQUE (old) != 0)
	    {
	      MR_DEPENDENCE_CLIQUE (*tp)
		= remap_dependence_clique (id, MR_DEPENDENCE_CLIQUE (old));
	      MR_DEPENDENCE_BASE (*tp) = MR_DEPENDENCE_BASE (old);
	    }
	  /* We cannot propagate the TREE_THIS_NOTRAP flag if we have
	     remapped a parameter as the property might be valid only
	     for the parameter itself.  */
	  if (TREE_THIS_NOTRAP (old)
	      && (!is_parm (TREE_OPERAND (old, 0))
		  || (!id->transform_parameter && is_parm (ptr))))
	    TREE_THIS_NOTRAP (*tp) = 1;
	  *walk_subtrees = 0;
	  return NULL;
	}

      /* Here is the "usual case".  Copy this tree node, and then
	 tweak some special cases.  */
      copy_tree_r (tp, walk_subtrees, NULL);

      /* If EXPR has block defined, map it to newly constructed block.
         When inlining we want EXPRs without block appear in the block
	 of function call if we are not remapping a type.  */
      if (EXPR_P (*tp))
	{
	  new_block = id->remapping_type_depth == 0 ? id->block : NULL;
	  if (TREE_BLOCK (*tp))
	    {
	      tree *n;
	      n = id->decl_map->get (TREE_BLOCK (*tp));
	      if (n)
		new_block = *n;
	    }
	  TREE_SET_BLOCK (*tp, new_block);
	}

      if (TREE_CODE (*tp) != OMP_CLAUSE)
	TREE_TYPE (*tp) = remap_type (TREE_TYPE (*tp), id);

      /* The copied TARGET_EXPR has never been expanded, even if the
	 original node was expanded already.  */
      if (TREE_CODE (*tp) == TARGET_EXPR && TREE_OPERAND (*tp, 3))
	{
	  TREE_OPERAND (*tp, 1) = TREE_OPERAND (*tp, 3);
	  TREE_OPERAND (*tp, 3) = NULL_TREE;
	}

      /* Variable substitution need not be simple.  In particular, the
	 INDIRECT_REF substitution above.  Make sure that TREE_CONSTANT
	 and friends are up-to-date.  */
      else if (TREE_CODE (*tp) == ADDR_EXPR)
	{
	  int invariant = is_gimple_min_invariant (*tp);
	  walk_tree (&TREE_OPERAND (*tp, 0), copy_tree_body_r, id, NULL);

	  /* Handle the case where we substituted an INDIRECT_REF
	     into the operand of the ADDR_EXPR.  */
	  if (TREE_CODE (TREE_OPERAND (*tp, 0)) == INDIRECT_REF)
	    *tp = TREE_OPERAND (TREE_OPERAND (*tp, 0), 0);
	  else
	    recompute_tree_invariant_for_addr_expr (*tp);

	  /* If this used to be invariant, but is not any longer,
	     then regimplification is probably needed.  */
	  if (invariant && !is_gimple_min_invariant (*tp))
	    id->regimplify = true;

	  *walk_subtrees = 0;
	}
    }

  /* Keep iterating.  */
  return NULL_TREE;
}

/* Helper for remap_gimple_stmt.  Given an EH region number for the
   source function, map that to the duplicate EH region number in
   the destination function.  */

static int
remap_eh_region_nr (int old_nr, copy_body_data *id)
{
  eh_region old_r, new_r;

  old_r = get_eh_region_from_number_fn (id->src_cfun, old_nr);
  new_r = static_cast<eh_region> (*id->eh_map->get (old_r));

  return new_r->index;
}

/* Similar, but operate on INTEGER_CSTs.  */

static tree
remap_eh_region_tree_nr (tree old_t_nr, copy_body_data *id)
{
  int old_nr, new_nr;

  old_nr = tree_to_shwi (old_t_nr);
  new_nr = remap_eh_region_nr (old_nr, id);

  return build_int_cst (integer_type_node, new_nr);
}

/* Helper for copy_bb.  Remap statement STMT using the inlining
   information in ID.  Return the new statement copy.  */

static gimple_seq
remap_gimple_stmt (gimple stmt, copy_body_data *id)
{
  gimple copy = NULL;
  struct walk_stmt_info wi;
  bool skip_first = false;
  gimple_seq stmts = NULL;

  if (is_gimple_debug (stmt)
      && !opt_for_fn (id->dst_fn, flag_var_tracking_assignments))
    return stmts;

  /* Begin by recognizing trees that we'll completely rewrite for the
     inlining context.  Our output for these trees is completely
     different from out input (e.g. RETURN_EXPR is deleted, and morphs
     into an edge).  Further down, we'll handle trees that get
     duplicated and/or tweaked.  */

  /* When requested, GIMPLE_RETURNs should be transformed to just the
     contained GIMPLE_ASSIGN.  The branch semantics of the return will
     be handled elsewhere by manipulating the CFG rather than the
     statement.  */
  if (gimple_code (stmt) == GIMPLE_RETURN && id->transform_return_to_modify)
    {
      tree retval = gimple_return_retval (as_a <greturn *> (stmt));
      tree retbnd = gimple_return_retbnd (stmt);
      tree bndslot = id->retbnd;

      if (retbnd && bndslot)
	{
	  gimple bndcopy = gimple_build_assign (bndslot, retbnd);
	  memset (&wi, 0, sizeof (wi));
	  wi.info = id;
	  walk_gimple_op (bndcopy, remap_gimple_op_r, &wi);
	  gimple_seq_add_stmt (&stmts, bndcopy);
	}

      /* If we're returning something, just turn that into an
	 assignment into the equivalent of the original RESULT_DECL.
	 If RETVAL is just the result decl, the result decl has
	 already been set (e.g. a recent "foo (&result_decl, ...)");
	 just toss the entire GIMPLE_RETURN.  */
      if (retval
	  && (TREE_CODE (retval) != RESULT_DECL
	      && (TREE_CODE (retval) != SSA_NAME
		  || ! SSA_NAME_VAR (retval)
		  || TREE_CODE (SSA_NAME_VAR (retval)) != RESULT_DECL)))
        {
	  copy = gimple_build_assign (id->do_not_unshare
				      ? id->retvar : unshare_expr (id->retvar),
				      retval);
	  /* id->retvar is already substituted.  Skip it on later remapping.  */
	  skip_first = true;

	  /* We need to copy bounds if return structure with pointers into
	     instrumented function.  */
	  if (chkp_function_instrumented_p (id->dst_fn)
	      && !bndslot
	      && !BOUNDED_P (id->retvar)
	      && chkp_type_has_pointer (TREE_TYPE (id->retvar)))
	    id->assign_stmts.safe_push (copy);

	}
      else
	return stmts;
    }
  else if (gimple_has_substatements (stmt))
    {
      gimple_seq s1, s2;

      /* When cloning bodies from the C++ front end, we will be handed bodies
	 in High GIMPLE form.  Handle here all the High GIMPLE statements that
	 have embedded statements.  */
      switch (gimple_code (stmt))
	{
	case GIMPLE_BIND:
	  copy = copy_gimple_bind (as_a <gbind *> (stmt), id);
	  break;

	case GIMPLE_CATCH:
	  {
	    gcatch *catch_stmt = as_a <gcatch *> (stmt);
	    s1 = remap_gimple_seq (gimple_catch_handler (catch_stmt), id);
	    copy = gimple_build_catch (gimple_catch_types (catch_stmt), s1);
	  }
	  break;

	case GIMPLE_EH_FILTER:
	  s1 = remap_gimple_seq (gimple_eh_filter_failure (stmt), id);
	  copy = gimple_build_eh_filter (gimple_eh_filter_types (stmt), s1);
	  break;

	case GIMPLE_TRY:
	  s1 = remap_gimple_seq (gimple_try_eval (stmt), id);
	  s2 = remap_gimple_seq (gimple_try_cleanup (stmt), id);
	  copy = gimple_build_try (s1, s2, gimple_try_kind (stmt));
	  break;

	case GIMPLE_WITH_CLEANUP_EXPR:
	  s1 = remap_gimple_seq (gimple_wce_cleanup (stmt), id);
	  copy = gimple_build_wce (s1);
	  break;

	case GIMPLE_OMP_PARALLEL:
	  {
	    gomp_parallel *omp_par_stmt = as_a <gomp_parallel *> (stmt);
	    s1 = remap_gimple_seq (gimple_omp_body (omp_par_stmt), id);
	    copy = gimple_build_omp_parallel
	             (s1,
		      gimple_omp_parallel_clauses (omp_par_stmt),
		      gimple_omp_parallel_child_fn (omp_par_stmt),
		      gimple_omp_parallel_data_arg (omp_par_stmt));
	  }
	  break;

	case GIMPLE_OMP_TASK:
	  s1 = remap_gimple_seq (gimple_omp_body (stmt), id);
	  copy = gimple_build_omp_task
	           (s1,
		    gimple_omp_task_clauses (stmt),
		    gimple_omp_task_child_fn (stmt),
		    gimple_omp_task_data_arg (stmt),
		    gimple_omp_task_copy_fn (stmt),
		    gimple_omp_task_arg_size (stmt),
		    gimple_omp_task_arg_align (stmt));
	  break;

	case GIMPLE_OMP_FOR:
	  s1 = remap_gimple_seq (gimple_omp_body (stmt), id);
	  s2 = remap_gimple_seq (gimple_omp_for_pre_body (stmt), id);
	  copy = gimple_build_omp_for (s1, gimple_omp_for_kind (stmt),
				       gimple_omp_for_clauses (stmt),
				       gimple_omp_for_collapse (stmt), s2);
	  {
	    size_t i;
	    for (i = 0; i < gimple_omp_for_collapse (stmt); i++)
	      {
		gimple_omp_for_set_index (copy, i,
					  gimple_omp_for_index (stmt, i));
		gimple_omp_for_set_initial (copy, i,
					    gimple_omp_for_initial (stmt, i));
		gimple_omp_for_set_final (copy, i,
					  gimple_omp_for_final (stmt, i));
		gimple_omp_for_set_incr (copy, i,
					 gimple_omp_for_incr (stmt, i));
		gimple_omp_for_set_cond (copy, i,
					 gimple_omp_for_cond (stmt, i));
	      }
	  }
	  break;

	case GIMPLE_OMP_MASTER:
	  s1 = remap_gimple_seq (gimple_omp_body (stmt), id);
	  copy = gimple_build_omp_master (s1);
	  break;

	case GIMPLE_OMP_TASKGROUP:
	  s1 = remap_gimple_seq (gimple_omp_body (stmt), id);
	  copy = gimple_build_omp_taskgroup (s1);
	  break;

	case GIMPLE_OMP_ORDERED:
	  s1 = remap_gimple_seq (gimple_omp_body (stmt), id);
	  copy = gimple_build_omp_ordered (s1);
	  break;

	case GIMPLE_OMP_SECTION:
	  s1 = remap_gimple_seq (gimple_omp_body (stmt), id);
	  copy = gimple_build_omp_section (s1);
	  break;

	case GIMPLE_OMP_SECTIONS:
	  s1 = remap_gimple_seq (gimple_omp_body (stmt), id);
	  copy = gimple_build_omp_sections
	           (s1, gimple_omp_sections_clauses (stmt));
	  break;

	case GIMPLE_OMP_SINGLE:
	  s1 = remap_gimple_seq (gimple_omp_body (stmt), id);
	  copy = gimple_build_omp_single
	           (s1, gimple_omp_single_clauses (stmt));
	  break;

	case GIMPLE_OMP_TARGET:
	  s1 = remap_gimple_seq (gimple_omp_body (stmt), id);
	  copy = gimple_build_omp_target
		   (s1, gimple_omp_target_kind (stmt),
		    gimple_omp_target_clauses (stmt));
	  break;

	case GIMPLE_OMP_TEAMS:
	  s1 = remap_gimple_seq (gimple_omp_body (stmt), id);
	  copy = gimple_build_omp_teams
		   (s1, gimple_omp_teams_clauses (stmt));
	  break;

	case GIMPLE_OMP_CRITICAL:
	  s1 = remap_gimple_seq (gimple_omp_body (stmt), id);
	  copy = gimple_build_omp_critical (s1,
					    gimple_omp_critical_name (
					      as_a <gomp_critical *> (stmt)));
	  break;

	case GIMPLE_TRANSACTION:
	  {
	    gtransaction *old_trans_stmt = as_a <gtransaction *> (stmt);
	    gtransaction *new_trans_stmt;
	    s1 = remap_gimple_seq (gimple_transaction_body (old_trans_stmt),
				   id);
	    copy = new_trans_stmt
	      = gimple_build_transaction (
		  s1,
		  gimple_transaction_label (old_trans_stmt));
	    gimple_transaction_set_subcode (
              new_trans_stmt,
	      gimple_transaction_subcode (old_trans_stmt));
	  }
	  break;

	default:
	  gcc_unreachable ();
	}
    }
  else
    {
      if (gimple_assign_copy_p (stmt)
	  && gimple_assign_lhs (stmt) == gimple_assign_rhs1 (stmt)
	  && auto_var_in_fn_p (gimple_assign_lhs (stmt), id->src_fn))
	{
	  /* Here we handle statements that are not completely rewritten.
	     First we detect some inlining-induced bogosities for
	     discarding.  */

	  /* Some assignments VAR = VAR; don't generate any rtl code
	     and thus don't count as variable modification.  Avoid
	     keeping bogosities like 0 = 0.  */
	  tree decl = gimple_assign_lhs (stmt), value;
	  tree *n;

	  n = id->decl_map->get (decl);
	  if (n)
	    {
	      value = *n;
	      STRIP_TYPE_NOPS (value);
	      if (TREE_CONSTANT (value) || TREE_READONLY (value))
		return NULL;
	    }
	}

      /* For *ptr_N ={v} {CLOBBER}, if ptr_N is SSA_NAME defined
	 in a block that we aren't copying during tree_function_versioning,
	 just drop the clobber stmt.  */
      if (id->blocks_to_copy && gimple_clobber_p (stmt))
	{
	  tree lhs = gimple_assign_lhs (stmt);
	  if (TREE_CODE (lhs) == MEM_REF
	      && TREE_CODE (TREE_OPERAND (lhs, 0)) == SSA_NAME)
	    {
	      gimple def_stmt = SSA_NAME_DEF_STMT (TREE_OPERAND (lhs, 0));
	      if (gimple_bb (def_stmt)
		  && !bitmap_bit_p (id->blocks_to_copy,
				    gimple_bb (def_stmt)->index))
		return NULL;
	    }
	}

      if (gimple_debug_bind_p (stmt))
	{
	  gdebug *copy
	    = gimple_build_debug_bind (gimple_debug_bind_get_var (stmt),
				       gimple_debug_bind_get_value (stmt),
				       stmt);
	  id->debug_stmts.safe_push (copy);
	  gimple_seq_add_stmt (&stmts, copy);
	  return stmts;
	}
      if (gimple_debug_source_bind_p (stmt))
	{
	  gdebug *copy = gimple_build_debug_source_bind
	                   (gimple_debug_source_bind_get_var (stmt),
			    gimple_debug_source_bind_get_value (stmt),
			    stmt);
	  id->debug_stmts.safe_push (copy);
	  gimple_seq_add_stmt (&stmts, copy);
	  return stmts;
	}

      /* Create a new deep copy of the statement.  */
      copy = gimple_copy (stmt);

      /* Clear flags that need revisiting.  */
<<<<<<< HEAD
      if (is_gimple_call (copy)
	  && gimple_call_tail_p (copy))
	gimple_call_set_tail (copy, false);
=======
      if (gcall *call_stmt = dyn_cast <gcall *> (copy))
        {
	  if (gimple_call_tail_p (call_stmt))
	    gimple_call_set_tail (call_stmt, false);
	  if (gimple_call_from_thunk_p (call_stmt))
	    gimple_call_set_from_thunk (call_stmt, false);
	}
>>>>>>> 7b26e389

      /* Remap the region numbers for __builtin_eh_{pointer,filter},
	 RESX and EH_DISPATCH.  */
      if (id->eh_map)
	switch (gimple_code (copy))
	  {
	  case GIMPLE_CALL:
	    {
	      tree r, fndecl = gimple_call_fndecl (copy);
	      if (fndecl && DECL_BUILT_IN_CLASS (fndecl) == BUILT_IN_NORMAL)
		switch (DECL_FUNCTION_CODE (fndecl))
		  {
		  case BUILT_IN_EH_COPY_VALUES:
		    r = gimple_call_arg (copy, 1);
		    r = remap_eh_region_tree_nr (r, id);
		    gimple_call_set_arg (copy, 1, r);
		    /* FALLTHRU */

		  case BUILT_IN_EH_POINTER:
		  case BUILT_IN_EH_FILTER:
		    r = gimple_call_arg (copy, 0);
		    r = remap_eh_region_tree_nr (r, id);
		    gimple_call_set_arg (copy, 0, r);
		    break;

		  default:
		    break;
		  }

	      /* Reset alias info if we didn't apply measures to
		 keep it valid over inlining by setting DECL_PT_UID.  */
	      if (!id->src_cfun->gimple_df
		  || !id->src_cfun->gimple_df->ipa_pta)
		gimple_call_reset_alias_info (as_a <gcall *> (copy));
	    }
	    break;

	  case GIMPLE_RESX:
	    {
	      gresx *resx_stmt = as_a <gresx *> (copy);
	      int r = gimple_resx_region (resx_stmt);
	      r = remap_eh_region_nr (r, id);
	      gimple_resx_set_region (resx_stmt, r);
	    }
	    break;

	  case GIMPLE_EH_DISPATCH:
	    {
	      geh_dispatch *eh_dispatch = as_a <geh_dispatch *> (copy);
	      int r = gimple_eh_dispatch_region (eh_dispatch);
	      r = remap_eh_region_nr (r, id);
	      gimple_eh_dispatch_set_region (eh_dispatch, r);
	    }
	    break;

	  default:
	    break;
	  }
    }

  /* If STMT has a block defined, map it to the newly constructed
     block.  */
  if (gimple_block (copy))
    {
      tree *n;
      n = id->decl_map->get (gimple_block (copy));
      gcc_assert (n);
      gimple_set_block (copy, *n);
    }

  if (gimple_debug_bind_p (copy) || gimple_debug_source_bind_p (copy))
    {
      gimple_seq_add_stmt (&stmts, copy);
      return stmts;
    }

  /* Remap all the operands in COPY.  */
  memset (&wi, 0, sizeof (wi));
  wi.info = id;
  if (skip_first)
    walk_tree (gimple_op_ptr (copy, 1), remap_gimple_op_r, &wi, NULL);
  else
    walk_gimple_op (copy, remap_gimple_op_r, &wi);

  /* Clear the copied virtual operands.  We are not remapping them here
     but are going to recreate them from scratch.  */
  if (gimple_has_mem_ops (copy))
    {
      gimple_set_vdef (copy, NULL_TREE);
      gimple_set_vuse (copy, NULL_TREE);
    }

  gimple_seq_add_stmt (&stmts, copy);
  return stmts;
}


/* Copy basic block, scale profile accordingly.  Edges will be taken care of
   later  */

static basic_block
copy_bb (copy_body_data *id, basic_block bb, int frequency_scale,
         gcov_type count_scale)
{
  gimple_stmt_iterator gsi, copy_gsi, seq_gsi;
  basic_block copy_basic_block;
  tree decl;
  gcov_type freq;
  basic_block prev;

  /* Search for previous copied basic block.  */
  prev = bb->prev_bb;
  while (!prev->aux)
    prev = prev->prev_bb;

  /* create_basic_block() will append every new block to
     basic_block_info automatically.  */
  copy_basic_block = create_basic_block (NULL, (void *) 0,
                                         (basic_block) prev->aux);
  copy_basic_block->count = apply_scale (bb->count, count_scale);

  /* We are going to rebuild frequencies from scratch.  These values
     have just small importance to drive canonicalize_loop_headers.  */
  freq = apply_scale ((gcov_type)bb->frequency, frequency_scale);

  /* We recompute frequencies after inlining, so this is quite safe.  */
  if (freq > BB_FREQ_MAX)
    freq = BB_FREQ_MAX;
  copy_basic_block->frequency = freq;

  copy_gsi = gsi_start_bb (copy_basic_block);

  for (gsi = gsi_start_bb (bb); !gsi_end_p (gsi); gsi_next (&gsi))
    {
      gimple_seq stmts;
      gimple stmt = gsi_stmt (gsi);
      gimple orig_stmt = stmt;
      gimple_stmt_iterator stmts_gsi;
      bool stmt_added = false;

      id->regimplify = false;
      stmts = remap_gimple_stmt (stmt, id);

      if (gimple_seq_empty_p (stmts))
	continue;

      seq_gsi = copy_gsi;

      for (stmts_gsi = gsi_start (stmts);
	   !gsi_end_p (stmts_gsi); )
	{
	  stmt = gsi_stmt (stmts_gsi);

	  /* Advance iterator now before stmt is moved to seq_gsi.  */
	  gsi_next (&stmts_gsi);

	  if (gimple_nop_p (stmt))
	      continue;

	  gimple_duplicate_stmt_histograms (cfun, stmt, id->src_cfun,
					    orig_stmt);

	  /* With return slot optimization we can end up with
	     non-gimple (foo *)&this->m, fix that here.  */
	  if (is_gimple_assign (stmt)
	      && CONVERT_EXPR_CODE_P (gimple_assign_rhs_code (stmt))
	      && !is_gimple_val (gimple_assign_rhs1 (stmt)))
	    {
	      tree new_rhs;
	      new_rhs = force_gimple_operand_gsi (&seq_gsi,
						  gimple_assign_rhs1 (stmt),
						  true, NULL, false,
						  GSI_CONTINUE_LINKING);
	      gimple_assign_set_rhs1 (stmt, new_rhs);
	      id->regimplify = false;
	    }

	  gsi_insert_after (&seq_gsi, stmt, GSI_NEW_STMT);

	  if (id->regimplify)
	    gimple_regimplify_operands (stmt, &seq_gsi);

	  stmt_added = true;
	}

      if (!stmt_added)
	continue;

      /* If copy_basic_block has been empty at the start of this iteration,
	 call gsi_start_bb again to get at the newly added statements.  */
      if (gsi_end_p (copy_gsi))
	copy_gsi = gsi_start_bb (copy_basic_block);
      else
	gsi_next (&copy_gsi);

      /* Process the new statement.  The call to gimple_regimplify_operands
	 possibly turned the statement into multiple statements, we
	 need to process all of them.  */
      do
	{
	  tree fn;
	  gcall *call_stmt;

	  stmt = gsi_stmt (copy_gsi);
	  call_stmt = dyn_cast <gcall *> (stmt);
	  if (call_stmt
	      && gimple_call_va_arg_pack_p (call_stmt)
	      && id->call_stmt)
	    {
	      /* __builtin_va_arg_pack () should be replaced by
		 all arguments corresponding to ... in the caller.  */
	      tree p;
	      gcall *new_call;
	      vec<tree> argarray;
	      size_t nargs = gimple_call_num_args (id->call_stmt);
	      size_t n, i, nargs_to_copy;
	      bool remove_bounds = false;

	      for (p = DECL_ARGUMENTS (id->src_fn); p; p = DECL_CHAIN (p))
		nargs--;

	      /* Bounds should be removed from arg pack in case
		 we handle not instrumented call in instrumented
		 function.  */
	      nargs_to_copy = nargs;
	      if (gimple_call_with_bounds_p (id->call_stmt)
		  && !gimple_call_with_bounds_p (stmt))
		{
		  for (i = gimple_call_num_args (id->call_stmt) - nargs;
		       i < gimple_call_num_args (id->call_stmt);
		       i++)
		    if (POINTER_BOUNDS_P (gimple_call_arg (id->call_stmt, i)))
		      nargs_to_copy--;
		  remove_bounds = true;
		}

	      /* Create the new array of arguments.  */
	      n = nargs_to_copy + gimple_call_num_args (call_stmt);
	      argarray.create (n);
	      argarray.safe_grow_cleared (n);

	      /* Copy all the arguments before '...'  */
	      memcpy (argarray.address (),
		      gimple_call_arg_ptr (call_stmt, 0),
		      gimple_call_num_args (call_stmt) * sizeof (tree));

	      if (remove_bounds)
		{
		  /* Append the rest of arguments removing bounds.  */
		  unsigned cur = gimple_call_num_args (call_stmt);
		  i = gimple_call_num_args (id->call_stmt) - nargs;
		  for (i = gimple_call_num_args (id->call_stmt) - nargs;
		       i < gimple_call_num_args (id->call_stmt);
		       i++)
		    if (!POINTER_BOUNDS_P (gimple_call_arg (id->call_stmt, i)))
		      argarray[cur++] = gimple_call_arg (id->call_stmt, i);
		  gcc_assert (cur == n);
		}
	      else
		{
		  /* Append the arguments passed in '...'  */
		  memcpy (argarray.address () + gimple_call_num_args (call_stmt),
			  gimple_call_arg_ptr (id->call_stmt, 0)
			  + (gimple_call_num_args (id->call_stmt) - nargs),
			  nargs * sizeof (tree));
		}

	      new_call = gimple_build_call_vec (gimple_call_fn (call_stmt),
						argarray);

	      argarray.release ();

	      /* Copy all GIMPLE_CALL flags, location and block, except
		 GF_CALL_VA_ARG_PACK.  */
	      gimple_call_copy_flags (new_call, call_stmt);
	      gimple_call_set_va_arg_pack (new_call, false);
	      gimple_set_location (new_call, gimple_location (stmt));
	      gimple_set_block (new_call, gimple_block (stmt));
	      gimple_call_set_lhs (new_call, gimple_call_lhs (call_stmt));

	      gsi_replace (&copy_gsi, new_call, false);
	      stmt = new_call;
	    }
	  else if (call_stmt
		   && id->call_stmt
		   && (decl = gimple_call_fndecl (stmt))
		   && DECL_BUILT_IN_CLASS (decl) == BUILT_IN_NORMAL
		   && DECL_FUNCTION_CODE (decl) == BUILT_IN_VA_ARG_PACK_LEN)
	    {
	      /* __builtin_va_arg_pack_len () should be replaced by
		 the number of anonymous arguments.  */
	      size_t nargs = gimple_call_num_args (id->call_stmt), i;
	      tree count, p;
	      gimple new_stmt;

	      for (p = DECL_ARGUMENTS (id->src_fn); p; p = DECL_CHAIN (p))
		nargs--;

	      /* For instrumented calls we should ignore bounds.  */
	      for (i = gimple_call_num_args (id->call_stmt) - nargs;
		   i < gimple_call_num_args (id->call_stmt);
		   i++)
		if (POINTER_BOUNDS_P (gimple_call_arg (id->call_stmt, i)))
		  nargs--;

	      count = build_int_cst (integer_type_node, nargs);
	      new_stmt = gimple_build_assign (gimple_call_lhs (stmt), count);
	      gsi_replace (&copy_gsi, new_stmt, false);
	      stmt = new_stmt;
	    }
	  else if (call_stmt
		   && id->call_stmt
		   && gimple_call_internal_p (stmt)
		   && gimple_call_internal_fn (stmt) == IFN_TSAN_FUNC_EXIT)
	    {
	      /* Drop TSAN_FUNC_EXIT () internal calls during inlining.  */
	      gsi_remove (&copy_gsi, false);
	      continue;
	    }

	  /* Statements produced by inlining can be unfolded, especially
	     when we constant propagated some operands.  We can't fold
	     them right now for two reasons:
	     1) folding require SSA_NAME_DEF_STMTs to be correct
	     2) we can't change function calls to builtins.
	     So we just mark statement for later folding.  We mark
	     all new statements, instead just statements that has changed
	     by some nontrivial substitution so even statements made
	     foldable indirectly are updated.  If this turns out to be
	     expensive, copy_body can be told to watch for nontrivial
	     changes.  */
	  if (id->statements_to_fold)
	    id->statements_to_fold->add (stmt);

	  /* We're duplicating a CALL_EXPR.  Find any corresponding
	     callgraph edges and update or duplicate them.  */
	  if (gcall *call_stmt = dyn_cast <gcall *> (stmt))
	    {
	      struct cgraph_edge *edge;

	      switch (id->transform_call_graph_edges)
		{
		case CB_CGE_DUPLICATE:
		  edge = id->src_node->get_edge (orig_stmt);
		  if (edge)
		    {
		      int edge_freq = edge->frequency;
		      int new_freq;
		      struct cgraph_edge *old_edge = edge;
		      edge = edge->clone (id->dst_node, call_stmt,
					  gimple_uid (stmt),
					  REG_BR_PROB_BASE, CGRAPH_FREQ_BASE,
					  true);
		      /* We could also just rescale the frequency, but
		         doing so would introduce roundoff errors and make
			 verifier unhappy.  */
		      new_freq  = compute_call_stmt_bb_frequency (id->dst_node->decl,
								  copy_basic_block);

		      /* Speculative calls consist of two edges - direct and indirect.
			 Duplicate the whole thing and distribute frequencies accordingly.  */
		      if (edge->speculative)
			{
			  struct cgraph_edge *direct, *indirect;
			  struct ipa_ref *ref;

			  gcc_assert (!edge->indirect_unknown_callee);
			  old_edge->speculative_call_info (direct, indirect, ref);
			  indirect = indirect->clone (id->dst_node, call_stmt,
						      gimple_uid (stmt),
						      REG_BR_PROB_BASE, CGRAPH_FREQ_BASE,
						      true);
			  if (old_edge->frequency + indirect->frequency)
			    {
			      edge->frequency = MIN (RDIV ((gcov_type)new_freq * old_edge->frequency,
						           (old_edge->frequency + indirect->frequency)),
						     CGRAPH_FREQ_MAX);
			      indirect->frequency = MIN (RDIV ((gcov_type)new_freq * indirect->frequency,
							       (old_edge->frequency + indirect->frequency)),
							 CGRAPH_FREQ_MAX);
			    }
			  id->dst_node->clone_reference (ref, stmt);
			}
		      else
			{
			  edge->frequency = new_freq;
			  if (dump_file
			      && profile_status_for_fn (cfun) != PROFILE_ABSENT
			      && (edge_freq > edge->frequency + 10
				  || edge_freq < edge->frequency - 10))
			    {
			      fprintf (dump_file, "Edge frequency estimated by "
				       "cgraph %i diverge from inliner's estimate %i\n",
				       edge_freq,
				       edge->frequency);
			      fprintf (dump_file,
				       "Orig bb: %i, orig bb freq %i, new bb freq %i\n",
				       bb->index,
				       bb->frequency,
				       copy_basic_block->frequency);
			    }
			}
		    }
		  break;

		case CB_CGE_MOVE_CLONES:
		  id->dst_node->set_call_stmt_including_clones (orig_stmt,
								call_stmt);
		  edge = id->dst_node->get_edge (stmt);
		  break;

		case CB_CGE_MOVE:
		  edge = id->dst_node->get_edge (orig_stmt);
		  if (edge)
		    edge->set_call_stmt (call_stmt);
		  break;

		default:
		  gcc_unreachable ();
		}

	      /* Constant propagation on argument done during inlining
		 may create new direct call.  Produce an edge for it.  */
	      if ((!edge
		   || (edge->indirect_inlining_edge
		       && id->transform_call_graph_edges == CB_CGE_MOVE_CLONES))
		  && id->dst_node->definition
		  && (fn = gimple_call_fndecl (stmt)) != NULL)
		{
		  struct cgraph_node *dest = cgraph_node::get (fn);

		  /* We have missing edge in the callgraph.  This can happen
		     when previous inlining turned an indirect call into a
		     direct call by constant propagating arguments or we are
		     producing dead clone (for further cloning).  In all
		     other cases we hit a bug (incorrect node sharing is the
		     most common reason for missing edges).  */
		  gcc_assert (!dest->definition
			      || dest->address_taken
		  	      || !id->src_node->definition
			      || !id->dst_node->definition);
		  if (id->transform_call_graph_edges == CB_CGE_MOVE_CLONES)
		    id->dst_node->create_edge_including_clones
		      (dest, orig_stmt, call_stmt, bb->count,
		       compute_call_stmt_bb_frequency (id->dst_node->decl,
		       				       copy_basic_block),
		       CIF_ORIGINALLY_INDIRECT_CALL);
		  else
		    id->dst_node->create_edge (dest, call_stmt,
					bb->count,
					compute_call_stmt_bb_frequency
					  (id->dst_node->decl,
					   copy_basic_block))->inline_failed
		      = CIF_ORIGINALLY_INDIRECT_CALL;
		  if (dump_file)
		    {
		      fprintf (dump_file, "Created new direct edge to %s\n",
			       dest->name ());
		    }
		}

	      notice_special_calls (as_a <gcall *> (stmt));
	    }

	  maybe_duplicate_eh_stmt_fn (cfun, stmt, id->src_cfun, orig_stmt,
				      id->eh_map, id->eh_lp_nr);

	  if (gimple_in_ssa_p (cfun) && !is_gimple_debug (stmt))
	    {
	      ssa_op_iter i;
	      tree def;

	      FOR_EACH_SSA_TREE_OPERAND (def, stmt, i, SSA_OP_DEF)
		if (TREE_CODE (def) == SSA_NAME)
		  SSA_NAME_DEF_STMT (def) = stmt;
	    }

	  gsi_next (&copy_gsi);
	}
      while (!gsi_end_p (copy_gsi));

      copy_gsi = gsi_last_bb (copy_basic_block);
    }

  return copy_basic_block;
}

/* Inserting Single Entry Multiple Exit region in SSA form into code in SSA
   form is quite easy, since dominator relationship for old basic blocks does
   not change.

   There is however exception where inlining might change dominator relation
   across EH edges from basic block within inlined functions destinating
   to landing pads in function we inline into.

   The function fills in PHI_RESULTs of such PHI nodes if they refer
   to gimple regs.  Otherwise, the function mark PHI_RESULT of such
   PHI nodes for renaming.  For non-gimple regs, renaming is safe: the
   EH edges are abnormal and SSA_NAME_OCCURS_IN_ABNORMAL_PHI must be
   set, and this means that there will be no overlapping live ranges
   for the underlying symbol.

   This might change in future if we allow redirecting of EH edges and
   we might want to change way build CFG pre-inlining to include
   all the possible edges then.  */
static void
update_ssa_across_abnormal_edges (basic_block bb, basic_block ret_bb,
				  bool can_throw, bool nonlocal_goto)
{
  edge e;
  edge_iterator ei;

  FOR_EACH_EDGE (e, ei, bb->succs)
    if (!e->dest->aux
	|| ((basic_block)e->dest->aux)->index == ENTRY_BLOCK)
      {
	gphi *phi;
	gphi_iterator si;

	if (!nonlocal_goto)
	  gcc_assert (e->flags & EDGE_EH);

	if (!can_throw)
	  gcc_assert (!(e->flags & EDGE_EH));

	for (si = gsi_start_phis (e->dest); !gsi_end_p (si); gsi_next (&si))
	  {
	    edge re;

	    phi = si.phi ();

	    /* For abnormal goto/call edges the receiver can be the
	       ENTRY_BLOCK.  Do not assert this cannot happen.  */

	    gcc_assert ((e->flags & EDGE_EH)
			|| SSA_NAME_OCCURS_IN_ABNORMAL_PHI (PHI_RESULT (phi)));

	    re = find_edge (ret_bb, e->dest);
	    gcc_checking_assert (re);
	    gcc_assert ((re->flags & (EDGE_EH | EDGE_ABNORMAL))
			== (e->flags & (EDGE_EH | EDGE_ABNORMAL)));

	    SET_USE (PHI_ARG_DEF_PTR_FROM_EDGE (phi, e),
		     USE_FROM_PTR (PHI_ARG_DEF_PTR_FROM_EDGE (phi, re)));
	  }
      }
}


/* Copy edges from BB into its copy constructed earlier, scale profile
   accordingly.  Edges will be taken care of later.  Assume aux
   pointers to point to the copies of each BB.  Return true if any
   debug stmts are left after a statement that must end the basic block.  */

static bool
copy_edges_for_bb (basic_block bb, gcov_type count_scale, basic_block ret_bb,
		   basic_block abnormal_goto_dest)
{
  basic_block new_bb = (basic_block) bb->aux;
  edge_iterator ei;
  edge old_edge;
  gimple_stmt_iterator si;
  int flags;
  bool need_debug_cleanup = false;

  /* Use the indices from the original blocks to create edges for the
     new ones.  */
  FOR_EACH_EDGE (old_edge, ei, bb->succs)
    if (!(old_edge->flags & EDGE_EH))
      {
	edge new_edge;

	flags = old_edge->flags;

	/* Return edges do get a FALLTHRU flag when the get inlined.  */
	if (old_edge->dest->index == EXIT_BLOCK
	    && !(old_edge->flags & (EDGE_TRUE_VALUE|EDGE_FALSE_VALUE|EDGE_FAKE))
	    && old_edge->dest->aux != EXIT_BLOCK_PTR_FOR_FN (cfun))
	  flags |= EDGE_FALLTHRU;
	new_edge = make_edge (new_bb, (basic_block) old_edge->dest->aux, flags);
	new_edge->count = apply_scale (old_edge->count, count_scale);
	new_edge->probability = old_edge->probability;
      }

  if (bb->index == ENTRY_BLOCK || bb->index == EXIT_BLOCK)
    return false;

  for (si = gsi_start_bb (new_bb); !gsi_end_p (si);)
    {
      gimple copy_stmt;
      bool can_throw, nonlocal_goto;

      copy_stmt = gsi_stmt (si);
      if (!is_gimple_debug (copy_stmt))
	update_stmt (copy_stmt);

      /* Do this before the possible split_block.  */
      gsi_next (&si);

      /* If this tree could throw an exception, there are two
         cases where we need to add abnormal edge(s): the
         tree wasn't in a region and there is a "current
         region" in the caller; or the original tree had
         EH edges.  In both cases split the block after the tree,
         and add abnormal edge(s) as needed; we need both
         those from the callee and the caller.
         We check whether the copy can throw, because the const
         propagation can change an INDIRECT_REF which throws
         into a COMPONENT_REF which doesn't.  If the copy
         can throw, the original could also throw.  */
      can_throw = stmt_can_throw_internal (copy_stmt);
      nonlocal_goto
	= (stmt_can_make_abnormal_goto (copy_stmt)
	   && !computed_goto_p (copy_stmt));

      if (can_throw || nonlocal_goto)
	{
	  if (!gsi_end_p (si))
	    {
	      while (!gsi_end_p (si) && is_gimple_debug (gsi_stmt (si)))
		gsi_next (&si);
	      if (gsi_end_p (si))
		need_debug_cleanup = true;
	    }
	  if (!gsi_end_p (si))
	    /* Note that bb's predecessor edges aren't necessarily
	       right at this point; split_block doesn't care.  */
	    {
	      edge e = split_block (new_bb, copy_stmt);

	      new_bb = e->dest;
	      new_bb->aux = e->src->aux;
	      si = gsi_start_bb (new_bb);
	    }
	}

      if (gimple_code (copy_stmt) == GIMPLE_EH_DISPATCH)
	make_eh_dispatch_edges (as_a <geh_dispatch *> (copy_stmt));
      else if (can_throw)
	make_eh_edges (copy_stmt);

      /* If the call we inline cannot make abnormal goto do not add
         additional abnormal edges but only retain those already present
	 in the original function body.  */
      if (abnormal_goto_dest == NULL)
	nonlocal_goto = false;
      if (nonlocal_goto)
	{
	  basic_block copy_stmt_bb = gimple_bb (copy_stmt);

	  if (get_abnormal_succ_dispatcher (copy_stmt_bb))
	    nonlocal_goto = false;
	  /* ABNORMAL_DISPATCHER (1) is for longjmp/setjmp or nonlocal gotos
	     in OpenMP regions which aren't allowed to be left abnormally.
	     So, no need to add abnormal edge in that case.  */
	  else if (is_gimple_call (copy_stmt)
		   && gimple_call_internal_p (copy_stmt)
		   && (gimple_call_internal_fn (copy_stmt)
		       == IFN_ABNORMAL_DISPATCHER)
		   && gimple_call_arg (copy_stmt, 0) == boolean_true_node)
	    nonlocal_goto = false;
	  else
	    make_edge (copy_stmt_bb, abnormal_goto_dest, EDGE_ABNORMAL);
	}

      if ((can_throw || nonlocal_goto)
	  && gimple_in_ssa_p (cfun))
	update_ssa_across_abnormal_edges (gimple_bb (copy_stmt), ret_bb,
					  can_throw, nonlocal_goto);
    }
  return need_debug_cleanup;
}

/* Copy the PHIs.  All blocks and edges are copied, some blocks
   was possibly split and new outgoing EH edges inserted.
   BB points to the block of original function and AUX pointers links
   the original and newly copied blocks.  */

static void
copy_phis_for_bb (basic_block bb, copy_body_data *id)
{
  basic_block const new_bb = (basic_block) bb->aux;
  edge_iterator ei;
  gphi *phi;
  gphi_iterator si;
  edge new_edge;
  bool inserted = false;

  for (si = gsi_start_phis (bb); !gsi_end_p (si); gsi_next (&si))
    {
      tree res, new_res;
      gphi *new_phi;

      phi = si.phi ();
      res = PHI_RESULT (phi);
      new_res = res;
      if (!virtual_operand_p (res))
	{
	  walk_tree (&new_res, copy_tree_body_r, id, NULL);
	  new_phi = create_phi_node (new_res, new_bb);
	  FOR_EACH_EDGE (new_edge, ei, new_bb->preds)
	    {
	      edge old_edge = find_edge ((basic_block) new_edge->src->aux, bb);
	      tree arg;
	      tree new_arg;
	      edge_iterator ei2;
	      location_t locus;

	      /* When doing partial cloning, we allow PHIs on the entry block
		 as long as all the arguments are the same.  Find any input
		 edge to see argument to copy.  */
	      if (!old_edge)
		FOR_EACH_EDGE (old_edge, ei2, bb->preds)
		  if (!old_edge->src->aux)
		    break;

	      arg = PHI_ARG_DEF_FROM_EDGE (phi, old_edge);
	      new_arg = arg;
	      walk_tree (&new_arg, copy_tree_body_r, id, NULL);
	      gcc_assert (new_arg);
	      /* With return slot optimization we can end up with
	         non-gimple (foo *)&this->m, fix that here.  */
	      if (TREE_CODE (new_arg) != SSA_NAME
		  && TREE_CODE (new_arg) != FUNCTION_DECL
		  && !is_gimple_val (new_arg))
		{
		  gimple_seq stmts = NULL;
		  new_arg = force_gimple_operand (new_arg, &stmts, true, NULL);
		  gsi_insert_seq_on_edge (new_edge, stmts);
		  inserted = true;
		}
	      locus = gimple_phi_arg_location_from_edge (phi, old_edge);
	      if (LOCATION_BLOCK (locus))
		{
		  tree *n;
		  n = id->decl_map->get (LOCATION_BLOCK (locus));
		  gcc_assert (n);
		  if (*n)
		    locus = COMBINE_LOCATION_DATA (line_table, locus, *n);
		  else
		    locus = LOCATION_LOCUS (locus);
		}
	      else
		locus = LOCATION_LOCUS (locus);

	      add_phi_arg (new_phi, new_arg, new_edge, locus);
	    }
	}
    }

  /* Commit the delayed edge insertions.  */
  if (inserted)
    FOR_EACH_EDGE (new_edge, ei, new_bb->preds)
      gsi_commit_one_edge_insert (new_edge, NULL);
}


/* Wrapper for remap_decl so it can be used as a callback.  */

static tree
remap_decl_1 (tree decl, void *data)
{
  return remap_decl (decl, (copy_body_data *) data);
}

/* Build struct function and associated datastructures for the new clone
   NEW_FNDECL to be build.  CALLEE_FNDECL is the original.  Function changes
   the cfun to the function of new_fndecl (and current_function_decl too).  */

static void
initialize_cfun (tree new_fndecl, tree callee_fndecl, gcov_type count)
{
  struct function *src_cfun = DECL_STRUCT_FUNCTION (callee_fndecl);
  gcov_type count_scale;

  if (!DECL_ARGUMENTS (new_fndecl))
    DECL_ARGUMENTS (new_fndecl) = DECL_ARGUMENTS (callee_fndecl);
  if (!DECL_RESULT (new_fndecl))
    DECL_RESULT (new_fndecl) = DECL_RESULT (callee_fndecl);

  if (ENTRY_BLOCK_PTR_FOR_FN (src_cfun)->count)
    count_scale
        = GCOV_COMPUTE_SCALE (count,
                              ENTRY_BLOCK_PTR_FOR_FN (src_cfun)->count);
  else
    count_scale = REG_BR_PROB_BASE;

  /* Register specific tree functions.  */
  gimple_register_cfg_hooks ();

  /* Get clean struct function.  */
  push_struct_function (new_fndecl);

  /* We will rebuild these, so just sanity check that they are empty.  */
  gcc_assert (VALUE_HISTOGRAMS (cfun) == NULL);
  gcc_assert (cfun->local_decls == NULL);
  gcc_assert (cfun->cfg == NULL);
  gcc_assert (cfun->decl == new_fndecl);

  /* Copy items we preserve during cloning.  */
  cfun->static_chain_decl = src_cfun->static_chain_decl;
  cfun->nonlocal_goto_save_area = src_cfun->nonlocal_goto_save_area;
  cfun->function_end_locus = src_cfun->function_end_locus;
  cfun->curr_properties = src_cfun->curr_properties;
  cfun->last_verified = src_cfun->last_verified;
  cfun->va_list_gpr_size = src_cfun->va_list_gpr_size;
  cfun->va_list_fpr_size = src_cfun->va_list_fpr_size;
  cfun->has_nonlocal_label = src_cfun->has_nonlocal_label;
  cfun->stdarg = src_cfun->stdarg;
  cfun->after_inlining = src_cfun->after_inlining;
  cfun->can_throw_non_call_exceptions
    = src_cfun->can_throw_non_call_exceptions;
  cfun->can_delete_dead_exceptions = src_cfun->can_delete_dead_exceptions;
  cfun->returns_struct = src_cfun->returns_struct;
  cfun->returns_pcc_struct = src_cfun->returns_pcc_struct;

  init_empty_tree_cfg ();

  profile_status_for_fn (cfun) = profile_status_for_fn (src_cfun);
  ENTRY_BLOCK_PTR_FOR_FN (cfun)->count =
    (ENTRY_BLOCK_PTR_FOR_FN (src_cfun)->count * count_scale /
     REG_BR_PROB_BASE);
  ENTRY_BLOCK_PTR_FOR_FN (cfun)->frequency
    = ENTRY_BLOCK_PTR_FOR_FN (src_cfun)->frequency;
  EXIT_BLOCK_PTR_FOR_FN (cfun)->count =
    (EXIT_BLOCK_PTR_FOR_FN (src_cfun)->count * count_scale /
     REG_BR_PROB_BASE);
  EXIT_BLOCK_PTR_FOR_FN (cfun)->frequency =
    EXIT_BLOCK_PTR_FOR_FN (src_cfun)->frequency;
  if (src_cfun->eh)
    init_eh_for_function ();

  if (src_cfun->gimple_df)
    {
      init_tree_ssa (cfun);
      cfun->gimple_df->in_ssa_p = true;
      init_ssa_operands (cfun);
    }
}

/* Helper function for copy_cfg_body.  Move debug stmts from the end
   of NEW_BB to the beginning of successor basic blocks when needed.  If the
   successor has multiple predecessors, reset them, otherwise keep
   their value.  */

static void
maybe_move_debug_stmts_to_successors (copy_body_data *id, basic_block new_bb)
{
  edge e;
  edge_iterator ei;
  gimple_stmt_iterator si = gsi_last_nondebug_bb (new_bb);

  if (gsi_end_p (si)
      || gsi_one_before_end_p (si)
      || !(stmt_can_throw_internal (gsi_stmt (si))
	   || stmt_can_make_abnormal_goto (gsi_stmt (si))))
    return;

  FOR_EACH_EDGE (e, ei, new_bb->succs)
    {
      gimple_stmt_iterator ssi = gsi_last_bb (new_bb);
      gimple_stmt_iterator dsi = gsi_after_labels (e->dest);
      while (is_gimple_debug (gsi_stmt (ssi)))
	{
	  gimple stmt = gsi_stmt (ssi);
	  gdebug *new_stmt;
	  tree var;
	  tree value;

	  /* For the last edge move the debug stmts instead of copying
	     them.  */
	  if (ei_one_before_end_p (ei))
	    {
	      si = ssi;
	      gsi_prev (&ssi);
	      if (!single_pred_p (e->dest) && gimple_debug_bind_p (stmt))
		gimple_debug_bind_reset_value (stmt);
	      gsi_remove (&si, false);
	      gsi_insert_before (&dsi, stmt, GSI_SAME_STMT);
	      continue;
	    }

	  if (gimple_debug_bind_p (stmt))
	    {
	      var = gimple_debug_bind_get_var (stmt);
	      if (single_pred_p (e->dest))
		{
		  value = gimple_debug_bind_get_value (stmt);
		  value = unshare_expr (value);
		}
	      else
		value = NULL_TREE;
	      new_stmt = gimple_build_debug_bind (var, value, stmt);
	    }
	  else if (gimple_debug_source_bind_p (stmt))
	    {
	      var = gimple_debug_source_bind_get_var (stmt);
	      value = gimple_debug_source_bind_get_value (stmt);
	      new_stmt = gimple_build_debug_source_bind (var, value, stmt);
	    }
	  else
	    gcc_unreachable ();
	  gsi_insert_before (&dsi, new_stmt, GSI_SAME_STMT);
	  id->debug_stmts.safe_push (new_stmt);
	  gsi_prev (&ssi);
	}
    }
}

/* Make a copy of the sub-loops of SRC_PARENT and place them
   as siblings of DEST_PARENT.  */

static void
copy_loops (copy_body_data *id,
	    struct loop *dest_parent, struct loop *src_parent)
{
  struct loop *src_loop = src_parent->inner;
  while (src_loop)
    {
      if (!id->blocks_to_copy
	  || bitmap_bit_p (id->blocks_to_copy, src_loop->header->index))
	{
	  struct loop *dest_loop = alloc_loop ();

	  /* Assign the new loop its header and latch and associate
	     those with the new loop.  */
	  dest_loop->header = (basic_block)src_loop->header->aux;
	  dest_loop->header->loop_father = dest_loop;
	  if (src_loop->latch != NULL)
	    {
	      dest_loop->latch = (basic_block)src_loop->latch->aux;
	      dest_loop->latch->loop_father = dest_loop;
	    }

	  /* Copy loop meta-data.  */
	  copy_loop_info (src_loop, dest_loop);

	  /* Finally place it into the loop array and the loop tree.  */
	  place_new_loop (cfun, dest_loop);
	  flow_loop_tree_node_add (dest_parent, dest_loop);

	  dest_loop->safelen = src_loop->safelen;
	  dest_loop->dont_vectorize = src_loop->dont_vectorize;
	  if (src_loop->force_vectorize)
	    {
	      dest_loop->force_vectorize = true;
	      cfun->has_force_vectorize_loops = true;
	    }
	  if (src_loop->simduid)
	    {
	      dest_loop->simduid = remap_decl (src_loop->simduid, id);
	      cfun->has_simduid_loops = true;
	    }

	  /* Recurse.  */
	  copy_loops (id, dest_loop, src_loop);
	}
      src_loop = src_loop->next;
    }
}

/* Call cgraph_redirect_edge_call_stmt_to_callee on all calls in BB */

void
redirect_all_calls (copy_body_data * id, basic_block bb)
{
  gimple_stmt_iterator si;
  gimple last = last_stmt (bb);
  for (si = gsi_start_bb (bb); !gsi_end_p (si); gsi_next (&si))
    {
      gimple stmt = gsi_stmt (si);
      if (is_gimple_call (stmt))
	{
	  struct cgraph_edge *edge = id->dst_node->get_edge (stmt);
	  if (edge)
	    {
	      edge->redirect_call_stmt_to_callee ();
	      if (stmt == last && id->call_stmt && maybe_clean_eh_stmt (stmt))
		gimple_purge_dead_eh_edges (bb);
	    }
	}
    }
}

/* Convert estimated frequencies into counts for NODE, scaling COUNT
   with each bb's frequency. Used when NODE has a 0-weight entry
   but we are about to inline it into a non-zero count call bb.
   See the comments for handle_missing_profiles() in predict.c for
   when this can happen for COMDATs.  */

void
freqs_to_counts (struct cgraph_node *node, gcov_type count)
{
  basic_block bb;
  edge_iterator ei;
  edge e;
  struct function *fn = DECL_STRUCT_FUNCTION (node->decl);

  FOR_ALL_BB_FN(bb, fn)
    {
      bb->count = apply_scale (count,
                               GCOV_COMPUTE_SCALE (bb->frequency, BB_FREQ_MAX));
      FOR_EACH_EDGE (e, ei, bb->succs)
        e->count = apply_probability (e->src->count, e->probability);
    }
}

/* Make a copy of the body of FN so that it can be inserted inline in
   another function.  Walks FN via CFG, returns new fndecl.  */

static tree
copy_cfg_body (copy_body_data * id, gcov_type count, int frequency_scale,
	       basic_block entry_block_map, basic_block exit_block_map,
	       basic_block new_entry)
{
  tree callee_fndecl = id->src_fn;
  /* Original cfun for the callee, doesn't change.  */
  struct function *src_cfun = DECL_STRUCT_FUNCTION (callee_fndecl);
  struct function *cfun_to_copy;
  basic_block bb;
  tree new_fndecl = NULL;
  bool need_debug_cleanup = false;
  gcov_type count_scale;
  int last;
  int incoming_frequency = 0;
  gcov_type incoming_count = 0;

  /* This can happen for COMDAT routines that end up with 0 counts
     despite being called (see the comments for handle_missing_profiles()
     in predict.c as to why). Apply counts to the blocks in the callee
     before inlining, using the guessed edge frequencies, so that we don't
     end up with a 0-count inline body which can confuse downstream
     optimizations such as function splitting.  */
  if (!ENTRY_BLOCK_PTR_FOR_FN (src_cfun)->count && count)
    {
      /* Apply the larger of the call bb count and the total incoming
         call edge count to the callee.  */
      gcov_type in_count = 0;
      struct cgraph_edge *in_edge;
      for (in_edge = id->src_node->callers; in_edge;
           in_edge = in_edge->next_caller)
        in_count += in_edge->count;
      freqs_to_counts (id->src_node, count > in_count ? count : in_count);
    }

  if (ENTRY_BLOCK_PTR_FOR_FN (src_cfun)->count)
    count_scale
        = GCOV_COMPUTE_SCALE (count,
                              ENTRY_BLOCK_PTR_FOR_FN (src_cfun)->count);
  else
    count_scale = REG_BR_PROB_BASE;

  /* Register specific tree functions.  */
  gimple_register_cfg_hooks ();

  /* If we are inlining just region of the function, make sure to connect
     new entry to ENTRY_BLOCK_PTR_FOR_FN (cfun).  Since new entry can be
     part of loop, we must compute frequency and probability of
     ENTRY_BLOCK_PTR_FOR_FN (cfun) based on the frequencies and
     probabilities of edges incoming from nonduplicated region.  */
  if (new_entry)
    {
      edge e;
      edge_iterator ei;

      FOR_EACH_EDGE (e, ei, new_entry->preds)
	if (!e->src->aux)
	  {
	    incoming_frequency += EDGE_FREQUENCY (e);
	    incoming_count += e->count;
	  }
      incoming_count = apply_scale (incoming_count, count_scale);
      incoming_frequency
	= apply_scale ((gcov_type)incoming_frequency, frequency_scale);
      ENTRY_BLOCK_PTR_FOR_FN (cfun)->count = incoming_count;
      ENTRY_BLOCK_PTR_FOR_FN (cfun)->frequency = incoming_frequency;
    }

  /* Must have a CFG here at this point.  */
  gcc_assert (ENTRY_BLOCK_PTR_FOR_FN
	      (DECL_STRUCT_FUNCTION (callee_fndecl)));

  cfun_to_copy = id->src_cfun = DECL_STRUCT_FUNCTION (callee_fndecl);

  ENTRY_BLOCK_PTR_FOR_FN (cfun_to_copy)->aux = entry_block_map;
  EXIT_BLOCK_PTR_FOR_FN (cfun_to_copy)->aux = exit_block_map;
  entry_block_map->aux = ENTRY_BLOCK_PTR_FOR_FN (cfun_to_copy);
  exit_block_map->aux = EXIT_BLOCK_PTR_FOR_FN (cfun_to_copy);

  /* Duplicate any exception-handling regions.  */
  if (cfun->eh)
    id->eh_map = duplicate_eh_regions (cfun_to_copy, NULL, id->eh_lp_nr,
				       remap_decl_1, id);

  /* Use aux pointers to map the original blocks to copy.  */
  FOR_EACH_BB_FN (bb, cfun_to_copy)
    if (!id->blocks_to_copy || bitmap_bit_p (id->blocks_to_copy, bb->index))
      {
	basic_block new_bb = copy_bb (id, bb, frequency_scale, count_scale);
	bb->aux = new_bb;
	new_bb->aux = bb;
	new_bb->loop_father = entry_block_map->loop_father;
      }

  last = last_basic_block_for_fn (cfun);

  /* Now that we've duplicated the blocks, duplicate their edges.  */
  basic_block abnormal_goto_dest = NULL;
  if (id->call_stmt
      && stmt_can_make_abnormal_goto (id->call_stmt))
    {
      gimple_stmt_iterator gsi = gsi_for_stmt (id->call_stmt);

      bb = gimple_bb (id->call_stmt);
      gsi_next (&gsi);
      if (gsi_end_p (gsi))
	abnormal_goto_dest = get_abnormal_succ_dispatcher (bb);
    }
  FOR_ALL_BB_FN (bb, cfun_to_copy)
    if (!id->blocks_to_copy
	|| (bb->index > 0 && bitmap_bit_p (id->blocks_to_copy, bb->index)))
      need_debug_cleanup |= copy_edges_for_bb (bb, count_scale, exit_block_map,
					       abnormal_goto_dest);

  if (new_entry)
    {
      edge e = make_edge (entry_block_map, (basic_block)new_entry->aux, EDGE_FALLTHRU);
      e->probability = REG_BR_PROB_BASE;
      e->count = incoming_count;
    }

  /* Duplicate the loop tree, if available and wanted.  */
  if (loops_for_fn (src_cfun) != NULL
      && current_loops != NULL)
    {
      copy_loops (id, entry_block_map->loop_father,
		  get_loop (src_cfun, 0));
      /* Defer to cfgcleanup to update loop-father fields of basic-blocks.  */
      loops_state_set (LOOPS_NEED_FIXUP);
    }

  /* If the loop tree in the source function needed fixup, mark the
     destination loop tree for fixup, too.  */
  if (loops_for_fn (src_cfun)->state & LOOPS_NEED_FIXUP)
    loops_state_set (LOOPS_NEED_FIXUP);

  if (gimple_in_ssa_p (cfun))
    FOR_ALL_BB_FN (bb, cfun_to_copy)
      if (!id->blocks_to_copy
	  || (bb->index > 0 && bitmap_bit_p (id->blocks_to_copy, bb->index)))
	copy_phis_for_bb (bb, id);

  FOR_ALL_BB_FN (bb, cfun_to_copy)
    if (bb->aux)
      {
	if (need_debug_cleanup
	    && bb->index != ENTRY_BLOCK
	    && bb->index != EXIT_BLOCK)
	  maybe_move_debug_stmts_to_successors (id, (basic_block) bb->aux);
	/* Update call edge destinations.  This can not be done before loop
	   info is updated, because we may split basic blocks.  */
	if (id->transform_call_graph_edges == CB_CGE_DUPLICATE
	    && bb->index != ENTRY_BLOCK
	    && bb->index != EXIT_BLOCK)
	  redirect_all_calls (id, (basic_block)bb->aux);
	((basic_block)bb->aux)->aux = NULL;
	bb->aux = NULL;
      }

  /* Zero out AUX fields of newly created block during EH edge
     insertion. */
  for (; last < last_basic_block_for_fn (cfun); last++)
    {
      if (need_debug_cleanup)
	maybe_move_debug_stmts_to_successors (id,
					      BASIC_BLOCK_FOR_FN (cfun, last));
      BASIC_BLOCK_FOR_FN (cfun, last)->aux = NULL;
      /* Update call edge destinations.  This can not be done before loop
	 info is updated, because we may split basic blocks.  */
      if (id->transform_call_graph_edges == CB_CGE_DUPLICATE)
	redirect_all_calls (id, BASIC_BLOCK_FOR_FN (cfun, last));
    }
  entry_block_map->aux = NULL;
  exit_block_map->aux = NULL;

  if (id->eh_map)
    {
      delete id->eh_map;
      id->eh_map = NULL;
    }
  if (id->dependence_map)
    {
      delete id->dependence_map;
      id->dependence_map = NULL;
    }

  return new_fndecl;
}

/* Copy the debug STMT using ID.  We deal with these statements in a
   special way: if any variable in their VALUE expression wasn't
   remapped yet, we won't remap it, because that would get decl uids
   out of sync, causing codegen differences between -g and -g0.  If
   this arises, we drop the VALUE expression altogether.  */

static void
copy_debug_stmt (gdebug *stmt, copy_body_data *id)
{
  tree t, *n;
  struct walk_stmt_info wi;

  if (gimple_block (stmt))
    {
      n = id->decl_map->get (gimple_block (stmt));
      gimple_set_block (stmt, n ? *n : id->block);
    }

  /* Remap all the operands in COPY.  */
  memset (&wi, 0, sizeof (wi));
  wi.info = id;

  processing_debug_stmt = 1;

  if (gimple_debug_source_bind_p (stmt))
    t = gimple_debug_source_bind_get_var (stmt);
  else
    t = gimple_debug_bind_get_var (stmt);

  if (TREE_CODE (t) == PARM_DECL && id->debug_map
      && (n = id->debug_map->get (t)))
    {
      gcc_assert (TREE_CODE (*n) == VAR_DECL);
      t = *n;
    }
  else if (TREE_CODE (t) == VAR_DECL
	   && !is_global_var (t)
	   && !id->decl_map->get (t))
    /* T is a non-localized variable.  */;
  else
    walk_tree (&t, remap_gimple_op_r, &wi, NULL);

  if (gimple_debug_bind_p (stmt))
    {
      gimple_debug_bind_set_var (stmt, t);

      if (gimple_debug_bind_has_value_p (stmt))
	walk_tree (gimple_debug_bind_get_value_ptr (stmt),
		   remap_gimple_op_r, &wi, NULL);

      /* Punt if any decl couldn't be remapped.  */
      if (processing_debug_stmt < 0)
	gimple_debug_bind_reset_value (stmt);
    }
  else if (gimple_debug_source_bind_p (stmt))
    {
      gimple_debug_source_bind_set_var (stmt, t);
      walk_tree (gimple_debug_source_bind_get_value_ptr (stmt),
		 remap_gimple_op_r, &wi, NULL);
      /* When inlining and source bind refers to one of the optimized
	 away parameters, change the source bind into normal debug bind
	 referring to the corresponding DEBUG_EXPR_DECL that should have
	 been bound before the call stmt.  */
      t = gimple_debug_source_bind_get_value (stmt);
      if (t != NULL_TREE
	  && TREE_CODE (t) == PARM_DECL
	  && id->call_stmt)
	{
	  vec<tree, va_gc> **debug_args = decl_debug_args_lookup (id->src_fn);
	  unsigned int i;
	  if (debug_args != NULL)
	    {
	      for (i = 0; i < vec_safe_length (*debug_args); i += 2)
		if ((**debug_args)[i] == DECL_ORIGIN (t)
		    && TREE_CODE ((**debug_args)[i + 1]) == DEBUG_EXPR_DECL)
		  {
		    t = (**debug_args)[i + 1];
		    stmt->subcode = GIMPLE_DEBUG_BIND;
		    gimple_debug_bind_set_value (stmt, t);
		    break;
		  }
	    }
	}      
    }

  processing_debug_stmt = 0;

  update_stmt (stmt);
}

/* Process deferred debug stmts.  In order to give values better odds
   of being successfully remapped, we delay the processing of debug
   stmts until all other stmts that might require remapping are
   processed.  */

static void
copy_debug_stmts (copy_body_data *id)
{
  size_t i;
  gdebug *stmt;

  if (!id->debug_stmts.exists ())
    return;

  FOR_EACH_VEC_ELT (id->debug_stmts, i, stmt)
    copy_debug_stmt (stmt, id);

  id->debug_stmts.release ();
}

/* Make a copy of the body of SRC_FN so that it can be inserted inline in
   another function.  */

static tree
copy_tree_body (copy_body_data *id)
{
  tree fndecl = id->src_fn;
  tree body = DECL_SAVED_TREE (fndecl);

  walk_tree (&body, copy_tree_body_r, id, NULL);

  return body;
}

/* Make a copy of the body of FN so that it can be inserted inline in
   another function.  */

static tree
copy_body (copy_body_data *id, gcov_type count, int frequency_scale,
	   basic_block entry_block_map, basic_block exit_block_map,
	   basic_block new_entry)
{
  tree fndecl = id->src_fn;
  tree body;

  /* If this body has a CFG, walk CFG and copy.  */
  gcc_assert (ENTRY_BLOCK_PTR_FOR_FN (DECL_STRUCT_FUNCTION (fndecl)));
  body = copy_cfg_body (id, count, frequency_scale, entry_block_map, exit_block_map,
			new_entry);
  copy_debug_stmts (id);

  return body;
}

/* Return true if VALUE is an ADDR_EXPR of an automatic variable
   defined in function FN, or of a data member thereof.  */

static bool
self_inlining_addr_expr (tree value, tree fn)
{
  tree var;

  if (TREE_CODE (value) != ADDR_EXPR)
    return false;

  var = get_base_address (TREE_OPERAND (value, 0));

  return var && auto_var_in_fn_p (var, fn);
}

/* Append to BB a debug annotation that binds VAR to VALUE, inheriting
   lexical block and line number information from base_stmt, if given,
   or from the last stmt of the block otherwise.  */

static gimple
insert_init_debug_bind (copy_body_data *id,
			basic_block bb, tree var, tree value,
			gimple base_stmt)
{
  gimple note;
  gimple_stmt_iterator gsi;
  tree tracked_var;

  if (!gimple_in_ssa_p (id->src_cfun))
    return NULL;

  if (!opt_for_fn (id->dst_fn, flag_var_tracking_assignments))
    return NULL;

  tracked_var = target_for_debug_bind (var);
  if (!tracked_var)
    return NULL;

  if (bb)
    {
      gsi = gsi_last_bb (bb);
      if (!base_stmt && !gsi_end_p (gsi))
	base_stmt = gsi_stmt (gsi);
    }

  note = gimple_build_debug_bind (tracked_var, unshare_expr (value), base_stmt);

  if (bb)
    {
      if (!gsi_end_p (gsi))
	gsi_insert_after (&gsi, note, GSI_SAME_STMT);
      else
	gsi_insert_before (&gsi, note, GSI_SAME_STMT);
    }

  return note;
}

static void
insert_init_stmt (copy_body_data *id, basic_block bb, gimple init_stmt)
{
  /* If VAR represents a zero-sized variable, it's possible that the
     assignment statement may result in no gimple statements.  */
  if (init_stmt)
    {
      gimple_stmt_iterator si = gsi_last_bb (bb);

      /* We can end up with init statements that store to a non-register
         from a rhs with a conversion.  Handle that here by forcing the
	 rhs into a temporary.  gimple_regimplify_operands is not
	 prepared to do this for us.  */
      if (!is_gimple_debug (init_stmt)
	  && !is_gimple_reg (gimple_assign_lhs (init_stmt))
	  && is_gimple_reg_type (TREE_TYPE (gimple_assign_lhs (init_stmt)))
	  && gimple_assign_rhs_class (init_stmt) == GIMPLE_UNARY_RHS)
	{
	  tree rhs = build1 (gimple_assign_rhs_code (init_stmt),
			     gimple_expr_type (init_stmt),
			     gimple_assign_rhs1 (init_stmt));
	  rhs = force_gimple_operand_gsi (&si, rhs, true, NULL_TREE, false,
					  GSI_NEW_STMT);
	  gimple_assign_set_rhs_code (init_stmt, TREE_CODE (rhs));
	  gimple_assign_set_rhs1 (init_stmt, rhs);
	}
      gsi_insert_after (&si, init_stmt, GSI_NEW_STMT);
      gimple_regimplify_operands (init_stmt, &si);

      if (!is_gimple_debug (init_stmt))
	{
	  tree def = gimple_assign_lhs (init_stmt);
	  insert_init_debug_bind (id, bb, def, def, init_stmt);
	}
    }
}

/* Initialize parameter P with VALUE.  If needed, produce init statement
   at the end of BB.  When BB is NULL, we return init statement to be
   output later.  */
static gimple
setup_one_parameter (copy_body_data *id, tree p, tree value, tree fn,
		     basic_block bb, tree *vars)
{
  gimple init_stmt = NULL;
  tree var;
  tree rhs = value;
  tree def = (gimple_in_ssa_p (cfun)
	      ? ssa_default_def (id->src_cfun, p) : NULL);

  if (value
      && value != error_mark_node
      && !useless_type_conversion_p (TREE_TYPE (p), TREE_TYPE (value)))
    {
      /* If we can match up types by promotion/demotion do so.  */
      if (fold_convertible_p (TREE_TYPE (p), value))
	rhs = fold_convert (TREE_TYPE (p), value);
      else
	{
	  /* ???  For valid programs we should not end up here.
	     Still if we end up with truly mismatched types here, fall back
	     to using a VIEW_CONVERT_EXPR or a literal zero to not leak invalid
	     GIMPLE to the following passes.  */
	  if (!is_gimple_reg_type (TREE_TYPE (value))
	      || TYPE_SIZE (TREE_TYPE (p)) == TYPE_SIZE (TREE_TYPE (value)))
	    rhs = fold_build1 (VIEW_CONVERT_EXPR, TREE_TYPE (p), value);
	  else
	    rhs = build_zero_cst (TREE_TYPE (p));
	}
    }

  /* Make an equivalent VAR_DECL.  Note that we must NOT remap the type
     here since the type of this decl must be visible to the calling
     function.  */
  var = copy_decl_to_var (p, id);

  /* Declare this new variable.  */
  DECL_CHAIN (var) = *vars;
  *vars = var;

  /* Make gimplifier happy about this variable.  */
  DECL_SEEN_IN_BIND_EXPR_P (var) = 1;

  /* If the parameter is never assigned to, has no SSA_NAMEs created,
     we would not need to create a new variable here at all, if it
     weren't for debug info.  Still, we can just use the argument
     value.  */
  if (TREE_READONLY (p)
      && !TREE_ADDRESSABLE (p)
      && value && !TREE_SIDE_EFFECTS (value)
      && !def)
    {
      /* We may produce non-gimple trees by adding NOPs or introduce
	 invalid sharing when operand is not really constant.
	 It is not big deal to prohibit constant propagation here as
	 we will constant propagate in DOM1 pass anyway.  */
      if (is_gimple_min_invariant (value)
	  && useless_type_conversion_p (TREE_TYPE (p),
						 TREE_TYPE (value))
	  /* We have to be very careful about ADDR_EXPR.  Make sure
	     the base variable isn't a local variable of the inlined
	     function, e.g., when doing recursive inlining, direct or
	     mutually-recursive or whatever, which is why we don't
	     just test whether fn == current_function_decl.  */
	  && ! self_inlining_addr_expr (value, fn))
	{
	  insert_decl_map (id, p, value);
	  insert_debug_decl_map (id, p, var);
	  return insert_init_debug_bind (id, bb, var, value, NULL);
	}
    }

  /* Register the VAR_DECL as the equivalent for the PARM_DECL;
     that way, when the PARM_DECL is encountered, it will be
     automatically replaced by the VAR_DECL.  */
  insert_decl_map (id, p, var);

  /* Even if P was TREE_READONLY, the new VAR should not be.
     In the original code, we would have constructed a
     temporary, and then the function body would have never
     changed the value of P.  However, now, we will be
     constructing VAR directly.  The constructor body may
     change its value multiple times as it is being
     constructed.  Therefore, it must not be TREE_READONLY;
     the back-end assumes that TREE_READONLY variable is
     assigned to only once.  */
  if (TYPE_NEEDS_CONSTRUCTING (TREE_TYPE (p)))
    TREE_READONLY (var) = 0;

  /* If there is no setup required and we are in SSA, take the easy route
     replacing all SSA names representing the function parameter by the
     SSA name passed to function.

     We need to construct map for the variable anyway as it might be used
     in different SSA names when parameter is set in function.

     Do replacement at -O0 for const arguments replaced by constant.
     This is important for builtin_constant_p and other construct requiring
     constant argument to be visible in inlined function body.  */
  if (gimple_in_ssa_p (cfun) && rhs && def && is_gimple_reg (p)
      && (optimize
          || (TREE_READONLY (p)
	      && is_gimple_min_invariant (rhs)))
      && (TREE_CODE (rhs) == SSA_NAME
	  || is_gimple_min_invariant (rhs))
      && !SSA_NAME_OCCURS_IN_ABNORMAL_PHI (def))
    {
      insert_decl_map (id, def, rhs);
      return insert_init_debug_bind (id, bb, var, rhs, NULL);
    }

  /* If the value of argument is never used, don't care about initializing
     it.  */
  if (optimize && gimple_in_ssa_p (cfun) && !def && is_gimple_reg (p))
    {
      gcc_assert (!value || !TREE_SIDE_EFFECTS (value));
      return insert_init_debug_bind (id, bb, var, rhs, NULL);
    }

  /* Initialize this VAR_DECL from the equivalent argument.  Convert
     the argument to the proper type in case it was promoted.  */
  if (value)
    {
      if (rhs == error_mark_node)
	{
	  insert_decl_map (id, p, var);
	  return insert_init_debug_bind (id, bb, var, rhs, NULL);
	}

      STRIP_USELESS_TYPE_CONVERSION (rhs);

      /* If we are in SSA form properly remap the default definition
         or assign to a dummy SSA name if the parameter is unused and
	 we are not optimizing.  */
      if (gimple_in_ssa_p (cfun) && is_gimple_reg (p))
	{
	  if (def)
	    {
	      def = remap_ssa_name (def, id);
	      init_stmt = gimple_build_assign (def, rhs);
	      SSA_NAME_IS_DEFAULT_DEF (def) = 0;
	      set_ssa_default_def (cfun, var, NULL);
	    }
	  else if (!optimize)
	    {
	      def = make_ssa_name (var);
	      init_stmt = gimple_build_assign (def, rhs);
	    }
	}
      else
        init_stmt = gimple_build_assign (var, rhs);

      if (bb && init_stmt)
        insert_init_stmt (id, bb, init_stmt);
    }
  return init_stmt;
}

/* Generate code to initialize the parameters of the function at the
   top of the stack in ID from the GIMPLE_CALL STMT.  */

static void
initialize_inlined_parameters (copy_body_data *id, gimple stmt,
			       tree fn, basic_block bb)
{
  tree parms;
  size_t i;
  tree p;
  tree vars = NULL_TREE;
  tree static_chain = gimple_call_chain (stmt);

  /* Figure out what the parameters are.  */
  parms = DECL_ARGUMENTS (fn);

  /* Loop through the parameter declarations, replacing each with an
     equivalent VAR_DECL, appropriately initialized.  */
  for (p = parms, i = 0; p; p = DECL_CHAIN (p), i++)
    {
      tree val;
      val = i < gimple_call_num_args (stmt) ? gimple_call_arg (stmt, i) : NULL;
      setup_one_parameter (id, p, val, fn, bb, &vars);
    }
  /* After remapping parameters remap their types.  This has to be done
     in a second loop over all parameters to appropriately remap
     variable sized arrays when the size is specified in a
     parameter following the array.  */
  for (p = parms, i = 0; p; p = DECL_CHAIN (p), i++)
    {
      tree *varp = id->decl_map->get (p);
      if (varp
	  && TREE_CODE (*varp) == VAR_DECL)
	{
	  tree def = (gimple_in_ssa_p (cfun) && is_gimple_reg (p)
		      ? ssa_default_def (id->src_cfun, p) : NULL);
	  tree var = *varp;
	  TREE_TYPE (var) = remap_type (TREE_TYPE (var), id);
	  /* Also remap the default definition if it was remapped
	     to the default definition of the parameter replacement
	     by the parameter setup.  */
	  if (def)
	    {
	      tree *defp = id->decl_map->get (def);
	      if (defp
		  && TREE_CODE (*defp) == SSA_NAME
		  && SSA_NAME_VAR (*defp) == var)
		TREE_TYPE (*defp) = TREE_TYPE (var);
	    }
	}
    }

  /* Initialize the static chain.  */
  p = DECL_STRUCT_FUNCTION (fn)->static_chain_decl;
  gcc_assert (fn != current_function_decl);
  if (p)
    {
      /* No static chain?  Seems like a bug in tree-nested.c.  */
      gcc_assert (static_chain);

      setup_one_parameter (id, p, static_chain, fn, bb, &vars);
    }

  declare_inline_vars (id->block, vars);
}


/* Declare a return variable to replace the RESULT_DECL for the
   function we are calling.  An appropriate DECL_STMT is returned.
   The USE_STMT is filled to contain a use of the declaration to
   indicate the return value of the function.

   RETURN_SLOT, if non-null is place where to store the result.  It
   is set only for CALL_EXPR_RETURN_SLOT_OPT.  MODIFY_DEST, if non-null,
   was the LHS of the MODIFY_EXPR to which this call is the RHS.

   RETURN_BOUNDS holds a destination for returned bounds.

   The return value is a (possibly null) value that holds the result
   as seen by the caller.  */

static tree
declare_return_variable (copy_body_data *id, tree return_slot, tree modify_dest,
			 tree return_bounds, basic_block entry_bb)
{
  tree callee = id->src_fn;
  tree result = DECL_RESULT (callee);
  tree callee_type = TREE_TYPE (result);
  tree caller_type;
  tree var, use;

  /* Handle type-mismatches in the function declaration return type
     vs. the call expression.  */
  if (modify_dest)
    caller_type = TREE_TYPE (modify_dest);
  else
    caller_type = TREE_TYPE (TREE_TYPE (callee));

  /* We don't need to do anything for functions that don't return anything.  */
  if (VOID_TYPE_P (callee_type))
    return NULL_TREE;

  /* If there was a return slot, then the return value is the
     dereferenced address of that object.  */
  if (return_slot)
    {
      /* The front end shouldn't have used both return_slot and
	 a modify expression.  */
      gcc_assert (!modify_dest);
      if (DECL_BY_REFERENCE (result))
	{
	  tree return_slot_addr = build_fold_addr_expr (return_slot);
	  STRIP_USELESS_TYPE_CONVERSION (return_slot_addr);

	  /* We are going to construct *&return_slot and we can't do that
	     for variables believed to be not addressable.

	     FIXME: This check possibly can match, because values returned
	     via return slot optimization are not believed to have address
	     taken by alias analysis.  */
	  gcc_assert (TREE_CODE (return_slot) != SSA_NAME);
	  var = return_slot_addr;
	}
      else
	{
	  var = return_slot;
	  gcc_assert (TREE_CODE (var) != SSA_NAME);
	  if (TREE_ADDRESSABLE (result))
	    mark_addressable (var);
	}
      if ((TREE_CODE (TREE_TYPE (result)) == COMPLEX_TYPE
           || TREE_CODE (TREE_TYPE (result)) == VECTOR_TYPE)
	  && !DECL_GIMPLE_REG_P (result)
	  && DECL_P (var))
	DECL_GIMPLE_REG_P (var) = 0;
      use = NULL;
      goto done;
    }

  /* All types requiring non-trivial constructors should have been handled.  */
  gcc_assert (!TREE_ADDRESSABLE (callee_type));

  /* Attempt to avoid creating a new temporary variable.  */
  if (modify_dest
      && TREE_CODE (modify_dest) != SSA_NAME)
    {
      bool use_it = false;

      /* We can't use MODIFY_DEST if there's type promotion involved.  */
      if (!useless_type_conversion_p (callee_type, caller_type))
	use_it = false;

      /* ??? If we're assigning to a variable sized type, then we must
	 reuse the destination variable, because we've no good way to
	 create variable sized temporaries at this point.  */
      else if (TREE_CODE (TYPE_SIZE_UNIT (caller_type)) != INTEGER_CST)
	use_it = true;

      /* If the callee cannot possibly modify MODIFY_DEST, then we can
	 reuse it as the result of the call directly.  Don't do this if
	 it would promote MODIFY_DEST to addressable.  */
      else if (TREE_ADDRESSABLE (result))
	use_it = false;
      else
	{
	  tree base_m = get_base_address (modify_dest);

	  /* If the base isn't a decl, then it's a pointer, and we don't
	     know where that's going to go.  */
	  if (!DECL_P (base_m))
	    use_it = false;
	  else if (is_global_var (base_m))
	    use_it = false;
	  else if ((TREE_CODE (TREE_TYPE (result)) == COMPLEX_TYPE
		    || TREE_CODE (TREE_TYPE (result)) == VECTOR_TYPE)
		   && !DECL_GIMPLE_REG_P (result)
		   && DECL_GIMPLE_REG_P (base_m))
	    use_it = false;
	  else if (!TREE_ADDRESSABLE (base_m))
	    use_it = true;
	}

      if (use_it)
	{
	  var = modify_dest;
	  use = NULL;
	  goto done;
	}
    }

  gcc_assert (TREE_CODE (TYPE_SIZE_UNIT (callee_type)) == INTEGER_CST);

  var = copy_result_decl_to_var (result, id);
  DECL_SEEN_IN_BIND_EXPR_P (var) = 1;

  /* Do not have the rest of GCC warn about this variable as it should
     not be visible to the user.  */
  TREE_NO_WARNING (var) = 1;

  declare_inline_vars (id->block, var);

  /* Build the use expr.  If the return type of the function was
     promoted, convert it back to the expected type.  */
  use = var;
  if (!useless_type_conversion_p (caller_type, TREE_TYPE (var)))
    {
      /* If we can match up types by promotion/demotion do so.  */
      if (fold_convertible_p (caller_type, var))
	use = fold_convert (caller_type, var);
      else
	{
	  /* ???  For valid programs we should not end up here.
	     Still if we end up with truly mismatched types here, fall back
	     to using a MEM_REF to not leak invalid GIMPLE to the following
	     passes.  */
	  /* Prevent var from being written into SSA form.  */
	  if (TREE_CODE (TREE_TYPE (var)) == VECTOR_TYPE
	      || TREE_CODE (TREE_TYPE (var)) == COMPLEX_TYPE)
	    DECL_GIMPLE_REG_P (var) = false;
	  else if (is_gimple_reg_type (TREE_TYPE (var)))
	    TREE_ADDRESSABLE (var) = true;
	  use = fold_build2 (MEM_REF, caller_type,
			     build_fold_addr_expr (var),
			     build_int_cst (ptr_type_node, 0));
	}
    }

  STRIP_USELESS_TYPE_CONVERSION (use);

  if (DECL_BY_REFERENCE (result))
    {
      TREE_ADDRESSABLE (var) = 1;
      var = build_fold_addr_expr (var);
    }

 done:
  /* Register the VAR_DECL as the equivalent for the RESULT_DECL; that
     way, when the RESULT_DECL is encountered, it will be
     automatically replaced by the VAR_DECL.  

     When returning by reference, ensure that RESULT_DECL remaps to
     gimple_val.  */
  if (DECL_BY_REFERENCE (result)
      && !is_gimple_val (var))
    {
      tree temp = create_tmp_var (TREE_TYPE (result), "retvalptr");
      insert_decl_map (id, result, temp);
      /* When RESULT_DECL is in SSA form, we need to remap and initialize
	 it's default_def SSA_NAME.  */
      if (gimple_in_ssa_p (id->src_cfun)
	  && is_gimple_reg (result))
	{
	  temp = make_ssa_name (temp);
	  insert_decl_map (id, ssa_default_def (id->src_cfun, result), temp);
	}
      insert_init_stmt (id, entry_bb, gimple_build_assign (temp, var));
    }
  else
    insert_decl_map (id, result, var);

  /* Remember this so we can ignore it in remap_decls.  */
  id->retvar = var;

  /* If returned bounds are used, then make var for them.  */
  if (return_bounds)
  {
    tree bndtemp = create_tmp_var (pointer_bounds_type_node, "retbnd");
    DECL_SEEN_IN_BIND_EXPR_P (bndtemp) = 1;
    TREE_NO_WARNING (bndtemp) = 1;
    declare_inline_vars (id->block, bndtemp);

    id->retbnd = bndtemp;
    insert_init_stmt (id, entry_bb,
		      gimple_build_assign (bndtemp, chkp_get_zero_bounds_var ()));
  }

  return use;
}

/* Callback through walk_tree.  Determine if a DECL_INITIAL makes reference
   to a local label.  */

static tree
has_label_address_in_static_1 (tree *nodep, int *walk_subtrees, void *fnp)
{
  tree node = *nodep;
  tree fn = (tree) fnp;

  if (TREE_CODE (node) == LABEL_DECL && DECL_CONTEXT (node) == fn)
    return node;

  if (TYPE_P (node))
    *walk_subtrees = 0;

  return NULL_TREE;
}

/* Determine if the function can be copied.  If so return NULL.  If
   not return a string describng the reason for failure.  */

const char *
copy_forbidden (struct function *fun, tree fndecl)
{
  const char *reason = fun->cannot_be_copied_reason;
  tree decl;
  unsigned ix;

  /* Only examine the function once.  */
  if (fun->cannot_be_copied_set)
    return reason;

  /* We cannot copy a function that receives a non-local goto
     because we cannot remap the destination label used in the
     function that is performing the non-local goto.  */
  /* ??? Actually, this should be possible, if we work at it.
     No doubt there's just a handful of places that simply
     assume it doesn't happen and don't substitute properly.  */
  if (fun->has_nonlocal_label)
    {
      reason = G_("function %q+F can never be copied "
		  "because it receives a non-local goto");
      goto fail;
    }

  FOR_EACH_LOCAL_DECL (fun, ix, decl)
    if (TREE_CODE (decl) == VAR_DECL
	&& TREE_STATIC (decl)
	&& !DECL_EXTERNAL (decl)
	&& DECL_INITIAL (decl)
	&& walk_tree_without_duplicates (&DECL_INITIAL (decl),
					 has_label_address_in_static_1,
					 fndecl))
      {
	reason = G_("function %q+F can never be copied because it saves "
		    "address of local label in a static variable");
	goto fail;
      }

 fail:
  fun->cannot_be_copied_reason = reason;
  fun->cannot_be_copied_set = true;
  return reason;
}


static const char *inline_forbidden_reason;

/* A callback for walk_gimple_seq to handle statements.  Returns non-null
   iff a function can not be inlined.  Also sets the reason why. */

static tree
inline_forbidden_p_stmt (gimple_stmt_iterator *gsi, bool *handled_ops_p,
			 struct walk_stmt_info *wip)
{
  tree fn = (tree) wip->info;
  tree t;
  gimple stmt = gsi_stmt (*gsi);

  switch (gimple_code (stmt))
    {
    case GIMPLE_CALL:
      /* Refuse to inline alloca call unless user explicitly forced so as
	 this may change program's memory overhead drastically when the
	 function using alloca is called in loop.  In GCC present in
	 SPEC2000 inlining into schedule_block cause it to require 2GB of
	 RAM instead of 256MB.  Don't do so for alloca calls emitted for
	 VLA objects as those can't cause unbounded growth (they're always
	 wrapped inside stack_save/stack_restore regions.  */
      if (gimple_alloca_call_p (stmt)
	  && !gimple_call_alloca_for_var_p (as_a <gcall *> (stmt))
	  && !lookup_attribute ("always_inline", DECL_ATTRIBUTES (fn)))
	{
	  inline_forbidden_reason
	    = G_("function %q+F can never be inlined because it uses "
		 "alloca (override using the always_inline attribute)");
	  *handled_ops_p = true;
	  return fn;
	}

      t = gimple_call_fndecl (stmt);
      if (t == NULL_TREE)
	break;

      /* We cannot inline functions that call setjmp.  */
      if (setjmp_call_p (t))
	{
	  inline_forbidden_reason
	    = G_("function %q+F can never be inlined because it uses setjmp");
	  *handled_ops_p = true;
	  return t;
	}

      if (DECL_BUILT_IN_CLASS (t) == BUILT_IN_NORMAL)
	switch (DECL_FUNCTION_CODE (t))
	  {
	    /* We cannot inline functions that take a variable number of
	       arguments.  */
	  case BUILT_IN_VA_START:
	  case BUILT_IN_NEXT_ARG:
	  case BUILT_IN_VA_END:
	    inline_forbidden_reason
	      = G_("function %q+F can never be inlined because it "
		   "uses variable argument lists");
	    *handled_ops_p = true;
	    return t;

	  case BUILT_IN_LONGJMP:
	    /* We can't inline functions that call __builtin_longjmp at
	       all.  The non-local goto machinery really requires the
	       destination be in a different function.  If we allow the
	       function calling __builtin_longjmp to be inlined into the
	       function calling __builtin_setjmp, Things will Go Awry.  */
	    inline_forbidden_reason
	      = G_("function %q+F can never be inlined because "
		   "it uses setjmp-longjmp exception handling");
	    *handled_ops_p = true;
	    return t;

	  case BUILT_IN_NONLOCAL_GOTO:
	    /* Similarly.  */
	    inline_forbidden_reason
	      = G_("function %q+F can never be inlined because "
		   "it uses non-local goto");
	    *handled_ops_p = true;
	    return t;

	  case BUILT_IN_RETURN:
	  case BUILT_IN_APPLY_ARGS:
	    /* If a __builtin_apply_args caller would be inlined,
	       it would be saving arguments of the function it has
	       been inlined into.  Similarly __builtin_return would
	       return from the function the inline has been inlined into.  */
	    inline_forbidden_reason
	      = G_("function %q+F can never be inlined because "
		   "it uses __builtin_return or __builtin_apply_args");
	    *handled_ops_p = true;
	    return t;

	  default:
	    break;
	  }
      break;

    case GIMPLE_GOTO:
      t = gimple_goto_dest (stmt);

      /* We will not inline a function which uses computed goto.  The
	 addresses of its local labels, which may be tucked into
	 global storage, are of course not constant across
	 instantiations, which causes unexpected behavior.  */
      if (TREE_CODE (t) != LABEL_DECL)
	{
	  inline_forbidden_reason
	    = G_("function %q+F can never be inlined "
		 "because it contains a computed goto");
	  *handled_ops_p = true;
	  return t;
	}
      break;

    default:
      break;
    }

  *handled_ops_p = false;
  return NULL_TREE;
}

/* Return true if FNDECL is a function that cannot be inlined into
   another one.  */

static bool
inline_forbidden_p (tree fndecl)
{
  struct function *fun = DECL_STRUCT_FUNCTION (fndecl);
  struct walk_stmt_info wi;
  basic_block bb;
  bool forbidden_p = false;

  /* First check for shared reasons not to copy the code.  */
  inline_forbidden_reason = copy_forbidden (fun, fndecl);
  if (inline_forbidden_reason != NULL)
    return true;

  /* Next, walk the statements of the function looking for
     constraucts we can't handle, or are non-optimal for inlining.  */
  hash_set<tree> visited_nodes;
  memset (&wi, 0, sizeof (wi));
  wi.info = (void *) fndecl;
  wi.pset = &visited_nodes;

  FOR_EACH_BB_FN (bb, fun)
    {
      gimple ret;
      gimple_seq seq = bb_seq (bb);
      ret = walk_gimple_seq (seq, inline_forbidden_p_stmt, NULL, &wi);
      forbidden_p = (ret != NULL);
      if (forbidden_p)
	break;
    }

  return forbidden_p;
}

/* Return false if the function FNDECL cannot be inlined on account of its
   attributes, true otherwise.  */
static bool
function_attribute_inlinable_p (const_tree fndecl)
{
  if (targetm.attribute_table)
    {
      const_tree a;

      for (a = DECL_ATTRIBUTES (fndecl); a; a = TREE_CHAIN (a))
	{
	  const_tree name = TREE_PURPOSE (a);
	  int i;

	  for (i = 0; targetm.attribute_table[i].name != NULL; i++)
	    if (is_attribute_p (targetm.attribute_table[i].name, name))
	      return targetm.function_attribute_inlinable_p (fndecl);
	}
    }

  return true;
}

/* Returns nonzero if FN is a function that does not have any
   fundamental inline blocking properties.  */

bool
tree_inlinable_function_p (tree fn)
{
  bool inlinable = true;
  bool do_warning;
  tree always_inline;

  /* If we've already decided this function shouldn't be inlined,
     there's no need to check again.  */
  if (DECL_UNINLINABLE (fn))
    return false;

  /* We only warn for functions declared `inline' by the user.  */
  do_warning = (warn_inline
		&& DECL_DECLARED_INLINE_P (fn)
		&& !DECL_NO_INLINE_WARNING_P (fn)
		&& !DECL_IN_SYSTEM_HEADER (fn));

  always_inline = lookup_attribute ("always_inline", DECL_ATTRIBUTES (fn));

  if (flag_no_inline
      && always_inline == NULL)
    {
      if (do_warning)
        warning (OPT_Winline, "function %q+F can never be inlined because it "
                 "is suppressed using -fno-inline", fn);
      inlinable = false;
    }

  else if (!function_attribute_inlinable_p (fn))
    {
      if (do_warning)
        warning (OPT_Winline, "function %q+F can never be inlined because it "
                 "uses attributes conflicting with inlining", fn);
      inlinable = false;
    }

  else if (inline_forbidden_p (fn))
    {
      /* See if we should warn about uninlinable functions.  Previously,
	 some of these warnings would be issued while trying to expand
	 the function inline, but that would cause multiple warnings
	 about functions that would for example call alloca.  But since
	 this a property of the function, just one warning is enough.
	 As a bonus we can now give more details about the reason why a
	 function is not inlinable.  */
      if (always_inline)
	error (inline_forbidden_reason, fn);
      else if (do_warning)
	warning (OPT_Winline, inline_forbidden_reason, fn);

      inlinable = false;
    }

  /* Squirrel away the result so that we don't have to check again.  */
  DECL_UNINLINABLE (fn) = !inlinable;

  return inlinable;
}

/* Estimate the cost of a memory move of type TYPE.  Use machine dependent
   word size and take possible memcpy call into account and return
   cost based on whether optimizing for size or speed according to SPEED_P.  */

int
estimate_move_cost (tree type, bool ARG_UNUSED (speed_p))
{
  HOST_WIDE_INT size;

  gcc_assert (!VOID_TYPE_P (type));

  if (TREE_CODE (type) == VECTOR_TYPE)
    {
      machine_mode inner = TYPE_MODE (TREE_TYPE (type));
      machine_mode simd
	= targetm.vectorize.preferred_simd_mode (inner);
      int simd_mode_size = GET_MODE_SIZE (simd);
      return ((GET_MODE_SIZE (TYPE_MODE (type)) + simd_mode_size - 1)
	      / simd_mode_size);
    }

  size = int_size_in_bytes (type);

  if (size < 0 || size > MOVE_MAX_PIECES * MOVE_RATIO (speed_p))
    /* Cost of a memcpy call, 3 arguments and the call.  */
    return 4;
  else
    return ((size + MOVE_MAX_PIECES - 1) / MOVE_MAX_PIECES);
}

/* Returns cost of operation CODE, according to WEIGHTS  */

static int
estimate_operator_cost (enum tree_code code, eni_weights *weights,
			tree op1 ATTRIBUTE_UNUSED, tree op2)
{
  switch (code)
    {
    /* These are "free" conversions, or their presumed cost
       is folded into other operations.  */
    case RANGE_EXPR:
    CASE_CONVERT:
    case COMPLEX_EXPR:
    case PAREN_EXPR:
    case VIEW_CONVERT_EXPR:
      return 0;

    /* Assign cost of 1 to usual operations.
       ??? We may consider mapping RTL costs to this.  */
    case COND_EXPR:
    case VEC_COND_EXPR:
    case VEC_PERM_EXPR:

    case PLUS_EXPR:
    case POINTER_PLUS_EXPR:
    case MINUS_EXPR:
    case MULT_EXPR:
    case MULT_HIGHPART_EXPR:
    case FMA_EXPR:

    case ADDR_SPACE_CONVERT_EXPR:
    case FIXED_CONVERT_EXPR:
    case FIX_TRUNC_EXPR:

    case NEGATE_EXPR:
    case FLOAT_EXPR:
    case MIN_EXPR:
    case MAX_EXPR:
    case ABS_EXPR:

    case LSHIFT_EXPR:
    case RSHIFT_EXPR:
    case LROTATE_EXPR:
    case RROTATE_EXPR:

    case BIT_IOR_EXPR:
    case BIT_XOR_EXPR:
    case BIT_AND_EXPR:
    case BIT_NOT_EXPR:

    case TRUTH_ANDIF_EXPR:
    case TRUTH_ORIF_EXPR:
    case TRUTH_AND_EXPR:
    case TRUTH_OR_EXPR:
    case TRUTH_XOR_EXPR:
    case TRUTH_NOT_EXPR:

    case LT_EXPR:
    case LE_EXPR:
    case GT_EXPR:
    case GE_EXPR:
    case EQ_EXPR:
    case NE_EXPR:
    case ORDERED_EXPR:
    case UNORDERED_EXPR:

    case UNLT_EXPR:
    case UNLE_EXPR:
    case UNGT_EXPR:
    case UNGE_EXPR:
    case UNEQ_EXPR:
    case LTGT_EXPR:

    case CONJ_EXPR:

    case PREDECREMENT_EXPR:
    case PREINCREMENT_EXPR:
    case POSTDECREMENT_EXPR:
    case POSTINCREMENT_EXPR:

    case REALIGN_LOAD_EXPR:

    case REDUC_MAX_EXPR:
    case REDUC_MIN_EXPR:
    case REDUC_PLUS_EXPR:
    case WIDEN_SUM_EXPR:
    case WIDEN_MULT_EXPR:
    case DOT_PROD_EXPR:
    case SAD_EXPR:
    case WIDEN_MULT_PLUS_EXPR:
    case WIDEN_MULT_MINUS_EXPR:
    case WIDEN_LSHIFT_EXPR:

    case VEC_WIDEN_MULT_HI_EXPR:
    case VEC_WIDEN_MULT_LO_EXPR:
    case VEC_WIDEN_MULT_EVEN_EXPR:
    case VEC_WIDEN_MULT_ODD_EXPR:
    case VEC_UNPACK_HI_EXPR:
    case VEC_UNPACK_LO_EXPR:
    case VEC_UNPACK_FLOAT_HI_EXPR:
    case VEC_UNPACK_FLOAT_LO_EXPR:
    case VEC_PACK_TRUNC_EXPR:
    case VEC_PACK_SAT_EXPR:
    case VEC_PACK_FIX_TRUNC_EXPR:
    case VEC_WIDEN_LSHIFT_HI_EXPR:
    case VEC_WIDEN_LSHIFT_LO_EXPR:

      return 1;

    /* Few special cases of expensive operations.  This is useful
       to avoid inlining on functions having too many of these.  */
    case TRUNC_DIV_EXPR:
    case CEIL_DIV_EXPR:
    case FLOOR_DIV_EXPR:
    case ROUND_DIV_EXPR:
    case EXACT_DIV_EXPR:
    case TRUNC_MOD_EXPR:
    case CEIL_MOD_EXPR:
    case FLOOR_MOD_EXPR:
    case ROUND_MOD_EXPR:
    case RDIV_EXPR:
      if (TREE_CODE (op2) != INTEGER_CST)
        return weights->div_mod_cost;
      return 1;

    default:
      /* We expect a copy assignment with no operator.  */
      gcc_assert (get_gimple_rhs_class (code) == GIMPLE_SINGLE_RHS);
      return 0;
    }
}


/* Estimate number of instructions that will be created by expanding
   the statements in the statement sequence STMTS.
   WEIGHTS contains weights attributed to various constructs.  */

static
int estimate_num_insns_seq (gimple_seq stmts, eni_weights *weights)
{
  int cost;
  gimple_stmt_iterator gsi;

  cost = 0;
  for (gsi = gsi_start (stmts); !gsi_end_p (gsi); gsi_next (&gsi))
    cost += estimate_num_insns (gsi_stmt (gsi), weights);

  return cost;
}


/* Estimate number of instructions that will be created by expanding STMT.
   WEIGHTS contains weights attributed to various constructs.  */

int
estimate_num_insns (gimple stmt, eni_weights *weights)
{
  unsigned cost, i;
  enum gimple_code code = gimple_code (stmt);
  tree lhs;
  tree rhs;

  switch (code)
    {
    case GIMPLE_ASSIGN:
      /* Try to estimate the cost of assignments.  We have three cases to
	 deal with:
	 1) Simple assignments to registers;
	 2) Stores to things that must live in memory.  This includes
	    "normal" stores to scalars, but also assignments of large
	    structures, or constructors of big arrays;

	 Let us look at the first two cases, assuming we have "a = b + C":
	 <GIMPLE_ASSIGN <var_decl "a">
	        <plus_expr <var_decl "b"> <constant C>>
	 If "a" is a GIMPLE register, the assignment to it is free on almost
	 any target, because "a" usually ends up in a real register.  Hence
	 the only cost of this expression comes from the PLUS_EXPR, and we
	 can ignore the GIMPLE_ASSIGN.
	 If "a" is not a GIMPLE register, the assignment to "a" will most
	 likely be a real store, so the cost of the GIMPLE_ASSIGN is the cost
	 of moving something into "a", which we compute using the function
	 estimate_move_cost.  */
      if (gimple_clobber_p (stmt))
	return 0;	/* ={v} {CLOBBER} stmt expands to nothing.  */

      lhs = gimple_assign_lhs (stmt);
      rhs = gimple_assign_rhs1 (stmt);

      cost = 0;

      /* Account for the cost of moving to / from memory.  */
      if (gimple_store_p (stmt))
	cost += estimate_move_cost (TREE_TYPE (lhs), weights->time_based);
      if (gimple_assign_load_p (stmt))
	cost += estimate_move_cost (TREE_TYPE (rhs), weights->time_based);

      cost += estimate_operator_cost (gimple_assign_rhs_code (stmt), weights,
      				      gimple_assign_rhs1 (stmt),
				      get_gimple_rhs_class (gimple_assign_rhs_code (stmt))
				      == GIMPLE_BINARY_RHS
				      ? gimple_assign_rhs2 (stmt) : NULL);
      break;

    case GIMPLE_COND:
      cost = 1 + estimate_operator_cost (gimple_cond_code (stmt), weights,
      				         gimple_op (stmt, 0),
				         gimple_op (stmt, 1));
      break;

    case GIMPLE_SWITCH:
      {
	gswitch *switch_stmt = as_a <gswitch *> (stmt);
	/* Take into account cost of the switch + guess 2 conditional jumps for
	   each case label.

	   TODO: once the switch expansion logic is sufficiently separated, we can
	   do better job on estimating cost of the switch.  */
	if (weights->time_based)
	  cost = floor_log2 (gimple_switch_num_labels (switch_stmt)) * 2;
	else
	  cost = gimple_switch_num_labels (switch_stmt) * 2;
      }
      break;

    case GIMPLE_CALL:
      {
	tree decl;

	if (gimple_call_internal_p (stmt))
	  return 0;
	else if ((decl = gimple_call_fndecl (stmt))
		 && DECL_BUILT_IN (decl))
	  {
	    /* Do not special case builtins where we see the body.
	       This just confuse inliner.  */
	    struct cgraph_node *node;
	    if (!(node = cgraph_node::get (decl))
		|| node->definition)
	      ;
	    /* For buitins that are likely expanded to nothing or
	       inlined do not account operand costs.  */
	    else if (is_simple_builtin (decl))
	      return 0;
	    else if (is_inexpensive_builtin (decl))
	      return weights->target_builtin_call_cost;
	    else if (DECL_BUILT_IN_CLASS (decl) == BUILT_IN_NORMAL)
	      {
		/* We canonicalize x * x to pow (x, 2.0) with -ffast-math, so
		   specialize the cheap expansion we do here.
		   ???  This asks for a more general solution.  */
		switch (DECL_FUNCTION_CODE (decl))
		  {
		    case BUILT_IN_POW:
		    case BUILT_IN_POWF:
		    case BUILT_IN_POWL:
		      if (TREE_CODE (gimple_call_arg (stmt, 1)) == REAL_CST
			  && REAL_VALUES_EQUAL
			  (TREE_REAL_CST (gimple_call_arg (stmt, 1)), dconst2))
			return estimate_operator_cost
			    (MULT_EXPR, weights, gimple_call_arg (stmt, 0),
			     gimple_call_arg (stmt, 0));
		      break;

		    default:
		      break;
		  }
	      }
	  }

	cost = decl ? weights->call_cost : weights->indirect_call_cost;
	if (gimple_call_lhs (stmt))
	  cost += estimate_move_cost (TREE_TYPE (gimple_call_lhs (stmt)),
				      weights->time_based);
	for (i = 0; i < gimple_call_num_args (stmt); i++)
	  {
	    tree arg = gimple_call_arg (stmt, i);
	    cost += estimate_move_cost (TREE_TYPE (arg),
					weights->time_based);
	  }
	break;
      }

    case GIMPLE_RETURN:
      return weights->return_cost;

    case GIMPLE_GOTO:
    case GIMPLE_LABEL:
    case GIMPLE_NOP:
    case GIMPLE_PHI:
    case GIMPLE_PREDICT:
    case GIMPLE_DEBUG:
      return 0;

    case GIMPLE_ASM:
      {
	int count = asm_str_count (gimple_asm_string (as_a <gasm *> (stmt)));
	/* 1000 means infinity. This avoids overflows later
	   with very long asm statements.  */
	if (count > 1000)
	  count = 1000;
	return count;
      }

    case GIMPLE_RESX:
      /* This is either going to be an external function call with one
	 argument, or two register copy statements plus a goto.  */
      return 2;

    case GIMPLE_EH_DISPATCH:
      /* ??? This is going to turn into a switch statement.  Ideally
	 we'd have a look at the eh region and estimate the number of
	 edges involved.  */
      return 10;

    case GIMPLE_BIND:
      return estimate_num_insns_seq (
	       gimple_bind_body (as_a <gbind *> (stmt)),
	       weights);

    case GIMPLE_EH_FILTER:
      return estimate_num_insns_seq (gimple_eh_filter_failure (stmt), weights);

    case GIMPLE_CATCH:
      return estimate_num_insns_seq (gimple_catch_handler (
				       as_a <gcatch *> (stmt)),
				     weights);

    case GIMPLE_TRY:
      return (estimate_num_insns_seq (gimple_try_eval (stmt), weights)
              + estimate_num_insns_seq (gimple_try_cleanup (stmt), weights));

    /* OMP directives are generally very expensive.  */

    case GIMPLE_OMP_RETURN:
    case GIMPLE_OMP_SECTIONS_SWITCH:
    case GIMPLE_OMP_ATOMIC_STORE:
    case GIMPLE_OMP_CONTINUE:
      /* ...except these, which are cheap.  */
      return 0;

    case GIMPLE_OMP_ATOMIC_LOAD:
      return weights->omp_cost;

    case GIMPLE_OMP_FOR:
      return (weights->omp_cost
              + estimate_num_insns_seq (gimple_omp_body (stmt), weights)
              + estimate_num_insns_seq (gimple_omp_for_pre_body (stmt), weights));

    case GIMPLE_OMP_PARALLEL:
    case GIMPLE_OMP_TASK:
    case GIMPLE_OMP_CRITICAL:
    case GIMPLE_OMP_MASTER:
    case GIMPLE_OMP_TASKGROUP:
    case GIMPLE_OMP_ORDERED:
    case GIMPLE_OMP_SECTION:
    case GIMPLE_OMP_SECTIONS:
    case GIMPLE_OMP_SINGLE:
    case GIMPLE_OMP_TARGET:
    case GIMPLE_OMP_TEAMS:
      return (weights->omp_cost
              + estimate_num_insns_seq (gimple_omp_body (stmt), weights));

    case GIMPLE_TRANSACTION:
      return (weights->tm_cost
	      + estimate_num_insns_seq (gimple_transaction_body (
					  as_a <gtransaction *> (stmt)),
					weights));

    default:
      gcc_unreachable ();
    }

  return cost;
}

/* Estimate number of instructions that will be created by expanding
   function FNDECL.  WEIGHTS contains weights attributed to various
   constructs.  */

int
estimate_num_insns_fn (tree fndecl, eni_weights *weights)
{
  struct function *my_function = DECL_STRUCT_FUNCTION (fndecl);
  gimple_stmt_iterator bsi;
  basic_block bb;
  int n = 0;

  gcc_assert (my_function && my_function->cfg);
  FOR_EACH_BB_FN (bb, my_function)
    {
      for (bsi = gsi_start_bb (bb); !gsi_end_p (bsi); gsi_next (&bsi))
	n += estimate_num_insns (gsi_stmt (bsi), weights);
    }

  return n;
}


/* Initializes weights used by estimate_num_insns.  */

void
init_inline_once (void)
{
  eni_size_weights.call_cost = 1;
  eni_size_weights.indirect_call_cost = 3;
  eni_size_weights.target_builtin_call_cost = 1;
  eni_size_weights.div_mod_cost = 1;
  eni_size_weights.omp_cost = 40;
  eni_size_weights.tm_cost = 10;
  eni_size_weights.time_based = false;
  eni_size_weights.return_cost = 1;

  /* Estimating time for call is difficult, since we have no idea what the
     called function does.  In the current uses of eni_time_weights,
     underestimating the cost does less harm than overestimating it, so
     we choose a rather small value here.  */
  eni_time_weights.call_cost = 10;
  eni_time_weights.indirect_call_cost = 15;
  eni_time_weights.target_builtin_call_cost = 1;
  eni_time_weights.div_mod_cost = 10;
  eni_time_weights.omp_cost = 40;
  eni_time_weights.tm_cost = 40;
  eni_time_weights.time_based = true;
  eni_time_weights.return_cost = 2;
}

/* Estimate the number of instructions in a gimple_seq. */

int
count_insns_seq (gimple_seq seq, eni_weights *weights)
{
  gimple_stmt_iterator gsi;
  int n = 0;
  for (gsi = gsi_start (seq); !gsi_end_p (gsi); gsi_next (&gsi))
    n += estimate_num_insns (gsi_stmt (gsi), weights);

  return n;
}


/* Install new lexical TREE_BLOCK underneath 'current_block'.  */

static void
prepend_lexical_block (tree current_block, tree new_block)
{
  BLOCK_CHAIN (new_block) = BLOCK_SUBBLOCKS (current_block);
  BLOCK_SUBBLOCKS (current_block) = new_block;
  BLOCK_SUPERCONTEXT (new_block) = current_block;
}

/* Add local variables from CALLEE to CALLER.  */

static inline void
add_local_variables (struct function *callee, struct function *caller,
		     copy_body_data *id)
{
  tree var;
  unsigned ix;

  FOR_EACH_LOCAL_DECL (callee, ix, var)
    if (!can_be_nonlocal (var, id))
      {
        tree new_var = remap_decl (var, id);

        /* Remap debug-expressions.  */
	if (TREE_CODE (new_var) == VAR_DECL
	    && DECL_HAS_DEBUG_EXPR_P (var)
	    && new_var != var)
	  {
	    tree tem = DECL_DEBUG_EXPR (var);
	    bool old_regimplify = id->regimplify;
	    id->remapping_type_depth++;
	    walk_tree (&tem, copy_tree_body_r, id, NULL);
	    id->remapping_type_depth--;
	    id->regimplify = old_regimplify;
	    SET_DECL_DEBUG_EXPR (new_var, tem);
	    DECL_HAS_DEBUG_EXPR_P (new_var) = 1;
	  }
	add_local_decl (caller, new_var);
      }
}

/* If STMT is a GIMPLE_CALL, replace it with its inline expansion.  */

static bool
expand_call_inline (basic_block bb, gimple stmt, copy_body_data *id)
{
  tree use_retvar;
  tree fn;
  hash_map<tree, tree> *dst;
  hash_map<tree, tree> *st = NULL;
  tree return_slot;
  tree modify_dest;
  tree return_bounds = NULL;
  location_t saved_location;
  struct cgraph_edge *cg_edge;
  cgraph_inline_failed_t reason;
  basic_block return_block;
  edge e;
  gimple_stmt_iterator gsi, stmt_gsi;
  bool successfully_inlined = FALSE;
  bool purge_dead_abnormal_edges;
  gcall *call_stmt;
  unsigned int i;

  /* Set input_location here so we get the right instantiation context
     if we call instantiate_decl from inlinable_function_p.  */
  /* FIXME: instantiate_decl isn't called by inlinable_function_p.  */
  saved_location = input_location;
  input_location = gimple_location (stmt);

  /* From here on, we're only interested in CALL_EXPRs.  */
  call_stmt = dyn_cast <gcall *> (stmt);
  if (!call_stmt)
    goto egress;

  cg_edge = id->dst_node->get_edge (stmt);
  gcc_checking_assert (cg_edge);
  /* First, see if we can figure out what function is being called.
     If we cannot, then there is no hope of inlining the function.  */
  if (cg_edge->indirect_unknown_callee)
    goto egress;
  fn = cg_edge->callee->decl;
  gcc_checking_assert (fn);

  /* If FN is a declaration of a function in a nested scope that was
     globally declared inline, we don't set its DECL_INITIAL.
     However, we can't blindly follow DECL_ABSTRACT_ORIGIN because the
     C++ front-end uses it for cdtors to refer to their internal
     declarations, that are not real functions.  Fortunately those
     don't have trees to be saved, so we can tell by checking their
     gimple_body.  */
  if (!DECL_INITIAL (fn)
      && DECL_ABSTRACT_ORIGIN (fn)
      && gimple_has_body_p (DECL_ABSTRACT_ORIGIN (fn)))
    fn = DECL_ABSTRACT_ORIGIN (fn);

  /* Don't try to inline functions that are not well-suited to inlining.  */
  if (cg_edge->inline_failed)
    {
      reason = cg_edge->inline_failed;
      /* If this call was originally indirect, we do not want to emit any
	 inlining related warnings or sorry messages because there are no
	 guarantees regarding those.  */
      if (cg_edge->indirect_inlining_edge)
	goto egress;

      if (lookup_attribute ("always_inline", DECL_ATTRIBUTES (fn))
          /* For extern inline functions that get redefined we always
	     silently ignored always_inline flag. Better behaviour would
	     be to be able to keep both bodies and use extern inline body
	     for inlining, but we can't do that because frontends overwrite
	     the body.  */
	  && !cg_edge->callee->local.redefined_extern_inline
	  /* During early inline pass, report only when optimization is
	     not turned on.  */
	  && (symtab->global_info_ready
	      || !optimize
	      || cgraph_inline_failed_type (reason) == CIF_FINAL_ERROR)
	  /* PR 20090218-1_0.c. Body can be provided by another module. */
	  && (reason != CIF_BODY_NOT_AVAILABLE || !flag_generate_lto))
	{
	  error ("inlining failed in call to always_inline %q+F: %s", fn,
		 cgraph_inline_failed_string (reason));
	  error ("called from here");
	}
      else if (warn_inline
	       && DECL_DECLARED_INLINE_P (fn)
	       && !DECL_NO_INLINE_WARNING_P (fn)
	       && !DECL_IN_SYSTEM_HEADER (fn)
	       && reason != CIF_UNSPECIFIED
	       && !lookup_attribute ("noinline", DECL_ATTRIBUTES (fn))
	       /* Do not warn about not inlined recursive calls.  */
	       && !cg_edge->recursive_p ()
	       /* Avoid warnings during early inline pass. */
	       && symtab->global_info_ready)
	{
	  warning (OPT_Winline, "inlining failed in call to %q+F: %s",
		   fn, _(cgraph_inline_failed_string (reason)));
	  warning (OPT_Winline, "called from here");
	}
      goto egress;
    }
  fn = cg_edge->callee->decl;
  cg_edge->callee->get_untransformed_body ();

#ifdef ENABLE_CHECKING
  if (cg_edge->callee->decl != id->dst_node->decl)
    cg_edge->callee->verify ();
#endif

  /* We will be inlining this callee.  */
  id->eh_lp_nr = lookup_stmt_eh_lp (stmt);
  id->assign_stmts.create (0);

  /* Update the callers EH personality.  */
  if (DECL_FUNCTION_PERSONALITY (cg_edge->callee->decl))
    DECL_FUNCTION_PERSONALITY (cg_edge->caller->decl)
      = DECL_FUNCTION_PERSONALITY (cg_edge->callee->decl);

  /* Split the block holding the GIMPLE_CALL.  */
  e = split_block (bb, stmt);
  bb = e->src;
  return_block = e->dest;
  remove_edge (e);

  /* split_block splits after the statement; work around this by
     moving the call into the second block manually.  Not pretty,
     but seems easier than doing the CFG manipulation by hand
     when the GIMPLE_CALL is in the last statement of BB.  */
  stmt_gsi = gsi_last_bb (bb);
  gsi_remove (&stmt_gsi, false);

  /* If the GIMPLE_CALL was in the last statement of BB, it may have
     been the source of abnormal edges.  In this case, schedule
     the removal of dead abnormal edges.  */
  gsi = gsi_start_bb (return_block);
  if (gsi_end_p (gsi))
    {
      gsi_insert_after (&gsi, stmt, GSI_NEW_STMT);
      purge_dead_abnormal_edges = true;
    }
  else
    {
      gsi_insert_before (&gsi, stmt, GSI_NEW_STMT);
      purge_dead_abnormal_edges = false;
    }

  stmt_gsi = gsi_start_bb (return_block);

  /* Build a block containing code to initialize the arguments, the
     actual inline expansion of the body, and a label for the return
     statements within the function to jump to.  The type of the
     statement expression is the return type of the function call.
     ???  If the call does not have an associated block then we will
     remap all callee blocks to NULL, effectively dropping most of
     its debug information.  This should only happen for calls to
     artificial decls inserted by the compiler itself.  We need to
     either link the inlined blocks into the caller block tree or
     not refer to them in any way to not break GC for locations.  */
  if (gimple_block (stmt))
    {
      id->block = make_node (BLOCK);
      BLOCK_ABSTRACT_ORIGIN (id->block) = fn;
      BLOCK_SOURCE_LOCATION (id->block) = LOCATION_LOCUS (input_location);
      prepend_lexical_block (gimple_block (stmt), id->block);
    }

  /* Local declarations will be replaced by their equivalents in this
     map.  */
  st = id->decl_map;
  id->decl_map = new hash_map<tree, tree>;
  dst = id->debug_map;
  id->debug_map = NULL;

  /* Record the function we are about to inline.  */
  id->src_fn = fn;
  id->src_node = cg_edge->callee;
  id->src_cfun = DECL_STRUCT_FUNCTION (fn);
  id->call_stmt = stmt;

  gcc_assert (!id->src_cfun->after_inlining);

  id->entry_bb = bb;
  if (lookup_attribute ("cold", DECL_ATTRIBUTES (fn)))
    {
      gimple_stmt_iterator si = gsi_last_bb (bb);
      gsi_insert_after (&si, gimple_build_predict (PRED_COLD_FUNCTION,
      						   NOT_TAKEN),
			GSI_NEW_STMT);
    }
  initialize_inlined_parameters (id, stmt, fn, bb);

  if (DECL_INITIAL (fn))
    {
      if (gimple_block (stmt))
	{
	  tree *var;

	  prepend_lexical_block (id->block,
				 remap_blocks (DECL_INITIAL (fn), id));
	  gcc_checking_assert (BLOCK_SUBBLOCKS (id->block)
			       && (BLOCK_CHAIN (BLOCK_SUBBLOCKS (id->block))
				   == NULL_TREE));
	  /* Move vars for PARM_DECLs from DECL_INITIAL block to id->block,
	     otherwise for DWARF DW_TAG_formal_parameter will not be children of
	     DW_TAG_inlined_subroutine, but of a DW_TAG_lexical_block
	     under it.  The parameters can be then evaluated in the debugger,
	     but don't show in backtraces.  */
	  for (var = &BLOCK_VARS (BLOCK_SUBBLOCKS (id->block)); *var; )
	    if (TREE_CODE (DECL_ORIGIN (*var)) == PARM_DECL)
	      {
		tree v = *var;
		*var = TREE_CHAIN (v);
		TREE_CHAIN (v) = BLOCK_VARS (id->block);
		BLOCK_VARS (id->block) = v;
	      }
	    else
	      var = &TREE_CHAIN (*var);
	}
      else
	remap_blocks_to_null (DECL_INITIAL (fn), id);
    }

  /* Return statements in the function body will be replaced by jumps
     to the RET_LABEL.  */
  gcc_assert (DECL_INITIAL (fn));
  gcc_assert (TREE_CODE (DECL_INITIAL (fn)) == BLOCK);

  /* Find the LHS to which the result of this call is assigned.  */
  return_slot = NULL;
  if (gimple_call_lhs (stmt))
    {
      modify_dest = gimple_call_lhs (stmt);

      /* Remember where to copy returned bounds.  */
      if (gimple_call_with_bounds_p (stmt)
	  && TREE_CODE (modify_dest) == SSA_NAME)
	{
	  gcall *retbnd = chkp_retbnd_call_by_val (modify_dest);
	  if (retbnd)
	    {
	      return_bounds = gimple_call_lhs (retbnd);
	      /* If returned bounds are not used then just
		 remove unused call.  */
	      if (!return_bounds)
		{
		  gimple_stmt_iterator iter = gsi_for_stmt (retbnd);
		  gsi_remove (&iter, true);
		}
	    }
	}

      /* The function which we are inlining might not return a value,
	 in which case we should issue a warning that the function
	 does not return a value.  In that case the optimizers will
	 see that the variable to which the value is assigned was not
	 initialized.  We do not want to issue a warning about that
	 uninitialized variable.  */
      if (DECL_P (modify_dest))
	TREE_NO_WARNING (modify_dest) = 1;

      if (gimple_call_return_slot_opt_p (call_stmt))
	{
	  return_slot = modify_dest;
	  modify_dest = NULL;
	}
    }
  else
    modify_dest = NULL;

  /* If we are inlining a call to the C++ operator new, we don't want
     to use type based alias analysis on the return value.  Otherwise
     we may get confused if the compiler sees that the inlined new
     function returns a pointer which was just deleted.  See bug
     33407.  */
  if (DECL_IS_OPERATOR_NEW (fn))
    {
      return_slot = NULL;
      modify_dest = NULL;
    }

  /* Declare the return variable for the function.  */
  use_retvar = declare_return_variable (id, return_slot, modify_dest,
					return_bounds, bb);

  /* Add local vars in this inlined callee to caller.  */
  add_local_variables (id->src_cfun, cfun, id);

  if (dump_file && (dump_flags & TDF_DETAILS))
    {
      fprintf (dump_file, "Inlining ");
      print_generic_expr (dump_file, id->src_fn, 0);
      fprintf (dump_file, " to ");
      print_generic_expr (dump_file, id->dst_fn, 0);
      fprintf (dump_file, " with frequency %i\n", cg_edge->frequency);
    }

  /* This is it.  Duplicate the callee body.  Assume callee is
     pre-gimplified.  Note that we must not alter the caller
     function in any way before this point, as this CALL_EXPR may be
     a self-referential call; if we're calling ourselves, we need to
     duplicate our body before altering anything.  */
  copy_body (id, cg_edge->callee->count,
  	     GCOV_COMPUTE_SCALE (cg_edge->frequency, CGRAPH_FREQ_BASE),
	     bb, return_block, NULL);

  /* Reset the escaped solution.  */
  if (cfun->gimple_df)
    pt_solution_reset (&cfun->gimple_df->escaped);

  /* Clean up.  */
  if (id->debug_map)
    {
      delete id->debug_map;
      id->debug_map = dst;
    }
  delete id->decl_map;
  id->decl_map = st;

  /* Unlink the calls virtual operands before replacing it.  */
  unlink_stmt_vdef (stmt);
  if (gimple_vdef (stmt)
      && TREE_CODE (gimple_vdef (stmt)) == SSA_NAME)
    release_ssa_name (gimple_vdef (stmt));

  /* If the inlined function returns a result that we care about,
     substitute the GIMPLE_CALL with an assignment of the return
     variable to the LHS of the call.  That is, if STMT was
     'a = foo (...)', substitute the call with 'a = USE_RETVAR'.  */
  if (use_retvar && gimple_call_lhs (stmt))
    {
      gimple old_stmt = stmt;
      stmt = gimple_build_assign (gimple_call_lhs (stmt), use_retvar);
      gsi_replace (&stmt_gsi, stmt, false);
      maybe_clean_or_replace_eh_stmt (old_stmt, stmt);

      /* Copy bounds if we copy structure with bounds.  */
      if (chkp_function_instrumented_p (id->dst_fn)
	  && !BOUNDED_P (use_retvar)
	  && chkp_type_has_pointer (TREE_TYPE (use_retvar)))
	id->assign_stmts.safe_push (stmt);
    }
  else
    {
      /* Handle the case of inlining a function with no return
	 statement, which causes the return value to become undefined.  */
      if (gimple_call_lhs (stmt)
	  && TREE_CODE (gimple_call_lhs (stmt)) == SSA_NAME)
	{
	  tree name = gimple_call_lhs (stmt);
	  tree var = SSA_NAME_VAR (name);
	  tree def = ssa_default_def (cfun, var);

	  if (def)
	    {
	      /* If the variable is used undefined, make this name
		 undefined via a move.  */
	      stmt = gimple_build_assign (gimple_call_lhs (stmt), def);
	      gsi_replace (&stmt_gsi, stmt, true);
	    }
	  else
	    {
	      /* Otherwise make this variable undefined.  */
	      gsi_remove (&stmt_gsi, true);
	      set_ssa_default_def (cfun, var, name);
	      SSA_NAME_DEF_STMT (name) = gimple_build_nop ();
	    }
	}
      else
        gsi_remove (&stmt_gsi, true);
    }

  /* Put returned bounds into the correct place if required.  */
  if (return_bounds)
    {
      gimple old_stmt = SSA_NAME_DEF_STMT (return_bounds);
      gimple new_stmt = gimple_build_assign (return_bounds, id->retbnd);
      gimple_stmt_iterator bnd_gsi = gsi_for_stmt (old_stmt);
      unlink_stmt_vdef (old_stmt);
      gsi_replace (&bnd_gsi, new_stmt, false);
      maybe_clean_or_replace_eh_stmt (old_stmt, new_stmt);
      cgraph_update_edges_for_call_stmt (old_stmt,
					 gimple_call_fndecl (old_stmt),
					 new_stmt);
    }

  if (purge_dead_abnormal_edges)
    {
      gimple_purge_dead_eh_edges (return_block);
      gimple_purge_dead_abnormal_call_edges (return_block);
    }

  /* If the value of the new expression is ignored, that's OK.  We
     don't warn about this for CALL_EXPRs, so we shouldn't warn about
     the equivalent inlined version either.  */
  if (is_gimple_assign (stmt))
    {
      gcc_assert (gimple_assign_single_p (stmt)
		  || CONVERT_EXPR_CODE_P (gimple_assign_rhs_code (stmt)));
      TREE_USED (gimple_assign_rhs1 (stmt)) = 1;
    }

  /* Copy bounds for all generated assigns that need it.  */
  for (i = 0; i < id->assign_stmts.length (); i++)
    chkp_copy_bounds_for_assign (id->assign_stmts[i], cg_edge);
  id->assign_stmts.release ();

  /* Output the inlining info for this abstract function, since it has been
     inlined.  If we don't do this now, we can lose the information about the
     variables in the function when the blocks get blown away as soon as we
     remove the cgraph node.  */
  if (gimple_block (stmt))
    (*debug_hooks->outlining_inline_function) (cg_edge->callee->decl);

  /* Update callgraph if needed.  */
  cg_edge->callee->remove ();

  id->block = NULL_TREE;
  successfully_inlined = TRUE;

 egress:
  input_location = saved_location;
  return successfully_inlined;
}

/* Expand call statements reachable from STMT_P.
   We can only have CALL_EXPRs as the "toplevel" tree code or nested
   in a MODIFY_EXPR.  */

static bool
gimple_expand_calls_inline (basic_block bb, copy_body_data *id)
{
  gimple_stmt_iterator gsi;
  bool inlined = false;

  for (gsi = gsi_last_bb (bb); !gsi_end_p (gsi);)
    {
      gimple stmt = gsi_stmt (gsi);
      gsi_prev (&gsi);

      if (is_gimple_call (stmt)
	  && !gimple_call_internal_p (stmt))
	inlined |= expand_call_inline (bb, stmt, id);
    }

  return inlined;
}


/* Walk all basic blocks created after FIRST and try to fold every statement
   in the STATEMENTS pointer set.  */

static void
fold_marked_statements (int first, hash_set<gimple> *statements)
{
  for (; first < n_basic_blocks_for_fn (cfun); first++)
    if (BASIC_BLOCK_FOR_FN (cfun, first))
      {
        gimple_stmt_iterator gsi;

	for (gsi = gsi_start_bb (BASIC_BLOCK_FOR_FN (cfun, first));
	     !gsi_end_p (gsi);
	     gsi_next (&gsi))
	  if (statements->contains (gsi_stmt (gsi)))
	    {
	      gimple old_stmt = gsi_stmt (gsi);
	      tree old_decl = is_gimple_call (old_stmt) ? gimple_call_fndecl (old_stmt) : 0;

	      if (old_decl && DECL_BUILT_IN (old_decl))
		{
		  /* Folding builtins can create multiple instructions,
		     we need to look at all of them.  */
		  gimple_stmt_iterator i2 = gsi;
		  gsi_prev (&i2);
		  if (fold_stmt (&gsi))
		    {
		      gimple new_stmt;
		      /* If a builtin at the end of a bb folded into nothing,
			 the following loop won't work.  */
		      if (gsi_end_p (gsi))
			{
			  cgraph_update_edges_for_call_stmt (old_stmt,
							     old_decl, NULL);
			  break;
			}
		      if (gsi_end_p (i2))
			i2 = gsi_start_bb (BASIC_BLOCK_FOR_FN (cfun, first));
		      else
			gsi_next (&i2);
		      while (1)
			{
			  new_stmt = gsi_stmt (i2);
			  update_stmt (new_stmt);
			  cgraph_update_edges_for_call_stmt (old_stmt, old_decl,
							     new_stmt);

			  if (new_stmt == gsi_stmt (gsi))
			    {
			      /* It is okay to check only for the very last
				 of these statements.  If it is a throwing
				 statement nothing will change.  If it isn't
				 this can remove EH edges.  If that weren't
				 correct then because some intermediate stmts
				 throw, but not the last one.  That would mean
				 we'd have to split the block, which we can't
				 here and we'd loose anyway.  And as builtins
				 probably never throw, this all
				 is mood anyway.  */
			      if (maybe_clean_or_replace_eh_stmt (old_stmt,
								  new_stmt))
				gimple_purge_dead_eh_edges (
				  BASIC_BLOCK_FOR_FN (cfun, first));
			      break;
			    }
			  gsi_next (&i2);
			}
		    }
		}
	      else if (fold_stmt (&gsi))
		{
		  /* Re-read the statement from GSI as fold_stmt() may
		     have changed it.  */
		  gimple new_stmt = gsi_stmt (gsi);
		  update_stmt (new_stmt);

		  if (is_gimple_call (old_stmt)
		      || is_gimple_call (new_stmt))
		    cgraph_update_edges_for_call_stmt (old_stmt, old_decl,
						       new_stmt);

		  if (maybe_clean_or_replace_eh_stmt (old_stmt, new_stmt))
		    gimple_purge_dead_eh_edges (BASIC_BLOCK_FOR_FN (cfun,
								    first));
		}
	    }
      }
}

/* Expand calls to inline functions in the body of FN.  */

unsigned int
optimize_inline_calls (tree fn)
{
  copy_body_data id;
  basic_block bb;
  int last = n_basic_blocks_for_fn (cfun);
  bool inlined_p = false;

  /* Clear out ID.  */
  memset (&id, 0, sizeof (id));

  id.src_node = id.dst_node = cgraph_node::get (fn);
  gcc_assert (id.dst_node->definition);
  id.dst_fn = fn;
  /* Or any functions that aren't finished yet.  */
  if (current_function_decl)
    id.dst_fn = current_function_decl;

  id.copy_decl = copy_decl_maybe_to_var;
  id.transform_call_graph_edges = CB_CGE_DUPLICATE;
  id.transform_new_cfg = false;
  id.transform_return_to_modify = true;
  id.transform_parameter = true;
  id.transform_lang_insert_block = NULL;
  id.statements_to_fold = new hash_set<gimple>;

  push_gimplify_context ();

  /* We make no attempts to keep dominance info up-to-date.  */
  free_dominance_info (CDI_DOMINATORS);
  free_dominance_info (CDI_POST_DOMINATORS);

  /* Register specific gimple functions.  */
  gimple_register_cfg_hooks ();

  /* Reach the trees by walking over the CFG, and note the
     enclosing basic-blocks in the call edges.  */
  /* We walk the blocks going forward, because inlined function bodies
     will split id->current_basic_block, and the new blocks will
     follow it; we'll trudge through them, processing their CALL_EXPRs
     along the way.  */
  FOR_EACH_BB_FN (bb, cfun)
    inlined_p |= gimple_expand_calls_inline (bb, &id);

  pop_gimplify_context (NULL);

#ifdef ENABLE_CHECKING
    {
      struct cgraph_edge *e;

      id.dst_node->verify ();

      /* Double check that we inlined everything we are supposed to inline.  */
      for (e = id.dst_node->callees; e; e = e->next_callee)
	gcc_assert (e->inline_failed);
    }
#endif

  /* Fold queued statements.  */
  fold_marked_statements (last, id.statements_to_fold);
  delete id.statements_to_fold;

  gcc_assert (!id.debug_stmts.exists ());

  /* If we didn't inline into the function there is nothing to do.  */
  if (!inlined_p)
    return 0;

  /* Renumber the lexical scoping (non-code) blocks consecutively.  */
  number_blocks (fn);

  delete_unreachable_blocks_update_callgraph (&id);
#ifdef ENABLE_CHECKING
  id.dst_node->verify ();
#endif

  /* It would be nice to check SSA/CFG/statement consistency here, but it is
     not possible yet - the IPA passes might make various functions to not
     throw and they don't care to proactively update local EH info.  This is
     done later in fixup_cfg pass that also execute the verification.  */
  return (TODO_update_ssa
	  | TODO_cleanup_cfg
	  | (gimple_in_ssa_p (cfun) ? TODO_remove_unused_locals : 0)
	  | (gimple_in_ssa_p (cfun) ? TODO_update_address_taken : 0)
	  | (profile_status_for_fn (cfun) != PROFILE_ABSENT
	     ? TODO_rebuild_frequencies : 0));
}

/* Passed to walk_tree.  Copies the node pointed to, if appropriate.  */

tree
copy_tree_r (tree *tp, int *walk_subtrees, void *data ATTRIBUTE_UNUSED)
{
  enum tree_code code = TREE_CODE (*tp);
  enum tree_code_class cl = TREE_CODE_CLASS (code);

  /* We make copies of most nodes.  */
  if (IS_EXPR_CODE_CLASS (cl)
      || code == TREE_LIST
      || code == TREE_VEC
      || code == TYPE_DECL
      || code == OMP_CLAUSE)
    {
      /* Because the chain gets clobbered when we make a copy, we save it
	 here.  */
      tree chain = NULL_TREE, new_tree;

      if (CODE_CONTAINS_STRUCT (code, TS_COMMON))
	chain = TREE_CHAIN (*tp);

      /* Copy the node.  */
      new_tree = copy_node (*tp);

      *tp = new_tree;

      /* Now, restore the chain, if appropriate.  That will cause
	 walk_tree to walk into the chain as well.  */
      if (code == PARM_DECL
	  || code == TREE_LIST
	  || code == OMP_CLAUSE)
	TREE_CHAIN (*tp) = chain;

      /* For now, we don't update BLOCKs when we make copies.  So, we
	 have to nullify all BIND_EXPRs.  */
      if (TREE_CODE (*tp) == BIND_EXPR)
	BIND_EXPR_BLOCK (*tp) = NULL_TREE;
    }
  else if (code == CONSTRUCTOR)
    {
      /* CONSTRUCTOR nodes need special handling because
         we need to duplicate the vector of elements.  */
      tree new_tree;

      new_tree = copy_node (*tp);
      CONSTRUCTOR_ELTS (new_tree) = vec_safe_copy (CONSTRUCTOR_ELTS (*tp));
      *tp = new_tree;
    }
  else if (code == STATEMENT_LIST)
    /* We used to just abort on STATEMENT_LIST, but we can run into them
       with statement-expressions (c++/40975).  */
    copy_statement_list (tp);
  else if (TREE_CODE_CLASS (code) == tcc_type)
    *walk_subtrees = 0;
  else if (TREE_CODE_CLASS (code) == tcc_declaration)
    *walk_subtrees = 0;
  else if (TREE_CODE_CLASS (code) == tcc_constant)
    *walk_subtrees = 0;
  return NULL_TREE;
}

/* The SAVE_EXPR pointed to by TP is being copied.  If ST contains
   information indicating to what new SAVE_EXPR this one should be mapped,
   use that one.  Otherwise, create a new node and enter it in ST.  FN is
   the function into which the copy will be placed.  */

static void
remap_save_expr (tree *tp, hash_map<tree, tree> *st, int *walk_subtrees)
{
  tree *n;
  tree t;

  /* See if we already encountered this SAVE_EXPR.  */
  n = st->get (*tp);

  /* If we didn't already remap this SAVE_EXPR, do so now.  */
  if (!n)
    {
      t = copy_node (*tp);

      /* Remember this SAVE_EXPR.  */
      st->put (*tp, t);
      /* Make sure we don't remap an already-remapped SAVE_EXPR.  */
      st->put (t, t);
    }
  else
    {
      /* We've already walked into this SAVE_EXPR; don't do it again.  */
      *walk_subtrees = 0;
      t = *n;
    }

  /* Replace this SAVE_EXPR with the copy.  */
  *tp = t;
}

/* Called via walk_gimple_seq.  If *GSIP points to a GIMPLE_LABEL for a local
   label, copies the declaration and enters it in the splay_tree in DATA (which
   is really a 'copy_body_data *'.  */

static tree
mark_local_labels_stmt (gimple_stmt_iterator *gsip,
		        bool *handled_ops_p ATTRIBUTE_UNUSED,
		        struct walk_stmt_info *wi)
{
  copy_body_data *id = (copy_body_data *) wi->info;
  glabel *stmt = dyn_cast <glabel *> (gsi_stmt (*gsip));

  if (stmt)
    {
      tree decl = gimple_label_label (stmt);

      /* Copy the decl and remember the copy.  */
      insert_decl_map (id, decl, id->copy_decl (decl, id));
    }

  return NULL_TREE;
}


/* Called via walk_gimple_seq by copy_gimple_seq_and_replace_local.
   Using the splay_tree pointed to by ST (which is really a `splay_tree'),
   remaps all local declarations to appropriate replacements in gimple
   operands. */

static tree
replace_locals_op (tree *tp, int *walk_subtrees, void *data)
{
  struct walk_stmt_info *wi = (struct walk_stmt_info*) data;
  copy_body_data *id = (copy_body_data *) wi->info;
  hash_map<tree, tree> *st = id->decl_map;
  tree *n;
  tree expr = *tp;

  /* Only a local declaration (variable or label).  */
  if ((TREE_CODE (expr) == VAR_DECL
       && !TREE_STATIC (expr))
      || TREE_CODE (expr) == LABEL_DECL)
    {
      /* Lookup the declaration.  */
      n = st->get (expr);

      /* If it's there, remap it.  */
      if (n)
	*tp = *n;
      *walk_subtrees = 0;
    }
  else if (TREE_CODE (expr) == STATEMENT_LIST
	   || TREE_CODE (expr) == BIND_EXPR
	   || TREE_CODE (expr) == SAVE_EXPR)
    gcc_unreachable ();
  else if (TREE_CODE (expr) == TARGET_EXPR)
    {
      /* Don't mess with a TARGET_EXPR that hasn't been expanded.
         It's OK for this to happen if it was part of a subtree that
         isn't immediately expanded, such as operand 2 of another
         TARGET_EXPR.  */
      if (!TREE_OPERAND (expr, 1))
	{
	  TREE_OPERAND (expr, 1) = TREE_OPERAND (expr, 3);
	  TREE_OPERAND (expr, 3) = NULL_TREE;
	}
    }

  /* Keep iterating.  */
  return NULL_TREE;
}


/* Called via walk_gimple_seq by copy_gimple_seq_and_replace_local.
   Using the splay_tree pointed to by ST (which is really a `splay_tree'),
   remaps all local declarations to appropriate replacements in gimple
   statements. */

static tree
replace_locals_stmt (gimple_stmt_iterator *gsip,
		     bool *handled_ops_p ATTRIBUTE_UNUSED,
		     struct walk_stmt_info *wi)
{
  copy_body_data *id = (copy_body_data *) wi->info;
  gimple gs = gsi_stmt (*gsip);

  if (gbind *stmt = dyn_cast <gbind *> (gs))
    {
      tree block = gimple_bind_block (stmt);

      if (block)
	{
	  remap_block (&block, id);
	  gimple_bind_set_block (stmt, block);
	}

      /* This will remap a lot of the same decls again, but this should be
	 harmless.  */
      if (gimple_bind_vars (stmt))
	gimple_bind_set_vars (stmt, remap_decls (gimple_bind_vars (stmt),
						 NULL, id));
    }

  /* Keep iterating.  */
  return NULL_TREE;
}


/* Copies everything in SEQ and replaces variables and labels local to
   current_function_decl.  */

gimple_seq
copy_gimple_seq_and_replace_locals (gimple_seq seq)
{
  copy_body_data id;
  struct walk_stmt_info wi;
  gimple_seq copy;

  /* There's nothing to do for NULL_TREE.  */
  if (seq == NULL)
    return seq;

  /* Set up ID.  */
  memset (&id, 0, sizeof (id));
  id.src_fn = current_function_decl;
  id.dst_fn = current_function_decl;
  id.decl_map = new hash_map<tree, tree>;
  id.debug_map = NULL;

  id.copy_decl = copy_decl_no_change;
  id.transform_call_graph_edges = CB_CGE_DUPLICATE;
  id.transform_new_cfg = false;
  id.transform_return_to_modify = false;
  id.transform_parameter = false;
  id.transform_lang_insert_block = NULL;

  /* Walk the tree once to find local labels.  */
  memset (&wi, 0, sizeof (wi));
  hash_set<tree> visited;
  wi.info = &id;
  wi.pset = &visited;
  walk_gimple_seq (seq, mark_local_labels_stmt, NULL, &wi);

  copy = gimple_seq_copy (seq);

  /* Walk the copy, remapping decls.  */
  memset (&wi, 0, sizeof (wi));
  wi.info = &id;
  walk_gimple_seq (copy, replace_locals_stmt, replace_locals_op, &wi);

  /* Clean up.  */
  delete id.decl_map;
  if (id.debug_map)
    delete id.debug_map;
  if (id.dependence_map)
    {
      delete id.dependence_map;
      id.dependence_map = NULL;
    }

  return copy;
}


/* Allow someone to determine if SEARCH is a child of TOP from gdb.  */

static tree
debug_find_tree_1 (tree *tp, int *walk_subtrees ATTRIBUTE_UNUSED, void *data)
{
  if (*tp == data)
    return (tree) data;
  else
    return NULL;
}

DEBUG_FUNCTION bool
debug_find_tree (tree top, tree search)
{
  return walk_tree_without_duplicates (&top, debug_find_tree_1, search) != 0;
}


/* Declare the variables created by the inliner.  Add all the variables in
   VARS to BIND_EXPR.  */

static void
declare_inline_vars (tree block, tree vars)
{
  tree t;
  for (t = vars; t; t = DECL_CHAIN (t))
    {
      DECL_SEEN_IN_BIND_EXPR_P (t) = 1;
      gcc_assert (!TREE_STATIC (t) && !TREE_ASM_WRITTEN (t));
      add_local_decl (cfun, t);
    }

  if (block)
    BLOCK_VARS (block) = chainon (BLOCK_VARS (block), vars);
}

/* Copy NODE (which must be a DECL).  The DECL originally was in the FROM_FN,
   but now it will be in the TO_FN.  PARM_TO_VAR means enable PARM_DECL to
   VAR_DECL translation.  */

static tree
copy_decl_for_dup_finish (copy_body_data *id, tree decl, tree copy)
{
  /* Don't generate debug information for the copy if we wouldn't have
     generated it for the copy either.  */
  DECL_ARTIFICIAL (copy) = DECL_ARTIFICIAL (decl);
  DECL_IGNORED_P (copy) = DECL_IGNORED_P (decl);

  /* Set the DECL_ABSTRACT_ORIGIN so the debugging routines know what
     declaration inspired this copy.  */
  DECL_ABSTRACT_ORIGIN (copy) = DECL_ORIGIN (decl);

  /* The new variable/label has no RTL, yet.  */
  if (CODE_CONTAINS_STRUCT (TREE_CODE (copy), TS_DECL_WRTL)
      && !TREE_STATIC (copy) && !DECL_EXTERNAL (copy))
    SET_DECL_RTL (copy, 0);

  /* These args would always appear unused, if not for this.  */
  TREE_USED (copy) = 1;

  /* Set the context for the new declaration.  */
  if (!DECL_CONTEXT (decl))
    /* Globals stay global.  */
    ;
  else if (DECL_CONTEXT (decl) != id->src_fn)
    /* Things that weren't in the scope of the function we're inlining
       from aren't in the scope we're inlining to, either.  */
    ;
  else if (TREE_STATIC (decl))
    /* Function-scoped static variables should stay in the original
       function.  */
    ;
  else
    /* Ordinary automatic local variables are now in the scope of the
       new function.  */
    DECL_CONTEXT (copy) = id->dst_fn;

  return copy;
}

static tree
copy_decl_to_var (tree decl, copy_body_data *id)
{
  tree copy, type;

  gcc_assert (TREE_CODE (decl) == PARM_DECL
	      || TREE_CODE (decl) == RESULT_DECL);

  type = TREE_TYPE (decl);

  copy = build_decl (DECL_SOURCE_LOCATION (id->dst_fn),
		     VAR_DECL, DECL_NAME (decl), type);
  if (DECL_PT_UID_SET_P (decl))
    SET_DECL_PT_UID (copy, DECL_PT_UID (decl));
  TREE_ADDRESSABLE (copy) = TREE_ADDRESSABLE (decl);
  TREE_READONLY (copy) = TREE_READONLY (decl);
  TREE_THIS_VOLATILE (copy) = TREE_THIS_VOLATILE (decl);
  DECL_GIMPLE_REG_P (copy) = DECL_GIMPLE_REG_P (decl);

  return copy_decl_for_dup_finish (id, decl, copy);
}

/* Like copy_decl_to_var, but create a return slot object instead of a
   pointer variable for return by invisible reference.  */

static tree
copy_result_decl_to_var (tree decl, copy_body_data *id)
{
  tree copy, type;

  gcc_assert (TREE_CODE (decl) == PARM_DECL
	      || TREE_CODE (decl) == RESULT_DECL);

  type = TREE_TYPE (decl);
  if (DECL_BY_REFERENCE (decl))
    type = TREE_TYPE (type);

  copy = build_decl (DECL_SOURCE_LOCATION (id->dst_fn),
		     VAR_DECL, DECL_NAME (decl), type);
  if (DECL_PT_UID_SET_P (decl))
    SET_DECL_PT_UID (copy, DECL_PT_UID (decl));
  TREE_READONLY (copy) = TREE_READONLY (decl);
  TREE_THIS_VOLATILE (copy) = TREE_THIS_VOLATILE (decl);
  if (!DECL_BY_REFERENCE (decl))
    {
      TREE_ADDRESSABLE (copy) = TREE_ADDRESSABLE (decl);
      DECL_GIMPLE_REG_P (copy) = DECL_GIMPLE_REG_P (decl);
    }

  return copy_decl_for_dup_finish (id, decl, copy);
}

tree
copy_decl_no_change (tree decl, copy_body_data *id)
{
  tree copy;

  copy = copy_node (decl);

  /* The COPY is not abstract; it will be generated in DST_FN.  */
  DECL_ABSTRACT_P (copy) = false;
  lang_hooks.dup_lang_specific_decl (copy);

  /* TREE_ADDRESSABLE isn't used to indicate that a label's address has
     been taken; it's for internal bookkeeping in expand_goto_internal.  */
  if (TREE_CODE (copy) == LABEL_DECL)
    {
      TREE_ADDRESSABLE (copy) = 0;
      LABEL_DECL_UID (copy) = -1;
    }

  return copy_decl_for_dup_finish (id, decl, copy);
}

static tree
copy_decl_maybe_to_var (tree decl, copy_body_data *id)
{
  if (TREE_CODE (decl) == PARM_DECL || TREE_CODE (decl) == RESULT_DECL)
    return copy_decl_to_var (decl, id);
  else
    return copy_decl_no_change (decl, id);
}

/* Return a copy of the function's argument tree.  */
static tree
copy_arguments_for_versioning (tree orig_parm, copy_body_data * id,
			       bitmap args_to_skip, tree *vars)
{
  tree arg, *parg;
  tree new_parm = NULL;
  int i = 0;

  parg = &new_parm;

  for (arg = orig_parm; arg; arg = DECL_CHAIN (arg), i++)
    if (!args_to_skip || !bitmap_bit_p (args_to_skip, i))
      {
        tree new_tree = remap_decl (arg, id);
	if (TREE_CODE (new_tree) != PARM_DECL)
	  new_tree = id->copy_decl (arg, id);
        lang_hooks.dup_lang_specific_decl (new_tree);
        *parg = new_tree;
	parg = &DECL_CHAIN (new_tree);
      }
    else if (!id->decl_map->get (arg))
      {
	/* Make an equivalent VAR_DECL.  If the argument was used
	   as temporary variable later in function, the uses will be
	   replaced by local variable.  */
	tree var = copy_decl_to_var (arg, id);
	insert_decl_map (id, arg, var);
        /* Declare this new variable.  */
        DECL_CHAIN (var) = *vars;
        *vars = var;
      }
  return new_parm;
}

/* Return a copy of the function's static chain.  */
static tree
copy_static_chain (tree static_chain, copy_body_data * id)
{
  tree *chain_copy, *pvar;

  chain_copy = &static_chain;
  for (pvar = chain_copy; *pvar; pvar = &DECL_CHAIN (*pvar))
    {
      tree new_tree = remap_decl (*pvar, id);
      lang_hooks.dup_lang_specific_decl (new_tree);
      DECL_CHAIN (new_tree) = DECL_CHAIN (*pvar);
      *pvar = new_tree;
    }
  return static_chain;
}

/* Return true if the function is allowed to be versioned.
   This is a guard for the versioning functionality.  */

bool
tree_versionable_function_p (tree fndecl)
{
  return (!lookup_attribute ("noclone", DECL_ATTRIBUTES (fndecl))
	  && copy_forbidden (DECL_STRUCT_FUNCTION (fndecl), fndecl) == NULL);
}

/* Delete all unreachable basic blocks and update callgraph.
   Doing so is somewhat nontrivial because we need to update all clones and
   remove inline function that become unreachable.  */

static bool
delete_unreachable_blocks_update_callgraph (copy_body_data *id)
{
  bool changed = false;
  basic_block b, next_bb;

  find_unreachable_blocks ();

  /* Delete all unreachable basic blocks.  */

  for (b = ENTRY_BLOCK_PTR_FOR_FN (cfun)->next_bb; b
       != EXIT_BLOCK_PTR_FOR_FN (cfun); b = next_bb)
    {
      next_bb = b->next_bb;

      if (!(b->flags & BB_REACHABLE))
	{
          gimple_stmt_iterator bsi;

          for (bsi = gsi_start_bb (b); !gsi_end_p (bsi); gsi_next (&bsi))
	    {
	      struct cgraph_edge *e;
	      struct cgraph_node *node;

	      id->dst_node->remove_stmt_references (gsi_stmt (bsi));

	      if (gimple_code (gsi_stmt (bsi)) == GIMPLE_CALL
		  &&(e = id->dst_node->get_edge (gsi_stmt (bsi))) != NULL)
		{
		  if (!e->inline_failed)
		    e->callee->remove_symbol_and_inline_clones (id->dst_node);
		  else
		    e->remove ();
		}
	      if (id->transform_call_graph_edges == CB_CGE_MOVE_CLONES
		  && id->dst_node->clones)
		for (node = id->dst_node->clones; node != id->dst_node;)
		  {
		    node->remove_stmt_references (gsi_stmt (bsi));
		    if (gimple_code (gsi_stmt (bsi)) == GIMPLE_CALL
			&& (e = node->get_edge (gsi_stmt (bsi))) != NULL)
		      {
			if (!e->inline_failed)
			  e->callee->remove_symbol_and_inline_clones (id->dst_node);
			else
			  e->remove ();
		      }

		    if (node->clones)
		      node = node->clones;
		    else if (node->next_sibling_clone)
		      node = node->next_sibling_clone;
		    else
		      {
			while (node != id->dst_node && !node->next_sibling_clone)
			  node = node->clone_of;
			if (node != id->dst_node)
			  node = node->next_sibling_clone;
		      }
		  }
	    }
	  delete_basic_block (b);
	  changed = true;
	}
    }

  return changed;
}

/* Update clone info after duplication.  */

static void
update_clone_info (copy_body_data * id)
{
  struct cgraph_node *node;
  if (!id->dst_node->clones)
    return;
  for (node = id->dst_node->clones; node != id->dst_node;)
    {
      /* First update replace maps to match the new body.  */
      if (node->clone.tree_map)
        {
	  unsigned int i;
          for (i = 0; i < vec_safe_length (node->clone.tree_map); i++)
	    {
	      struct ipa_replace_map *replace_info;
	      replace_info = (*node->clone.tree_map)[i];
	      walk_tree (&replace_info->old_tree, copy_tree_body_r, id, NULL);
	      walk_tree (&replace_info->new_tree, copy_tree_body_r, id, NULL);
	    }
	}
      if (node->clones)
	node = node->clones;
      else if (node->next_sibling_clone)
	node = node->next_sibling_clone;
      else
	{
	  while (node != id->dst_node && !node->next_sibling_clone)
	    node = node->clone_of;
	  if (node != id->dst_node)
	    node = node->next_sibling_clone;
	}
    }
}

/* Create a copy of a function's tree.
   OLD_DECL and NEW_DECL are FUNCTION_DECL tree nodes
   of the original function and the new copied function
   respectively.  In case we want to replace a DECL
   tree with another tree while duplicating the function's
   body, TREE_MAP represents the mapping between these
   trees. If UPDATE_CLONES is set, the call_stmt fields
   of edges of clones of the function will be updated.  

   If non-NULL ARGS_TO_SKIP determine function parameters to remove
   from new version.
   If SKIP_RETURN is true, the new version will return void.
   If non-NULL BLOCK_TO_COPY determine what basic blocks to copy.
   If non_NULL NEW_ENTRY determine new entry BB of the clone.
*/
void
tree_function_versioning (tree old_decl, tree new_decl,
			  vec<ipa_replace_map *, va_gc> *tree_map,
			  bool update_clones, bitmap args_to_skip,
			  bool skip_return, bitmap blocks_to_copy,
			  basic_block new_entry)
{
  struct cgraph_node *old_version_node;
  struct cgraph_node *new_version_node;
  copy_body_data id;
  tree p;
  unsigned i;
  struct ipa_replace_map *replace_info;
  basic_block old_entry_block, bb;
  auto_vec<gimple, 10> init_stmts;
  tree vars = NULL_TREE;

  gcc_assert (TREE_CODE (old_decl) == FUNCTION_DECL
	      && TREE_CODE (new_decl) == FUNCTION_DECL);
  DECL_POSSIBLY_INLINED (old_decl) = 1;

  old_version_node = cgraph_node::get (old_decl);
  gcc_checking_assert (old_version_node);
  new_version_node = cgraph_node::get (new_decl);
  gcc_checking_assert (new_version_node);

  /* Copy over debug args.  */
  if (DECL_HAS_DEBUG_ARGS_P (old_decl))
    {
      vec<tree, va_gc> **new_debug_args, **old_debug_args;
      gcc_checking_assert (decl_debug_args_lookup (new_decl) == NULL);
      DECL_HAS_DEBUG_ARGS_P (new_decl) = 0;
      old_debug_args = decl_debug_args_lookup (old_decl);
      if (old_debug_args)
	{
	  new_debug_args = decl_debug_args_insert (new_decl);
	  *new_debug_args = vec_safe_copy (*old_debug_args);
	}
    }

  /* Output the inlining info for this abstract function, since it has been
     inlined.  If we don't do this now, we can lose the information about the
     variables in the function when the blocks get blown away as soon as we
     remove the cgraph node.  */
  (*debug_hooks->outlining_inline_function) (old_decl);

  DECL_ARTIFICIAL (new_decl) = 1;
  DECL_ABSTRACT_ORIGIN (new_decl) = DECL_ORIGIN (old_decl);
  if (DECL_ORIGIN (old_decl) == old_decl)
    old_version_node->used_as_abstract_origin = true;
  DECL_FUNCTION_PERSONALITY (new_decl) = DECL_FUNCTION_PERSONALITY (old_decl);

  /* Prepare the data structures for the tree copy.  */
  memset (&id, 0, sizeof (id));

  /* Generate a new name for the new version. */
  id.statements_to_fold = new hash_set<gimple>;

  id.decl_map = new hash_map<tree, tree>;
  id.debug_map = NULL;
  id.src_fn = old_decl;
  id.dst_fn = new_decl;
  id.src_node = old_version_node;
  id.dst_node = new_version_node;
  id.src_cfun = DECL_STRUCT_FUNCTION (old_decl);
  id.blocks_to_copy = blocks_to_copy;

  id.copy_decl = copy_decl_no_change;
  id.transform_call_graph_edges
    = update_clones ? CB_CGE_MOVE_CLONES : CB_CGE_MOVE;
  id.transform_new_cfg = true;
  id.transform_return_to_modify = false;
  id.transform_parameter = false;
  id.transform_lang_insert_block = NULL;

  old_entry_block = ENTRY_BLOCK_PTR_FOR_FN
    (DECL_STRUCT_FUNCTION (old_decl));
  DECL_RESULT (new_decl) = DECL_RESULT (old_decl);
  DECL_ARGUMENTS (new_decl) = DECL_ARGUMENTS (old_decl);
  initialize_cfun (new_decl, old_decl,
		   old_entry_block->count);
  if (DECL_STRUCT_FUNCTION (new_decl)->gimple_df)
    DECL_STRUCT_FUNCTION (new_decl)->gimple_df->ipa_pta
      = id.src_cfun->gimple_df->ipa_pta;

  /* Copy the function's static chain.  */
  p = DECL_STRUCT_FUNCTION (old_decl)->static_chain_decl;
  if (p)
    DECL_STRUCT_FUNCTION (new_decl)->static_chain_decl =
      copy_static_chain (DECL_STRUCT_FUNCTION (old_decl)->static_chain_decl,
			 &id);

  /* If there's a tree_map, prepare for substitution.  */
  if (tree_map)
    for (i = 0; i < tree_map->length (); i++)
      {
	gimple init;
	replace_info = (*tree_map)[i];
	if (replace_info->replace_p)
	  {
	    if (!replace_info->old_tree)
	      {
		int i = replace_info->parm_num;
		tree parm;
		tree req_type;

		for (parm = DECL_ARGUMENTS (old_decl); i; parm = DECL_CHAIN (parm))
		  i --;
		replace_info->old_tree = parm;
		req_type = TREE_TYPE (parm);
		if (!useless_type_conversion_p (req_type, TREE_TYPE (replace_info->new_tree)))
		  {
		    if (fold_convertible_p (req_type, replace_info->new_tree))
		      replace_info->new_tree = fold_build1 (NOP_EXPR, req_type, replace_info->new_tree);
		    else if (TYPE_SIZE (req_type) == TYPE_SIZE (TREE_TYPE (replace_info->new_tree)))
		      replace_info->new_tree = fold_build1 (VIEW_CONVERT_EXPR, req_type, replace_info->new_tree);
		    else
		      {
			if (dump_file)
			  {
			    fprintf (dump_file, "    const ");
			    print_generic_expr (dump_file, replace_info->new_tree, 0);
			    fprintf (dump_file, "  can't be converted to param ");
			    print_generic_expr (dump_file, parm, 0);
			    fprintf (dump_file, "\n");
			  }
			replace_info->old_tree = NULL;
		      }
		  }
	      }
	    else
	      gcc_assert (TREE_CODE (replace_info->old_tree) == PARM_DECL);
	    if (replace_info->old_tree)
	      {
		init = setup_one_parameter (&id, replace_info->old_tree,
					    replace_info->new_tree, id.src_fn,
					    NULL,
					    &vars);
		if (init)
		  init_stmts.safe_push (init);
	      }
	  }
      }
  /* Copy the function's arguments.  */
  if (DECL_ARGUMENTS (old_decl) != NULL_TREE)
    DECL_ARGUMENTS (new_decl) =
      copy_arguments_for_versioning (DECL_ARGUMENTS (old_decl), &id,
      				     args_to_skip, &vars);

  DECL_INITIAL (new_decl) = remap_blocks (DECL_INITIAL (id.src_fn), &id);
  BLOCK_SUPERCONTEXT (DECL_INITIAL (new_decl)) = new_decl;

  declare_inline_vars (DECL_INITIAL (new_decl), vars);

  if (!vec_safe_is_empty (DECL_STRUCT_FUNCTION (old_decl)->local_decls))
    /* Add local vars.  */
    add_local_variables (DECL_STRUCT_FUNCTION (old_decl), cfun, &id);

  if (DECL_RESULT (old_decl) == NULL_TREE)
    ;
  else if (skip_return && !VOID_TYPE_P (TREE_TYPE (DECL_RESULT (old_decl))))
    {
      DECL_RESULT (new_decl)
	= build_decl (DECL_SOURCE_LOCATION (DECL_RESULT (old_decl)),
		      RESULT_DECL, NULL_TREE, void_type_node);
      DECL_CONTEXT (DECL_RESULT (new_decl)) = new_decl;
      cfun->returns_struct = 0;
      cfun->returns_pcc_struct = 0;
    }
  else
    {
      tree old_name;
      DECL_RESULT (new_decl) = remap_decl (DECL_RESULT (old_decl), &id);
      lang_hooks.dup_lang_specific_decl (DECL_RESULT (new_decl));
      if (gimple_in_ssa_p (id.src_cfun)
	  && DECL_BY_REFERENCE (DECL_RESULT (old_decl))
	  && (old_name = ssa_default_def (id.src_cfun, DECL_RESULT (old_decl))))
	{
	  tree new_name = make_ssa_name (DECL_RESULT (new_decl));
	  insert_decl_map (&id, old_name, new_name);
	  SSA_NAME_DEF_STMT (new_name) = gimple_build_nop ();
	  set_ssa_default_def (cfun, DECL_RESULT (new_decl), new_name);
	}
    }

  /* Set up the destination functions loop tree.  */
  if (loops_for_fn (DECL_STRUCT_FUNCTION (old_decl)) != NULL)
    {
      cfun->curr_properties &= ~PROP_loops;
      loop_optimizer_init (AVOID_CFG_MODIFICATIONS);
      cfun->curr_properties |= PROP_loops;
    }

  /* Copy the Function's body.  */
  copy_body (&id, old_entry_block->count, REG_BR_PROB_BASE,
	     ENTRY_BLOCK_PTR_FOR_FN (cfun), EXIT_BLOCK_PTR_FOR_FN (cfun),
	     new_entry);

  /* Renumber the lexical scoping (non-code) blocks consecutively.  */
  number_blocks (new_decl);

  /* We want to create the BB unconditionally, so that the addition of
     debug stmts doesn't affect BB count, which may in the end cause
     codegen differences.  */
  bb = split_edge (single_succ_edge (ENTRY_BLOCK_PTR_FOR_FN (cfun)));
  while (init_stmts.length ())
    insert_init_stmt (&id, bb, init_stmts.pop ());
  update_clone_info (&id);

  /* Remap the nonlocal_goto_save_area, if any.  */
  if (cfun->nonlocal_goto_save_area)
    {
      struct walk_stmt_info wi;

      memset (&wi, 0, sizeof (wi));
      wi.info = &id;
      walk_tree (&cfun->nonlocal_goto_save_area, remap_gimple_op_r, &wi, NULL);
    }

  /* Clean up.  */
  delete id.decl_map;
  if (id.debug_map)
    delete id.debug_map;
  free_dominance_info (CDI_DOMINATORS);
  free_dominance_info (CDI_POST_DOMINATORS);

  fold_marked_statements (0, id.statements_to_fold);
  delete id.statements_to_fold;
  fold_cond_expr_cond ();
  delete_unreachable_blocks_update_callgraph (&id);
  if (id.dst_node->definition)
    cgraph_edge::rebuild_references ();
  if (loops_state_satisfies_p (LOOPS_NEED_FIXUP))
    {
      calculate_dominance_info (CDI_DOMINATORS);
      fix_loop_structure (NULL);
    }
  update_ssa (TODO_update_ssa);

  /* After partial cloning we need to rescale frequencies, so they are
     within proper range in the cloned function.  */
  if (new_entry)
    {
      struct cgraph_edge *e;
      rebuild_frequencies ();

      new_version_node->count = ENTRY_BLOCK_PTR_FOR_FN (cfun)->count;
      for (e = new_version_node->callees; e; e = e->next_callee)
	{
	  basic_block bb = gimple_bb (e->call_stmt);
	  e->frequency = compute_call_stmt_bb_frequency (current_function_decl,
							 bb);
	  e->count = bb->count;
	}
      for (e = new_version_node->indirect_calls; e; e = e->next_callee)
	{
	  basic_block bb = gimple_bb (e->call_stmt);
	  e->frequency = compute_call_stmt_bb_frequency (current_function_decl,
							 bb);
	  e->count = bb->count;
	}
    }

  free_dominance_info (CDI_DOMINATORS);
  free_dominance_info (CDI_POST_DOMINATORS);

  gcc_assert (!id.debug_stmts.exists ());
  pop_cfun ();
  return;
}

/* EXP is CALL_EXPR present in a GENERIC expression tree.  Try to integrate
   the callee and return the inlined body on success.  */

tree
maybe_inline_call_in_expr (tree exp)
{
  tree fn = get_callee_fndecl (exp);

  /* We can only try to inline "const" functions.  */
  if (fn && TREE_READONLY (fn) && DECL_SAVED_TREE (fn))
    {
      call_expr_arg_iterator iter;
      copy_body_data id;
      tree param, arg, t;
      hash_map<tree, tree> decl_map;

      /* Remap the parameters.  */
      for (param = DECL_ARGUMENTS (fn), arg = first_call_expr_arg (exp, &iter);
	   param;
	   param = DECL_CHAIN (param), arg = next_call_expr_arg (&iter))
	decl_map.put (param, arg);

      memset (&id, 0, sizeof (id));
      id.src_fn = fn;
      id.dst_fn = current_function_decl;
      id.src_cfun = DECL_STRUCT_FUNCTION (fn);
      id.decl_map = &decl_map;

      id.copy_decl = copy_decl_no_change;
      id.transform_call_graph_edges = CB_CGE_DUPLICATE;
      id.transform_new_cfg = false;
      id.transform_return_to_modify = true;
      id.transform_parameter = true;
      id.transform_lang_insert_block = NULL;

      /* Make sure not to unshare trees behind the front-end's back
	 since front-end specific mechanisms may rely on sharing.  */
      id.regimplify = false;
      id.do_not_unshare = true;

      /* We're not inside any EH region.  */
      id.eh_lp_nr = 0;

      t = copy_tree_body (&id);

      /* We can only return something suitable for use in a GENERIC
	 expression tree.  */
      if (TREE_CODE (t) == MODIFY_EXPR)
	return TREE_OPERAND (t, 1);
    }

   return NULL_TREE;
}

/* Duplicate a type, fields and all.  */

tree
build_duplicate_type (tree type)
{
  struct copy_body_data id;

  memset (&id, 0, sizeof (id));
  id.src_fn = current_function_decl;
  id.dst_fn = current_function_decl;
  id.src_cfun = cfun;
  id.decl_map = new hash_map<tree, tree>;
  id.debug_map = NULL;
  id.copy_decl = copy_decl_no_change;

  type = remap_type_1 (type, &id);

  delete id.decl_map;
  if (id.debug_map)
    delete id.debug_map;

  TYPE_CANONICAL (type) = type;

  return type;
}

/* Unshare the entire DECL_SAVED_TREE of FN and return the remapped
   parameters and RESULT_DECL in PARMS and RESULT.  Used by C++ constexpr
   evaluation.  */

tree
copy_fn (tree fn, tree& parms, tree& result)
{
  copy_body_data id;
  tree param;
  hash_map<tree, tree> decl_map;

  tree *p = &parms;
  *p = NULL_TREE;

  memset (&id, 0, sizeof (id));
  id.src_fn = fn;
  id.dst_fn = current_function_decl;
  id.src_cfun = DECL_STRUCT_FUNCTION (fn);
  id.decl_map = &decl_map;

  id.copy_decl = copy_decl_no_change;
  id.transform_call_graph_edges = CB_CGE_DUPLICATE;
  id.transform_new_cfg = false;
  id.transform_return_to_modify = false;
  id.transform_parameter = true;
  id.transform_lang_insert_block = NULL;

  /* Make sure not to unshare trees behind the front-end's back
     since front-end specific mechanisms may rely on sharing.  */
  id.regimplify = false;
  id.do_not_unshare = true;

  /* We're not inside any EH region.  */
  id.eh_lp_nr = 0;

  /* Remap the parameters and result and return them to the caller.  */
  for (param = DECL_ARGUMENTS (fn);
       param;
       param = DECL_CHAIN (param))
    {
      *p = remap_decl (param, &id);
      p = &DECL_CHAIN (*p);
    }

  if (DECL_RESULT (fn))
    result = remap_decl (DECL_RESULT (fn), &id);
  else
    result = NULL_TREE;

  return copy_tree_body (&id);
}<|MERGE_RESOLUTION|>--- conflicted
+++ resolved
@@ -1637,11 +1637,6 @@
       copy = gimple_copy (stmt);
 
       /* Clear flags that need revisiting.  */
-<<<<<<< HEAD
-      if (is_gimple_call (copy)
-	  && gimple_call_tail_p (copy))
-	gimple_call_set_tail (copy, false);
-=======
       if (gcall *call_stmt = dyn_cast <gcall *> (copy))
         {
 	  if (gimple_call_tail_p (call_stmt))
@@ -1649,7 +1644,6 @@
 	  if (gimple_call_from_thunk_p (call_stmt))
 	    gimple_call_set_from_thunk (call_stmt, false);
 	}
->>>>>>> 7b26e389
 
       /* Remap the region numbers for __builtin_eh_{pointer,filter},
 	 RESX and EH_DISPATCH.  */
