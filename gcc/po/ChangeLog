--- conflicted
+++ resolved
@@ -1,5 +1,3 @@
-<<<<<<< HEAD
-=======
 2014-04-22  Release Manager
 
 	* GCC 4.9.0 released.
@@ -20,7 +18,6 @@
 
 	* sv.po: Update.
 
->>>>>>> a7aa3838
 2014-03-03  Joseph Myers  <joseph@codesourcery.com>
 
 	* be.po, da.po, de.po, el.po, es.po, fi.po, fr.po, hr.po, id.po,
