--- conflicted
+++ resolved
@@ -1,8 +1,3 @@
-<<<<<<< HEAD
-2014-10-30  Release Manager
-
-	* GCC 4.9.2 released.
-=======
 2015-07-16  Release Manager
 
 	* GCC 5.2.0 released.
@@ -82,22 +77,12 @@
 	* plugins.m4: Test for dlfcn.h or windows.h here to set default
 	for --enable-plugins.  Report error if someone tries to enable
 	plugins on a host we don't support.
->>>>>>> 7b26e389
 
 2014-07-26  Uros Bizjak  <ubizjak@gmail.com>
 
 	PR target/47230
 	* mh-alpha-linux: New file.
 
-<<<<<<< HEAD
-2014-07-16  Release Manager
-
-	* GCC 4.9.1 released.
-
-2014-04-22  Release Manager
-
-	* GCC 4.9.0 released.
-=======
 2014-05-14  Sandra Loosemore  <sandra@codesourcery.com>
 
 	* mt-nios2-elf: New file.
@@ -110,7 +95,6 @@
 2013-12-07  Mike Frysinger  <vapier@gentoo.org>
 
 	* acinclude.m4: Remove +x file mode.
->>>>>>> 7b26e389
 
 2013-11-29  Marek Polacek  <polacek@redhat.com>
 
