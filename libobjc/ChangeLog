<<<<<<< HEAD
2014-10-30  Release Manager

	* GCC 4.9.2 released.

2014-07-28  Ulrich Weigand  <uweigand@de.ibm.com>

	PR libobjc/61920
	* encoding.c (rs6000_special_adjust_field_align_p): Use definition
	that matches the 4.9 branch ABI.

2014-07-27  Alan Modra  <amodra@gmail.com>
	    Matthias Klose  <doko@ubuntu.com>

	PR libobjc/61920

	* encoding.c: Define rs6000_special_adjust_field_align_p.

2014-07-16  Release Manager

	* GCC 4.9.1 released.

2014-04-22  Release Manager

	* GCC 4.9.0 released.
=======
2015-07-16  Release Manager

	* GCC 5.2.0 released.

2015-04-22  Release Manager

	* GCC 5.1.0 released.

2015-02-05  Rainer Orth  <ro@CeBiTec.Uni-Bielefeld.DE>

	PR libobjc/63765
	* thr.c (_XOPEN_SOURCE): Remove.

2015-01-27  Matthias Klose  <doko@ubuntu.com>

	* sendmsg.c: Add prototypes for __objc_get_forward_imp and get_imp.

2015-01-09  Dimitris Papavasiliou  <dpapavas@gmail.com>

	PR libobjc/51891
	* ivars.c: Add a check for classes without instance
	variables, which have a NULL ivar list pointer.

2015-01-05  Jakub Jelinek  <jakub@redhat.com>

	Update copyright years.

2014-11-21  H.J. Lu  <hongjiu.lu@intel.com>

	PR bootstrap/63784
	* configure: Regenerated.

2014-11-11  Francois-Xavier Coudert  <fxcoudert@gcc.gnu.org>

	PR target/63610
	* configure: Regenerate.

2014-11-05  Rainer Orth  <ro@CeBiTec.Uni-Bielefeld.DE>

	* thr.c (_XOPEN_SOURCE): Define as 600.

2014-07-27  Alan Modra  <amodra@gmail.com>
	    Matthias Klose  <doko@ubuntu.com>

	PR libobjc/61920

	* encoding.c: Define rs6000_special_adjust_field_align_p.
>>>>>>> 7b26e389

2014-01-02  Richard Sandiford  <rdsandiford@googlemail.com>

	Update copyright years

2013-09-20  Alan Modra  <amodra@gmail.com>

	* configure: Regenerate.

2013-07-21   OndÅej BÃ­lka  <neleai@seznam.cz>

	* class.c: Fix typos.
	* encoding.c: Likewise.
	* init.c: Likewise.
	* objc-private/runtime.h: Likewise.
	* objc/runtime.h: Likewise.
	* objc-sync.c: Likewise.

2013-07-04  Kai Tietz  <ktietz@redhat.com>

	* exception.c: Add check for SjLj to SEH blocks.

2013-02-03  Richard Sandiford  <rdsandiford@googlemail.com>

	Update copyright years.

2012-10-19  Michael Meissner  <meissner@linux.vnet.ibm.com>

	* encoding.c (TARGET_VSX): Provide definitions based on the
	current compilation options, and not based off the target options
	structure.
	(TARGET_ALTIVEC): Likewise.
	(TARGET_64BIT): Likewise.

2012-09-14  David Edelsohn  <dje.gcc@gmail.com>

	* configure: Regenerated.

2012-07-19  Tristan Gingold  <gingold@adacore.com>
	    Richard Henderson  <rth@redhat.com>

	* exception.c (__gnu_objc_personality_seh0): New function.

2012-05-16  H.J. Lu  <hongjiu.lu@intel.com>

	* configure: Regenerated.

2012-03-12  Rainer Orth  <ro@CeBiTec.Uni-Bielefeld.DE>

	* configure.ac (enable_objc_gc): Remove alpha*-dec-osf* handling.
	* configure: Regenerate.

	* thr.c (_XOPEN_SOURCE): Define unconditionally.

2011-11-21  Andreas Tobler  <andreast@fgznet.ch>

	* configure: Regenerate.

2011-11-02  Rainer Orth  <ro@CeBiTec.Uni-Bielefeld.DE>

	* Makefile.in (INCLUDES): Add -I$(MULTIBUILDTOP)../libgcc.
	* configure.ac (target_thread_file, HAVE_GTHR_DEFAULT): Remove.
	* configure: Regenerate.
	* config.h.in: Regenerate.

2011-10-17  Paul Brook  <paul@codesourcery.com>
	    Matthias Klose  <doko@ubuntu.com>

	* exception.c (parse_lsda_header): hardcode ttype_encoding for older
	ARM EABI toolchains.
	(get_ttype_entry) Remove __ARM_EABI_UNWINDER__ variant.

2011-10-09  Nicola Pero  <nicola.pero@meta-innovation.com>

	PR libobjc/49883
	* init.c (__objc_exec_class): Work around a bug in clang's code
	generation.  Clang sets the class->info field to values different
	from 0x1 or 0x2 (the only allowed values in the traditional GNU
	Objective-C runtime ABI) to store some additional information, but
	this breaks backwards compatibility.  Wipe out all the bits in the
	fields other than the first two upon loading a class.

2011-10-09  Nicola Pero  <nicola.pero@meta-innovation.com>

	* class.c (objc_lookup_class): Added back for compatibility with
	clang which seems to emit calls to it.

2011-10-08  Richard Frith-Macdonald <rfm@gnu.org>
            Nicola Pero  <nicola.pero@meta-innovation.com>

	PR libobjc/50428
	* sendmsg.c (__objc_send_initialize): If a class does not have an
	+initialize method, search for an +initialize method in the
	superclass and in the ancestor classes and execute the first one
	that is found.  This makes the GNU runtime behave in the same way
	as the Apple/NeXT runtime with respect to +initialize methods and
	subclassing.

2011-08-06  Nicola Pero  <nicola.pero@meta-innovation.com>

	PR libobjc/50002
	* class.c (__objc_update_classes_with_methods): Iterate over meta
	classes as well as normal classes when refreshing the method
	implementations.  This fixes replacing class methods.

2011-08-06  Nicola Pero  <nicola.pero@meta-innovation.com>

	* class.c (class_getSuperclass): Fixed to work with meta classes
	still in construction too.

2011-08-06  Nicola Pero  <nicola.pero@meta-innovation.com>

	* class.c (class_getSuperclass): Fixed typo in comment.
	
2011-08-06  Nicola Pero  <nicola.pero@meta-innovation.com>

	PR libobjc/49882
	* class.c (class_getSuperclass): Return the superclass if the
	class is in construction.
	* objc/runtime.h (class_getSuperclass): Updated documentation.

2011-08-05  Rainer Orth  <ro@CeBiTec.Uni-Bielefeld.DE>

	* Makefile.in (INCLUDES): Search
	$(srcdir)/$(MULTISRCTOP)../libgcc.

2011-06-08  Nicola Pero  <nicola.pero@meta-innovation.com>

	* objc/objc.h (__GNU_LIBOBJC__): Bumped to 20110608.

2011-06-08  Nicola Pero  <nicola.pero@meta-innovation.com>

	* configure.ac (VERSION): Bumped to 4:0:0.
	* configure (VERSION): Likewise.

2011-06-08  Nicola Pero  <nicola.pero@meta-innovation.com>

	* objc/README: Updated.
	* objc-private/selector.h: Updated comments.
	
2011-06-07  Nicola Pero  <nicola.pero@meta-innovation.com>

	* sendmsg.c (class_get_instance_method): Removed.
	(class_get_class_method): Removed.
	(objc_get_uninstalled_dtable): Removed.

2011-06-07  Nicola Pero  <nicola.pero@meta-innovation.com>

	* objc-private/module-abi-8.h (class_get_instance_size): Removed.
	* objects.c (class_create_instance): Removed.
	* error.c (__USE_FIXED_PROTOTYPES__): Removed.
	* gc.c (__objc_generate_gc_type_description): Use
	class_getInstanceSize() instead of class_get_instance_size().
	* selector.c (sel_types_match): Made static.
	(sel_get_typed_uid): Removed.
	(sel_get_any_typed_uid): Removed.
	(sel_get_name): Removed.
	(sel_get_type): Removed.
	(sel_register_name): Removed.
	(sel_register_typed_name): Removed.
	(sel_get_uid): Removed.

2011-06-07  Nicola Pero  <nicola.pero@meta-innovation.com>

	* encoding.c (method_get_number_of_arguments): Removed.
	(method_get_sizeof_arguments): Removed.

2011-06-07  Nicola Pero  <nicola.pero@meta-innovation.com>

	* class.c (objc_next_class): Removed.
	(class_pose_as): Removed.
	(CLASSOF): Removed.
	(class_table_replace): Removed.
	(objc_lookup_class): Removed.

2011-06-07  Nicola Pero  <nicola.pero@meta-innovation.com>

	Removed the Traditional Objective-C runtime public API.
	* Makefile.in (OBJC_DEPRECATED_H): Variable removed.
	(install-headers): Do not create the objc/deprecated directory and
	do not install the deprecated headers.
	(OBJC_H): Removed encoding.h and objc-api.h.
	* Object.m: Removed all methods with the exception of -class and
	-isEqual:.  Updated includes.  ([-class]): Use Modern API.
	* objc/Object.h: Do not include deprecated/Object.h.
	* objc/deprecated/Object.h: Removed.
	* linking.m (__objc_linking): Call [Object class] instead of
	[Object name].
	* Protocol.m: Removed all methods with the exception of -isEqual:.
	Updated includes.
	* objc/Protocol.h: Do not include deprecated/Protocol.h.
	* objc/deprecated/Protocol.h: Removed.
	* objc/deprecated/struct_objc_symtab.h: Removed.
	* objc/deprecated/struct_objc_module.h: Removed.
	* objc/deprecated/struct_objc_ivar.h: Removed.
	* objc/deprecated/struct_objc_ivar_list.h: Removed.
	* objc/deprecated/struct_objc_method.h: Removed.
	* objc/deprecated/struct_objc_method_list.h: Removed.
	* objc/deprecated/struct_objc_protocol_list.h: Removed.
	* objc/deprecated/struct_objc_category.h: Removed.
	* objc/deprecated/MetaClass.h: Removed.
	* objc/deprecated/objc_msg_sendv.h: Removed.  
	* objc/deprecated/README: Removed.
	* objc/deprecated/struct_objc_class.h: Removed.
	* objc/deprecated/struct_objc_protocol.h: Removed.
	* objc/deprecated/struct_objc_selector.h: Removed.
	* objc/encoding.h: Removed.
	* objc/message.h (struct objc_super): Removed the definition for
	the Traditional Objective-C runtime API.
	* objc/objc.h: Do not include objc/objc-decls.h.
	deprecated/struct_objc_selector.h, deprecated/MetaClass.h,
	deprecated/struct_objc_class.h, deprecated/struct_objc_protocol.h
	and deprecated/objc_msg_sendv.h.  Uncommented new definition of
	Protocol *.
	* objc/objc-api.h: Removed.
	* objc/runtime.h: Updated comments.  Removed check to detect
	concurrent usage of Traditional and Modern APIs.
	* objc-private/module-abi-8.h: Always define struct objc_class and
	struct objc_protocol.  (struct objc_protocol_list): Changed type
	of 'list' argument from 'Protocol *' to 'struct objc_protocol *'.
	(class_get_instance_size): Added.
	* objc-private/protocols.h (__objc_protocols_add_protocol): Take a
	'struct objc_protocol *' as argument, not a 'Protocol *'.
	* objc-private/runtime.h: Updated comments.
	* objc-private/selector.h (struct objc_selector, sel_eq): Added.
	* class.c: Include objc-private/selector.h.
	(objc_get_meta_class): Return a Class instead of a MetaClass.
	* encoding.c (method_get_next_argument): Removed.
	(method_get_first_argument): Removed.
	(method_get_nth_argument): Removed.
	* gc.c: Include objc/runtime.h instead of objc/encoding.h.
	Include objc-private/module-abi-8.h and ctype.h.
	* protocols.c (__objc_protocols_add_protocol): Take a 'struct
	objc_protocl *' as argument, not a 'Protocol *'.
	(class_addProtocol): Added casts to 'struct objc_protocol *' and
	'Protocol *'.
	(class_copyProtocolList): Likewise.
	(protocol_conformsToProtocol): Likewise.
	(protocol_copyProtocolList): Likewise.
	* sarray.c: Include objc-private/module-abi-8.h.
	* sendmsg.c (method_get_next_argument): Removed.
	(method_get_first_argument): Removed.
	(method_get_nth_argument): Removed.
	(objc_msg_sendv): Removed.
	(arglist_t, retval_t): New.  (class_get_class_method): Take a
	'Class', not 'MetaClass', argument.
	* thr.c: Include module-abi-8.h.
	
2011-06-03  Nicola Pero  <nicola.pero@meta-innovation.com>

	* Makefile.in (OBJC_DEPRECATED_H): Removed struct_objc_static_instances.h
	and objc_get_uninstalled_dtable.h.
	* objc/deprecated/struct_objc_static_instances.h: Removed.
	* objc/deprecated/objc_get_uninstalled_dtable.h: Removed.	
	* objc/objc-api.h: Do not include deprecated/objc_static_instances.h
	and deprecated/objc_get_uninstalled_dtable.h.
	
2011-06-03  Nicola Pero  <nicola.pero@meta-innovation.com>

	* Makefile.in (OBJC_DEPRECATED_H): Removed objc_object_alloc.h.
	* objc/deprecated/objc_object_alloc.h: Removed.
	* objc/objc-api.h: Do not include deprecated/objc_object_alloc.h.
	* objects.c (_objc_object_alloc, _objc_object_dispose,
	_objc_object_copy): Removed.
	* libobjc.def (__objc_object_alloc, __objc_object_copy,
	__objc_object_dispose): Removed.
	
2011-06-03  Nicola Pero  <nicola.pero@meta-innovation.com>

	* Makefile.in (OBJC_DEPRECATED_H): Removed METHOD_NULL.h.
	* objc/objc-api.h: Do not include deprecated/METHOD_NULL.h.
	* objc/deprecated/METHOD_NULL.h: Removed.
	
2011-06-03  Nicola Pero  <nicola.pero@meta-innovation.com>

	* Makefile.in (OBJC_DEPRECATED_H): Removed objc_valloc.h,
	objc_malloc.h and objc_unexpected_exception.h.
	(exception.lo): Do not use -Wno-deprecated-declarations.
	(exception_gc.lo): Likewise.
	* objc/objc-api.h: Do not include deprecated/objc_valloc.h,
	deprecated/objc_malloc.h and
	deprecated/objc_unexpected_exception.h.
	* objc/deprecated/objc_valloc.h: Removed.
	* objc/deprecated/objc_malloc.h: Removed.
	* objc/deprecated/objc_unexpected_exception.h: Removed.
	* exception.c (_objc_unexpected_exception): Removed.
	(objc_exception_throw): Do not check for
	_objc_unexpected_exception.
	* memory.c (objc_valloc, _objc_malloc, _objc_atomic_malloc,
	_objc_valloc, _objc_realloc, _objc_calloc, _objc_free): Removed.	
	* libobjc.def (_objc_unexpected_exception, objc_valloc): Removed.
	
2011-06-03  Nicola Pero  <nicola.pero@meta-innovation.com>

	* objc/objc.h: Do not include deprecated/STR.h.
	* objc/deprecated/STR.h: Removed.
	* Makefile.in (OBJC_DEPRECATED_H): removed STR.h.
	
2011-06-03  Nicola Pero  <nicola.pero@meta-innovation.com>

	* Makefile.in (OBJC_H): Removed hash.h and sarray.h.
	(OBJC_DEPRECATED_H): Likewise.
	* libobjc.def (objc_hash_new, objc_hash_delete, objc_hash_add,
	objc_hash_remove, objc_hash_next, objc_hash_value_for_key,
	objc_hash_is_key_in_hash, hash_add, hash_delete, hash_new,
	hash_next, hash_remove, hash_value_for_key, hash_is_key_in_hash,
	sarray_at_put, sarray_at_put_safe, sarray_free, sarray_lazy_copy,
	sarray_new, sarray_realloc, sarray_remove_garbage): Removed.
	* objc/sarray.h: Removed.
	* objc/hash.h: Removed.
	* objc/deprecated/sarray.h: Removed.
	* objc/deprecated/hash.h: Removed.
	* objc/Object.h: Do not include objc/deprecated/hash.h
	* Object.m: Include string.h.
	* objc/objc-api.h: Do not include objc/deprecated/hash.h.
	* objc-private/common.h (GNU_LIBOBJC_COMPILING_LIBOBJC_ITSELF):
	Removed.

2011-06-03  Nicola Pero  <nicola.pero@meta-innovation.com>

	* Object.m ([-forward::]): Removed.
	* objc/deprecated/Object.h ([-forward::]): Removed.
	* sendmsg.c (__objc_forward): Updated comments.
	
2011-06-03  Nicola Pero  <nicola.pero@meta-innovation.com>

	* Makefile.in (OBJC_H): Removed objc-list.h.
	(OBJC_DEPRECATED_H): Removed objc-list.h.
	* objc/objc-list.h: File removed.
	* objc/deprecated/objc-list.h: File removed.

2011-06-03  Nicola Pero  <nicola.pero@meta-innovation.com>

	* Makefile.in (OBJC_H): Removed typedstream.h.
	(OBJC_DEPRECATED_H): Removed typedstream.h.
	(C_SOURCE_FILES): Removed archive.c.
	(Object.lo): Rule removed.
	(Object_gc.lo): Likewise.
	(archive.lo): Likewise.
	(archive_gc.lo): Likewise.
	* objc/deprecated/Object.h ([+streamVersion:], [-read], [-write],
	[-awake]): Removed.
	Do not include deprecated/typedstream.h.
	* Object.m: Removed the same methods.
	* archive.c: File removed.
	* objc/typedstream.h: File removed.
	* objc/deprecated/typedstream.h: File removed.
	* libobjc.def (__objc_read_nbyte_uint, __objc_read_nbyte_ulong,
	__objc_write_class, __objc_write_object, __objc_write_selector,
	objc_close_typed_stream, objc_end_of_typed_stream,
	objc_flush_typed_stream, objc_get_stream_class_version,
	objc_open_typed_stream, objc_open_typed_stream_for_file,
	objc_read_array, objc_read_char, objc_read_int, objc_read_long,
	objc_read_object, objc_read_selector, objc_read_short,
	objc_read_string, objc_read_type, objc_read_types,
	objc_read_unsigned_char, objc_read_unsigned_int,
	objc_read_unsigned_long, objc_read_unsigned_short,
	objc_write_array, objc_write_char, objc_write_int,
	objc_write_long, objc_write_object, objc_write_object_reference,
	objc_write_root_object, objc_write_selector, objc_write_short,
	objc_write_string, objc_write_string_atomic, objc_write_type,
	objc_write_types, objc_write_unsigned_char,
	objc_write_unsigned_int, objc_write_unsigned_long,
	objc_write_unsigned_short): Removed.
	
2011-06-02  Nicola Pero  <nicola.pero@meta-innovation.com>

	* Makefile.in (OBJC_DEPRECATED_H): Removed objc_error.h.
	* objc/deprecated/objc_error.h: Removed.
	* objc/objc-api.h: Do not include deprecated/objc_error.h.
	* libobjc.def (objc_error, objc_verror): Removed.
	* error.c (_objc_error_handler, objc_error, objc_verror,
	objc_set_error_handler): Removed.
	* Object.m ([-error:], [-perform:], [-perform:with:],
	[-perform:with:with], [-subclassResponsibility:],
	[-notImplemented:], [-shouldNotImplement:], [-doesNotRecognize:]):
	Removed.
	* objc/deprecated/Object.h: Removed the same methods.
	* sendmsg.c (__objc_forward): Do not try to invoke the "error:"
	method after trying to invoke the "doesNotRecognize:" method.
	
2011-05-26  Nicola Pero  <nicola.pero@meta-innovation.com>

	* sendmsg.c: Reindented part of the file.  No non-trivial changes
	in code.

2011-05-26  Nicola Pero  <nicola.pero@meta-innovation.com>

	* sendmsg.c (__objc_install_dtable_for_class): Use objc_getClass,
	not objc_lookup_class.

2011-05-25  Richard Frith-Macdonald <rfm@gnu.org>
	    David Ayers  <ayers@fsfe.org>

	PR libobjc/38307
	* sendmsg.c: Include objc/hash.h.
	(get_implementation): New function, mostly with code from get_imp
	updated to support the new +initialize dispatch table logic.
	(get_imp): Use get_implementation.
	(__objc_responds_to): Updated to support the new +initialize
	dispatch table logic.
	(class_respondsToSelector): Likewise.
	(objc_msg_lookup): Use get_implementation.
	(__objc_init_install_dtable): Removed.
	(__objc_install_methods_in_dtable): Updated arguments.
	(__objc_install_dispatch_table_for_class): Renamed to
	__objc_install_dtable_for_class and updated to support the new
	+initialize dispatch table logic.
	(__objc_update_dispatch_table_for_class): Updated to support the
	new +initialize dispatch table logic.
	(__objc_forward): Call get_implementation instead of get_imp.
	(prepared_dtable_table): New.
	(__objc_prepare_dtable_for_class): New.	
	(__objc_prepared_dtable_for_class): New.
	(__objc_get_prepared_imp): New.
	(__objc_install_prepared_dtable_for_class): New.
	
2011-05-24  Nicola Pero  <nicola.pero@meta-innovation.com>

	PR libobjc/48177
	* selector.c (__sel_register_typed_name): Use sel_types_match()
	instead of strcmp() to compare selector types (Suggestion by
	Richard Frith-Macdonald <rfm@gnu.org>).

2011-04-15  Rainer Orth  <ro@CeBiTec.Uni-Bielefeld.DE>

	PR libobjc/32037
	* Makefile.in (OBJC_GCFLAGS): Move ...
	* configure.ac (enable_objc_gc): ... here.
	Add $(libsuffix) to OBJC_BOEHM_GC.
	* configure: Regenerate.

2011-02-28  Nicola Pero  <nicola.pero@meta-innovation.com>
	
	* selector.c (sel_getTypedSelector): Return NULL if there are
	multiple selectors with conflicting types.
	* objc/runtime.h (sel_getTypedSelector): Updated documentation.
	
2011-02-28  Richard Frith-Macdonald <rfm@gnu.org>

	PR libobjc/47922
	* gc.c (class_ivar_set_gcinvisible): Use _C_GCINVISIBLE instead of
	a hardcoded "!".

2011-02-13  Ralf Wildenhues  <Ralf.Wildenhues@gmx.de>

	* configure: Regenerate.

2010-12-26  Nicola Pero  <nicola.pero@meta-innovation.com>

	* init.c (create_tree_of_subclasses_inherited_from): Use
	class_superclass_of_class instead of assuming a class is
	unresolved when it could be resolved.  Tidied up assignment and
	check.
	(__objc_tree_insert_class): Enhanced DEBUG_PRINTF.
	(objc_tree_insert_class): Tidied up loop; return immediately upon
	inserting a class.
	(__objc_exec_class): Do not set __objc_class_tree_list.
	
2010-12-24  Nicola Pero  <nicola.pero@meta-innovation.com>

	* selector.c (sel_getTypedSelector): Return NULL if given a NULL
	argument.
	(sel_registerTypedName): Same.
	(sel_registerName): Same.
	* objc/runtime.h: Updated documentation.
	
2010-12-24  Nicola Pero  <nicola.pero@meta-innovation.com>

	* objc/runtime.h (class_addIvar): Updated documentation.  The
	alignment is actually the log_2 of the alignment in bytes.
	* ivars.c (class_addIvar): Corresponding change to the
	implementation.
	
2010-12-24  Nicola Pero  <nicola.pero@meta-innovation.com>

	* objc/runtime.h (sel_getType): Renamed to sel_getTypeEncoding to
	be consistent with method_getTypeEncoding and
	ivar_getTypeEncoding.
	(sel_copyTypedSelectorList, sel_getTypedSelector): New.
	* selector.c (sel_getType): Renamed to sel_getTypeEncoding.
	(sel_copyTypedSelectorList, sel_getTypedSelector): New.
	(sel_get_type): Updated call to sel_getType.
	
2010-12-24  Nicola Pero  <nicola.pero@meta-innovation.com>

	* objc/runtime.h (class_conformsToProtocol,
	class_copyProtocolList): Updated documentation.

2010-12-23  Nicola Pero  <nicola.pero@meta-innovation.com>

	* init.c (create_tree_of_subclasses_inherited_from): Updated
	DEBUG_PRINTF messages.
	(__objc_tree_insert_class): Same.
	(__objc_send_load_using_method_list): Same.
	(__objc_send_load): Same.
	(__objc_exec_class): Same.  In particular, do not print the module
	name since it is no longer used.
	* sendmsg.c (__objc_send_initialize): Added DEBUG_PRINTFs for
	tracking +initialize calls.
	(__objc_update_dispatch_table_for_class): Added DEBUG_PRINTFs for
	tracking updates of dispatch tables.
	(__objc_install_dispatch_table_for_class): Same.
	
2010-12-23  Rainer Orth  <ro@CeBiTec.Uni-Bielefeld.DE>

	* Makefile.in (libobjc$(libsuffix).la): Link with -Wc,-shared-libgcc.
	(libobjc_gc$(libsuffix).la): Likewise.

2010-12-23  Nicola Pero  <nicola.pero@meta-innovation.com>

	* sendmsg.c (class_addMethod): Return NO if the method already
	exists in the class.

2010-12-22  Nicola Pero  <nicola.pero@meta-innovation.com>

	* init.c (duplicate_classes): New.
	(__objc_exec_class): Initialize duplicate_classes.
	(__objc_create_classes_tree): Ignore classes in the
	duplicate_classes table.
	(__objc_call_load_callback): Same.
	(__objc_init_class): If a duplicate class is found, add it to
	duplicate_classes instead of aborting.  Return YES if the class is
	not a duplicate, and NO if it is.
	* objc-private/runtime.h (__objc_init_class): Updated prototype.

2010-12-22  Nicola Pero  <nicola.pero@meta-innovation.com>

	* objc-private/objc-list.h: Reindented file.  No code changes.
	* objc-private/sarray.h: Same change.

2010-12-22  Nicola Pero  <nicola.pero@meta-innovation.com>

	* objc-private/accessors.h: Removed 'extern "C"' guards.  This
	file is never compiled with C++.
	* objc-private/hash.h: Same change.
	* objc-private/objc-list.h: Same change.
	* objc-private/objc-sync.h: Same change.
	* objc-private/protocols.h: Same change.
	* objc-private/runtime.h: Same change.
	* objc-private/sarray.h: Same change.
	* objc-private/selector.h: Same change.

2010-12-21  Nicola Pero  <nicola.pero@meta-innovation.com>

	PR libobjc/18764
	* class.c (__objc_add_class_to_hash): Return YES if the class was
	added, and NO if it already existed.
	* init.c (__objc_init_class): If __objc_add_class_to_hash returns
	NO, then abort the program with an error message.
	* objc-private/runtime.h (__objc_add_class_to_hash): Updated
	declaration.

2010-12-21  Nicola Pero  <nicola.pero@meta-innovation.com>	

	* init.c (_objc_load_callback): Initialize with 0.
	(__objc_call_callback): Renamed to __objc_call_load_callback.
	Check _objc_load_callback only once, and if it is not set, return
	immediately.
	(objc_send_load): Updated call to __objc_call_callback.
	
2010-12-21  Nicola Pero  <nicola.pero@meta-innovation.com>

	PR libobjc/16110
	* init.c (__objc_send_message_in_list): Renamed to
	__objc_send_load_using_method_list.  Do not take an 'op' argument.
	Register the 'load' selector if needed.
	(__objc_send_load): Do not register the 'load' selector.  Updated
	call to __objc_send_message_in_list.
	(__objc_create_classes_tree): Add the class of any claimed
	category that was loaded in the module to the list of classes for
	which we try to execute +load.
	
2010-12-21  Nicola Pero  <nicola.pero@meta-innovation.com>

	* objc-private/common.h: When DEBUG is defined, include <stdio.h>.
	Updated comments.
	* init.c (__objc_tree_insert_class): Use %p, not %x, when printing
	a pointer using DEBUG_PRINTF.
	
2010-12-21  Nicola Pero  <nicola.pero@meta-innovation.com>

	PR libobjc/45953
	* selector.c (__sel_register_typed_name): When registering a new
	selector with the same name as an existing one, reuse the existing
	name string.  Also updated types, casts and comments in the whole
	function.

2010-12-21  Nicola Pero  <nicola.pero@meta-innovation.com>

	* objc-private/module-abi-8.h (struct objc_symtab): Declare 'refs'
	to be 'struct objc_selector *' and not 'SEL'.
	* init.c (__objc_exec_class): Call
	__objc_register_selectors_from_module instead of iterating over
	each selector and calling __sel_register_typed_name for each.
	* objc-private/selector.h: Declare
	__objc_register_selectors_from_module instead of
	__sel_register_typed_name.
	* selector.c (__objc_register_selectors_from_module): New.
	(__sel_register_typed_name): Made static.
	
2010-12-21  Nicola Pero  <nicola.pero@meta-innovation.com>

	* linking.m: Do not include objc/NXConstStr.h.

2010-12-21  Nicola Pero  <nicola.pero@meta-innovation.com>
	
	* objc-private/runtime.h (DEBUG_PRINTF): Moved from here ...
	* objc-private/common.h (DEBUG_PRINTF): To here.
	* hash.c: Do not include objc-private/runtime.h and objc/thr.h.
	
2010-12-21  Nicola Pero  <nicola.pero@meta-innovation.com>

	* hash.c: Tidied up comments and indentation.  No code changes.

2010-12-19  Nicola Pero  <nicola.pero@meta-innovation.com>

	PR libobjc/47012
	* accessors.m (objc_getProperty): If not atomic, do not
	retain/autorelease the returned value.

2010-12-19  Nicola Pero  <nicola.pero@meta-innovation.com>

	* objc-private/runtime.h (__objc_selector_max_index,
	__objc_init_selector_tables, __objc_register_selectors_from_class,
	__objc_register_selectors_from_list,
	__objc_register_selectors_from_description_list): Moved to ...
	* objc-private/selector.h: ... here.

2010-12-19  Nicola Pero  <nicola.pero@meta-innovation.com>

	* objc-private/runtime.h (__objc_class_links_resolved): Removed.
	(__objc_print_dtable_stats): Removed.
	(__sel_register_typed_name): Removed.
	* sendmsg.c (__objc_print_dtable_stats): Use 'void' as argument.
	
2010-12-19  Nicola Pero  <nicola.pero@meta-innovation.com>

	* init.c (__objc_exec_class): Call __objc_resolve_class_links (),
	if appropriate, after loading the module.

2010-12-19  Nicola Pero  <nicola.pero@meta-innovation.com>

	* sendmsg.c (method_setImplementation): Do not declare.

2010-12-19  Nicola Pero  <nicola.pero@meta-innovation.com>

	* objc/message.h: Updated comments.
	* objc/runtime.h: Updated comments.
	
2010-12-19  Nicola Pero  <nicola.pero@meta-innovation.com>

	* class.c (objc_lookupClass): Renamed to objc_lookUpClass.
	* protocols.c: Updated all calls to objc_lookupClass to call
	objc_lookUpClass instead.
	* sendmsg.c (objc_lookupClass): Do not declare.
	(get_imp): Update call to objc_lookupClass to call
	objc_lookUpClass instead.
	* objc/runtime.h (objc_lookupClass): Renamed to objc_lookUpClass.

2010-12-19  Nicola Pero  <nicola.pero@meta-innovation.com>

	* objc/runtime.h (class_ivar_set_gcinvisible): Declare.
	* sendmsg.c (_CLS_IN_CONSTRUCTION, CLS_IS_IN_CONSTRUCTION): Do not
	define.  Updated comments.
	
2010-12-19  Nicola Pero  <nicola.pero@meta-innovation.com>

	* objc/encoding.h: Updated comments.
	* objc/runtime.h: Updated comments.
	(objc_setGetUnknownClassHandler): Mark with objc_EXPORT.
	(objc_sizeof_type): Same.
	(objc_alignof_type): Same.
	(objc_aligned_size): Same.
	(objc_promoted_size): Same.
	(objc_skip_type_qualifiers): Same.
	(objc_skip_typespec): Same.
	(objc_skip_offset): Same.
	(objc_skip_argspec): Same.
	(objc_get_type_qualifiers): Same.
	(objc_layout_structure): Same.
	(objc_layout_structure_next_member): Same.
	(objc_layout_finish_structure): Same.
	(objc_layout_structure_get_info): Same.
	
2010-12-19  Nicola Pero  <nicola.pero@meta-innovation.com>

	* init.c: Updated comments.
	* objc/objc-api.h: Updated comments.
	* objc/runtime.h (_objc_load_callback): Declare.
	
2010-12-19  Nicola Pero  <nicola.pero@meta-innovation.com>

	* objc/Object.h: Include deprecated/typedstream.h and
	deprecated/hash.h instead of typedstream.h.  Updated comments.

2010-12-19  Nicola Pero  <nicola.pero@meta-innovation.com>

	* Makefile.in (OBJC_DEPRECATED_H): Added objc_msg_sendv.h.
	* objc/deprecated/objc_msg_sendv.h: New.
	* objc/message.h: Do not define retval_t, apply_t, arglist,
	arglist_t, objc_msg_sendv, now in
	objc/deprecated/objc_msg_sendv.h.
	* objc/objc.h: Do not include message.h; include
	objc/deprecated/objc_msg_sendv.h instead.  Tidied up comments.
	* sendmsg.c: Include objc/message.h.
	* thr.c: Include objc/message.h.
	
2010-12-19  Nicola Pero  <nicola.pero@meta-innovation.com>

	* objc/objc-exception.h: Include objc-decls.h.  Mark all
	functions with objc_EXPORT.
	* objc/objc-sync.h: Same change.

2010-12-19  Nicola Pero  <nicola.pero@meta-innovation.com>

	* Protocol.m: Moved all methods, with the exception of -isEqual:,
	into the 'Deprecated' category.
	* objc/Protocol.h: Removed all methods, moved to
	objc/deprecated/Protocol.h.  Include objc/deprecated/Protocol.h.
	* objc/deprecated/Protocol.h: New.
	* Makefile.in (OBJC_DEPRECATED_H): Added Protocol.h.
	
2010-12-19  Nicola Pero  <nicola.pero@meta-innovation.com>

	* init.c: Include objc-private/selector.h.  Do not declare
	__sel_register_typed_name.
	* objc-private/selector.h (__sel_register_typed_name): Declare.
	* selector.c: Include objc-private/selector.h.
	
2010-12-18  Nicola Pero  <nicola.pero@meta-innovation.com>

	* class.c: Tidied up comments and indentation.  No code changes.
	* error.c: Same.
	* exception.c: Same.
	* init.c: Same.
	* ivars.c: Same.
	* memory.c: Same.
	* objc-foreach.c: Same.
	* objc-sync.c: Same.
	* objects.c: Same.
	* protocols.c: Same.
	* sarray.c: Same.
	* thr.c: Same.

2010-12-17  Nicola Pero  <nicola.pero@meta-innovation.com>

	* init.c: Include objc/runtime.h and objc-private/module-abi-8.h
	instead of objc/objc-api.h.
	(init_check_module_version): Take a 'struct objc_module *'
	argument instead of 'Module_t'.  Use 'struct objc_module *'
	instead of 'Module_t'.
	(__objc_created_classes_tree): Take a 'struct objc_module *'
	argument instead of 'Module_t'; use 'struct objc_symtab *' instead
	of 'Symtab_t'.
	(__objc_call_callback): Take a 'struct objc_module *' argument
	instead of 'Module_t'; use 'struct objc_symtab *' instead of
	'Symtab_t' and 'struct objc_category *' instead of 'Category_t'.
	(_objc_load_callback): Take a 'struct objc_category *' argument
	instead of 'Category *'.
	(class_superclass_of_class): Use objc_getClass() instead of
	objc_lookup_class().
	(create_tree_of_subclasses_inherited_from): Same change (also, use
	an explicit 'if' instead of '?').
	(objc_init_statics): Same change.
	(objc_send_load): Same change.
	(__objc_init_protocol): same change.
	(__objc_send_message_in_list): Take a 'struct objc_method_list *'
	argument instead of 'MethodList_t'.  Use 'struct objc_method *'
	instead of 'Method_t'.
	(__objc_send_load): Use 'struct objc_method_list *' instead of
	'MethodList_t'.  Use sel_registerName() instead of
	sel_register_name().
	(__objc_exec_class): Take a 'struct objc_module *' argument
	instead of 'Module_t'.  Use 'struct objc_symtab *' instead of
	'Symtab_t'.  Use objc_getClass() instead of objc_lookup_class().
	Use 'struct objc_category *' instead of 'Category_t'.
	
2010-12-16  Nicola Pero  <nicola.pero@meta-innovation.com>

	* sendmsg.c: Include objc/runtime.h instead of objc/objc-api.h.
	Include objc-private/module-abi-8.h and objc-private/selector.h
	instead of objc/encoding.h.
	(objc_msg_lookup_super): Use super->super_class instead of
	super->class.
	(method_get_first_argument, method_get_next_argument): Declare
	locally.
	(class_get_instance_method): Declare before using.
	(objc_msg_sendv): Use 'struct objc_method' instead of 'Method'.
	(__objc_init_dispatch_tables, __objc_send_initialize): Use
	sel_registerName() instead of sel_register_name().
	(__objc_forward): Use sel_getName() instead of sel_get_name().
	(objc_get_uninstalled_dtable): Use 'void' as argument.
	* objc-private/selector.h: New.

2010-12-15  Nicola Pero  <nicola.pero@meta-innovation.com>

	* objc/message.h (objc_super): When using the modern API, do not
	define Super and Super_t, and always use 'super_class' for the
	super class field.	
	(objc_msg_lookup_super): Updated prototype to use 'struct
	objc_super *' instead of 'Super_t'.
	* sendmsg.c (objc_msg_lookup_super): Updated prototype to use
	'struct objc_super *' instead of 'Super_t'.

2010-12-15  Nicola Pero  <nicola.pero@meta-innovation.com>

	* objc/message.h: Update comments, reindented code and moved
	deprecated types and functions at the end of the file.  No code
	changes.

2010-12-15  Nicola Pero  <nicola.pero@meta-innovation.com>

	* ivars.c (class_addIvar): Use the 'size' argument instead of
	trying to calculate it using objc_sizeof_type().
	* objc/runtime.h (class_addIvar): Updated comments.
	
2010-12-15  Nicola Pero  <nicola.pero@meta-innovation.com>

	* sendmsg.c: Reindented some code and tidied up comments.  No
	actual code changes.
	
2010-12-14  Nicola Pero  <nicola.pero@meta-innovation.com>

	* objc/Object.h: Moved all the methods, with the exception of
	-class and -isEqual:, into ...
	* objc/deprecated/Object.h: here.
	* Object.m: Moved all the methods, with the exception of -class
	and -isEqual: into the 'Deprecated' category.

2010-12-14  Nicola Pero  <nicola.pero@meta-innovation.com>

	* objects.c (object_copy): Do not #undef as we are no longer
	including objc/objc-api.h.
	* selector.c: Include objc/runtime.h and
	objc-private/module-abi-8.h.  Do not include objc/objc-api.h and
	objc/encoding.h.  Updated
	(__objc_register_selectors_from_class): Use struct
	objc_method_list * instead of MethodList_t.
	(__objc_register_selectors_from_list): Use Method instead of
	Method_t.
	(struct objc_method_description_list): Do not define here.
	(__objc_register_instance_methods_to_class): Use struct
	objc_method_list * instead of MethodList_t and Method instead of
	Method_t.
	
2010-12-14  Nicola Pero  <nicola.pero@meta-innovation.com>

	* selector.c: Reindented some code and tidied up comments.  No
	actual code changes.

2010-12-13  Iain Sandoe  <iains@gcc.gnu.org>

	* encoding.c (_darwin_rs6000_special_round_type_align): New.
	(darwin_rs6000_special_round_type_align): Adjust to use new routine.

2010-12-11  Nicola Pero  <nicola.pero@meta-innovation.com>

	* sendmsg.c (selector_resolveClassMethod): New.
	(selector_resolveInstanceMethod): New.
	(__objc_resolve_class_method): New.
	(__objc_resolve_instance_method): New.
	(get_imp): Call __objc_resolve_class_method or
	__objc_resolve_instance_method at the appropriate time.
	(objc_msg_lookup): Same.
	(class_getClassMethod): Same.	
	(class_getInstanceMethod): Same.
	(__objc_init_dispatch_tables): Initialize
	selector_resolveClassMethod and selector_resolveInstanceMethod.
	* objc/runtime.h: Updated documentation of class_getClassMethod,
	class_getInstanceMethod and class_getMethodImplementation.
	
2010-12-11  Nicola Pero  <nicola.pero@meta-innovation.com>

	* objc-private/module-abi-8.h (struct objc_symtab): Updated
	description of sel_ref_cnt and refs.
	* objc/deprecated/struct_objc_symtab.h (objc_symtab): Same change.
	
2010-12-06  Dave Korn  <dave.korn.cygwin@gmail.com>

	PR target/40125
	PR lto/46695
	* configure.ac (extra_ldflags_libobjc): Invoke ACX_LT_HOST_FLAGS.
	* Makefile.in (lt_host_flags): Import AC_SUBST'd value.
	* aclocal.m4: Regenerate.
	* configure: Regenerate.

2010-12-03  Matthias Klose  <doko@ubuntu.com> 

	* configure.ac (VERSION): Bump the version to 3:0:0.
	* configure: Regenerate.

2010-11-23  Richard Frith-Macdonald <rfm@gnu.org>

	* sendmsg.c (get_imp): Fixed call to __objc_get_forward_imp to
	pass nil as the receiver since we don't know the receiver at this
	point.
	
2010-11-18  Nicola Pero  <nicola.pero@meta-innovation.com>

	* ivars.c: Include stdlib.h.
	* protocols.c: Same change.

2010-10-24  Nicola Pero  <nicola.pero@meta-innovation.com>

	* Makefile.in (OBJC_SOURCE_FILES): Added accessors.m.
	* accessors.m: New.
	* init.c: Include objc-private/accessors.h.
	(__objc_exec_class): Call __objc_accessors_init.
	* objc-private/accessors.h: New.

2010-10-17  Nicola Pero  <nicola.pero@meta-innovation.com>

	* objc/message.h: Moved initial includes outside of extern "C".
	* objc/runtime.h: Add extern "C" for Objective-C++.

2010-10-17  Nicola Pero  <nicola.pero@meta-innovation.com>

	* init.c (objc_send_load): Do not wait for NXConstantString to be
	registered before executing +load.  There is no point if
	-fconstant-string-class=xxx is used when compiling all modules,
	as is the case for almost all users.
	* linking.m (__objc_linking): Do not try to forcefully link in
	NXConstantString.

2010-10-16  Nicola Pero  <nicola.pero@meta-innovation.com>

	* objc/runtime.h: Updated comments.
	(class_addMethod): New.
	(class_addIvar): New.
	(class_replaceMethod): New.
	(objc_allocateClassPair): New.
	(objc_registerClassPair): New.
	(objc_disposeClassPair): New.
	* class.c (objc_allocateClassPair): New.
	(objc_registerClassPair): New.
	(objc_disposeClassPair): New.
	(class_getSuperclass): Return Nil if a class is in construction.
	* init.c (__objc_exec_class): Call __objc_init_class.
	(__objc_init_class): New.
	* ivars.c (class_copyIvarList): Return NULL if class is in
	construction.  Do not lock the runtime mutex.
	(class_getInstanceVariable): Return NULL if class is in
	construction.  Do not lock the runtime mutex.
	(class_addIvar): New.
	* sendmsg.c (class_addMethod): New.
	(class_replaceMethod): New.
	* objc-private/module-abi-8.h (__CLS_SETNOTINFO): New.
	(_CLS_IN_CONSTRUCTION): New.
	(CLS_IS_IN_CONSTRUCTION): New.
	(CLS_SET_IN_CONSTRUCTION): New.
	(CLS_SET_NOT_IN_CONSTRUCTION): New.
	* objc-private/runtime.h (__objc_init_class): New.

2010-10-16  Nicola Pero  <nicola.pero@meta-innovation.com>

	* class.c (class_getSuperclass): Call __objc_resolve_class_links
	if the class is not resolved yet.
	* ivars.c (class_getInstanceVariable): Use class_getSuperclass.
	
2010-10-16  Nicola Pero  <nicola.pero@meta-innovation.com>

	* objc/runtime.h (class_getIvarLayout): New.
	(class_getWeakIvarLayout): New.
	(class_setIvarLayout): New.
	(class_setWeakIvarLayout): New.
	* ivars.c (class_getIvarLayout): New.
	(class_getWeakIvarLayout): New.
	(class_setIvarLayout): New.
	(class_setWeakIvarLayout): New.	

2010-10-15  Nicola Pero  <nicola.pero@meta-innovation.com>
	
	* objc/runtime.h (class_copyPropertyList): New.
	(class_getProperty): New.
	(property_getAttributes): New.
	(property_getName): New.
	* ivars.c (class_copyPropertyList): New.
	(class_getProperty): New.
	(property_getAttributes): New.
	(property_getName): New.
	
2010-10-15  Nicola Pero  <nicola.pero@meta-innovation.com>

	* objc-private/runtime.h (__objc_update_classes_with_methods): New.
	* class.c (__objc_update_classes_with_methods): New.
	(objc_getClassList): Do not lock the class lock.
	* methods.c (method_exchangeImplementations): New.
	(method_setImplementation): New.
	* objc/runtime.h (method_setImplementation): New.
	(method_exchangeImplementations): New.
	
2010-10-15  Nicola Pero  <nicola.pero@meta-innovation.com>

	* Protocol.m: Include objc/runtime.h and
	objc-private/module-abi-8.h instead of objc/objc-api.h.  Do not
	repeat Protocol's instance variables.
	(struct objc_method_description_list): Do not define here.
	([-conformsTo:]): Reimplemented on top of protocol_conformsTo().
	([descriptionForInstanceMethod:]): Use sel_isEqual() to compare
	selectors directly instead of getting names and then using strcmp.
	([descriptionForClassMethod:]): Same change.
	([-isEqual:]): Reimplemented on top of protocol_isEqual().
	* protocols.c (protocol_getMethodDescription): Use sel_isEqual()
	to compare selectors directly instead of getting names and then
	using strcmp.
	* objc/Protocol.h: Updated comments.
	
2010-10-15  Nicola Pero  <nicola.pero@meta-innovation.com>

	* init.c (__objc_init_protocol): New function which fixes up a
	protocol's class pointer, registers it with the runtime, register
	all protocol selectors and registers associated protocols too.
	(objc_init_statics): Detect if we are initializing protocols, and
	if so, use __objc_init_protocol instead of only fixing up the
	class pointer.
	(__objc_init_protocls): Use __objc_init_protocol.
	* objc-private/module-abi-8.h: Updated comments.
	* objc-private/runtime.h
	(__objc_register_selectors_from_description_list): New.
	* selector.c (__objc_register_selectors_from_description_list):
	New.  (struct objc_method_description_list): Declare.
	* Protocol.m ([-descriptionForInstanceMethod:]): Use sel_get_name
	when accessing the name of a method, which is now correctly a SEL.
	([-descriptionForClassMethod:]): Same change.
	* protocols.c (protocol_getMethodDescription): Same change.
	* objc/runtime.h: Updated comments.
	(sel_registerTypedName): Fixed typo in function name.
	
2010-10-13  Nicola Pero  <nicola.pero@meta-innovation.com>

	PR libobjc/23214
	* init.c (objc_init_statics): Do not skip the initialization of a
	statics list if the first object has already been initialized; in
	the case of Protocols, while the first one may have been
	initialized, some others may not have been initialized yet.

2010-10-13  Nicola Pero  <nicola.pero@meta-innovation.com>

	* Makefile.in (OBJC_DEPRECATED_H): Added
	objc_get_uninstalled_dtable, objc_object_alloc.h and
	struct_objc_static_instances.h.

2010-10-13  Nicola Pero  <nicola.pero@meta-innovation.com>

	* encoding.c (method_copyReturnType): New.
	(method_copyArgumentType): New.
	(method_getReturnType): New.
	(method_getArgumentType): New.
	* methods.c (method_getDescription): New.
	* objc/runtime.h (method_copyReturnType): New.
	(method_copyArgumentType): New.
	(method_getReturnType): New.
	(method_getArgumentType): New.
	(method_getDescription): New.
	
2010-10-12  Nicola Pero  <nicola.pero@meta-innovation.com>

	* encoding.c: Tidied up comments.
	(objc_skip_variable_name): New static inline function.
	(objc_sizeof_type): Use objc_skip_variable_name instead of copying
	the same code over and over.
	(objc_alignof_type): Same.
	(objc_aligned_size): Same.
	(objc_promoted_size): Same.
	(objc_skip_typespec): Same.
	(objc_layout_structure_next_member): Same.
	(objc_skip_offset): Skip a '-' before the digits (if any).  Fixed
	historical bug where objc_skip_offset would skip one byte even if
	there is no offset: check that the first offset digit is actually
	a digit before skipping it.
	(objc_skip_type_qualifiers): Mark as inline.
	(objc_skip_typespec): Mark as inline.	
	
2010-10-12  Nicola Pero  <nicola.pero@meta-innovation.com>

	* Makefile.in (C_SOURCE_FILES): Added methods.c.
	* encoding.c (method_getNumberOfArguments): New.
	(method_get_number_of_arguments): Call
	method_getNumberOfArguments.
	* ivars.c (ivar_getName): Check for NULL variable argument.
	(ivar_getOffset): Check for NULL variable argument.
	(ivar_getTypeEncoding): Check for NULL variable argument.
	(class_copyIvarList): New.
	* methods.c: New.
	* protocols.c (class_copyProtocolList): Check for Nil class_
	argument.
	* sendmsg.c: Use 'struct objc_method *' instead of Method_t, and
	'struct objc_method_list *' instead of MethodList_t.
	(class_getMethodImplementation): New.
	(class_respondsToSelector): New.
	(class_getInstanceMethod): New.
	(class_getClassMethod): New.
	* objc/runtime.h: Updated comments.
	(class_copyIvarList): New.
	(class_getInstanceMethod): New.
	(class_getClassMethod): New.
	(class_getMethodImplementation): New.
	(class_respondsToSelector): New.
	(method_getName): New.
	(method_getImplementation): New.
	(method_getTypeEncoding): New.
	(class_copyMethodList): New.
	(method_getNumberOfArguments): New.
	
2010-10-12  Nicola Pero  <nicola.pero@meta-innovation.com>

	* class.c: Include objc/runtime.h and objc-private/module-abi-8.h
	instead of objc/objc-api.h.
	(objc_get_unknown_class_handler): Do not define.
	(class_isMetaClass): New.
	(class_getSuperclass): New.
	(class_getVersion): New.
	(class_setVersion): New.
	(class_getInstanceSize): New.
	* exceptions.c: Include objc/runtime.h instead of objc/objc-api.h.
	(is_kind_of_exception_matcher): Use objc_getSuperclass instead of
	objc_get_super_class.
	(get_ttype_entry): Use objc_getRequiredClass instead of
	objc_get_class.
	* ivars.c (class_getClassVariable): New.
	* objects.c: Include objc/runtime.h, objc/thr.h and
	objc-private/module-abi-8.h instead of objc/objc-api.h
	* objc/runtime.h (class_getClassVariable): New.
	(class_isMetaClass): New.
	(class_getSuperclass): New.
	(class_getVersion): New.
	(class_setVersion): New.
	(class_getInstanceSize): New.
	* objc-private/module-abi-8.h (HOST_BITS_PER_LONG): New (from
	objc/objc-api.h)
	(__CLS_INFO): Same.
	(__CLS_ISINFO): Same.
	(__CLS_SETINFO): Same.
	(CLS_ISMETA): Same.
	(CLS_ISCLASS): Same.
	(CLS_ISRESOLV): Same.
	(CLS_SETRESOLV): Same.
	(CLS_ISINITIALIZED): Same.
	(CLS_SETINITIALIZED): Same.
	(CLS_GETNUMBER): Same.
	(CLS_SETNUMBER): Same.

2010-10-12  Nicola Pero  <nicola.pero@meta-innovation.com>

	* archive.c: Do not include objc/objc.h.
	* class.c: Do not include objc/objc.h.
	* encoding.c: Include objc/runtime.h, ctype.h and
	objc-private/module-abi-8.h instead of objc/objc-api.h and
	objc/encoding.h.
	* error.c: Do not include objc/objc.h.
	* gc.c: Include tconfig.h and objc/encoding.h only if
	OBJC_WITH_GC.
	* hash.c: Include objc/runtime.h and objc/thr.h instead of
	objc/objc-api.h.  Do not include objc/objc.h.
	* init.c: Do not include objc/objc.h.
	* ivars.c: Include objc/runtime.h, objc-private/module-abi-8.h and
	objc/thr.h instead of objc/objc-api.h.  Do not include
	objc/objc.h.
	* linking.m: Tidied comment.
	* memory.c: Include objc/runtime.h instead of objc/objc-api.h.
	Do not include objc/objc.h.
	* objects.c: Do not include objc/objc.h.
	* objc-sync.c: Include objc/runtime.h instead of objc/objc-api.h.
	* protocols.c: Do not include objc/objc.h.
	* sarray.c: Include objc/runtime.h instead of objc/objc-api.h.  Do
	not include objc/objc.h.
	* selector.c: Do not include objc/objc.h.
	* sendmsg.c: Do not include objc/objc.h.	
	* thr.c: Include objc/runtime.h instead of objc/objc-api.h.
	Do not include objc/objc.h.
	* objc/objc-decls.h: Reindented code.
	* objc/runtime.h Include objc-decls.h.  Updated comments.
	(objc_malloc): New.
	(objc_atomic_malloc): New.
	(objc_calloc): New.
	(objc_realloc): New.
	(objc_free): New.
	* objc-private/runtime.h: Updated comments.
	
2010-10-12  Nicola Pero  <nicola.pero@meta-innovation.com>

	* Makefile.in (C_SOURCE_FILES): Added protocols.c.
	* objc-private/protocols.h: New.
	* protocols.c: New.
	* init.c: Include objc-private/protocols.h.
	(__objc_exec_class): Call __objc_protocols_init on startup.
	(__objc_init_protocols): Call __objc_protocols_add_protocol.
	* objc-private/runtime.h: Use (struct objc_method_list *) instead
	of MethodList_t, and (struct objc_method *) instead of Method_t.
	* objc/deprecated/struct_objc_class.h: Define
	__objc_STRUCT_OBJC_CLASS_defined.
	* objc-private/module-abi-8.h (struct
	objc_method_description_list): New.
	(struct objc_class): Only define if
	__objc_STRUCT_OBJC_CLASS_defined is undefined.
	* objc/runtime.h (class_getName): New.
	(objc_getProtocol): New.
	(objc_copyProtocolList): New.
	(class_addProtocol): New.
	(class_conformsToProtocol): New.
	(class_copyProtocolList): New.
	(protocol_conformsToProtocol): New.
	(protocol_isEqual): New.
	(protocol_getName): New.
	(protocol_getMethodDescription): New.
	(protocol_copyMethodDescriptionList): New.
	(protocol_getProperty): New.
	(protocol_copyPropertyList): New.
	(protocol_copyProtocolList): New.
	* class.c (class_getName): New.
	* selector.c (sel_isEqual): New.
	
2010-10-12  Nicola Pero  <nicola.pero@meta-innovation.com>

	* selector.c (sel_getName): Return "<null selector>" for a NULL
	argument.
	(sel_get_name): Return 0 for a NULL argument.
	* objc/runtime.h (sel_getName): Updated documentation.

	* objc-private/hash.h (class_hash_table): Unused declaration
	removed.
	(module_hash_table): Same.
	* objc/deprecated/hash.h: Same changes.
	
2010-10-11  Nicola Pero  <nicola.pero@meta-innovation.com>

	* class.c (objc_getClassList): New.
	(objc_getRequiredClass): New.
	(objc_getMetaClass): New.
	(objc_lookupClass): New.
	(objc_getClass): New.
	(__objc_get_unknown_class_handler): New.
	(objc_setGetUnknownClassHandler): New.
	(objc_get_class): Use __objc_get_unknown_class_handler.
	(objc_lookup_class): Call objc_getClass.
	* objc/objc-api.h: Updated comment and copyright notice.
	* objc/runtime.h: Updated comments.
	(objc_getClass): New.
	(objc_lookupClass): New.
	(objc_getMetaClass): New.
	(objc_getRequiredClass): New.
	(objc_getClassList): New.
	(objc_setGetUnknownClassHandler): New.
	(objc_get_unknown_class_handler): New.
	* objc-private/runtime.h: Use __objc_private_runtime_INCLUDE_GNU
	instead of __objc_runtime_INCLUDE_GNU as include guard.
	* objc-private/error.h (_objc_abort): Mark as noreturn.
	
2010-10-11  Nicola Pero  <nicola.pero@meta-innovation.com>

	* Makefile.in (C_SOURCE_FILES): Added ivars.c.
	* ivars.c: New.
	* objc/objc.h: Updated comments.
	* objc/runtime.h (object_getClass): New.
	(object_getClassName): New.
	(object_setClass): New.
	(class_getInstanceVariable): New.
	(object_getIndexedIvars): New.
	(object_getInstanceVariable): New.
	(object_setInstanceVariable): New.
	(object_getIvar): New.
	(object_setIvar): New.	
	(ivar_getName): New.
	(ivar_getOffset): New.
	(ivar_getTypeEncoding): New.
	* objc-private/module-abi-8.h (struct objc_class): Added.
	* objects.c (object_getClassName): New.
	(object_setClass): New.
	
2010-10-11  Nicola Pero  <nicola.pero@meta-innovation.com>

	* objc/objc.h: Updated comments.
	* objc/objc-api.h: (object_copy): Added one argument; use a
	#define to maintain backwards-compatibility.  Moved
	_objc_object_alloc, _objc_object_copy, _objc_object_dispose and
	objc_get_uninstalled_dtable into
	objc/deprecated/objc_get_uninstalled_dtable.h and
	objc/deprecated/objc_object_alloc.h.  Include these files.
	* objc/deprecated/objc_get_uninstalled_dtable.h: New.
	* objc/deprecated/objc_object_alloc.h: New.
	* objc/runtime.h (set_getName): New.
	(sel_getType): New.
	(sel_getUid): New.
	(sel_registerName): New.
	(sel_registerTypedName): New.
	(sel_isEqual): New.
	(class_createInstance): New.
	(object_copy): New.
	(object_dispose): New.
	* objects.c: Do not include tconfig.h.  Include gc_typed.h if
	building the garbage collection version.
	(__objc_object_alloc): Removed.
	(__objc_object_copy): Removed.
	(__objc_object_dispose): Removed.
	(class_createInstance): New from code in class_create_instance.
	Cast second argument of GC_malloc_explicitly_typed.  Use
	objc_calloc.  Do not call _objc_object_alloc.
	(class_create_instance): Call class_createInstance.
	(object_copy): Added extraBytes argument.  Do not call
	_objc_object_copy.
	(object_dispose): Do not call _objc_object_dispose.
	* memory.c (objc_free): When using garbage collection, mark the
	argument as unused.
	* selector.c (sel_getName): New.
	(sel_get_name): Call sel_getName.
	(sel_getType): New.
	(sel_get_type): Call sel_getType.
	(sel_registerName): New.
	(sel_register_name): Call sel_registerName.
	(sel_registerTypedName): New.
	(sel_register_typed_name): Call sel_registerTypedName.
	(sel_getUid): New.
	(sel_get_uid): Call sel_getUid.
	
2010-10-10  Nicola Pero  <nicola.pero@meta-innovation.com>

	* objc/objc-api.h: Define Method, Method_t, Category and
	Category_t.  Prevent including this file at the same time as
	objc/runtime.h.  Updated comments.
	* objc/deprecated/struct_objc_method.h: Do not define Method,
	Method_t.
	* objc/deprecated/struct_objc_category.h: Do not define Category,
	Category_t.
	* objc-private/module-abi-8.h: New file containing a copy of all
	the structure definitions.  Not used yet.
	* objc/encoding.h (objc_aligned_size): Removed duplicate
	declaration.  Updated comments.
	* objc/runtime.h: Added Ivar, objc_property_t, Property, Method,
	Category, struct objc_method_description, _C_ID and similar,
	_C_CONST and similar and _F_CONST and similar.  Added
	objc_sizeof_type, objc_alignof_type, objc_aligned_size,
	objc_promoted_size, objc_skip_type_qualifier, objc_skip_typespec,
	objc_skip_offset, objc_skip_argspec, objc_get_type_qualifiers,
	struct objc_struct_layout, objc_layout_structure,
	objc_layout_structure_next_member, objc_layout_finish_structure,
	objc_layout_structure_get_info.  Prevent including this file at
	the same time as objc/objc-api.h.
	
2010-10-10  Nicola Pero  <nicola.pero@meta-innovation.com>

	* Makefile.in (OBJC_DEPRECATED_H): Added struct_objc_category.h,
	struct_objc_ivar.h, struct_objc_ivar_list.h, struct_objc_method.h,
	struct_objc_method_list.h, struct_objc_module.h,
	struct_objc_protocol_list.h, struct_objc_symtab.h.
	* objc/deprecated/struct_objc_category.h: New.
	* objc/deprecated/struct_objc_ivar.h: New.
	* objc/deprecated/struct_objc_ivar_list.h: New.
	* objc/deprecated/struct_objc_method.h: New.
	* objc/deprecated/struct_objc_method_list.h: New.
	* objc/deprecated/struct_objc_module.h: New.
	* objc/deprecated/struct_objc_protocol_list.h: New.
	* objc/deprecated/struct_objc_symtab.h: New.
	* objc/deprecated/struct_objc_static_instances.h: New.
	* objc/objc-api.h: Definitions of deprecated structures moved into
	the above header fragment files in objc/deprecated/.  Include the
	files instead of definition the structures here.  Updated
	comments.
	* objc/runtime.h: Updated comments.  Do not include objc-api.h.
	(objc_set_enumeration_mutation_handler): Renamed to
	objc_setEnumerationMutationHandler.
	* objc-foreach.c (objc_set_enumeration_mutation_handler): Renamed
	to objc_setEnumerationMutationHandler.
	* objc/objc-exception.h (objc_set_exception_matcher): Renamed to
	objc_setExceptionMatcher.
	(objc_set_uncaught_exception_handler): Renamed to
	objc_setUncaughtExceptionHandler.
	* exception.c: Same changes.

2010-10-10  Nicola Pero  <nicola.pero@meta-innovation.com>

	* objc-sync.c: Include objc-private/common.h.

2010-10-10  Nicola Pero  <nicola.pero@meta-innovation.com>

	* objc-foreach.c: Include objc-private/common.h.
	* objc/deprecated/METHOD_NULL.h: New file.
	* objc/objc-api.h: Include deprecated/METHOD_NULL.h instead of
	defining METHOD_NULL here.
	* Makefile.in (OBJC_DEPRECATED_H): Added METHOD_NULL.h.
	* Object.m ([+instancesRespondTo:]): Use (Method_t)0 instead of
	METHOD_NULL.
	([-respondsTo:]): Same change.
	* objc/objc-api.h (method_get_imp): Converted it into a normal
	function so that we can hide the internals of struct objc_method.
	* sendmsg.c (method_get_imp): Implemented.

2010-10-09  Nicola Pero  <nicola.pero@meta-innovation.com>

	* objc/objc-api.h (struct objc_super, Super, Super_t,
	objc_msg_lookup_super, objc_msg_sendv, objc_msg_forward,
	objc_msg_forward2): Declarations moved to objc/message.h.  Include
	message.h here.
	* objc/message.h: Added such declarations; updated comments.

2010-10-06  Nicola Pero  <nicola.pero@meta-innovation.com>

	Implemented fast enumeration for Objective-C.
	* Makefile.in (C_SOURCE_FILES): Added objc-foreach.c.
	(OBJC_H): Added runtime.h
	* objc-foreach.c: New file.
	* objc/runtime.h: New file.
	
2010-09-30  Kai Tietz  <kai.tietz@onevision.com>

	* objc/deprecated/struct_objc_class.h: Add padding
	to avoid warning with -Wpadded.

2010-09-26  Nicola Pero  <nicola.pero@meta-innovation.com>

	* encoding.c (objc_sizeof_type): Added support for vector type and
	for double long types.	
	(objc_alignof_type): Same change.
	(objc_skip_typespec): Same change.
	* objc/encoding.h (_C_GCINVISIBLE): Use '|' for _C_GCINVISIBLE
	instead of '!' since '!' is already used for _C_VECTOR.
	* objc/objc-api.h (_C_LNG_DBL): Added.
	
2010-09-26  Nicola Pero  <nicola.pero@meta-innovation.com>

	* libobjc_entry.c: File removed.

2010-09-26  Kai Tietz  <kai.tietz@onevision.com>

	* sendmsg.c (objc_msg_lookup): Remove inline.
	(objc_get_uninstalled_dtable): Likewise.
	* encoding.c (objc_skip_type_qualifiers): Likewise.
	(objc_skip_offset): Likewise.
	* archive.c (__objc_write_object): Likewise
	(__objc_write_class):
	(__objc_write_selector):
	(objc_read_char):
	(objc_read_unsigned_char):
	(objc_read_short):
	(objc_read_unsigned_short):
	(objc_read_int):
	(objc_read_long):
	(__objc_read_nbyte_uint):
	(objc_read_unsigned_int):
	(objc_read_unsigned_long):
	* objc/objc-decls.h (obc_EXPORT): Remove dllexport for DLL_EXPORT case.
	(objc_EXPORT): Likewise.
	* objc/message.h (objc-decls.h): Add include.
	* objc/objc-api.h: Mark API by objc_EXPORT.
	* libobjc.def (__objc_responds_to): Removed.

2010-09-18  Nicola Pero  <nicola.pero@meta-innovation.com>

	* hash.c: Include objc-private/hash.h instead of objc/hash.h.

	* objc/sarray.h: Moved into objc/deprecated/sarray.h;
	objc/sarray.h replaced with a placeholder including the file from
	the deprecated/ directory.
	* objc-private/sarray.h: New file (private copy of sarray.h).
	* hash.c: Include <assert.h> instead of "assert.h"
	* sarray.c: Include <assert.h> instead of "assert.h".  Include
	objc-private/sarray.h instead of objc/sarray.h.
	* selector.c: Include objc-private/sarray.h instead of
	objc/sarray.h.
	* sendmsg.c: Include <assert.h>.  Include objc-private/sarray.h
	instead of objc/sarray.h.
	* Makefile.in (OBJC_DEPRECATED_H): Added sarray.h.	

2010-09-17  Nicola Pero  <nicola.pero@meta-innovation.com>

	* objc-private/objc-list.h (list_remove_elem): Unused function
	removed.  (list_nth): Unused function removed.  (list_find):
	Unused function removed.  (list_lenght): Unused function removed.
	
2010-09-17  Nicola Pero  <nicola.pero@meta-innovation.com>

	* objc/hash.h: Moved into objc/deprecated/hash.h; objc/hash.h
	replaced with a placeholder including the file from the
	deprecated/ directory.
	* objc/objc-api.h: Updated includes.
	* objc/typedstream.h: Updated includes.
	* objc-private/hash.h: New file (private copy of hash.h).
	* objc/objc-list.h: Moved into objc/deprecated/objc-list.h;
	objc/objc-list.h replaced with a placeholder including the file
	from the deprecated/ directory.
	* objc-private/objc-list.h: New file (private copy of objc-list.h).
	* init.c: Include objc-private/hash.h and objc-private/objc-list.h
	instead of objc/hash.h and objc/objc-list.h.
	* selector.c: Same change.
	* class.c: Added include <string.h>, which used to be implicitly included
	when hash.h was included.
	* exception.c: Same change.
	* objects.c: Same change.
	* sarray.c: Same change.
	* sendmsg.c: Same change.
	* Makefile.in (OBJC_DEPRECATED_H): Added hash.h and objc-list.h.

2010-09-14  Nicola Pero  <nicola.pero@meta-innovation.com>

	Implemented objc_sync_enter() and objc_sync_exit(), which are
	required by @synchronized() to work.
	* objc-sync.c: New file.
	* objc/objc-sync.h: New file.
	* objc-private/objc-sync.h: New file.
	* init.c (__objc_exec_class): Call __objc_sync_init() during the
	Objective-C runtime startup.
	* Makefile.in: Added objc-sync.c and objc-sync.h.
	* configure.ac: Added GCC_CHECK_TLS.
	* acinclude.m4: Include ../config/enable.m4 and ../config/tls.m4.
	* configure: Regenerated.
	* config.h.in: Regenerated.
	
2010-09-12  Nicola Pero  <nicola.pero@meta-innovation.com>

	* Makefile.in (%_gc.lo): New pattern rules to build the
	garbage-collected version of the library.  Removed rules for
	specific files that are no longer needed.  Standardized all rules.
	(C_SOURCE_FILES, OBJC_SOURCE_FILES): New variables.
	(OBJS, OBJS_GC): Compute these from C_SOURCE_FILES and
	OBJC_SOURCE_FILES.
	(INCLUDES): Removed the unused include -I$(srcdir)/objc.

2010-09-12  Nicola Pero  <nicola.pero@meta-innovation.com>
	
	* memory.c (objc_calloc): Fixed call to GC_malloc when building
	with Garbage Colletion.
	
2010-09-12  Nicola Pero  <nicola.pero@meta-innovation.com>

	* memory.c: Do not include objc-private/runtime.h.

2010-09-12  Nicola Pero  <nicola.pero@meta-innovation.com>
	
	* objc/deprecated/objc_malloc.h: New file.
	* objc/deprecated/objc_valloc.h: New file.
	* objc/objc-api.h: Include the files instead of defining
	objc_valloc, _objc_malloc() and similar.
	* Makefile.in (OBJC_DEPRECATED_H): Added objc_valloc.h and
	objc_malloc.h.
	* memory.c: Removed the extra layer of indirection of _objc_malloc
	and similar.
	(objc_calloc): Use GC_malloc in the garbage-collected
	implementation as GC_malloc returns memory that is already freed.
	(objc_valloc): Deprecated.	
	
2010-09-12  Nicola Pero  <nicola.pero@meta-innovation.com>

	* objc/deprecated/objc_error.h: New file.
	* objc/objc-api.h: Include deprecated/objc_error.h instead of
	defining objc_error and related.
	* error.c: New file.  Added _objc_abort function which replaces
	objc_error.  No change in functionality as they both print an
	error and abort.
	* misc.c: File removed.  Code moved into memory.c and error.c.
	* memory.c: New file.
	* objc-private/error.h: New file.
	* archive.c: Include objc-private/error.h and use _objc_abort
	instead of objc_error everywhere.
	* class.c: Same change.
	* encoding.c: Same change.
	* init.c: Same change, and simplified init_check_module_version.
	* memory.c: Same change.
	* sendmsg.c:  Same change.
	* thr.c: Same change.
	* Makefile.in (OBJ_DEPRECATED_H): Added objc_error.h.
	(OBJ_H): Reordered list.
	(OBJS): Removed misc.lo, added memory.lo and error.lo.
	(OBJS_GC): Removed misc_gc.lo, added memory_gc.lo and error_gc.lo.
	(misc_gc.lo): Rule removed.
	(error_gc.lo): Rule added.
	(memory_gc.lo): Rule added.
	
2010-09-12  Nicola Pero  <nicola.pero@meta-innovation.com>

	* objc/objc.h (__GNU_LIBOBJC__): New #define providing an easy way
	to check the API version.  Added some comments.

	* objc-private/common.h: New file.
	* NXConstStr.m: Include objc-private/common.h.
	* Object.m: Same change.
	* Protocol.m: Same change.
	* archive.c: Same change.
	* class.c: Same change.
	* encoding.c: Same change.
	* exception.c: Same change.
	* gc.c: Same change.
	* hash.c: Same change.
	* init.c: Same change.
	* libobjc_entry.c: Same change.
	* linking.m: Same change.
	* misc.c: Same change (and added a comment).
	* nil_method.c: Same change.
	* objects.c: Same change.
	* sarray.c: Same change.
	* selector.c: Same change.
	* sendmsg.c: Same change.
	* thr.c: Same change.

2010-09-11  Nicola Pero  <nicola.pero@meta-innovation.com>

	* objc/objc-api.h: Removed obsolete #ifdef for NeXTSTEP.

2010-09-11  Nicola Pero  <nicola.pero@meta-innovation.com>

	* archive.c: Removed not needed includes.
	* class.c: Same change.
	* hash.c: Same change.
	* misc.c: Same change.
	* nil_method.c: Same change.
	* objects.c: Same change.
	* sarray.c: Same change.
	* sendmsg.c: Same change.
	* thr.c: Same change.

2010-09-11  Nicola Pero  <nicola.pero@meta-innovation.com>

	* objc/runtime.h: Moved to objc-private/runtime.h.  Do not include
	all the objc/*.h files.
	* objc-private/runtime.h: New file.
	* archive.c: Include objc-private/runtime.h (and required objc/*.h
	files) instead of objc/runtime.h.
	* class.c: Same change.
	* hash.c: Same change.
	* init.c: Same change.
	* misc.c: Same change.
	* nil_method.c: Same change.
	* objects.c: Same change.
	* sarray.c: Same change.
	* selector.c: Same change.
	* sendmsg.c: Same change.
	* thr.c: Same change.
	
2010-09-11  Nicola Pero  <nicola.pero@meta-innovation.com>

	* objc/deprecated/struct_objc_selector.h: New file.  Definition of
	'struct objc_selector' and 'sel_eq' moved here.
	* objc/deprecated/struct_objc_protocol.h: New file.  Definition of
	'struct objc_procotol' moved here.
	* objc/deprecated/struct_objc_class.h: New file.  Definition of
	'struct objc_class' moved here.
	* objc/deprecated/MetaClass.h: New file.  Definition of MetClass
	moved here.
	* objc/deprecated/STR.h: New file.  Definition of STR moved here.	
	* objc/message.h: New file.  Definitions for relval_t, apply_t,
	arglist, arglist_t and objc_msg_lookup were moved here.
	* objc/objc.h: Include the above files instead of defining the
	corresponding structs, types and functions here.  Added new opaque
	definitions for SEL and Class.  Use Class and not 'struct
	objc_class *' in the definition of 'struct objc_object'.
	Commented all types defined in the file.  Removed special
	definition of BOOL as 'int' on __vxworks; use 'unsigned char'
	there as well.
	* objc/deprecated/objc-unexpected-exception.h: Renamed to
	objc_unexpected_exception.h.
	* objc/objc-api.h: Updated include of
	objc-unexpetected-exception.h
	* objc/objc-exception.h: Updated comments.
	* Makefile.in (OBJC_H, OBJC_DEPRECATED_H): Added the new header
	files.  Reindented list of files.
	
2010-09-10  Nicola Pero  <nicola.pero@meta-innovation.com>

	* objc/objc-api.h (objc_trace): Unused variable removed.

2010-09-10  Nicola Pero  <nicola.pero@meta-innovation.com>

	* objc/deprecated: New directory.
	* objc/deprecated/README: New file.
	* objc/README: New file.
	* objc/typedstream.h: Moved into objc/deprecated/typedstream.h;
	objc/typedstream.h replaced with a placeholder including the file
	from the deprecated/ directory.
	* objc/deprecated/objc-unexpected-exception.h: New file with the
	definition of _objc_unexpected_exception.	
	* objc/objc-api.h: Include deprecated/objc-unexcepted-exception.h
	instead of defining _objc_unexpected_exception.
	* objc/deprecated/Object.h: New file with the deprecated Object
	methods in a 'Deprecated' category.
	* objc/Object.h Include deprecated/Object.h instead of defining
	the deprecated methods.
	* Object.m: Moved deprecated methods into 'Deprecated' category.
	* objc-private: New directory.
	* objc-private/README: New file.
	* Makefile.in (OBJC_DEPRECATED_H): New variable.
	(install-headers): Create installation directory for
	OBJC_DEPRECATED_H headers, and install them.

2010-09-10  Nicola Pero  <nicola.pero@meta-innovation.com>

	* objc/objc-exception.h: Fixed include of objc.h.
	
2010-09-08  Nicola Pero  <nicola.pero@meta-innovation.com>

	* objc/objc-exception.h: New file.
	* exception.c (objc_set_uncaught_exception_handler): Implemented.
	(objc_set_exception_matcher): Implemented.
	(objc_exception_throw): Use the uncaught exception handler if set.
	(PERSONALITY_FUNCTION): Use the exception matcher instead of the
	hardcoded isKindOf.
	(isKindOf): Renamed to is_kind_of_exception_matcher.  Tidied code
	up.  Removed segmentation fault when value is 'nil'.
	* objc/objc-api.h (_objc_unexpected_exception): Mark as
	deprecated.
	* Makefile.in (exception.lo, exception_gc.lo): Use
	-Wno-deprecated-declarations when compiling.
	(OBJC_H): Added objc-exception.h

2010-09-08  Nicola Pero  <nicola.pero@meta-innovation.com>

	* objc/typedstream.h: Deprecate all functions in the file.  This
	file is obsolete.
	* objc/Object.h ([+streamVersion:], [-read:], [-write:],
	[-awake]): Documented that these methods are deprecated.  Added a
	brief description of the Object class and its relationship to the
	NSObject class.
	* Makefile.in: Compile archive.c and Object.m with
	-Wno-deprecated-declarations.

2010-09-08  Nicola Pero  <nicola.pero@meta-innovation.com>

	Removed obsolete intermediate threading layer.
	* thr.c: Use __gthread_objc_xxx functions directly instead of
	__objc_thread_xxx ones.
	* objc/thr.h: Removed prototypes of no longer existing
	__objc_thread_xxx functions.
	* Makefile.in: Removed thr-objc.lo.
	* thr-dce.c: File removed.
	* thr-decosf1.c: File removed.
	* thr-irix.c: File removed.
	* thr-mach.c: File removed.
	* thr-objc.c: File removed.
	* thr-os2.c: File removed.
	* thr-posix.c: File removed.
	* thr-pthreads.c: File removed.
	* thr-rtems.c: File removed.
	* thr-single.c: File removed.
	* thr-solaris.c: File removed.
	* thr-vxworks.c: File removed.
	* thr-win32.c: File removed.
	* README.threads: File removed.
	* THREADS.MACH: File removed.
	* THREADS: Updated.

2010-09-07  Nicola Pero  <nicola.pero@meta-innovation.com>

	* Object.m (MAX_CLASS_NAME_LEN): Unused define removed.

2010-09-06  Iain Sandoe  <iains@gcc.gnu.org>

	* encoding.c: Add TARGET_ALIGN_NATURAL definition for m64 powerpc darwin.
	Add a comment as to why, update FIXME comments.

2010-09-06  Nicola Pero  <nicola.pero@meta-innovation.com>

	* makefile.dos: Obsolete file removed.
	
2010-04-02  Ralf Wildenhues  <Ralf.Wildenhues@gmx.de>

	* aclocal.m4: Regenerate.

2010-03-23  Dave Korn  <dave.korn.cygwin@gmail.com>

	PR libobjc/30445
	* configure.ac (extra_ldflags_libobjc): Define appropriately for
	Cygwin and MinGW hosts.
	* Makefile.am (libobjc_s.a): Remove dead pre-libtool target.
	(libobjc.dll): Likewise.
	* configure: Regenerate.

2009-12-05  Ralf Wildenhues  <Ralf.Wildenhues@gmx.de>

	* configure: Regenerate.

2009-11-28  Jakub Jelinek  <jakub@redhat.com>

	* sarray.c (sarray_free): Use old_buckets variable.
	* encoding.c (objc_layout_structure_next_member): Remove unused
	bfld_type_size variable.

2009-08-24  Ralf Wildenhues  <Ralf.Wildenhues@gmx.de>

	* configure.ac (AC_PREREQ): Bump to 2.64.

2009-08-22  Ralf Wildenhues  <Ralf.Wildenhues@gmx.de>

	* aclocal.m4: Regenerate.
	* configure: Regenerate.
	* config.h.in: Regenerate.

2009-08-22  Ralf Wildenhues  <Ralf.Wildenhues@gmx.de>

	* Makefile.in (LIBTOOL): Add $(LIBTOOLFLAGS).

2009-07-30  Ralf Wildenhues  <Ralf.Wildenhues@gmx.de>

	* Makefile.in (AUTOCONF, ACLOCAL, ACLOCAL_AMFLAGS, aclocal_deps):
	New variables.
	($(srcdir)/configure, $(srcdir)/aclocal.m4): New rules.

2009-07-30  Ralf Wildenhues  <Ralf.Wildenhues@gmx.de>

	* configure.ac (_AC_ARG_VAR_PRECIOUS): Use m4_rename_force.

2009-04-09  Nick Clifton  <nickc@redhat.com>

	* sendmsg.c: Change copyright header to refer to version 3 of
	the GNU General Public License with version 3.1 of the GCC
	Runtime Library Exception and to point readers at the COPYING3
	and COPYING3.RUNTIME files and the FSF's license web page.
	* NXConstStr.m: Likewise.
	* Object.m: Likewise.
	* Protocol.m: Likewise.
	* archive.c: Likewise.
	* class.c: Likewise.
	* encoding.c: Likewise.
	* exception.c: Likewise.
	* gc.c: Likewise.
	* hash.c: Likewise.
	* init.c: Likewise.
	* libobjc_entry.c: Likewise.
	* linking.m: Likewise.
	* misc.c: Likewise.
	* nil_method.c: Likewise.
	* objc/NXConstStr.h: Likewise.
	* objc/Object.h: Likewise.
	* objc/Protocol.h: Likewise.
	* objc/encoding.h: Likewise.
	* objc/hash.h: Likewise.
	* objc/objc-api.h: Likewise.
	* objc/objc-decls.h: Likewise.
	* objc/objc-list.h: Likewise.
	* objc/objc.h: Likewise.
	* objc/runtime.h: Likewise.
	* objc/sarray.h: Likewise.
	* objc/thr.h: Likewise.
	* objc/typedstream.h: Likewise.
	* objects.c: Likewise.
	* sarray.c: Likewise.
	* selector.c: Likewise.
	* thr-dce.c: Likewise.
	* thr-decosf1.c: Likewise.
	* thr-irix.c: Likewise.
	* thr-mach.c: Likewise.
	* thr-objc.c: Likewise.
	* thr-os2.c: Likewise.
	* thr-posix.c: Likewise.
	* thr-pthreads.c: Likewise.
	* thr-rtems.c: Likewise.
	* thr-single.c: Likewise.
	* thr-solaris.c: Likewise.
	* thr-vxworks.c: Likewise.
	* thr-win32.c: Likewise.
	* thr.c: Likewise.
	* libobjc.def: Change copyright header to refer to version 3 of
	the GNU General Public License and to point readers at the COPYING3
	file and the FSF's license web page.
	* makefile.dos: Likewise.

2009-04-09  Jakub Jelinek  <jakub@redhat.com>

	* Makefile.in: Change copyright header to refer to version
	3 of the GNU General Public License and to point readers at the
	COPYING3 file and the FSF's license web page.
	* configure.ac: Likewise.

2009-03-12  Richard Frith-Macdonald  <rfm@gnu.org>
	    David Ayers  <ayers@fsfe.org>

	PR libobjc/27466
	* objc/objc-api.h (_objc_unexpected_exception): Declare
	new hook.  Update copyright dates.
	* exception.c (objc_exception_throw): Use hook.  Update
	copyright dates.
	* libobjc.def (_objc_unexpected_exception): Export hook.
	Update copyright dates.
	
2009-03-01  Ralf Wildenhues  <Ralf.Wildenhues@gmx.de>

	* configure: Regenerate.

2008-12-18  Ralf Wildenhues  <Ralf.Wildenhues@gmx.de>

	* configure: Regenerate.

2008-11-21  Kai Tietz  <kai.tietz@onevision.com>

	*  Object.m (errno): Replaced by errno.h include.
	(compare): Cast self to id to prevent warning on comparison.
	* objc/objc.h (BOOL): Prevent redeclaration of BOOL, if it is
	already there.
	* sendmsg.c (__objc_print_dtable_stats): Remove type warnings.
	* thr-win32.c (__objc_thread_detach): Remove type warning.
	(__objc_thread_id): Likewise.
	* thr.c (__objc_thread_detach_functiont): Add __builtin_trap ()
	for noreturn.

2008-09-26  Peter O'Gorman  <pogma@thewrittenword.com>
            Steve Ellcey  <sje@cup.hp.com>

	* configure: Regenerate for new libtool.
	* config.h.in: Regenerate for new libtool.

2008-07-18  Matthias Klose  <doko@ubuntu.com> 

	* Makefile.in: Ignore missing ../boehm-gc/threads.mk. 

2008-07-18  Matthias Klose  <doko@ubuntu.com> 

	* Makefile.in: Include ../boehm-gc/threads.mk. 
	(OBJC_BOEHM_GC_LIBS): Define, (libobjc_gc$(libsuffix).la): Use it.

2008-07-06  Ralf Wildenhues  <Ralf.Wildenhues@gmx.de>

	* Makefile.in (install-info): New stub target.

2008-06-17  Ralf Wildenhues  <Ralf.Wildenhues@gmx.de>

	* configure: Regenerate.

2008-06-14  Kai Tietz  <kai.tietz@onevision.com>

	* exception.c (PERSONALITY_FUNCTION): Remove extra decrement
	if HAVE_GETIPINFO is not defined.

2008-06-10  Kai Tietz  <kai.tietz@onevision.com>

	* Object.m (compare): Add type id.
	* objc/Object.h: Likewise.
	* archive.c (objc_read_class): Use size_t to extend version to be
	size of pointer scalar width.
	* sendmsg.c (rtx): Undefine it before redefinition.
	(__objc_print_dtable_stats): Cast arguments to long as intended.

2008-05-30  Julian Brown  <julian@codesourcery.com>

	* exception.c (__objc_exception_class): Initialise as constant
	array for ARM EABI. Change macro to static const for non-ARM EABI.
	(ObjcException): Add note about structure layout. Remove landingPad
	and handlerSwitchValue for ARM EABI.
	(get_ttype_entry): Add __ARM_EABI_UNWINDER__ version
	of function.
	(CONTINUE_UNWINDING): Define for ARM EABI/otherwise cases.
	(PERSONALITY_FUNCTION): Use ARM EABI-specific arguments, and add
	ARM EABI unwinding support.
	(objc_exception_throw): Use memcpy to initialise exception class.

2008-05-25  Alan Modra  <amodra@bigpond.net.au>

	* encoding.c (strip_array_types): Rename from get_inner_array_type.
	(rs6000_special_round_type_align): Update.

2008-05-09  Julian Brown  <julian@codesourcery.com>

	* Makefile.in (LTLDFLAGS): New.
	(libobjc$(libsuffix).la, libobjc_gc$(libsuffix).la): Use above.

2008-04-18  Paolo Bonzini  <bonzini@gnu.org>

	PR bootstrap/35457
	* aclocal.m4: Regenerate.
	* configure: Regenerate.

2008-01-24  David Edelsohn  <edelsohn@gnu.org>

	* configure: Regenerate.

2007-10-14  H.J. Lu  <hongjiu.lu@intel.com>

	* configure.ac: Don't run config-ml.in directly.
	(multilib_arg): New.
	* configure: Regenerated.

2007-08-06  Andrew Pinski  <pinskia@gmail.com>

	PR libobjc/30731
	* exception.c (parse_lsda_header): Use _uleb128_t/_sleb128_t instead
	of _Unwind_Word for variables which are used in
	read_uleb128/read_sleb128.
	(PERSONALITY_FUNCTION): Likewise.

2007-07-05  H.J. Lu  <hongjiu.lu@intel.com>

	* aclocal.m4: Regenerated.

2007-06-03  Andrew Pinski  <andrew_pinski@playstation.sony.com>

	* configure.ac: Fix a typo in *-*-darwin clause.
	* configure: Regenerated.

2007-06-02  H.J. Lu  <hongjiu.lu@intel.com>

	* configure.ac: Fix a typo.
	* configure: Regenerated.

2007-06-02  Paolo Bonzini  <bonzini@gnu.org>

	* configure: Regenerate.

2007-06-01  Andrew Pinski  <andrew_pinski@playstation.sony.com>

	* Makefile.in: Replace all uses of libext with libsuffix.
	* configure.ac: Likewise.
	* configure: Regenerate.

	Revert:
	* Makefile.in: Remove all uses of $(libext).

2007-05-23  Andrew Pinski  <andrew_pinski@playstation.sony.com>

	* Makefile.in: Remove all uses of $(libext).

2007-05-23  Steve Ellcey  <sje@cup.hp.com>

	* configure: Regenerate.
	* aclocal.m4: Regenerate.

2007-04-21  Andrew Ruder  <andy@aeruder.net>

	* sendmsg.c (__objc_get_forward_imp): Call
	__objc_msg_forward2 for real.

2007-04-09  Andrew Ruder  <andy@aeruder.net>

	* sendmsg.c: Added __objc_msg_forward2, a hook that allows
	external libraries to provide a function that returns the real
	forwarding function based on both the selector and the receiver.
	* objc/objc-api.h: Define __objc_msg_forward2.

2007-03-01  Brooks Moses  <brooks.moses@codesourcery.com>

	* Makefile.in: Add dummy install-pdf target.

2007-02-18  Manuel Lopez-Ibanez  <manu@gcc.gnu.org>

	* objc/objc-list.h (list_free): Add keyword 'inline' to avoid
	unused warning.
	
2006-10-31  Geoffrey Keating  <geoffk@apple.com>

	* encoding.c (darwin_rs6000_special_round_type_align): New.

2006-10-14  Geoffrey Keating  <geoffk@apple.com>

	* Makefile.in: Use multi_basedir instead of toplevel_srcdir.
	* configure.ac: Use multi.m4 from aclocal rather than custom
	code.  Use multi_basedir instead of toplevel_srcdir.
	* aclocal.m4: Regenerate.
	* configure: Regenerate.

2006-10-10  Brooks Moses  <bmoses@stanford.edu>

	* Makefile.in: Added empty "pdf" target.

2006-07-18  Paolo Bonzini  <bonzini@gnu.org>

	* configure: Regenerate.

2006-05-23  Carlos O'Donell  <carlos@codesourcery.com>

	* Makefile.in: Add install-html target. Add install-html to .PHONY

2006-02-21  Rainer Orth  <ro@TechFak.Uni-Bielefeld.DE>

	PR libobjc/26309
	* thr-objc.c (_XOPEN_SOURCE): Don't define on Tru64 UNIX.

2006-01-24  David Ayers  <d.ayers@inode.at>

	PR libobjc/9751
	* gc.c (class_ivar_set_gcinvisible): Replace strncpy with memcpy
	and insure the new strings are '\0' termintated.

2006-01-24  David Ayers  <d.ayers@inode.at>

	PR libobjc/13946
	* configure.ac: Add include directives for --enable-objc-gc.
	* Makefile.in: Ditto.
	* configure: Regenerate.

	* gc.c (__objc_class_structure_encoding): Increment the used bytes
	instead of the local pointer to them.

2005-12-14  Andrew Pinski  <pinskia@physics.uc.edu>

	PR objc/25360
	* objc/objc-api.c (_C_COMPLEX): New define.
	* encoding.c (objc_sizeof_type): Handle _C_Complex.
	(objc_alignof_type): Likewise.
	(objc_skip_typespec): Likewise.

2005-12-15  David Ayers  <d.ayers@inode.at>

	PR libobjc/14382
	* README (+load,+initialize): Fix documentation to reflect
	intended and implemented semantics for +load and +initialize.
	
2005-12-12  Andrew Pinski  <pinskia@physics.uc.edu>

	* encoding.c (TYPE_FIELDS): Fix to skip over just _C_STRUCT_B and
	the name.
	(get_inner_array_type): Fix to skip over _C_ARY_B and size.
	(rs6000_special_round_type_align): Update for the ABI fix.
	(objc_layout_finish_structure): Correct the encoding which is passed to
	ROUND_TYPE_ALIGN.

2005-12-11  Andrew Pinski  <pinskia@physics.uc.edu>

	PR libobjc/25347
	* encoding.c (objc_sizeof_type): Don't handle _C_UNION_B special
	but use the struct layout functions.
	(objc_alignof_type): Likewise.
	(objc_layout_structure): Handle _C_UNION_B also.
	(objc_layout_structure_next_member): Likewise.
	(objc_layout_finish_structure): Likewise.

2005-12-11  Andrew Pinski  <pinskia@physics.uc.edu>

	PR libobjc/25346
	* objc/objc-api.h (_C_BOOL): New define.
	* encoding.c (objc_sizeof_type): Handle _C_BOOL.
	(objc_alignof_type): Likewise.
	(objc_skip_typespec): Likewise.

2005-11-20  David Ayers  <d.ayers@inode.at>

	PR libobjc/19024
	* objc/hash.h: Remove deprecated hash API.
	* hash_compat.c: Remove.
	* Makefile.in: Remove reference to hash_compat.c.

	* configure.ac (VERSION): Bump library version to 2:0:0.
	* configure: Regenerate.

2005-11-09  Alexandre Oliva  <aoliva@redhat.com>

	PR other/4372
	* thr-objc.c (_XOPEN_SOURCE): Define.

2005-10-07  Ulrich Weigand  <uweigand@de.ibm.com>

	PR libobjc/23612
	* objc/objc-api.h (struct objc_ivar): Move definition to
	global scope.

2005-09-04  Andrew Pinski  <pinskia@physics.uc.edu>
            Rasmus Hahn  <rassahah@neofonie.de>

	PR libobjc/23108
	* archive.c (objc_write_type): Correct the element offset.
	(objc_read_type): Likewise.

2005-08-17  Kelley Cook  <kcook@gcc.gnu.org>

	* All files: Update FSF address.

2005-08-13  Marcin Koziej  <creep@desk.pl>
            Andrew Pinski  <pinskia@physics.uc.edu>

	PR libobjc/22492
	* exception.c (PERSONALITY_FUNCTION): Fix the PC with finally.

2005-08-13  Andrew Pinski  <pinskia@physics.uc.edu>

	* Makefile.in (extra_ldflags_libobjc): New.
	(libobjc$(libext).la): Add extra_ldflags_libobjc to the link line.
	(libobjc_gc$(libext).la): Likewise.
	* configure.ac (extra_ldflags_libgfortran): Set for *-darwin* to
	"-Wl,-single_module".
	* configure: Regenerate.
	* linking.m (_objcInit): Remove.

2005-07-26  Andrew Pinski  <pinskia@physics.uc.edu>

	PR libobjc/22606
	* Makefile.in (ALL_CFLAGS): Add -fexceptions.

2005-06-08  David Ayers  <d.ayers@inode.at>

	* objc/NXConstStr.h, objc/Object.h, objc/Protocol.h,
	objc/encoding.h, objc/hash.h, objc/objc-api.h,
	objc/runtime.h, objc/sarray.h, objc/thr.h, 
	objc/typedstream.h: Do not include Objective-C headers as
	system headers.

2005-06-07  David Ayers  <d.ayers@inode.at>

	* archive.c, init.c, selector.c: Include hash.h.
	* archive.c, class.c, encoding.c, gc.c, hash.c, hash_compat.c,
	init.c, misc.c, nil_method.c, objects.c, sarray.c, selector.c,
	sendmsg.c, thr-dce.c, thr-decosf1.c, thr-irix.c, thr-mach.c,
	thr-objc.c, thr-os2.c, thr-posix.c, thr-pthreads.c, thr-rtems.c,
	thr-single.c, thr-solaris.c, thr-vxworks.c, thr-win32.c, thr.c:
	Include Objective-C headers with quotes and objc/ directory
	prefix.

2005-05-19  Richard Henderson  <rth@redhat.com>

	* exception.c: Revert last change.

2005-05-19  David Ayers  <d.ayers@inode.at>

	* exception.c: Include tsystem.h for unwind.h.

2005-05-09  Mike Stump  <mrs@apple.com>

	* configure: Regenerate.

2005-04-12  Mike Stump  <mrs@apple.com>

	* configure: Regenerate.

2005-03-21  Zack Weinberg  <zack@codesourcery.com>

	* Makefile.in: Set gcc_version here.
	* configure.ac: Do not invoke TL_AC_GCC_VERSION.  Adjust quoting
	in definition of toolexeclibdir so that $(gcc_version) is expanded
	by the Makefile.
	* aclocal.m4, configure: Regenerate.

2005-03-03  David Ayers  <d.ayers@inode.at>

	* objc/hash.h (OBJC_IGNORE_DEPRECATED_API): Update deprecated
	version reference.  Correct typo.

2005-03-02  David Ayers  <d.ayers@inode.at>

	PR libobjc/19024
	* Makefile.in (OBJS): Add hash_compat.lo.
	(OBJS_GC): Add hash_compat_gc.lo.
	(hash_compat_gc.lo): New target and rule.
	* objc/hash.h (hash_new, hash_delete, hash_add, hash_remove)
	(hash_next, hash_value_for_key, hash_is_key_in_hash)
	(hash_ptr, hash_string, compare_ptrs, compare_strings): Prefix
	with objc_.  Add deprecated non prefixed inlined versions.
	(OBJC_IGNORE_DEPRECATED_API): New macro to hide deprecated
	declarations.
	* hash.c (hash_new, hash_delete, hash_add, hash_remove, hash_next)
	(hash_value_for_key, hash_is_key_in_hash): Prefix with objc_ and
	update callers.
	* hash_compat.c: New file.
	* archive.c: Update callers.
	* init.c: Likewise.
	* selector.c: Likewise.
	* libobjc.def: Add objc_ versions of hash functions.

2005-02-28  Andrew Pinski <pinskia@physics.uc.edu>

	PR libobjc/20252
	* Makefile.in (GTHREAD_FLAGS): Remove.
	(ALL_CFLAGS): Remove usage of GTHREAD_FLAGS.
	* thr-objc.c: Include config.h.
	* configure.ac: Instead of looking at GCC's makefile, figure out if
	GTHREAD_FLAGS should be defined by looking at the `thread model'
	of the current gcc.
	* configure: Regenerate.
	* config.h.in: Regenerate.

2005-02-28  Paolo Bonzini  <bonzini@gnu.org>

	PR bootstrap/17383
	* configure.ac: Call GCC_TOPLEV_SUBDIRS.
	(Determine CFLAGS for gthread): Use $host_subdir.
	* configure: Regenerate.
	* Makefile.in (host_subdir): New.
	(INCLUDES): Use it.

2004-12-20  Andrew Pinski  <pinskia@physics.uc.edu>

	PR libobjc/12035
	* gc.c: Remove definition of LOGWL, modWORDSZ, and divWORDSZ since
	they are not used.
	Include limits.h and stdlib.h.
	Define BITS_PER_WORD.

2004-12-12  Alexander Malmberg  <alexander@malmberg.org>

	* selector.c (__objc_init_selector_tables): Add missing void to
	definition.

2004-12-02  Richard Sandiford  <rsandifo@redhat.com>

	* configure.ac: Use TL_AC_GCC_VERSION to set gcc_version.
	* configure, aclocal.m4: Regenerate.

2004-11-29  Kelley Cook  <kcook@gcc.gnu.org>

	* configure: Regenerate for libtool change.

2004-11-25  Kelley Cook  <kcook@gcc.gnu.org>

	* configure: Regenerate for libtool reversion.

2004-11-24  Kelley Cook  <kcook@gcc.gnu.org>

	* configure: Regenerate for libtool change.

2004-11-24  Kelley Cook  <kcook@gcc.gnu.org>

	* aclocal.m4, config.h.in: Regenerate.

2004-10-08  Mike Stump  <mrs@apple.com>
	    Andrew Pinski  <pinskia@physics.uc.edu>

	* aclocal.m4: Rename to ...
	* acinclude.m4: here and also use m4_include instead of sinclude.
	* aclocal.m4: Regenerate.
	* configure: Regenerate.
	* configure.ac: Add AM_MAINTAINER_MODE and AM_PROG_CC_C_O.
	* Makefile.in (configure): Add @MAINT@ infront of configure.ac

2004-10-08  Andrew Pinski  <pinskia@physics.uc.edu>

	* archive.c: Fix all the warnings about passing unsigned char*
	to char* and the other way too.

2004-09-16  Andrew Pinski  <pinskia@physics.uc.edu>

	PR libobjc/16448
	* exception.c: Include config.h
	(objc_exception_throw): Change _GLIBCXX_SJLJ_EXCEPTIONS to
	SJLJ_EXCEPTIONS.
	* configure.ac: Find out what exception handling code we use.
	* configure: Regenerate.
	* config.h.in: New file, regenerate.

2004-09-16  Andrew Pinski  <apinski@apple.com>

	* encoding.c (ALTIVEC_VECTOR_MODE): Define a bogus macro.

2004-08-28  Nathanael Nerode  <neroden@gcc.gnu.org>

	* configure.ac: Switch from _GCC_TOPLEV_NONCANONICAL_TARGET to
	ACX_NONCANONICAL_TARGET.
	* configure: Regenerate.

2004-08-13  Ziemowit Laski  <zlaski@apple.com>

	* objc/sarray.h: Hoist include of assert.h near the top of file,
	and mark the remainder of the file 'extern "C"'.

2004-08-13  Andrew Pinski  <pinskia@physics.uc.edu>

	* objc/Object.h: Move includes out of extern "C" blocks.
	* objc/encoding.h: Likewise.
	* objc/hash.h: Likewise.
	* objc/objc-api.h: Likewise.
	* objc/runtime.h: Likewise.
	* objc/sarray.h: Likewise.
	* objc/typedstream.h: Likewise.

2004-08-12  Ziemowit Laski  <zlaski@apple.com>

	* objc/NXConstStr.h: Update copyright date; bracket with
	'extern "C"' for C++ use; make include syntax consistent
	by using <...> instead of "..."; hoist <objc/...> includes
	above the 'extern "C"' block.
	* objc/Object.h: Likewise.
	* objc/Protocol.h: Likewise.
	* objc/encoding.h: Likewise.
	* objc/hash.h: Likewise.
	* objc/runtime.h: Likewise.
	* objc/sarray.h: Likewise.
	* objc/thr.h: Likewise.
	* objc/typedstream.h: Likewise.
	* objc/objc-api.h: Add 'extern "C"' block for C++ use.
	(objc_static_instances): For C++ case, do away with
	zero-sized array.
	(objc_method): Hoist definition to file scope.
	(_objc_load_callback, _objc_object_alloc, class_get_class_method,
	class_get_instance_method, class_create_instance,
	class_get_class_name, class_get_instance_size,
	class_get_meta_class, class_get_super_class, class_get_version,
	class_is_class, class_is_meta_class, class_set_version,
	class_get_gc_object_type, class_ivar_set_gcinvisible,
	get_imp): Rename 'class' parameter to '_class'.
	* objc/objc-list.h: Add 'extern "C"' block for C++ use.
	* objc/objc.h: Update copyright date.
	(arglist_t): Provide a union tag.

2004-07-22  Andrew Pinski  <pinskia@physics.uc.edu>

	* thr.c (__objc_thread_detach_function): Do not mark as volatile
	but instead use the attribute noreturn.

2004-06-28  Zack Weinberg  <zack@codesourcery.com>

	* encoding.c: Rename target_flags with a #define to avoid
	conflict with a prior declaration.

2004-06-24  Andrew Pinski  <apinski@apple.com>

	* objc/encoding.h: Wrap the functions with extern "C" for C++
	mode.
	* objc/hash.h: Likewise.
	* objc/objc-api.h: Likewise.
	* objc/objc-list.h: Likewise.
	* objc/runtime.h: Likewise.
	* objc/sarray.h: Likewise.
	* objc/thr.h: Likewise.
	* objc/typedstream.h: Likewise.


2004-06-21  Nick Clifton  <nickc@redhat.com>

	* encoding.c (BITS_PER_UNIT): Define if a definition is not
	provided.

2004-06-20  Alexander Malmberg  <alexander@malmberg.org>

	* Makefile.in (exception.lo): Remove $(OBJC_GCFLAGS).
	(exception_gc.lo): New.
	(OBJS_GC): Add exception_gc.lo.

2004-06-17  Richard Henderson  <rth@redhat.com>

	* exception.c: New file.
	* Makefile.in (exception.lo): New.
	(OBJS): Add it.

2004-06-14  Andrew Pinski  <pinskia@physics.uc.edu>

	* linking.m (_objcInit): New empty function
	for Darwin only.

2004-06-11  Andrew Pinski  <pinskia@physics.uc.edu>

	* configure.ac: Support --enable-shared=libobjc.
	* configure: Regenerate.

	PR libobjc/15901
	* configure.ac: Do not disable shared by default.
	* configure: Regenerate.

2004-06-03  Nicola Pero  <n.pero@mi.flashnet.it>

	* Protocol.m ([-isEqual:]): Small optimizations returning
	immediately if the argument is equal to self, and accessing
	the argument's name directly if it's a protocol.

2004-06-03  David Ayers  <d.ayers@inode.at>

	* Protocol.m ([-isEqual:]): Test the class of the argument.

2004-05-25  Andrew Pinski  <pinskia@physics.uc.edu>

	* configure.ac (includedir): Rename to ...
	(includedirname).
	* Makefile.in: s/includedir/includedirname/.

	PR target/11572
	* configure.ac (includedir): Set to "include"
	except for Darwin.
	(libext) Set to empty except for Darwin.
	* configure: Regenerate
	* Makefile.in: s/libobjc.la/libobjc$(libext).la/g.
	s/include/$(includedir)/g.

2004-05-25  Daniel Jacobowitz  <drow@false.org>

	* Makefile.in: Add .NOEXPORT.

2004-05-25  Andrew Pinski  <pinskia@physics.uc.edu>

	Merge from the libobjc-branch
	2004-02-09  Andrew Pinski  <pinskia@physics.uc.edu>

		* Makefile.in (OBJC_H): Change objc-deps.h to objc-decls.h.

	2004-02-03  Andrew Pinski  <pinskia@physics.uc.edu>

		* Makefile.in (OBJC_H): Add objc-deps.h.

	2004-01-27  Nicola Pero  <n.pero@mi.flashnet.it>

		* Protocol.m ([-conformsTo:]): If the argument is nil, return NO.
		([-hash], [-isEqual:]): New methods.

	2004-01-27  Richard Frith-Macdonald <rfm@gnu.org>

		* sarray.c (sarray_free): Add a better comment.

	2004-01-27  Adam Fedor  <fedor@gnu.org>

		* hash.c (hash_add): Cast cachep to int.
		* selector.c (__sel_register_typed_name): Cast
		soffset_decode to int.

	2004-01-27  Alexander Malmberg  <alexander@malmberg.org>

		* selector.c: Rename register_selectors_from_list to
		__objc_register_selectors_from_list. Update caller.
		(__objc_register_selectors_from_list): Lock __objc_runtime_mutex
		while registering selectors. Use __sel_register_typed_name instead
		of sel_register_typed_name. Check for NULL method_name:s.
		(pool_alloc_selector): New function.
		(__sel_register_typed_name): Use pool_alloc_selector to allocate
		selector structures.
		* sendmsg.c (class_add_method_list): Use
		__objc_register_selectors_from_list.
		* objc/runtime.h: Add __objc_register_selectors_from_list.

	2004-01-25  Adam Fedor  <fedor@gnu.org>
		    Nicola Pero  <n.pero@mi.flashnet.it>
		    Andrew Pinski  <pinskia@physics.uc.edu>

		* objc/objc-decls.h: New file.
		* objc/objc-api.h (_objc_lookup_class): Mark as export.
		(_objc_load_callback): Likewise.
		(_objc_object_alloc): Likewise.
		(_objc_object_copy): Likewise.
		(_objc_object_dispose): Likewise.

	2004-01-25  Andrew Pinski  <pinskia@physics.uc.edu>

		* archive.c: s/__inline__/inline
		* sendmsg.c: Likewise.

		* encoding.c: Remove FIXME about the warning
		about unused variable.
		* sendmsg.c: Add a FIXME comment saying that
		this should be using libffi.

		* Makefile.in (LIBTOOL): Use @LIBTOOL@ now as it works.


2004-05-13  Andrew Pinski  <pinskia@physics.uc.edu>

	* archive.c (objc_read_class): Initialize class_name.
	(objc_read_selector): Initialize selector_name.

2004-05-09  Richard Sandiford  <rsandifo@redhat.com>

	* Makefile.in (toolexecdir): Remove trailing space.

2004-04-15  Nathanael Nerode  <neroden@gcc.gnu.org>

	PR libobjc/14948
	* configure.ac: De-precious CC so multilibs work.
	* configure: Regenerate.

2004-04-14  Nathanael Nerode  <neroden@gcc.gnu.org>

	* configure.ac: Restore toolexecdir.
	* Makefile.in: Restore toolexecdir.
	* configure: Regenerate.

2004-04-09  Nathanael Nerode  <neroden@gcc.gnu.org>

	* configure.ac: Remove (unused) glibcpp_prefixdir.
	* configure: Regenerate.

	* configure.in: Rename to configure.ac.
	* Makefile.in: Update to match.

	* Makefile.in: Remove toolexecdir, glibcpp_toolexecdir (unused).
	Replace glibcpp_toolexeclibdir with toolexeclibdir.
	* configure.in: Remove glibcpp_toolexecdir (unused).
	Replace glibcpp_toolexeclibdir with toolexeclibdir.  Don't generate
	config.h or stamp-h (unused).  Move one comment to the right place.
	* configure: Regenerate.
	* config.h.in: Remove (unused).

	* config.h.in: Regenerate with autoheader.

	* Makefile.in: Remove (unused) gcc_version_trigger.
	* configure.in: Remove (unused) glibcpp_builddir.  Don't AC_SUBST
	gcc_version_trigger.
	* configure: Regenerate.

	* configure.in: Switch to modern style for AC_INIT, AC_OUTPUT.
	Sort file into sections.  Remove dnl where appropriate.  Fix
	other style issues.
	* configure: Regenerate.

	* configure.in: Replace old AC_PROG_CC hack with new one.
	Define toplevel_srcdir in terms of srcdir, not top_srcdir (there
	are no subdirectory output files, so this is fine).  Change prereq
	to autoconf 2.59.
	* aclocal.m4: Include ../config/no-executables.m4.
	* configure: Regenerate with autoconf 2.59.

	* configure.in: Improve comments on gthread_cflags.  Improve m4
	quotation, and replace 'if test' with 'case', for --enable-objc-gc.
	* configure: Regenerate.

	* configure.in: Move PACKAGE and VERSION settings up top.  Remove
	unused call to AC_PROG_LN_S.  Default RANLIB to ':'.  Remove
	redundant checks for values of RANLIB, AR, INSTALL.
	* configure: Regenerate.

	* configure.in: Clean up handling of
	--enable-version-specific-runtime-libs and related variables;
	replace 'if test' with 'case' where reasonable.  Fix comments.
	Remove useless libstdcxx_interface.
	* configure: Regenerate.

	* configure.in: Use _GCC_TOPLEV_NONCANONICAL_TARGET.
	Replace uses of target_alias with target_noncanonical.
	* aclocal.m4: Include ../config/acx.m4.
	* configure: Regenerate.
	* Makefile.in: Replace uses of target_alias with target_noncanonical.
	Fix copyright statement.

	* configure.in: Hand-inline bulky, confusing macros from
	aclocal.m4.  Replace references to "GNU Objective C" with "GCC".
	Update copyright notice.  Remove stuff for automake, which isn't
	used in this directory.  Remove emacs local variables.
	* aclocal.m4: Remove hand-inlined macros.  Update copyright notice.
	* configure: Regenerate.

2004-03-16  Manfred Hollstein  <mh@suse.com>

	* Makefile.in, configure.in, configure: Update copyright years.

2004-03-15  Manfred Hollstein  <mh@suse.com>

	* Makefile.in (LIBOBJC_VERSION, LIBOBJC_GC_VERSION): Use
	definition from configure.in.
	* configure.in (PACKAGE): Add definition.
	(VERSION): Add definition; substitute it in output files.
	* configure: Re-generate.

2004-03-05  Ziemowit Laski  <zlaski@apple.com>

	* objc/hash.h (hash_string, compare_strings):
	Add type-casts to make Objective-C++ happy.
	* objc/typedstream.h (objc_get_stream_class_version):
	Rename parameter from 'class' to 'class_name' to make
	Objective-C++ happy.

2004-03-01  Michael Matz  <matz@suse.de>

	* Makefile.in (ALL_CFLAGS): Add -fno-strict-aliasing.

2004-02-06  Ziemowit Laski  <zlaski@apple.com>

	* objc/objc-api.h (objc_super): The 'class' field shall
	be named 'super_class' #ifdef __cplusplus.

2004-01-17  Andrew Pinski  <pinskia@physics.uc.edu>

	PR target/10781
	* encoding.c (rs6000_special_round_type_align): Define.

2004-01-14  Adam Fedor  <fedor@gnu.org>

	PR libobjc/12155
	* selector.c (__objc_register_instance_methods_to_class): Free
	new_list if not used.

2004-01-09  Andrew Ruder  <aeruder@ksu.edu>

	PR libobjc/11904
	* sarray.c (sarray_free): Free array->is_copy_of latter.

2003-12-01  Zack Weinberg  <zack@codesourcery.com>

	PR 11433
	* Protocol.m (descriptionForInstanceMethod): Don't dereference
	instance_methods if it's NULL.
	(descriptionForClassMethod): Likewise for class_methods.

2003-10-24  Rainer Orth  <ro@TechFak.Uni-Bielefeld.DE>

	* Makefile.in (runtime-info.h): Remove -Wp.

2003-10-21  Rainer Orth  <ro@TechFak.Uni-Bielefeld.DE>

	* Makefile.in (CC1OBJ): Remove.
	(runtime-info.h): Invoke $(CC) so all MULTIFLAGS are handled
	correctly.
	Use .m extension for temporary file.
	Remove assembler temp file.

2003-10-20  Joseph S. Myers  <jsm@polyomino.org.uk>

	* objc/hash.h (hash_string): Don't use a cast as an lvalue.

2003-10-17  Rainer Orth  <ro@TechFak.Uni-Bielefeld.DE>

	* Makefile.in (runtime-info.h): Use MULTIFLAGS.

2003-09-09  Alan Modra  <amodra@bigpond.net.au>

	* configure: Regenerate.

2003-08-27  Alexander Malmberg  <alexander@malmberg.org>

	* Makefile.in, aclocal.m4: Update to $(libdir)/gcc/ instead of
	(libdir)/gcc-lib/ when installing.
	* configure: Regenerate.

Thu Jul 10 10:27:43 2003  Nicola Pero  <n.pero@mi.flashnet.it>

	libobjc/9969
	* sendmsg.c (get_imp): Fixed rare threading problem.
	(__objc_responds_to): Similar fixes.
	(objc_msg_lookup): Similar fixes.
	(__objc_init_install_dtable): Lock the runtime before checking if the
	table is installed.

2003-05-23  Nathanael Nerode  <neroden@gcc.gnu.org>

	* hash.c, init.c, libobjc.def, libobjc_entry.c, linking.m,
	makefile.dos, misc.c, nil_method.c, objects.c, sarray.c,
	selector.c, sendmsg.c, thr-dce.c, thr-decosf1.c, thr-irix.c,
	thr-mach.c, thr-objc.c, thr-os2.c, thr-posix.c, thr-pthreads.c,
	thr-rtems.c, thr-single.c, thr-solaris.c, thr-vxworks.c,
	thr-win32.c, thr.c: Replace "GNU CC" with "GCC".
	* Makefile.in, NXConstStr.m, Object.m, Protocol.m, archive.c,
	class.c, encoding.c, gc.c, objc/NXConstStr.h, objc/Object.h,
	objc/Protocol.h, objc/encoding.h, objc/hash.h, objc/objc-api.h,
	objc/objc-list.h, objc/objc.h, ocjc/runtime.h, objc/sarray.h,
	objc/thr.h, objc/typedstream.h: Replace "GNU CC" with "GCC".

Tue May 13 14:56:03 2003  Richard Frith-Macdonald <rfm@gnu.org>
			  Nicola Pero  <n.pero@mi.flashnet.it>

	libobjc/10742
	* init.c (class_superclass_of_class): New function.
	(create_tree_of_subclasses_inherited_from): Use it.
	(__objc_tree_insert_class): Likewise.
	(class_is_subclass_of_class): Likewise.

2003-04-11  David Chad  <davidc@freebsd.org>
	    Loren J. Rittle  <ljrittle@acm.org>

	libobjc/8562
	* objc/hash.h (hash_string): Constify correctly.
	(compare_ptrs): Use direct compare.
	* objc/objc-list.h (list_nth): Rename index to indx to avoid shadow.
	* objc/sarray.h: Global rename index to indx to avoid shadow.

2003-03-12  Andreas Schwab  <schwab@suse.de>

	* aclocal.m4 (GLIBCPP_EXPORT_INSTALL_INFO): Avoid trailing /. in
	glibcpp_toolexeclibdir.
	* configure: Rebuilt.

2003-02-20  Alexandre Oliva  <aoliva@redhat.com>

	* configure.in: Propagate ORIGINAL_LD_FOR_MULTILIBS to
	config.status.
	* configure: Rebuilt.

2003-01-27  Alexandre Oliva  <aoliva@redhat.com>

	* aclocal.m4 (glibcpp_toolexeclibdir): Instead of
	$(MULTISUBDIR), use `$CC -print-multi-os-directory`, unless
	version_specific_libs is enabled.
	* configure: Rebuilt.

2003-01-09  Christian Cornelssen  <ccorn@cs.tu-berlin.de>

	* Makefile.in (FLAGS_TO_PASS): Also pass DESTDIR.
	(install-libs, install-headers): Prepend $(DESTDIR) to
	destination paths in all (un)installation commands.

2002-12-02  Zack Weinberg  <zack@codesourcery.com>

	* thr-objc.c: Include coretypes.h and tm.h.

2002-12-01  Zack Weinberg  <zack@codesourcery.com>

	* encoding.c, sendmsg.c: Include coretypes.h and tm.h.

2002-11-26  Nathanael Nerode  <neroden@gcc.gnu.org>

	* configure.in: Remove skip-this-dir support.
	* configure: Regenerate.

2002-09-22  Kaveh R. Ghazi  <ghazi@caip.rutgers.edu>

	* Makefile.in (all): Fix multilib parallel build.

Thu Sep 12 12:44:37 2002  Nicola Pero  <n.pero@mi.flashnet.it>

	* sendmsg.c (nil_method): Declare not to take a variable number of
	args.
	(objc_msg_lookup): Cast nil_method to IMP before returning it.
	(objc_msg_lookup_super): The same.

2002-09-10  Jan Hubicka  <jh@suse.cz>

	* nil_method.c (nil_method): No longer defined with variable
	arguments.

2002-07-02  Rodney Brown  <rbrown64@csc.com.au>

	* objc/encoding.h: Fix formatting.
	* objc/hash.h: Likewise.
	* objc/objc-api.h: Likewise.
	* objc/runtime.h: Likewise.
	* objc/thr.h: Likewise.
	* archive.c: Likewise.
	* class.c: Likewise.
	* encoding.c: Likewise.
	* gc.c: Likewise.
	* hash.c: Likewise.
	* init.c: Likewise.
	* misc.c: Likewise.
	* nil_method.c: Likewise.
	* objects.c: Likewise.
	* sarray.c: Likewise.
	* selector.c: Likewise.
	* sendmsg.c: Likewise.
	* thr-mach.c: Likewise.
	* thr.c: Likewise.

2002-06-25  DJ Delorie  <dj@redhat.com>

	* aclocal.m4 (GLIBCPP_CONFIGURE): Split out
	GLIBCPP_TOPREL_CONFIGURE.
	* configure.in: Call it before AC_CANONICAL_SYSTEM.
	* configure: Regenerate.

2002-06-21  Kaveh R. Ghazi  <ghazi@caip.rutgers.edu>

	* Object.m (forward, read, write): Fix unused parameter warnings.
	* encoding.c: Include <stdlib.h>.
	(target_flags): Mark with attribute unused.
	(atoi): Delete.
	* runtime.h (__objc_selector_max_index): Change to unsigned int.
	(__objc_generate_gc_type_description): Prototype.
	* selector.c (__objc_selector_max_index): Change to unsigned int.

Mon Jun 17 18:37:42 2002  Nicola Pero  <n.pero@mi.flashnet.it>

	* sendmsg.c (__objc_get_forward_imp): Fix warning by making sure
	we always have a return value: if __objc_msg_forward does not
	supply a forwarding implementation, return the default
	__builtin_apply based one.

2002-06-15  Kaveh R. Ghazi  <ghazi@caip.rutgers.edu>

	* Object.m: Fix signed/unsigned warning.
	* Protocol.m: Likewise.
	* archive.c: Always include stdlib.h.
	(objc_read_short, objc_read_unsigned_short, objc_read_int,
	objc_read_long, __objc_read_nbyte_uint, __objc_read_nbyte_ulong):
	Fix signed/unsigned warning.
	(objc_write_type, objc_read_type, objc_write_types,
	objc_read_types): Ensure ctype 8-bit safety.
	(__objc_no_write, __objc_no_read): Mark unused parameters.
	* class.c (class_table_setup): Specify void arg.
	* encoding.c (atoi, objc_sizeof_type, objc_alignof_type,
	objc_skip_typespec, objc_skip_offset,
	objc_layout_structure_next_member): Ensure ctype 8-bit safety.
	(objc_layout_structure_next_member): Ensure variables are
	initialized.
	* gc.c (__objc_generate_gc_type_description,
	class_ivar_set_gcinvisible): Mark unused parameters.
	* init.c (__objc_send_load, __objc_destroy_class_tree_node): Mark
	unused parameters.
	(__objc_init_protocols) Fix signed/unsigned warning.
	* nil_method.c (nil_method): Mark unused parameters.
	* thr.h (objc_thread_callback): Specify void arg.
	* sarray.c (sarray_new, sarray_realloc, sarray_free): Fix
	signed/unsigned warning.
	(sarray_free): Fix formatting.
	* selector.c (sel_types_match): Ensure ctype 8-bit safety.
	* sendmsg.c (__objc_init_install_dtable) Mark unused parameters.

2002-06-09  Andreas Jaeger  <aj@suse.de>

	* encoding.c (objc_layout_structure_next_member): Remove unused
	variable.

2002-05-20  Kaveh R. Ghazi  <ghazi@caip.rutgers.edu>

	* Makefile.in (SHELL): Set to @SHELL@.
	(WARN_CFLAGS): New.
	(ALL_CFLAGS): Add $(WARN_CFLAGS).

2002-05-16  Rainer Orth  <ro@TechFak.Uni-Bielefeld.DE>

	* aclocal.m4: Allow for PWDCMD to override hardcoded pwd.
	* configure: Regenerate.

2002-05-08  Alexandre Oliva  <aoliva@redhat.com>

	* configure.in (ORIGINAL_LD_FOR_MULTILIBS): Preserve LD at
	script entry, and set LD to it when configuring multilibs.
	* configure: Rebuilt.

2002-04-19  David O'Brien  <obrien@FreeBSD.org>

	* encoding.c (MAX, MIN, ROUNDING): #undef before defining.

2002-04-09  Hans-Peter Nilsson  <hp@bitrange.com>

	PR objc/6107
	* objc/objc-api.h (struct objc_protocol_list): Change type of
	member count from int to size_t.

2002-02-11  Franz Sirl  <Franz.Sirl-kernel@lauterbach.com>

	PR libobjc/4039
	* aclocal.m4: Replace with version copied from libstdc++-v3.
	* configure.in: Update for changes to aclocal and Makefile.
	* configure: Regenerate.
	* Makefile.in: Correct install of multilibs and shared libs, use
	INSTALL_DATA for include files.

Mon Dec 17 17:02:12 2001  Nicola Pero  <nicola@brainstorm.co.uk>

	* init.c (__objc_exec_class): Fixed bug in the loop on unclaimed
	categories - when an unclaimed category was found, the loop was
	doing two steps forward instead of one, so that in certain cases
	it was failing to properly load all the categories.  (Reported
	with fix by Alexander Malmberg <alexander@malmberg.org>).

2001-11-14  Aldy Hernandez  <aldyh@redhat.com>

	* encoding.c: Add target_flags.

2001-11-07  Aldy Hernandez  <aldyh@redhat.com>

	 * objc/objc-api.h (_C_VECTOR): New.

	 * encoding.c (VECTOR_TYPE): New.

Mon Oct 29 21:29:21 2001  Nicola Pero  <n.pero@mi.flashnet.it>

	* class.c: Rewritten the class table to use optimized, lock-free
	lookup.  This more than doubles the speed of class method
	invocations.  (class_table_setup), (class_table_insert),
	(class_table_replace), (class_table_get_safe),
	(class_table_next), (class_table_print),
	(class_table_print_histogram): New functions.
	(__objc_init_class_tables): Use class_table_setup.
	(__objc_add_class_to_hash): Use class_table_get_safe and
	class_table_insert.  (objc_lookup_class), (objc_get_class): Do not
	assert the existence of the table; do not lock the runtime; use
	class_table_get_safe.  (objc_next_class): Use class_table_next.
	(__objc_resolve_class_links): Use class_table_next.
	(class_pose_as): Use class_table_replace.

2001-09-10  Ovidiu Predescu  <ovidiu@cup.hp.com>

	* gc.c: Removed the DEBUG declaration.

Wed Jul 18 12:48:56 2001  Nicola Pero  <n.pero@mi.flashnet.it>

	* thr.c (objc_mutex_lock): Invoke __objc_thread_id directly,
	rather than through objc_thread_id, to save a function call.
	(objc_mutex_trylock, objc_mutex_unlock, objc_condition_wait):
	Ditto.

Mon Jul 16 12:15:00 2001  Nicola Pero  <n.pero@mi.flashnet.it>

	* objc/objc-api.h (object_is_class): Fixed - buggy code was trying
	to cast an id to a Class, which can not be done.  Make the check
	by using CLS_ISMETA on the class pointer instead.
	(object_is_meta_class): Similar fix.

2001-06-09  Alexandre Oliva  <aoliva@redhat.com>, Stephen L Moshier  <moshier@mediaone.net>

	* configure.in (AC_EXEEXT): Work around in case it expands to
	nothing, as in autoconf 2.50.
	* acinclude.m4: Likewise.
	* configure: Rebuilt.

2001-06-08  Nicola Pero  <n.pero@mi.flashnet.it>

	* THREADS: Explain that when we compile libobjc inside GCC, we
	always use thr-objc.c as a backend, which uses GCC's thread code.

2001-06-06  Richard Frith-Macdonald  <rrfm@gnu.org>

	* init.c (__objc_send_message_in_list): When setting a new entry
	in __objc_load_methods use the method IMP as key, but check to see
	if the method is in the hashtable by looking at the IMP also.
	Also ... call the method after adding it to the hashtable rather
	than before ... thus preventing an obscure possibility of infinite
	recursion if a +load method itself loads a subclass.

2001-05-25  Ovidiu Predescu  <ovidiu@cup.hp.com>

	* init.c (__objc_send_message_in_list): When setting a new entry
	in __objc_load_methods use the method name as key, not the method
	IMP (reported by Richard Frith-Macdonald <richard@brainstorm.co.uk>).

2001-05-09  Joseph S. Myers  <jsm28@cam.ac.uk>

	* objc-features.texi: Move to ../gcc/objc.texi.
	* fdl.texi: Remove.
	* Makefile.in: Don't generate documentation from
	objc-features.texi.

2001-05-01  Mark Mitchell  <mark@codesourcery.com>

	* fdl.texi: New file.
	* objc-features.texi: Simplify.
	* Makefile.in: Adjust accordingly.

2001-04-30  Mark Mitchell  <mark@codesourcery.com>

	* objc-features.texi: Use the GFDL.

Wed Mar 21 04:44:58 EST 2001  John Wehle  (john@feith.com)

	* encoding.c (REAL_TYPE): Define.

2001-03-19  David Edelsohn  <edelsohn@gnu.org>

	* encoding.c (TYPE_MODE): Define.

2001-03-14  Nicola Pero  <n.pero@mi.flashnet.it>

	* thr.c (objc_thread_add): New function.
	(objc_thread_remove): Ditto.
	* objc/thr.h: Declare them.
	* libobjc.def: Mention them.

2001-02-28  Ovidiu Predescu  <ovidiu@cup.hp.com>

	* objc-features.texi: Document the @compatibility_alias compiler
	directive (description from Nicola Pero <n.pero@mi.flashnet.it>).

Fri Feb 23 18:12:00 2001  Rainer Orth  <ro@TechFak.Uni-Bielefeld.DE>

	* sendmsg.c (__objc_forward): Delete strlen() declaration.

2001-02-08  Geoffrey Keating  <geoffk@redhat.com>

	* configure.in: Don't run AC_PROG_CC_WORKS or AC_EXEEXT, because
	we're not interested in the result and they might fail.
	* configure: Regenerated.

2001-01-12  Joseph S. Myers  <jsm28@cam.ac.uk>

	* objc-features.texi: Use @email.

2001-01-12  Joseph S. Myers  <jsm28@cam.ac.uk>

	* sendmsg.c (__objc_print_dtable_stats): Don't use #ifdef inside
	printf.

2000-01-11  Richard Earnshaw  <rearnsha@arm.com>

	* encoding.c (STRUCTURE_SIZE_BOUNDARY): Redefine in a way that
	determines the value dynamically.

Wed Jan  3 00:49:10 2001  Ovidiu Predescu  <ovidiu@cup.hp.com>

	* sendmsg.c: Added __objc_msg_forward, a hook that allows external
	libraries to provide a function that returns the real forwarding
	function. This can alleviate problems __builtin_apply() and
	friends have on various platforms. (Solution suggested by Helge
	Hess.)

	* objc/objc-api.h: Define __objc_msg_forward.

	* sendmsg.c: Define gen_rtx_REG.

2000-12-06      Ralf Corsepius <corsepiu@faw.uni-ulm.de>

	* thr-rtems.c: New file. Stub to compile.

2000-09-06  Alexandre Oliva  <aoliva@redhat.com>

	* configure: Rebuilt with new libtool.m4.

Tue Aug 15 00:38:56 2000  Ovidiu Predescu  <ovidiu@cup.hp.com>

	* configure.in: Create a config.h file. Check for <sched.h>.
	* configure: Regenerate.

	* config.h.in: Check for <sched.h>.

2000-08-14  Zack Weinberg  <zack@wolery.cumb.org>

	* configure: Regenerate after change to ../libtool.m4.

2000-08-14  Andreas Schwab  <schwab@suse.de>

	* objc-features.texi (Top): Move @menu at end of node.

2000-08-11  Manfred Hollstein  <manfredh@redhat.com>

	* objc-features.texi: Move @node Top before @menu.

Sun Aug  6 23:27:49 2000  Ovidiu Predescu  <ovidiu@cup.hp.com>

	* objc-features.texi: Documented the new -fconstant-string-class
	option.

Sun Aug  6 22:51:16 2000  Ovidiu Predescu  <ovidiu@cup.hp.com>

	* thr-posix.c: Integrated Chris Ball's <cball@fmco.com> changes to
	improve the Posix thread support for Objective-C.

2000-08-04  Zack Weinberg  <zack@wolery.cumb.org>

	* aclocal.m4: Replace copy of ../libtool.m4 with
	sinclude(../libtool.m4).

Fri Jul 28 08:58:02 2000  Nicola Pero  <nicola@brainstorm.co.uk>

	* configure.in: Added libtool support; build shared libraries
	if --enable-shared was passed on command line.
	* Makefile.in: Modified most compilation commands to use libtool.
	* aclocal.m4: New symbolic link to the ../libtool.m4, from the
	libtool distribution.

Sat Jul 29 00:10:21 2000  Ovidiu Predescu  <ovidiu@cup.hp.com>

	* sarray.c, Object.m: Removed the explicit prototypes for strlen
	and memcpy on 64-bit platforms (Suggested by Rodney Brown
	<rdb@cup.hp.com>).

2000-05-12  H.J. Lu  (hjl@gnu.org)

	* Makefile.in (GTHREAD_FLAGS): New.
	(ALL_CFLAGS): Add $(GTHREAD_FLAGS).
	(OBJC_THREAD_FILE): Changed to thr-objc.

	* configure.in (GTHREAD_FLAGS): New, check and replace it for
	Makefile.
	(OBJC_THREAD_FILE): Removed.

	* thr-objc.c: New.

2000-07-13  Kaveh R. Ghazi  <ghazi@caip.rutgers.edu>

	* objc/hash.h: Include string.h.

2000-04-15  David Edelsohn  <edelsohn@gnu.org>

	* Object.m (strlen): 64-bit PowerPC is a 64bit platform as well.

2000-04-12  Jakub Jelinek  <jakub@redhat.com>

	* Object.m (strlen): Provide prototype on all 64bit platforms,
	not only alpha.
	* sarray.c (memcpy): Likewise.
	* encoding.c (objc_layout_finish_structure): Don't use
	ROUND_TYPE_ALIGN on sparc.

	* encoding.c (objc_layout_structure_next_member): Do the whole
	procedure even for the first member, so that we get correct
	alignment.

2000-03-29  Zack Weinberg  <zack@wolery.cumb.org>

	* objc/Protocol.h, objc/objc-list.h: Change #endif labels to
	comments.

2000-02-23  Zack Weinberg  <zack@wolery.cumb.org>

	* Makefile.in: Add -DIN_TARGET_LIBS to ALL_CFLAGS.

Thu Sep 23 07:19:12 1999   Chris Ball <cball@fmco.com>

	* thr-posix.c (__objc_mutex_deallocate): made deallocate work.

Tue Sep 21 07:47:10 1999  Jeffrey A Law  (law@cygnus.com)

	* Makefile.in (gc.o, gc_gc.o): Do not pass -fgnu-runtime to
	the compiler when building C code.

Fri Aug  6 23:32:29 1999  Daniel Jacobowitz <drow@drow.them.org>

	* Makefile.in (FLAGS_TO_PASS): Include prefix, exec_prefix,
	libdir, libsubdir and tooldir.

Mon Jun 21 05:40:15 1999  John David Anglin <dave@hiauly1>

	* init.c (__objc_force_linking): Make global.

Thu May 20 03:20:59 1999  Jeffrey A Law  (law@cygnus.com)

	* configure.in (AC_EXEEXT): Remove call.
	(compiler_name): Explicitly check with no extension and .exe
	extension.
	* configure: Regenerate.

Sun Apr 25 01:15:34 1999  Mumit Khan  <khan@xraylith.wisc.edu>

	* Makefile.in (CC1OBJ): Define in terms of CC.
	(runtime-info.h): Use.

Fri April 8 08:21:07 1999 Ovidiu Predescu <ovidiu@cup.hp.com>

	* objc-features.texi: Updated the URL to Boehm's GC page.

Fri Mar 26 23:41:07 1999 Ovidiu Predescu <ovidiu@cup.hp.com>

	* archive.c (__objc_code_char, __objc_write_char): Explicitly specify
	the char as being signed (patch from Daniel Jacobowitz
	<drow@false.org>).

Wed Mar 24 22:41:28 1999  Mumit Khan  <khan@xraylith.wisc.edu>

	* configure.in (AC_PREREQ): Update to 2.13.
	(AC_EXEEXT): Call to find possible file extension.
	(compiler_name): Use.
	* configure: Regenerate.

Wed Jan 27 02:31:01 1999  Jeffrey A Law  (law@cygnus.com)

	* Makefile.in (ALL_CFLAGS): Add -DIN_GCC.

Tue Jan  5 01:38:53 1999  Jeffrey A Law  (law@cygnus.com)

	* configure.in (thread_file): Correct and simplify code to find
	the thread file.
	* configure: Rebuilt.

1998-11-26  Manfred Hollstein  <manfred@s-direktnet.de>

	* configure.in (compiler_name): Add check to detect if this
	language's compiler has been built.
	* configure: Regenerate.

Mon Nov 23 16:50:28 1998  Kaveh R. Ghazi  <ghazi@caip.rutgers.edu>

	*  configure.in: Use AC_PREREQ(2.12.1).

Thu Nov 19 20:33:37 1998  Jeffrey A Law  (law@cygnus.com)

	* Makefile.in (runtime-info.h): Avoid GNU make extensions.

Sun Nov  8 17:46:14 1998  Kaveh R. Ghazi  <ghazi@caip.rutgers.edu>

	* Makefile.in (INCLUDES): Add -I$(srcdir)/$(MULTISRCTOP)../include.

Thu Oct 22 14:34:06 1998  Kaveh R. Ghazi  <ghazi@caip.rutgers.edu>

	* configure.in: Use AC_CONFIG_AUX_DIR($topsrcdir).

Sat Oct 17 05:21:31 1998  Ovidiu Predescu  <ovidiu@slip.net>

	* objc-features.texi (Top): Changed the email address.
	* objc-features.texi (Garbage Collection): Use @uref instead of @url.

Mon Oct 11 21:25:27 1998  Ovidiu Predescu  <ovidiu@slip.net>

	* encoding.c: Redefine get_inner_array_type to get the first entry
	in the structure.

Thu Oct  8 12:21:14 1998  Richard Frith-Macdonald <richard@brainstorm.co.uk>

	* encoding.c (objc_skip_type_qualifiers): Handle _C_BYREF.
	(objc_get_type_qualifiers): Similarly.
	* objc/encoding.h (_C_BYREF): Define.
	(_F_BYREF): Define.

1998-10-07  David S. Miller  <davem@pierdol.cobaltmicro.com>

	* objc/sarray.h: Make boffset be an unsigned long when sparc so it
	works out on 64-bit systems.

Tue Oct  6 20:32:06 1998  Alexandre Oliva  <oliva@dcc.unicamp.br>

	* Makefile.in (INCLUDES): Make it multilib-friendly.

Fri Oct  2 07:12:14 1998  H.J. Lu  (hjl@gnu.org)

	* Makefile.in (INCLUDES): Add -I$(srcdir)/../gcc.

Thu Oct  1 22:33:03 1998 Robert Lipe  <robertl@dgii.com>
			 Jeffrey A Law  (law@cygnus.com)

	* Makefile.in (INCLUDES): Reference gcc via $MULTIBUILDTOP.
	(FLAGS_TO_PASS): Added.
	(runtime-info.h): Reference cc1ibj via $MULTIBUILDTOP.

	* archive.c: Change config.h to tconfig.h.

	* configure.in: Find gcc's object directory even for multilibs.

Wed Sep 30 18:17:17 1998  Robert Lipe  <robertl@dgii.com>

	* configure.in: Escape ^ in grep string.
	* configure: Rebuilt.

Wed Sep 30 09:14:52 1998  Jeffrey A Law  (law@cygnus.com)

	* All .h files pushed down into the objc/ subdirectory.
	* Makefile.in (copy_headers): Corresponding changes.
	* configure.in (AC_INIT): Corresponding changes.
	* configure: Rebuilt.

1998-09-30  Ben Elliston  <bje@cygnus.com>
	    Jeff Law	  <law@cygnus.com>

	* Makefile.in: Rewrite.

	* configure.in: Likewise.

	* configure: Regenerate.

	* All .c files.  Remove "objc" prefix when including objc header
	files.  Include tconfig.h, not ../tconfig.h.

Mon Sep 21 23:27:10 1998  Ovidiu Predescu <ovidiu@slip.net>

	* encoding.c (TREE_TYPE, ARRAY_TYPE): Define.
	(get_inner_array_type): Define.

1998-09-21  Ben Elliston  <bje@cygnus.com>

	* New directory.  Moved files from ../gcc/objc.<|MERGE_RESOLUTION|>--- conflicted
+++ resolved
@@ -1,29 +1,3 @@
-<<<<<<< HEAD
-2014-10-30  Release Manager
-
-	* GCC 4.9.2 released.
-
-2014-07-28  Ulrich Weigand  <uweigand@de.ibm.com>
-
-	PR libobjc/61920
-	* encoding.c (rs6000_special_adjust_field_align_p): Use definition
-	that matches the 4.9 branch ABI.
-
-2014-07-27  Alan Modra  <amodra@gmail.com>
-	    Matthias Klose  <doko@ubuntu.com>
-
-	PR libobjc/61920
-
-	* encoding.c: Define rs6000_special_adjust_field_align_p.
-
-2014-07-16  Release Manager
-
-	* GCC 4.9.1 released.
-
-2014-04-22  Release Manager
-
-	* GCC 4.9.0 released.
-=======
 2015-07-16  Release Manager
 
 	* GCC 5.2.0 released.
@@ -71,7 +45,6 @@
 	PR libobjc/61920
 
 	* encoding.c: Define rs6000_special_adjust_field_align_p.
->>>>>>> 7b26e389
 
 2014-01-02  Richard Sandiford  <rdsandiford@googlemail.com>
 
