--- conflicted
+++ resolved
@@ -1,20 +1,3 @@
-<<<<<<< HEAD
-2014-10-30  Release Manager
-
-	* GCC 4.9.2 released.
-
-2014-08-12  Joel Sherrill <joel.sherrill@oarcorp.com>
-
-	* Makefile.in: Add CFLAGS_FOR_TARGET to GNATLIBCFLAGS_FOR_C.
-
-2014-07-16  Release Manager
-
-	* GCC 4.9.1 released.
-
-2014-04-22  Release Manager
-
-	* GCC 4.9.0 released.
-=======
 2015-07-16  Release Manager
 
 	* GCC 5.2.0 released.
@@ -42,7 +25,6 @@
 2014-08-12  Joel Sherrill  <joel.sherrill@oarcorp.com>
 
 	* Makefile.in: Add CFLAGS_FOR_TARGET to GNATLIBCFLAGS_FOR_C.
->>>>>>> 7b26e389
 
 2014-01-02  Richard Sandiford  <rdsandiford@googlemail.com>
 
