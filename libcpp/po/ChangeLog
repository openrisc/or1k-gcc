--- conflicted
+++ resolved
@@ -1,5 +1,3 @@
-<<<<<<< HEAD
-=======
 2014-04-22  Release Manager
 
 	* GCC 4.9.0 released.
@@ -8,7 +6,6 @@
 
 	* de.po: Update.
 
->>>>>>> a7aa3838
 2014-03-03  Joseph Myers  <joseph@codesourcery.com>
 
 	* be.po, ca.po, da.po, de.po, el.po, eo.po, es.po, fi.po, fr.po,
