--- conflicted
+++ resolved
@@ -1297,11 +1297,7 @@
   *-mingw*)
     host_makefile_frag="config/mh-mingw"
     ;;
-<<<<<<< HEAD
-  alpha*-*-linux*)
-=======
   alpha*-linux*)
->>>>>>> 7b26e389
     host_makefile_frag="config/mh-alpha-linux"
     ;;
   hppa*-hp-hpux10*)
