--- conflicted
+++ resolved
@@ -1,5 +1,3 @@
-<<<<<<< HEAD
-=======
 2014-04-22  Release Manager
 
 	* GCC 4.9.0 released.
@@ -25,7 +23,6 @@
 
 	* libitm.texi (Index): Rename to Library Index.
 
->>>>>>> a7aa3838
 2014-01-13  H.J. Lu  <hongjiu.lu@intel.com>
 
 	PR libitm/53113
