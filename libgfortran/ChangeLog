--- conflicted
+++ resolved
@@ -1,256 +1,4 @@
-<<<<<<< HEAD
-2014-10-30  Release Manager
-
-	* GCC 4.9.2 released.
-
-2014-10-20  Janne Blomqvist  <jb@gcc.gnu.org>
-
-	PR libfortran/63589
-	* configure.ac: Check for strtok_r.
-	* runtime/main.c (gfstrtok_r): Fallback implementation of
-	strtok_r.
-	(find_addr2line): Use strtok_r to split PATH.
-	* config.h.in: Regenerated.
-	* configure: Regenerated.
-
-2014-10-05  Jerry DeLisle  <jvdelisle@gcc.gnu.org>
-
-	PR libgfortran/63460
-	* io/unit.c (init_units): Initialize the DELIM flag to
-	UNSPECIFIED for the STDIN unit so that the flag is
-	correctly set later.
-
-2014-09-01  Jakub Jelinek  <jakub@redhat.com>
-
-	Backported from mainline
-	2014-08-04  Jakub Jelinek  <jakub@redhat.com>
-
-	* runtime/memory.c (xmallocarray): Avoid division for the common case.
-
-2014-08-20  Steven G. Kargl  <kargl@gcc.gnu.org>
-
-	PR libgfortran/62188
-	* m4/bessel.m4: Avoid indexing off the end of an array.
-	* generated/bessel_r10.c: Regenerated.
-	* generated/bessel_r16.c: Ditto.
-	* generated/bessel_r4.c: Ditto.
-	* generated/bessel_r8.c: Ditto.
-
-2014-07-31  Janne Blomqvist  <jb@gcc.gnu.org>
-
-	Backport from mainline
-	CVE-2014-5044
-        * libgfortran.h (xmallocarray): New prototype.
-        * runtime/memory.c (xmallocarray): New function.
-        (xcalloc): Check for nonzero separately instead of multiplying.
-        * generated/*.c: Regenerated.
-        * intrinsics/cshift0.c (cshift0): Call xmallocarray instead of
-        xmalloc.
-        * intrinsics/eoshift0.c (eoshift0): Likewise.
-        * intrinsics/eoshift2.c (eoshift2): Likewise.
-        * intrinsics/pack_generic.c (pack_internal): Likewise.
-        (pack_s_internal): Likewise.
-        * intrinsics/reshape_generic.c (reshape_internal): Likewise.
-        * intrinsics/spread_generic.c (spread_internal): Likewise.
-        (spread_internal_scalar): Likewise.
-        * intrinsics/string_intrinsics_inc.c (string_trim): Likewise.
-        (string_minmax): Likewise.
-        * intrinsics/transpose_generic.c (transpose_internal): Likewise.
-        * intrinsics/unpack_generic.c (unpack_internal): Likewise.
-        * io/list_read.c (nml_touch_nodes): Don't cast xmalloc return value.
-        * io/transfer.c (st_set_nml_var): Call xmallocarray instead of
-        xmalloc.
-        * io/unit.c (get_internal_unit): Likewise.
-        (filename_from_unit): Don't cast xmalloc return value.
-        * io/write.c (nml_write_obj): Likewise, formatting.
-        * m4/bessel.m4 (bessel_jn_r'rtype_kind`): Call xmallocarray
-        instead of xmalloc.
-        (besse_yn_r'rtype_kind`): Likewise.
-        * m4/cshift1.m4 (cshift1): Likewise.
-        * m4/eoshift1.m4 (eoshift1): Likewise.
-        * m4/eoshift3.m4 (eoshift3): Likewise.
-        * m4/iforeach.m4: Likewise.
-        * m4/ifunction.m4: Likewise.
-        * m4/ifunction_logical.m4 (name`'rtype_qual`_'atype_code):
-        Likewise.
-        * m4/in_pack.m4 (internal_pack_'rtype_ccode`): Likewise.
-        * m4/matmul.m4 (matmul_'rtype_code`): Likewise.
-        * m4/matmull.m4 (matmul_'rtype_code`): Likewise.
-        * m4/pack.m4 (pack_'rtype_code`): Likewise.
-        * m4/reshape.m4 (reshape_'rtype_ccode`): Likewise.
-        * m4/shape.m4 (shape_'rtype_kind`): Likewise.
-        * m4/spread.m4 (spread_'rtype_code`): Likewise.
-        (spread_scalar_'rtype_code`): Likewise.
-        * m4/transpose.m4 (transpose_'rtype_code`): Likewise.
-        * m4/unpack.m4 (unpack0_'rtype_code`): Likewise.
-        (unpack1_'rtype_code`): Likewise.
-        * runtime/convert_char.c (convert_char1_to_char4): Likewise.
-        (convert_char4_to_char1): Simplify.
-        * runtime/environ.c (init_unformatted): Call xmallocarray instead
-        of xmalloc.
-        * runtime/in_pack_generic.c (internal_pack): Likewise.
-
-2014-07-16  Release Manager
-
-	* GCC 4.9.1 released.
-
-2014-07-06  Jerry DeLisle  <jvdelisle@gcc.gnu.org>
-
-	Backport from trunk.
-	PR libgfortran/61640
-	* io/list_read.c (next_char_internal): Adjust the read length to
-	a single wide character. (eat_spaces): Add missing paren. 
-	* io/unix.c (mem_read4): Use the correct mem_alloc function for
-	wide character internal reads.
-
-2014-06-27  Jerry DeLisle  <jvdelisle@gcc.gnu.org>
-
-	Backport from trunk.
-	PR libgfortran/61499
-	* io/list_read.c (eat_spaces): Use a 'for' loop instead of
-	'while' loop to skip the loop if there are no bytes left in the
-	string. Only seek if actual spaces can be skipped.
-
-2014-06-07  Jerry DeLisle  <jvdelisle@gcc.gnu>
-
-	Backport from trunk.
-	PR libfortran/61173
-	* io/list_read.c (eat_spaces): If the next character pointed to
-	is a space, don't seek, must be at the end.
-
-2014-05-26  Janne Blomqvist  <jb@gcc.gnu.org>
-
-	Backport from mainline
-	PR libfortran/61310
-	* intrinsics/ctime.c (strctime): Rename to gf_ctime, use snprintf
-	instead of strftime.
-	(fdate): Use gf_ctime.
-	(fdate_sub): Likewise.
-	(ctime): Likewise.
-	(ctime_sub): Likewise.
-
-2014-05-16  Janne Blomqvist  <jb@gcc.gnu.org>
-
-	Backport from trunk:
-	PR libfortran/61187
-	* io/unix.c (raw_close): Check if s->fd is -1.
-	(fd_to_stream): Check return value of fstat(), handle error.
-
-2014-05-10  Jerry DeLisle  <jvdelisle@gcc.gnu>
-
-	Backport from Trunk.
-	PR libfortran/61049
-	* io/list_read.c (list_formatted_read_scalar): Use eat_separator
-	and delete extraneous code.
-
-2014-04-22  Release Manager
-
-	* GCC 4.9.0 released.
-
-2014-04-12  Jerry DeLisle  <jvdelisle@gcc.gnu>
-
-	PR libfortran/60810
-	io/unit.c (is_trim_ok): If internal unit is array, do not trim.
-
-2014-03-21  Jerry DeLisle  <jvdelisle@gcc.gnu>
-
-	PR libfortran/60148
-	* io/transfer.c (data_transfer_init): If std= was specified, set
-	delim status to DELIM_NONE if no other was specified.
-
-2014-03-18  Ulrich Weigand  <Ulrich.Weigand@de.ibm.com>
-
-	* configure.ac: Check for presence of fcntl.
-	* configure: Regenerate.
-	* config.h.in: Regenerate.
-	* io/unix.c (set_close_on_exec): Check for HAVE_FCNTL.
-
-2014-03-17  Jerry DeLisle  <jvdelisle@gcc.gnu>
-
-	PR libfortran/48600
-	* io/list_read.c (list_formatted_read_scalar): Do not use
-	eat_separator. Explicitly set the comma and end-of-line flags.
-	Check for END condition from finish_separator.
-
-2014-03-15  Jerry DeLisle  <jvdelisle@gcc.gnu>
-
-	PR libfortran/58324
-	* io/list_read.c (finish_list_read): Read one character to check
-	for the end of the file.  If it is the end, then issue the file
-	end error message.  If not, use eat_line to reach the end
-	without giving error.  The next attempt to read will then
-	issue the error as described above.
-
-2014-03-12  Jerry DeLisle  <jvdelisle@gcc.gnu>
-
-	PR libfortran/38199
-	* io/read.c (read_decimal): Quickly skip spaces to avoid calls
-	to next_char.
-	* io/unit.c (is_trim_ok): New helper function to check various
-	conditions to see if its OK to trim the internal unit string.
-	(get_internal_unit): Use LEN_TRIM to shorten selected internal
-	unit strings for optimizing READ. Enable this optimization for
-	formatted READ.
-	* io/list_read.c (finish_list_read): Don't call eat_line for
-	internal units.
-
-2014-03-08  Jerry DeLisle  <jvdelisle@gcc.gnu>
-
-	PR libfortran/38199
-	* io/list_read.c (next_char): Mark unlikely error checks.
-	(eat_spaces): For character array reading, skip ahead over
-	spaces rather than call next_char multiple times.
-
-2014-03-08  Tobias Burnus  <burnus@net-b.de>
-
-	* libgfortran.h (unlikely, likely): Add usage comment.
-
-2014-03-08  Dominique d'Humieres  <dominiq@lps.ens.fr>
-
-	PR libgfortran/60128
-	* io/write_float.def (output_float): Remove unused variable
-	nzero_real. Replace a double space with a single one.
-	(determine_en_precision): Fix wrong handling of the EN format.
-
-2014-03-03  Jerry DeLisle  <jvdelisle@gcc.gnu>
-
-	PR libfortran/60148
-	* io/inquire.c (inquire_via_unit): In the case of
-	DELIM_UNSPECIFIED set inquire return string to "NONE".
-	* io/list_read.c (read_character): In the case of DELIM_NONE and
-	namelists, complete the character read using the namelist
-	variable length.
-	* io/open.c (new_unit): Don't set delim status to none if not
-	specified so that DELIM_UNSPECIFIED can be used later.
-	* io/transfer.c (data_transfer_init): For namelist I/O, if the
-	unit delim status is unspecified set the current status to quote.
-	Otherwise, set current status to the unit status.
-	* io/unit.c (get_internel_unit, init_unit): Remember to set
-	flags_delim initially to DELIM_UNSPECIFIED so defaults come out
-	correctly.
-	* io/write.c (write_character): Add a new function argument
-	"mode" to signify that raw output is to be used vs output with
-	delimiters. If the mode is set to DELIM (1) proceed with
-	delimiters. (list_formatted_write_scalar): Write the separator
-	only if a delimiter was previously specified. Update the call to
-	write_character with the mode argument given.
-	(namelist_write_newline): Use the mode argument. (nml_write_obj):
-	Use the mode argument. Remove use of tmp_delim. Write the
-	semi-colon or comma correctly only when needed with using
-	delimiters. Cleanup whitespace.
-	(namelist_write): If delim is not specified in namelist I/O,
-	default	to using quotes. Get rid of the tmp_delim variable and
-	use the new mode argument in write_character.
-
-2014-02-21  Tobias Burnus  <burnus@net-b.de>
-
-	PR fortran/60286
-	* libgfortran/io/inquire.c (yes, no): New static const char vars.
-	(inquire_via_unit): Use them. Use OPEN mode instead of using
-	POSIX's access to query about write=, read= and readwrite=.
-=======
 2015-07-16  Release Manager
->>>>>>> 7b26e389
 
 	* GCC 5.2.0 released.
 
