<<<<<<< HEAD
=======
2014-04-22  Release Manager

	* GCC 4.9.0 released.

2014-04-12  Jerry DeLisle  <jvdelisle@gcc.gnu>

	PR libfortran/60810
	io/unit.c (is_trim_ok): If internal unit is array, do not trim.

2014-03-21  Jerry DeLisle  <jvdelisle@gcc.gnu>

	PR libfortran/60148
	* io/transfer.c (data_transfer_init): If std= was specified, set
	delim status to DELIM_NONE if no other was specified.

2014-03-18  Ulrich Weigand  <Ulrich.Weigand@de.ibm.com>

	* configure.ac: Check for presence of fcntl.
	* configure: Regenerate.
	* config.h.in: Regenerate.
	* io/unix.c (set_close_on_exec): Check for HAVE_FCNTL.

2014-03-17  Jerry DeLisle  <jvdelisle@gcc.gnu>

	PR libfortran/48600
	* io/list_read.c (list_formatted_read_scalar): Do not use
	eat_separator. Explicitly set the comma and end-of-line flags.
	Check for END condition from finish_separator.

2014-03-15  Jerry DeLisle  <jvdelisle@gcc.gnu>

	PR libfortran/58324
	* io/list_read.c (finish_list_read): Read one character to check
	for the end of the file.  If it is the end, then issue the file
	end error message.  If not, use eat_line to reach the end
	without giving error.  The next attempt to read will then
	issue the error as described above.

2014-03-12  Jerry DeLisle  <jvdelisle@gcc.gnu>

	PR libfortran/38199
	* io/read.c (read_decimal): Quickly skip spaces to avoid calls
	to next_char.
	* io/unit.c (is_trim_ok): New helper function to check various
	conditions to see if its OK to trim the internal unit string.
	(get_internal_unit): Use LEN_TRIM to shorten selected internal
	unit strings for optimizing READ. Enable this optimization for
	formatted READ.
	* io/list_read.c (finish_list_read): Don't call eat_line for
	internal units.

2014-03-08  Jerry DeLisle  <jvdelisle@gcc.gnu>

	PR libfortran/38199
	* io/list_read.c (next_char): Mark unlikely error checks.
	(eat_spaces): For character array reading, skip ahead over
	spaces rather than call next_char multiple times.

2014-03-08  Tobias Burnus  <burnus@net-b.de>

	* libgfortran.h (unlikely, likely): Add usage comment.

>>>>>>> a7aa3838
2014-03-08  Dominique d'Humieres  <dominiq@lps.ens.fr>

	PR libgfortran/60128
	* io/write_float.def (output_float): Remove unused variable
	nzero_real. Replace a double space with a single one.
	(determine_en_precision): Fix wrong handling of the EN format.

2014-03-03  Jerry DeLisle  <jvdelisle@gcc.gnu>

	PR libfortran/60148
	* io/inquire.c (inquire_via_unit): In the case of
	DELIM_UNSPECIFIED set inquire return string to "NONE".
	* io/list_read.c (read_character): In the case of DELIM_NONE and
	namelists, complete the character read using the namelist
	variable length.
	* io/open.c (new_unit): Don't set delim status to none if not
	specified so that DELIM_UNSPECIFIED can be used later.
	* io/transfer.c (data_transfer_init): For namelist I/O, if the
	unit delim status is unspecified set the current status to quote.
	Otherwise, set current status to the unit status.
	* io/unit.c (get_internel_unit, init_unit): Remember to set
	flags_delim initially to DELIM_UNSPECIFIED so defaults come out
	correctly.
	* io/write.c (write_character): Add a new function argument
	"mode" to signify that raw output is to be used vs output with
	delimiters. If the mode is set to DELIM (1) proceed with
	delimiters. (list_formatted_write_scalar): Write the separator
	only if a delimiter was previously specified. Update the call to
	write_character with the mode argument given.
	(namelist_write_newline): Use the mode argument. (nml_write_obj):
	Use the mode argument. Remove use of tmp_delim. Write the
	semi-colon or comma correctly only when needed with using
	delimiters. Cleanup whitespace.
	(namelist_write): If delim is not specified in namelist I/O,
	default	to using quotes. Get rid of the tmp_delim variable and
	use the new mode argument in write_character.

2014-02-21  Tobias Burnus  <burnus@net-b.de>

	PR fortran/60286
	* libgfortran/io/inquire.c (yes, no): New static const char vars.
	(inquire_via_unit): Use them. Use OPEN mode instead of using
	POSIX's access to query about write=, read= and readwrite=.

2014-01-20  Jerry DeLisle  <jvdelisle@gcc.gnu>
	    Dominique d'Humieres  <dominiq@lps.ens.fr>

	* io/write_float.def (output_float): Remove inadvertent test
	code from previous patch.

2014-01-19  Jerry DeLisle  <jvdelisle@gcc.gnu>
	    Dominique d'Humieres  <dominiq@lps.ens.fr>

	PR libfortran/59771
	PR libfortran/59774
	PR libfortran/59836
	* io/write_float.def (output_float): Fix wrong handling of the
	Fw.0 format.
	(output_float_FMT_G_): Fixes rounding issues with -m32.

2014-01-11  Jerry DeLisle  <jvdelisle@gcc.gnu>
	    Dominique d'Humieres  <dominiq@lps.ens.fr>
	    Steven G. Kargl  <kargl@gcc.gnu.org>

	PR libfortran/59700
	PR libfortran/59764
	* io/io.h (struct st_parameter_dt): Assign expanded_read flag to
	unused bit. Define new variable line_buffer_pos.
	* io/list_read.c (free_saved, next_char, l_push_char,
	read_logical, read_real): Replace use of item_count with
	line_buffer_pos for line_buffer look ahead.
	(read_logical, read_integer, parse_real, read_real, check_type):
	Adjust location of free_line to after generating error messages
	to retain the correct item count for the message. 

2014-01-02  Richard Sandiford  <rdsandiford@googlemail.com>

	Update copyright years

2013-12-18  Steven G. Kargl  <kargl@gcc.gnu.org>

	* io/read.c (read_f): Convert assert to runtime error.

2013-12-17  Andreas Tobler  <andreast@gcc.gnu.org>

	* io/unix.c (tempfile_open): Only use the needed flag O_CLOEXEC.

2013-12-16  Jerry DeLisle  <jvdelisle@gcc.gnu>

	PR libfortran/59419
	* io/file_pos.c (st_rewind): Do proper return after
	generate_error.
	* io/open.c (edit_modes): Move action code inside block that
	checks for library ok. (new_unit): Do cleanup after error.
	(st_open): Do proper return after error.
	* io/transfer.c (data_transfer_init): Likewise.
	
2013-12-11  Tobias Burnus  <burnus@net-b.de>

	* config/fpu-387.h (sigill_hdlr, get_fpu_rounding_mode): Emit SSE
	instructions when __SSE_MATH__ is defined.

2013-12-06  Rainer Orth  <ro@CeBiTec.Uni-Bielefeld.DE>

	* intrinsics/erfc_scaled.c (_M_2_SQRTPI): Define if missing.

2013-12-01  Uros Bizjak  <ubizjak@gmail.com>

	PR libfortran/59313
	* intrinsics/erfc_scaled.c (erfc_scaled_r16): Also provide for
	quadruple precision long double variant.

2013-11-20  Francois-Xavier Coudert  <fxcoudert@gcc.gnu.org>

	* intrinsics/erfc_scaled.c (erfc_scaled_r16): Don't define if
	__float128 is not available.

2013-11-20  Francois-Xavier Coudert  <fxcoudert@gcc.gnu.org>

	PR libfortran/49024
	* intrinsics/erfc_scaled.c (erfc_scaled_r16): New function.
	* intrinsics/erfc_scaled_inc.c: Do not provide quadruple
	precision variant.

2013-11-18  Francois-Xavier Coudert  <fxcoudert@gcc.gnu.org>

	PR libfortran/51828
	* intrinsics/unpack_generic.c (unpack_internal): Let the compiler
	know that dim > 0 to avoid warnings.

2013-11-15  Janne Blomqvist  <jb@gcc.gnu.org>
	    Jerry DeLisle  <jvdelisle@gcc.gnu.org>

	PR fortran/59108
	* io/unix.c (regular_file): Don't set O_CREAT when opening a file
	read-only with unknown status. Mask out O_CREAT when falling back
	to opening read-only if ACTION= is not set and read-write fails.

2013-11-15  Steve Ellcey  <sellcey@mips.com>

	* configure.ac: Do not define HAVE_STRTOLD.
	* configure: Regenerate.

2013-11-10  Janne Blomqvist  <jb@gcc.gnu.org>

	* configure.ac: Check presence of mkostemp.
	* io/unix.c (set_close_on_exec): New function.
	(tempfile_open): Use mkostemp and O_CLOEXEC if available, fallback
	to calling set_close_on_exec.
	(regular_file): Add O_CLOEXEC to flags if defined.
	(open_external): Call set_close_on_exec if O_CLOEXEC is not
	defined.
	* config.h.in: Regenerated.
	* configure: Regenerated.
	* Makefile.in: Regenerated.
	* aclocal.m4: Regenerated.

2013-10-01  Tobias Burnus  <burnus@net-b.de>

	PR fortran/55469
	* io/list_read (parse_repeat, read_integer, read_character,
	parse_real, read_real, check_type, list_formatted_read_scalar,
	finish_list_read): Call list_free.

2013-09-20  Alan Modra  <amodra@gmail.com>

	* configure: Regenerate.

2013-07-23  Uros Bizjak  <ubizjak@gmail.com>

	* config/fpu-387.h (get_fpu_rounding_mode): Read rounding mode
	from SSE mxcsr register on x86_64.

2013-07-21  Ondřej Bílka  <neleai@seznam.cz>

	* io/transfer.c: Fix comment typos.

2013-07-21  Tobias Burnus  <burnus@net-b.de>

	PR fortran/35862
	* config/fpu-387.h (set_fpu_rounding_mode,
	get_fpu_rounding_mode): Add missing _ to fix build.

2013-07-21  Tobias Burnus  <burnus@net-b.de>
	    Uros Bizjak  <ubizjak@gmail.com>

	PR fortran/35862
	* libgfortran.h (set_fpu_rounding_mode,
	get_fpu_rounding_mode): New prototypes.
	* config/fpu-387.h (set_fpu_rounding_mode,
	get_fpu_rounding_mode): New functions.
	* config/fpu-aix.h (set_fpu_rounding_mode,
	get_fpu_rounding_mode): Ditto.
	* config/fpu-generic.h (set_fpu_rounding_mode,
	get_fpu_rounding_mode): Ditto.
	* config/fpu-glibc.h (set_fpu_rounding_mode,
	get_fpu_rounding_mode): Ditto.
	* config/fpu-sysv.h (set_fpu_rounding_mode,
	get_fpu_rounding_mode): Ditto.
	* configure.ac: Check for fp_rnd and fp_rnd_t.
	* io/io.h (enum unit_round): Use GFC_FPE_* for the value.
	* io/read.c (convert_real): Set FP ronding mode.
	* Makefile.in: Regenerate.
	* aclocal.m4: Regenerate.
	* config.h.in: Regenerate.
	* configure: Regenerate.

2013-06-24  Tobias Burnus  <burnus@net-b.de>

	* configure.ac: Check for fp_except and fp_except_t.
	* config/fpu-sysv.h: Conditionally use either type.
	* configure: Regenerate.
	* config.h.in: Regenerate.

2013-06-21  Eric Botcazou  <ebotcazou@adacore.com>

	* config/fpu-sysv.h (get_fpu_except_flags): Fix typo.

2013-06-20  Uros Bizjak  <ubizjak@gmail.com>

	* config/fpu-387.h (_FPU_MASK_ALL): New.
	(_FPU_EX_ALL): Ditto.
	(set_fpu): Use fstcw to store x87 FPU control word. Use fnclex to
	clear stalled exception flags.  Correctly clear stalled SSE
	exception flags.  Simplify code.
	(get_fpu_except_flags): Simplify code.

2013-06-20  Tobias Burnus  <burnus@net-b.de>

	PR fortran/57633
	* io/list_read.c (next_char, eat_separator): Don't set EOL for \r.

2013-06-19  Uros Bizjak  <ubizjak@gmail.com>

	* config/fpu-387.h: Use __asm__ and __volatile__ consistently.
	(get_fpu_except_flags): Initialize result.

2013-06-17  Tobias Burnus  <burnus@net-b.de>

	* libgfortran.h (compile_options_t) Add fpe_summary.
	(get_fpu_except_flags): New prototype.
	* runtime/compile_options.c (set_options, init_compile_options):
	Handle fpe_summary.
	* runtime/stop.c (report_exception): New function.
	(stop_numeric, stop_numeric_f08, stop_string, error_stop_string,
	error_stop_numeric): Call it.
	* config/fpu-387.h (get_fpu_except_flags): New function.
	* config/fpu-aix.h (get_fpu_except_flags): New function.
	* config/fpu-generic.h (get_fpu_except_flags): New function.
	* config/fpu-glibc.h (get_fpu_except_flags): New function.
	* config/fpu-sysv.h (get_fpu_except_flags): New function.
	* configure.ac: Check for fpxcp.h.
	* configure: Regenerate.
	* config.h.in: Regenerate.

2013-06-01  Tobias Burnus  <burnus@net-b.de>

	PR fortran/57496
	* io/write_float.def (ISFINITE2Q, ISFINITE2, ISFINITE2L, ISFINITE,
	SIGNBIT2Q, SIGNBIT2, SIGNBIT2L, SIGNBIT, ISNAN2Q, ISNAN2, ISNAN2L,
	ISNAN): New macros.
	(output_float_FMT_G_,WRITE_FLOAT): Use them.

2013-05-24  Rainer Orth  <ro@CeBiTec.Uni-Bielefeld.DE>

	* acinclude.m4 (libgfor_cv_have_as_needed): Check for -z ignore, too.
	* configure: Regenerate.

2013-05-05  David Edelsohn  <dje.gcc@gmail.com>

	* caf/libcaf.h (_gfortran_caf_critical): Add a prototype.
	(_gfortran_caf_end_critical): Same.

2013-05-04  David Edelsohn  <dje.gcc@gmail.com>

	* runtime/environ.c: Include unistd.h.
	* runtime/pause.c: Test HAVE_UNISTD_H.
	* runtime/stop.c: Same.
	* io/open.c: Same.
	* io/unix.c: Same.
	* io/read.c (si_max): Protect declaration of value.

2013-04-29  Janne Blomqvist  <jb@gcc.gnu.org>

	* intrinsics/system_clock (gf_gettime_mono): Use variable
	resolution for fractional seconds argument.
	(system_clock_4): Simplify, update for gf_gettime_mono change.
	(system_clock_8): Likewise.

2013-04-29  Janne Blomqvist  <jb@gcc.gnu.org>

	PR fortran/56981
	* io/transfer.c (next_record_w_unf): First fix head marker, then
	write tail.
	(next_record): Call flush_if_unbuffered.
	* io/unix.c (struct unix_stream): Add field unbuffered.
	(flush_if_unbuffered): New function.
	(fd_to_stream): New argument.
	(open_external): Fix fd_to_stream call.
	(input_stream): Likewise.
	(output_stream): Likewise.
	(error_stream): Likewise.
	* io/unix.h (flush_if_unbuffered): New prototype.

2013-04-28  Janne Blomqvist  <jb@gcc.gnu.org>

	* intrinsics/system_clock.c (system_clock_4): Fix sign error in
	Windows version.

2013-04-15  Tobias Burnus  <burnus@net-b.de>

	* list_read.c (finish_separator): Initialize variable.

2013-04-15  Janne Blomqvist  <jb@gcc.gnu.org>

	PR fortran/56919
	* intrinsics/time_1.h: Check __CYGWIN__ in addition to
	__MINGW32__.
	* intrinsics/system_clock.c (GF_CLOCK_MONOTONIC): Check
	_POSIX_MONOTONIC_CLOCK as well.
	(system_clock_4): Use GetTickCount on Windows.
	(system_clock_8): Use QueryPerformanceCounter and
	QueryPerformanceCounterFrequency on Windows.

2013-04-04  Tobias Burnus  <burnus@net-b.de>

	PR fortran/56810
	* io/list_read.c (check_type): Fix kind checking for COMPLEX.

2013-04-01  Jerry DeLisle  <jvdelisle@gcc.gnu.org>

	PR libfortran/56660
	* io/list_read.c (nml_read_obj): Do not reset the read error flag
	inside nml_read_obj. If the read error flag is found set just exit.
	Fix some whitespace on comments.
	(nml_read_obj_data): Reset the read error flag before the first call
	to nml_read_object.

2013-03-31  Jerry DeLisle  <jvdelisle@gcc.gnu.org>

	PR libfortran/56786
	* io/list_read.c (nml_parse_qualifier): Remove spurious next_char call
	when checking for EOF. Use error return mechanism when EOF detected.
	Do not return false unless parse_err_msg and parse_err_msg_size have
	been set. Use hit_eof.
	(nml_get_obj_data): Likewise use the correct error mechanism.
	* io/transfer.c (hit_eof): Do not set AFTER_ENDFILE if in namelist
	mode.

2013-03-29  Tobias Burnus  <burnus@net-b.de>

	PR fortran/56737
	* io/format.c (parse_format_list): Also cache FMT_STRING.
	(parse_format): Update call.

2013-03-29  Tobias Burnus  <burnus@net-b.de>

	PR fortran/56737
	* io/format.c (parse_format): With caching, copy
	dtp->format string.
	(save_parsed_format): Use dtp->format directy without
	copying.

2013-03-29  Tobias Burnus  <burnus@net-b.de>

	PR fortran/56735
	* io/list_read.c (nml_query): Only abort when
	an error occured.
	(namelist_read): Add goto instead of falling through.

2013-03-25  Tilo Schwarz  <tilo@tilo-schwarz.de>

	PR libfortran/52512
	* io/list_read.c (nml_parse_qualifier): To check for a derived type
	don't use the namelist head element type but the current element type.
	(nml_get_obj_data): Add current namelist element type to
	nml_parse_qualifier call.

2013-03-24  Tobias Burnus  <burnus@net-b.de>

	PR fortran/56696
	* io/list_read.c (read_real): Fix EOF diagnostic.

2013-03-20  Tilo Schwarz  <tilo@tilo-schwarz.de>

	PR libfortran/51825
	* io/list_read.c (nml_read_obj): Don't end the component loop on a
	nested derived type, but continue with the next loop iteration.
	(nml_get_obj_data): Don't move the first_nl pointer further in the
	list if a qualifier was found.

2013-03-20  Tilo Schwarz  <tilo@tilo-schwarz.de>

	PR libfortran/48618
	* io/open.c (st_open): Raise error for unit number < 0 only if
	unit number does not exist already.

2013-03-19  Janne Blomqvist  <jb@gcc.gnu.org>

	* libgfortran.h: Include stdbool.h.
	(enum try): Remove.
	(notify_std): Change return type to bool.
	* intrinsics/chmod.c: Don't include stdbool.h.
	* intrinsics/execute_command_line.c: Likewise.
	* io/format.c: Likewise.
	* io/list_read.c (nml_parse_qualifier): Change return type to bool.
	(nml_read_obj): Likewise.
	(nml_get_obj_data): Likewise.
	* io/transfer.c (read_block_form): Fix comment.
	(write_buf): Change return type to bool.
	* io/write.c: Don't include stdbool.h.
	* io/write_float.def (output_float): Change return type to bool.
	(output_float_FMT_G_ ## x): Change type of result variable.
	* runtime/error.c (notify_std): Change return type to bool.

2013-03-11  Tobias Burnus  <burnus@net-b.de>

	* io/transfer.c (read_block_direct): Correct condition.
	* intrinsics/execute_command_line.c (execute_command_line):
	Remove dead code for the HAVE_FORK case.

2013-02-21  Janne Blomqvist  <jb@gcc.gnu.org>

	PR libfortran/30162
	* io/open.c (test_endfile): Call stell only if size != 0.
	* io/unix.c (raw_tell): Revert r194679.
	(raw_size): Return size field only for regular files, otherwise 0.

2013-02-19  John David Anglin  <dave.anglin@nrc-cnrc.gc.ca>

	PR target/56347
	* acinclude.m4 (LIBGFOR_CHECK_FOR_BROKEN_POWF): Remove check for
	broken powf.
	* configure.ac (LIBGFOR_CHECK_FOR_BROKEN_POWF): Likewise.
	* intrinsics/c99_functions.c: Likewise.
	* configure: Rebuilt.
	* config.h.in: Rebuilt.

2013-02-06  Janus Weil  <janus@gcc.gnu.org>

	PR fortran/55978
	* runtime/in_pack_generic.c (internal_pack): Return if base_addr is
	NULL.

2013-01-23  Janne Blomqvist  <jb@gcc.gnu.org>

	* io/file_pos.c (unformatted_backspace): Use __builtin_bswapXX
	instead of reverse_memcpy.
	* io/io.h (reverse_memcpy): Remove prototype.
	* io/transfer.c (reverse_memcpy): Make static, move towards
	beginning of file.
	(bswap_array): New function.
	(unformatted_read): Use bswap_array to byte swap the data
	in-place.
	(unformatted_write): Use a larger temp buffer and bswap_array.
	(us_read): Use __builtin_bswapXX instead of reverse_memcpy.
	(write_us_marker): Likewise.

2013-01-14  Richard Sandiford  <rdsandiford@googlemail.com>

	Update copyright years.

2013-01-06  Tobias Burnus  <burnus@net-b.de>

	PR fortran/54678
	* intrinsics/env.c (get_environment_variable_i8): Don't use
	uninitialized variable.

2013-01-02  Jerry DeLisle  <jvdelisle@gcc.gnu.org>

	PR libfortran/55818
	* io/list_read.c (read_real): Do not call hit_eof when EOF can be
	treated as a value separator.
	(parse_real): Likewise.
	(read_logical): Likewise.
	(read_character): Likewise.
	(read_complex): Likewise.

Copyright (C) 2013-2014 Free Software Foundation, Inc.

Copying and distribution of this file, with or without modification,
are permitted in any medium without royalty provided the copyright
notice and this notice are preserved.<|MERGE_RESOLUTION|>--- conflicted
+++ resolved
@@ -1,5 +1,3 @@
-<<<<<<< HEAD
-=======
 2014-04-22  Release Manager
 
 	* GCC 4.9.0 released.
@@ -62,7 +60,6 @@
 
 	* libgfortran.h (unlikely, likely): Add usage comment.
 
->>>>>>> a7aa3838
 2014-03-08  Dominique d'Humieres  <dominiq@lps.ens.fr>
 
 	PR libgfortran/60128
