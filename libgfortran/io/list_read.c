--- conflicted
+++ resolved
@@ -2116,14 +2116,6 @@
       return;
     }
 
-<<<<<<< HEAD
-  err = eat_line (dtp);
-  if (err == LIBERROR_END)
-    {
-      free_line (dtp);
-      hit_eof (dtp);
-    }
-=======
   if (!is_internal_unit (dtp))
     {
       int c;
@@ -2140,7 +2132,6 @@
 
   free_line (dtp);
 
->>>>>>> a7aa3838
 }
 
 /*			NAMELIST INPUT
