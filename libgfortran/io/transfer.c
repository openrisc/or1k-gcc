/* Copyright (C) 2002-2014 Free Software Foundation, Inc.
   Contributed by Andy Vaught
   Namelist transfer functions contributed by Paul Thomas
   F2003 I/O support contributed by Jerry DeLisle

This file is part of the GNU Fortran runtime library (libgfortran).

Libgfortran is free software; you can redistribute it and/or modify
it under the terms of the GNU General Public License as published by
the Free Software Foundation; either version 3, or (at your option)
any later version.

Libgfortran is distributed in the hope that it will be useful,
but WITHOUT ANY WARRANTY; without even the implied warranty of
MERCHANTABILITY or FITNESS FOR A PARTICULAR PURPOSE.  See the
GNU General Public License for more details.

Under Section 7 of GPL version 3, you are granted additional
permissions described in the GCC Runtime Library Exception, version
3.1, as published by the Free Software Foundation.

You should have received a copy of the GNU General Public License and
a copy of the GCC Runtime Library Exception along with this program;
see the files COPYING3 and COPYING.RUNTIME respectively.  If not, see
<http://www.gnu.org/licenses/>.  */


/* transfer.c -- Top level handling of data transfer statements.  */

#include "io.h"
#include "fbuf.h"
#include "format.h"
#include "unix.h"
#include <string.h>
#include <assert.h>
#include <stdlib.h>
#include <errno.h>


/* Calling conventions:  Data transfer statements are unlike other
   library calls in that they extend over several calls.

   The first call is always a call to st_read() or st_write().  These
   subroutines return no status unless a namelist read or write is
   being done, in which case there is the usual status.  No further
   calls are necessary in this case.

   For other sorts of data transfer, there are zero or more data
   transfer statement that depend on the format of the data transfer
   statement. For READ (and for backwards compatibily: for WRITE), one has

      transfer_integer
      transfer_logical
      transfer_character
      transfer_character_wide
      transfer_real
      transfer_complex
      transfer_real128
      transfer_complex128
   
    and for WRITE

      transfer_integer_write
      transfer_logical_write
      transfer_character_write
      transfer_character_wide_write
      transfer_real_write
      transfer_complex_write
      transfer_real128_write
      transfer_complex128_write

    These subroutines do not return status. The *128 functions
    are in the file transfer128.c.

    The last call is a call to st_[read|write]_done().  While
    something can easily go wrong with the initial st_read() or
    st_write(), an error inhibits any data from actually being
    transferred.  */

extern void transfer_integer (st_parameter_dt *, void *, int);
export_proto(transfer_integer);

extern void transfer_integer_write (st_parameter_dt *, void *, int);
export_proto(transfer_integer_write);

extern void transfer_real (st_parameter_dt *, void *, int);
export_proto(transfer_real);

extern void transfer_real_write (st_parameter_dt *, void *, int);
export_proto(transfer_real_write);

extern void transfer_logical (st_parameter_dt *, void *, int);
export_proto(transfer_logical);

extern void transfer_logical_write (st_parameter_dt *, void *, int);
export_proto(transfer_logical_write);

extern void transfer_character (st_parameter_dt *, void *, int);
export_proto(transfer_character);

extern void transfer_character_write (st_parameter_dt *, void *, int);
export_proto(transfer_character_write);

extern void transfer_character_wide (st_parameter_dt *, void *, int, int);
export_proto(transfer_character_wide);

extern void transfer_character_wide_write (st_parameter_dt *,
					   void *, int, int);
export_proto(transfer_character_wide_write);

extern void transfer_complex (st_parameter_dt *, void *, int);
export_proto(transfer_complex);

extern void transfer_complex_write (st_parameter_dt *, void *, int);
export_proto(transfer_complex_write);

extern void transfer_array (st_parameter_dt *, gfc_array_char *, int,
			    gfc_charlen_type);
export_proto(transfer_array);

extern void transfer_array_write (st_parameter_dt *, gfc_array_char *, int,
			    gfc_charlen_type);
export_proto(transfer_array_write);

static void us_read (st_parameter_dt *, int);
static void us_write (st_parameter_dt *, int);
static void next_record_r_unf (st_parameter_dt *, int);
static void next_record_w_unf (st_parameter_dt *, int);

static const st_option advance_opt[] = {
  {"yes", ADVANCE_YES},
  {"no", ADVANCE_NO},
  {NULL, 0}
};


static const st_option decimal_opt[] = {
  {"point", DECIMAL_POINT},
  {"comma", DECIMAL_COMMA},
  {NULL, 0}
};

static const st_option round_opt[] = {
  {"up", ROUND_UP},
  {"down", ROUND_DOWN},
  {"zero", ROUND_ZERO},
  {"nearest", ROUND_NEAREST},
  {"compatible", ROUND_COMPATIBLE},
  {"processor_defined", ROUND_PROCDEFINED},
  {NULL, 0}
};


static const st_option sign_opt[] = {
  {"plus", SIGN_SP},
  {"suppress", SIGN_SS},
  {"processor_defined", SIGN_S},
  {NULL, 0}
};

static const st_option blank_opt[] = {
  {"null", BLANK_NULL},
  {"zero", BLANK_ZERO},
  {NULL, 0}
};

static const st_option delim_opt[] = {
  {"apostrophe", DELIM_APOSTROPHE},
  {"quote", DELIM_QUOTE},
  {"none", DELIM_NONE},
  {NULL, 0}
};

static const st_option pad_opt[] = {
  {"yes", PAD_YES},
  {"no", PAD_NO},
  {NULL, 0}
};

typedef enum
{ FORMATTED_SEQUENTIAL, UNFORMATTED_SEQUENTIAL,
  FORMATTED_DIRECT, UNFORMATTED_DIRECT, FORMATTED_STREAM, UNFORMATTED_STREAM
}
file_mode;


static file_mode
current_mode (st_parameter_dt *dtp)
{
  file_mode m;

  m = FORM_UNSPECIFIED;

  if (dtp->u.p.current_unit->flags.access == ACCESS_DIRECT)
    {
      m = dtp->u.p.current_unit->flags.form == FORM_FORMATTED ?
	FORMATTED_DIRECT : UNFORMATTED_DIRECT;
    }
  else if (dtp->u.p.current_unit->flags.access == ACCESS_SEQUENTIAL)
    {
      m = dtp->u.p.current_unit->flags.form == FORM_FORMATTED ?
	FORMATTED_SEQUENTIAL : UNFORMATTED_SEQUENTIAL;
    }
  else if (dtp->u.p.current_unit->flags.access == ACCESS_STREAM)
    {
      m = dtp->u.p.current_unit->flags.form == FORM_FORMATTED ?
	FORMATTED_STREAM : UNFORMATTED_STREAM;
    }

  return m;
}


/* Mid level data transfer statements.  */

/* Read sequential file - internal unit  */

static char *
read_sf_internal (st_parameter_dt *dtp, int * length)
{
  static char *empty_string[0];
  char *base;
  int lorig;

  /* Zero size array gives internal unit len of 0.  Nothing to read. */
  if (dtp->internal_unit_len == 0
      && dtp->u.p.current_unit->pad_status == PAD_NO)
    hit_eof (dtp);

  /* If we have seen an eor previously, return a length of 0.  The
     caller is responsible for correctly padding the input field.  */
  if (dtp->u.p.sf_seen_eor)
    {
      *length = 0;
      /* Just return something that isn't a NULL pointer, otherwise the
         caller thinks an error occurred.  */
      return (char*) empty_string;
    }

  lorig = *length;
  if (is_char4_unit(dtp))
    {
      int i;
      gfc_char4_t *p = (gfc_char4_t *) mem_alloc_r4 (dtp->u.p.current_unit->s,
			length);
      base = fbuf_alloc (dtp->u.p.current_unit, lorig);
      for (i = 0; i < *length; i++, p++)
	base[i] = *p > 255 ? '?' : (unsigned char) *p;
    }
  else
    base = mem_alloc_r (dtp->u.p.current_unit->s, length);

  if (unlikely (lorig > *length))
    {
      hit_eof (dtp);
      return NULL;
    }

  dtp->u.p.current_unit->bytes_left -= *length;

  if ((dtp->common.flags & IOPARM_DT_HAS_SIZE) != 0)
    dtp->u.p.size_used += (GFC_IO_INT) *length;

  return base;

}

/* When reading sequential formatted records we have a problem.  We
   don't know how long the line is until we read the trailing newline,
   and we don't want to read too much.  If we read too much, we might
   have to do a physical seek backwards depending on how much data is
   present, and devices like terminals aren't seekable and would cause
   an I/O error.

   Given this, the solution is to read a byte at a time, stopping if
   we hit the newline.  For small allocations, we use a static buffer.
   For larger allocations, we are forced to allocate memory on the
   heap.  Hopefully this won't happen very often.  */

/* Read sequential file - external unit */

static char *
read_sf (st_parameter_dt *dtp, int * length)
{
  static char *empty_string[0];
  int q, q2;
  int n, lorig, seen_comma;

  /* If we have seen an eor previously, return a length of 0.  The
     caller is responsible for correctly padding the input field.  */
  if (dtp->u.p.sf_seen_eor)
    {
      *length = 0;
      /* Just return something that isn't a NULL pointer, otherwise the
         caller thinks an error occurred.  */
      return (char*) empty_string;
    }

  n = seen_comma = 0;

  /* Read data into format buffer and scan through it.  */
  lorig = *length;

  while (n < *length)
    {
      q = fbuf_getc (dtp->u.p.current_unit);
      if (q == EOF)
	break;
      else if (q == '\n' || q == '\r')
	{
	  /* Unexpected end of line. Set the position.  */
	  dtp->u.p.sf_seen_eor = 1;

	  /* If we see an EOR during non-advancing I/O, we need to skip
	     the rest of the I/O statement.  Set the corresponding flag.  */
	  if (dtp->u.p.advance_status == ADVANCE_NO || dtp->u.p.seen_dollar)
	    dtp->u.p.eor_condition = 1;
	    
	  /* If we encounter a CR, it might be a CRLF.  */
	  if (q == '\r') /* Probably a CRLF */
	    {
	      /* See if there is an LF.  */
	      q2 = fbuf_getc (dtp->u.p.current_unit);
	      if (q2 == '\n')
		dtp->u.p.sf_seen_eor = 2;
	      else if (q2 != EOF) /* Oops, seek back.  */
		fbuf_seek (dtp->u.p.current_unit, -1, SEEK_CUR);
	    }

	  /* Without padding, terminate the I/O statement without assigning
	     the value.  With padding, the value still needs to be assigned,
	     so we can just continue with a short read.  */
	  if (dtp->u.p.current_unit->pad_status == PAD_NO)
	    {
	      generate_error (&dtp->common, LIBERROR_EOR, NULL);
	      return NULL;
	    }

	  *length = n;
	  goto done;
	}
      /*  Short circuit the read if a comma is found during numeric input.
	  The flag is set to zero during character reads so that commas in
	  strings are not ignored  */
      else if (q == ',')
	if (dtp->u.p.sf_read_comma == 1)
	  {
            seen_comma = 1;
	    notify_std (&dtp->common, GFC_STD_GNU,
			"Comma in formatted numeric read.");
	    break;
	  }
      n++;
    }

  *length = n;

  /* A short read implies we hit EOF, unless we hit EOR, a comma, or
     some other stuff. Set the relevant flags.  */
  if (lorig > *length && !dtp->u.p.sf_seen_eor && !seen_comma)
    {
      if (n > 0)
        {
	  if (dtp->u.p.advance_status == ADVANCE_NO)
	    {
	      if (dtp->u.p.current_unit->pad_status == PAD_NO)
	        {
		  hit_eof (dtp);
		  return NULL;
		}
	      else
		dtp->u.p.eor_condition = 1;
	    }
	  else
	    dtp->u.p.at_eof = 1;
	}
      else if (dtp->u.p.advance_status == ADVANCE_NO
	       || dtp->u.p.current_unit->pad_status == PAD_NO
	       || dtp->u.p.current_unit->bytes_left
		    == dtp->u.p.current_unit->recl)
	{
	  hit_eof (dtp);
	  return NULL;
	}
    }

 done:

  dtp->u.p.current_unit->bytes_left -= n;

  if ((dtp->common.flags & IOPARM_DT_HAS_SIZE) != 0)
    dtp->u.p.size_used += (GFC_IO_INT) n;

  /* We can't call fbuf_getptr before the loop doing fbuf_getc, because
     fbuf_getc might reallocate the buffer.  So return current pointer
     minus all the advances, which is n plus up to two characters
     of newline or comma.  */
  return fbuf_getptr (dtp->u.p.current_unit)
	 - n - dtp->u.p.sf_seen_eor - seen_comma;
}


/* Function for reading the next couple of bytes from the current
   file, advancing the current position. We return NULL on end of record or
   end of file. This function is only for formatted I/O, unformatted uses
   read_block_direct.

   If the read is short, then it is because the current record does not
   have enough data to satisfy the read request and the file was
   opened with PAD=YES.  The caller must assume tailing spaces for
   short reads.  */

void *
read_block_form (st_parameter_dt *dtp, int * nbytes)
{
  char *source;
  int norig;

  if (!is_stream_io (dtp))
    {
      if (dtp->u.p.current_unit->bytes_left < (gfc_offset) *nbytes)
	{
	  /* For preconnected units with default record length, set bytes left
	   to unit record length and proceed, otherwise error.  */
	  if (dtp->u.p.current_unit->unit_number == options.stdin_unit
	      && dtp->u.p.current_unit->recl == DEFAULT_RECL)
            dtp->u.p.current_unit->bytes_left = dtp->u.p.current_unit->recl;
	  else
	    {
	      if (unlikely (dtp->u.p.current_unit->pad_status == PAD_NO)
		  && !is_internal_unit (dtp))
		{
		  /* Not enough data left.  */
		  generate_error (&dtp->common, LIBERROR_EOR, NULL);
		  return NULL;
		}
	    }

	  if (unlikely (dtp->u.p.current_unit->bytes_left == 0
	      && !is_internal_unit(dtp)))
	    {
	      hit_eof (dtp);
	      return NULL;
	    }

	  *nbytes = dtp->u.p.current_unit->bytes_left;
	}
    }

  if (dtp->u.p.current_unit->flags.form == FORM_FORMATTED &&
      (dtp->u.p.current_unit->flags.access == ACCESS_SEQUENTIAL ||
       dtp->u.p.current_unit->flags.access == ACCESS_STREAM))
    {
      if (is_internal_unit (dtp))
	source = read_sf_internal (dtp, nbytes);
      else
	source = read_sf (dtp, nbytes);

      dtp->u.p.current_unit->strm_pos +=
	(gfc_offset) (*nbytes + dtp->u.p.sf_seen_eor);
      return source;
    }

  /* If we reach here, we can assume it's direct access.  */

  dtp->u.p.current_unit->bytes_left -= (gfc_offset) *nbytes;

  norig = *nbytes;
  source = fbuf_read (dtp->u.p.current_unit, nbytes);
  fbuf_seek (dtp->u.p.current_unit, *nbytes, SEEK_CUR);

  if ((dtp->common.flags & IOPARM_DT_HAS_SIZE) != 0)
    dtp->u.p.size_used += (GFC_IO_INT) *nbytes;

  if (norig != *nbytes)
    {
      /* Short read, this shouldn't happen.  */
      if (!dtp->u.p.current_unit->pad_status == PAD_YES)
	{
	  generate_error (&dtp->common, LIBERROR_EOR, NULL);
	  source = NULL;
	}
    }

  dtp->u.p.current_unit->strm_pos += (gfc_offset) *nbytes;

  return source;
}


/* Read a block from a character(kind=4) internal unit, to be transferred into
   a character(kind=4) variable.  Note: Portions of this code borrowed from
   read_sf_internal.  */
void *
read_block_form4 (st_parameter_dt *dtp, int * nbytes)
{
  static gfc_char4_t *empty_string[0];
  gfc_char4_t *source;
  int lorig;

  if (dtp->u.p.current_unit->bytes_left < (gfc_offset) *nbytes)
    *nbytes = dtp->u.p.current_unit->bytes_left;

  /* Zero size array gives internal unit len of 0.  Nothing to read. */
  if (dtp->internal_unit_len == 0
      && dtp->u.p.current_unit->pad_status == PAD_NO)
    hit_eof (dtp);

  /* If we have seen an eor previously, return a length of 0.  The
     caller is responsible for correctly padding the input field.  */
  if (dtp->u.p.sf_seen_eor)
    {
      *nbytes = 0;
      /* Just return something that isn't a NULL pointer, otherwise the
         caller thinks an error occurred.  */
      return empty_string;
    }

  lorig = *nbytes;
  source = (gfc_char4_t *) mem_alloc_r4 (dtp->u.p.current_unit->s, nbytes);

  if (unlikely (lorig > *nbytes))
    {
      hit_eof (dtp);
      return NULL;
    }

  dtp->u.p.current_unit->bytes_left -= *nbytes;

  if ((dtp->common.flags & IOPARM_DT_HAS_SIZE) != 0)
    dtp->u.p.size_used += (GFC_IO_INT) *nbytes;

  return source;
}


/* Reads a block directly into application data space.  This is for
   unformatted files.  */

static void
read_block_direct (st_parameter_dt *dtp, void *buf, size_t nbytes)
{
  ssize_t to_read_record;
  ssize_t have_read_record;
  ssize_t to_read_subrecord;
  ssize_t have_read_subrecord;
  int short_record;

  if (is_stream_io (dtp))
    {
      have_read_record = sread (dtp->u.p.current_unit->s, buf, 
				nbytes);
      if (unlikely (have_read_record < 0))
	{
	  generate_error (&dtp->common, LIBERROR_OS, NULL);
	  return;
	}

      dtp->u.p.current_unit->strm_pos += (gfc_offset) have_read_record; 

      if (unlikely ((ssize_t) nbytes != have_read_record))
	{
	  /* Short read,  e.g. if we hit EOF.  For stream files,
	   we have to set the end-of-file condition.  */
          hit_eof (dtp);
	}
      return;
    }

  if (dtp->u.p.current_unit->flags.access == ACCESS_DIRECT)
    {
      if (dtp->u.p.current_unit->bytes_left < (gfc_offset) nbytes)
	{
	  short_record = 1;
	  to_read_record = dtp->u.p.current_unit->bytes_left;
	  nbytes = to_read_record;
	}
      else
	{
	  short_record = 0;
	  to_read_record = nbytes;
	}

      dtp->u.p.current_unit->bytes_left -= to_read_record;

      to_read_record = sread (dtp->u.p.current_unit->s, buf, to_read_record);
      if (unlikely (to_read_record < 0))
	{
	  generate_error (&dtp->common, LIBERROR_OS, NULL);
	  return;
	}

      if (to_read_record != (ssize_t) nbytes)  
	{
	  /* Short read, e.g. if we hit EOF.  Apparently, we read
	   more than was written to the last record.  */
	  return;
	}

      if (unlikely (short_record))
	{
	  generate_error (&dtp->common, LIBERROR_SHORT_RECORD, NULL);
	}
      return;
    }

  /* Unformatted sequential.  We loop over the subrecords, reading
     until the request has been fulfilled or the record has run out
     of continuation subrecords.  */

  /* Check whether we exceed the total record length.  */

  if (dtp->u.p.current_unit->flags.has_recl
      && ((gfc_offset) nbytes > dtp->u.p.current_unit->bytes_left))
    {
      to_read_record = dtp->u.p.current_unit->bytes_left;
      short_record = 1;
    }
  else
    {
      to_read_record = nbytes;
      short_record = 0;
    }
  have_read_record = 0;

  while(1)
    {
      if (dtp->u.p.current_unit->bytes_left_subrecord
	  < (gfc_offset) to_read_record)
	{
	  to_read_subrecord = dtp->u.p.current_unit->bytes_left_subrecord;
	  to_read_record -= to_read_subrecord;
	}
      else
	{
	  to_read_subrecord = to_read_record;
	  to_read_record = 0;
	}

      dtp->u.p.current_unit->bytes_left_subrecord -= to_read_subrecord;

      have_read_subrecord = sread (dtp->u.p.current_unit->s, 
				   buf + have_read_record, to_read_subrecord);
      if (unlikely (have_read_subrecord < 0))
	{
	  generate_error (&dtp->common, LIBERROR_OS, NULL);
	  return;
	}

      have_read_record += have_read_subrecord;

      if (unlikely (to_read_subrecord != have_read_subrecord))
	{
	  /* Short read, e.g. if we hit EOF.  This means the record
	     structure has been corrupted, or the trailing record
	     marker would still be present.  */

	  generate_error (&dtp->common, LIBERROR_CORRUPT_FILE, NULL);
	  return;
	}

      if (to_read_record > 0)
	{
	  if (likely (dtp->u.p.current_unit->continued))
	    {
	      next_record_r_unf (dtp, 0);
	      us_read (dtp, 1);
	    }
	  else
	    {
	      /* Let's make sure the file position is correctly pre-positioned
		 for the next read statement.  */

	      dtp->u.p.current_unit->current_record = 0;
	      next_record_r_unf (dtp, 0);
	      generate_error (&dtp->common, LIBERROR_SHORT_RECORD, NULL);
	      return;
	    }
	}
      else
	{
	  /* Normal exit, the read request has been fulfilled.  */
	  break;
	}
    }

  dtp->u.p.current_unit->bytes_left -= have_read_record;
  if (unlikely (short_record))
    {
      generate_error (&dtp->common, LIBERROR_SHORT_RECORD, NULL);
      return;
    }
  return;
}


/* Function for writing a block of bytes to the current file at the
   current position, advancing the file pointer. We are given a length
   and return a pointer to a buffer that the caller must (completely)
   fill in.  Returns NULL on error.  */

void *
write_block (st_parameter_dt *dtp, int length)
{
  char *dest;

  if (!is_stream_io (dtp))
    {
      if (dtp->u.p.current_unit->bytes_left < (gfc_offset) length)
	{
	  /* For preconnected units with default record length, set bytes left
	     to unit record length and proceed, otherwise error.  */
	  if (likely ((dtp->u.p.current_unit->unit_number
		       == options.stdout_unit
		       || dtp->u.p.current_unit->unit_number
		       == options.stderr_unit)
		      && dtp->u.p.current_unit->recl == DEFAULT_RECL))
	    dtp->u.p.current_unit->bytes_left = dtp->u.p.current_unit->recl;
	  else
	    {
	      generate_error (&dtp->common, LIBERROR_EOR, NULL);
	      return NULL;
	    }
	}

      dtp->u.p.current_unit->bytes_left -= (gfc_offset) length;
    }

  if (is_internal_unit (dtp))
    {
      if (dtp->common.unit) /* char4 internel unit.  */
	{
	  gfc_char4_t *dest4;
	  dest4 = mem_alloc_w4 (dtp->u.p.current_unit->s, &length);
	  if (dest4 == NULL)
	  {
            generate_error (&dtp->common, LIBERROR_END, NULL);
            return NULL;
	  }
	  return dest4;
	}
      else
	dest = mem_alloc_w (dtp->u.p.current_unit->s, &length);

      if (dest == NULL)
	{
          generate_error (&dtp->common, LIBERROR_END, NULL);
          return NULL;
	}

      if (unlikely (dtp->u.p.current_unit->endfile == AT_ENDFILE))
	generate_error (&dtp->common, LIBERROR_END, NULL);
    }
  else
    {
      dest = fbuf_alloc (dtp->u.p.current_unit, length);
      if (dest == NULL)
	{
	  generate_error (&dtp->common, LIBERROR_OS, NULL);
	  return NULL;
	}
    }
    
  if ((dtp->common.flags & IOPARM_DT_HAS_SIZE) != 0)
    dtp->u.p.size_used += (GFC_IO_INT) length;

  dtp->u.p.current_unit->strm_pos += (gfc_offset) length;

  return dest;
}


/* High level interface to swrite(), taking care of errors.  This is only
   called for unformatted files.  There are three cases to consider:
   Stream I/O, unformatted direct, unformatted sequential.  */

static bool
write_buf (st_parameter_dt *dtp, void *buf, size_t nbytes)
{

  ssize_t have_written;
  ssize_t to_write_subrecord;
  int short_record;

  /* Stream I/O.  */

  if (is_stream_io (dtp))
    {
      have_written = swrite (dtp->u.p.current_unit->s, buf, nbytes);
      if (unlikely (have_written < 0))
	{
	  generate_error (&dtp->common, LIBERROR_OS, NULL);
	  return false;
	}

      dtp->u.p.current_unit->strm_pos += (gfc_offset) have_written; 

      return true;
    }

  /* Unformatted direct access.  */

  if (dtp->u.p.current_unit->flags.access == ACCESS_DIRECT)
    {
      if (unlikely (dtp->u.p.current_unit->bytes_left < (gfc_offset) nbytes))
	{
	  generate_error (&dtp->common, LIBERROR_DIRECT_EOR, NULL);
	  return false;
	}

      if (buf == NULL && nbytes == 0)
	return true;

      have_written = swrite (dtp->u.p.current_unit->s, buf, nbytes); 
      if (unlikely (have_written < 0))
	{
	  generate_error (&dtp->common, LIBERROR_OS, NULL);
	  return false;
	}

      dtp->u.p.current_unit->strm_pos += (gfc_offset) have_written;
      dtp->u.p.current_unit->bytes_left -= (gfc_offset) have_written;

      return true;
    }

  /* Unformatted sequential.  */

  have_written = 0;

  if (dtp->u.p.current_unit->flags.has_recl
      && (gfc_offset) nbytes > dtp->u.p.current_unit->bytes_left)
    {
      nbytes = dtp->u.p.current_unit->bytes_left;
      short_record = 1;
    }
  else
    {
      short_record = 0;
    }

  while (1)
    {

      to_write_subrecord =
	(size_t) dtp->u.p.current_unit->bytes_left_subrecord < nbytes ?
	(size_t) dtp->u.p.current_unit->bytes_left_subrecord : nbytes;

      dtp->u.p.current_unit->bytes_left_subrecord -=
	(gfc_offset) to_write_subrecord;

      to_write_subrecord = swrite (dtp->u.p.current_unit->s, 
				   buf + have_written, to_write_subrecord);
      if (unlikely (to_write_subrecord < 0))
	{
	  generate_error (&dtp->common, LIBERROR_OS, NULL);
	  return false;
	}

      dtp->u.p.current_unit->strm_pos += (gfc_offset) to_write_subrecord; 
      nbytes -= to_write_subrecord;
      have_written += to_write_subrecord;

      if (nbytes == 0)
	break;

      next_record_w_unf (dtp, 1);
      us_write (dtp, 1);
    }
  dtp->u.p.current_unit->bytes_left -= have_written;
  if (unlikely (short_record))
    {
      generate_error (&dtp->common, LIBERROR_SHORT_RECORD, NULL);
      return false;
    }
  return true;
}


/* Reverse memcpy - used for byte swapping.  */

static void
reverse_memcpy (void *dest, const void *src, size_t n)
{
  char *d, *s;
  size_t i;

  d = (char *) dest;
  s = (char *) src + n - 1;

  /* Write with ascending order - this is likely faster
     on modern architectures because of write combining.  */
  for (i=0; i<n; i++)
      *(d++) = *(s--);
}


/* Utility function for byteswapping an array, using the bswap
   builtins if possible. dest and src can overlap completely, or then
   they must point to separate objects; partial overlaps are not
   allowed.  */

static void
bswap_array (void *dest, const void *src, size_t size, size_t nelems)
{
  const char *ps; 
  char *pd;

  switch (size)
    {
    case 1:
      break;
    case 2:
      for (size_t i = 0; i < nelems; i++)
	((uint16_t*)dest)[i] = __builtin_bswap16 (((uint16_t*)src)[i]);
      break;
    case 4:
      for (size_t i = 0; i < nelems; i++)
	((uint32_t*)dest)[i] = __builtin_bswap32 (((uint32_t*)src)[i]);
      break;
    case 8:
      for (size_t i = 0; i < nelems; i++)
	((uint64_t*)dest)[i] = __builtin_bswap64 (((uint64_t*)src)[i]);
      break;
    case 12:
      ps = src;
      pd = dest;
      for (size_t i = 0; i < nelems; i++)
	{
	  uint32_t tmp;
	  memcpy (&tmp, ps, 4);
	  *(uint32_t*)pd = __builtin_bswap32 (*(uint32_t*)(ps + 8));
	  *(uint32_t*)(pd + 4) = __builtin_bswap32 (*(uint32_t*)(ps + 4));
	  *(uint32_t*)(pd + 8) = __builtin_bswap32 (tmp);
	  ps += size;
	  pd += size;
	}
      break;
    case 16:
      ps = src;
      pd = dest;
      for (size_t i = 0; i < nelems; i++)
	{
	  uint64_t tmp;
	  memcpy (&tmp, ps, 8);
	  *(uint64_t*)pd = __builtin_bswap64 (*(uint64_t*)(ps + 8));
	  *(uint64_t*)(pd + 8) = __builtin_bswap64 (tmp);
	  ps += size;
	  pd += size;
	}
      break;
    default:
      pd = dest;
      if (dest != src)
	{
	  ps = src;
	  for (size_t i = 0; i < nelems; i++)
	    {
	      reverse_memcpy (pd, ps, size);
	      ps += size;
	      pd += size;
	    }
	}
      else
	{
	  /* In-place byte swap.  */
	  for (size_t i = 0; i < nelems; i++)
	    {
	      char tmp, *low = pd, *high = pd + size - 1;
	      for (size_t j = 0; j < size/2; j++)
		{
		  tmp = *low;
		  *low = *high;
		  *high = tmp;
		  low++;
		  high--;
		}
	      pd += size;
	    }
	}
    }
}


/* Master function for unformatted reads.  */

static void
unformatted_read (st_parameter_dt *dtp, bt type,
		  void *dest, int kind, size_t size, size_t nelems)
{
  if (type == BT_CHARACTER)
    size *= GFC_SIZE_OF_CHAR_KIND(kind);
  read_block_direct (dtp, dest, size * nelems);

  if (unlikely (dtp->u.p.current_unit->flags.convert == GFC_CONVERT_SWAP)
      && kind != 1)
    {
      /* Handle wide chracters.  */
      if (type == BT_CHARACTER)
  	{
  	  nelems *= size;
  	  size = kind;
  	}

      /* Break up complex into its constituent reals.  */
      else if (type == BT_COMPLEX)
  	{
  	  nelems *= 2;
  	  size /= 2;
  	}
      bswap_array (dest, dest, size, nelems);
    }
}


/* Master function for unformatted writes.  NOTE: For kind=10 the size is 16
   bytes on 64 bit machines.  The unused bytes are not initialized and never
   used, which can show an error with memory checking analyzers like
   valgrind.  */

static void
unformatted_write (st_parameter_dt *dtp, bt type,
		   void *source, int kind, size_t size, size_t nelems)
{
  if (likely (dtp->u.p.current_unit->flags.convert == GFC_CONVERT_NATIVE) 
      || kind == 1)
    {
      size_t stride = type == BT_CHARACTER ?
		  size * GFC_SIZE_OF_CHAR_KIND(kind) : size;

      write_buf (dtp, source, stride * nelems);
    }
  else
    {
#define BSWAP_BUFSZ 512
      char buffer[BSWAP_BUFSZ];
      char *p;
      size_t nrem;

      p = source;

      /* Handle wide chracters.  */
      if (type == BT_CHARACTER && kind != 1)
	{
	  nelems *= size;
	  size = kind;
	}
  
      /* Break up complex into its constituent reals.  */
      if (type == BT_COMPLEX)
	{
	  nelems *= 2;
	  size /= 2;
	}      

      /* By now, all complex variables have been split into their
	 constituent reals.  */

      nrem = nelems;
      do
	{
	  size_t nc;
	  if (size * nrem > BSWAP_BUFSZ)
	    nc = BSWAP_BUFSZ / size;
	  else
	    nc = nrem;

	  bswap_array (buffer, p, size, nc);
	  write_buf (dtp, buffer, size * nc);
	  p += size * nc;
	  nrem -= nc;
	}
      while (nrem > 0);
    }
}


/* Return a pointer to the name of a type.  */

const char *
type_name (bt type)
{
  const char *p;

  switch (type)
    {
    case BT_INTEGER:
      p = "INTEGER";
      break;
    case BT_LOGICAL:
      p = "LOGICAL";
      break;
    case BT_CHARACTER:
      p = "CHARACTER";
      break;
    case BT_REAL:
      p = "REAL";
      break;
    case BT_COMPLEX:
      p = "COMPLEX";
      break;
    default:
      internal_error (NULL, "type_name(): Bad type");
    }

  return p;
}


/* Write a constant string to the output.
   This is complicated because the string can have doubled delimiters
   in it.  The length in the format node is the true length.  */

static void
write_constant_string (st_parameter_dt *dtp, const fnode *f)
{
  char c, delimiter, *p, *q;
  int length; 

  length = f->u.string.length;
  if (length == 0)
    return;

  p = write_block (dtp, length);
  if (p == NULL)
    return;
    
  q = f->u.string.p;
  delimiter = q[-1];

  for (; length > 0; length--)
    {
      c = *p++ = *q++;
      if (c == delimiter && c != 'H' && c != 'h')
	q++;			/* Skip the doubled delimiter.  */
    }
}


/* Given actual and expected types in a formatted data transfer, make
   sure they agree.  If not, an error message is generated.  Returns
   nonzero if something went wrong.  */

static int
require_type (st_parameter_dt *dtp, bt expected, bt actual, const fnode *f)
{
#define BUFLEN 100
  char buffer[BUFLEN];

  if (actual == expected)
    return 0;

  /* Adjust item_count before emitting error message.  */
  snprintf (buffer, BUFLEN, 
	    "Expected %s for item %d in formatted transfer, got %s",
	   type_name (expected), dtp->u.p.item_count - 1, type_name (actual));

  format_error (dtp, f, buffer);
  return 1;
}


static int
require_numeric_type (st_parameter_dt *dtp, bt actual, const fnode *f)
{
#define BUFLEN 100
  char buffer[BUFLEN];

  if (actual == BT_INTEGER || actual == BT_REAL || actual == BT_COMPLEX)
    return 0;

  /* Adjust item_count before emitting error message.  */
  snprintf (buffer, BUFLEN, 
	    "Expected numeric type for item %d in formatted transfer, got %s",
	    dtp->u.p.item_count - 1, type_name (actual));

  format_error (dtp, f, buffer);
  return 1;
}


/* This function is in the main loop for a formatted data transfer
   statement.  It would be natural to implement this as a coroutine
   with the user program, but C makes that awkward.  We loop,
   processing format elements.  When we actually have to transfer
   data instead of just setting flags, we return control to the user
   program which calls a function that supplies the address and type
   of the next element, then comes back here to process it.  */

static void
formatted_transfer_scalar_read (st_parameter_dt *dtp, bt type, void *p, int kind,
				size_t size)
{
  int pos, bytes_used;
  const fnode *f;
  format_token t;
  int n;
  int consume_data_flag;

  /* Change a complex data item into a pair of reals.  */

  n = (p == NULL) ? 0 : ((type != BT_COMPLEX) ? 1 : 2);
  if (type == BT_COMPLEX)
    {
      type = BT_REAL;
      size /= 2;
    }

  /* If there's an EOR condition, we simulate finalizing the transfer
     by doing nothing.  */
  if (dtp->u.p.eor_condition)
    return;

  /* Set this flag so that commas in reads cause the read to complete before
     the entire field has been read.  The next read field will start right after
     the comma in the stream.  (Set to 0 for character reads).  */
  dtp->u.p.sf_read_comma =
    dtp->u.p.current_unit->decimal_status == DECIMAL_COMMA ? 0 : 1;

  for (;;)
    {
      /* If reversion has occurred and there is another real data item,
	 then we have to move to the next record.  */
      if (dtp->u.p.reversion_flag && n > 0)
	{
	  dtp->u.p.reversion_flag = 0;
	  next_record (dtp, 0);
	}

      consume_data_flag = 1;
      if ((dtp->common.flags & IOPARM_LIBRETURN_MASK) != IOPARM_LIBRETURN_OK)
	break;

      f = next_format (dtp);
      if (f == NULL)
	{
	  /* No data descriptors left.  */
	  if (unlikely (n > 0))
	    generate_error (&dtp->common, LIBERROR_FORMAT,
		"Insufficient data descriptors in format after reversion");
	  return;
	}

      t = f->format;

      bytes_used = (int)(dtp->u.p.current_unit->recl
		   - dtp->u.p.current_unit->bytes_left);

      if (is_stream_io(dtp))
	bytes_used = 0;

      switch (t)
	{
	case FMT_I:
	  if (n == 0)
	    goto need_read_data;
	  if (require_type (dtp, BT_INTEGER, type, f))
	    return;
	  read_decimal (dtp, f, p, kind);
	  break;

	case FMT_B:
	  if (n == 0)
	    goto need_read_data;
	  if (!(compile_options.allow_std & GFC_STD_GNU)
	      && require_numeric_type (dtp, type, f))
	    return;
	  if (!(compile_options.allow_std & GFC_STD_F2008)
              && require_type (dtp, BT_INTEGER, type, f))
	    return;
	  read_radix (dtp, f, p, kind, 2);
	  break;

	case FMT_O:
	  if (n == 0)
	    goto need_read_data; 
	  if (!(compile_options.allow_std & GFC_STD_GNU)
	      && require_numeric_type (dtp, type, f))
	    return;
	  if (!(compile_options.allow_std & GFC_STD_F2008)
              && require_type (dtp, BT_INTEGER, type, f))
	    return;
	  read_radix (dtp, f, p, kind, 8);
	  break;

	case FMT_Z:
	  if (n == 0)
	    goto need_read_data;
	  if (!(compile_options.allow_std & GFC_STD_GNU)
	      && require_numeric_type (dtp, type, f))
	    return;
	  if (!(compile_options.allow_std & GFC_STD_F2008)
              && require_type (dtp, BT_INTEGER, type, f))
	    return;
	  read_radix (dtp, f, p, kind, 16);
	  break;

	case FMT_A:
	  if (n == 0)
	    goto need_read_data;

	  /* It is possible to have FMT_A with something not BT_CHARACTER such
	     as when writing out hollerith strings, so check both type
	     and kind before calling wide character routines.  */
	  if (type == BT_CHARACTER && kind == 4)
	    read_a_char4 (dtp, f, p, size);
	  else
	    read_a (dtp, f, p, size);
	  break;

	case FMT_L:
	  if (n == 0)
	    goto need_read_data;
	  read_l (dtp, f, p, kind);
	  break;

	case FMT_D:
	  if (n == 0)
	    goto need_read_data;
	  if (require_type (dtp, BT_REAL, type, f))
	    return;
	  read_f (dtp, f, p, kind);
	  break;

	case FMT_E:
	  if (n == 0)
	    goto need_read_data;
	  if (require_type (dtp, BT_REAL, type, f))
	    return;
	  read_f (dtp, f, p, kind);
	  break;

	case FMT_EN:
	  if (n == 0)
	    goto need_read_data;
	  if (require_type (dtp, BT_REAL, type, f))
	    return;
	  read_f (dtp, f, p, kind);
	  break;

	case FMT_ES:
	  if (n == 0)
	    goto need_read_data;
	  if (require_type (dtp, BT_REAL, type, f))
	    return;
	  read_f (dtp, f, p, kind);
	  break;

	case FMT_F:
	  if (n == 0)
	    goto need_read_data;
	  if (require_type (dtp, BT_REAL, type, f))
	    return;
	  read_f (dtp, f, p, kind);
	  break;

	case FMT_G:
	  if (n == 0)
	    goto need_read_data;
	  switch (type)
	    {
	      case BT_INTEGER:
		read_decimal (dtp, f, p, kind);
		break;
	      case BT_LOGICAL:
		read_l (dtp, f, p, kind);
		break;
	      case BT_CHARACTER:
		if (kind == 4)
		  read_a_char4 (dtp, f, p, size);
		else
		  read_a (dtp, f, p, size);
		break;
	      case BT_REAL:
		read_f (dtp, f, p, kind);
		break;
	      default:
		internal_error (&dtp->common, "formatted_transfer(): Bad type");
	    }
	  break;

	case FMT_STRING:
	  consume_data_flag = 0;
	  format_error (dtp, f, "Constant string in input format");
	  return;

	/* Format codes that don't transfer data.  */
	case FMT_X:
	case FMT_TR:
	  consume_data_flag = 0;
	  dtp->u.p.skips += f->u.n;
	  pos = bytes_used + dtp->u.p.skips - 1;
	  dtp->u.p.pending_spaces = pos - dtp->u.p.max_pos + 1;
	  read_x (dtp, f->u.n);
	  break;

	case FMT_TL:
	case FMT_T:
	  consume_data_flag = 0;

	  if (f->format == FMT_TL)
	    {
	      /* Handle the special case when no bytes have been used yet.
	         Cannot go below zero. */
	      if (bytes_used == 0)
		{
		  dtp->u.p.pending_spaces -= f->u.n;
		  dtp->u.p.skips -= f->u.n;
		  dtp->u.p.skips = dtp->u.p.skips < 0 ? 0 : dtp->u.p.skips;
		}

	      pos = bytes_used - f->u.n;
	    }
	  else /* FMT_T */
	    pos = f->u.n - 1;

	  /* Standard 10.6.1.1: excessive left tabbing is reset to the
	     left tab limit.  We do not check if the position has gone
	     beyond the end of record because a subsequent tab could
	     bring us back again.  */
	  pos = pos < 0 ? 0 : pos;

	  dtp->u.p.skips = dtp->u.p.skips + pos - bytes_used;
	  dtp->u.p.pending_spaces = dtp->u.p.pending_spaces
				    + pos - dtp->u.p.max_pos;
	  dtp->u.p.pending_spaces = dtp->u.p.pending_spaces < 0
				    ? 0 : dtp->u.p.pending_spaces;
	  if (dtp->u.p.skips == 0)
	    break;

	  /* Adjust everything for end-of-record condition */
	  if (dtp->u.p.sf_seen_eor && !is_internal_unit (dtp))
	    {
              dtp->u.p.current_unit->bytes_left -= dtp->u.p.sf_seen_eor;
              dtp->u.p.skips -= dtp->u.p.sf_seen_eor;
	      bytes_used = pos;
	      dtp->u.p.sf_seen_eor = 0;
	    }
	  if (dtp->u.p.skips < 0)
	    {
              if (is_internal_unit (dtp))  
                sseek (dtp->u.p.current_unit->s, dtp->u.p.skips, SEEK_CUR);
              else
                fbuf_seek (dtp->u.p.current_unit, dtp->u.p.skips, SEEK_CUR);
	      dtp->u.p.current_unit->bytes_left -= (gfc_offset) dtp->u.p.skips;
	      dtp->u.p.skips = dtp->u.p.pending_spaces = 0;
	    }
	  else
	    read_x (dtp, dtp->u.p.skips);
	  break;

	case FMT_S:
	  consume_data_flag = 0;
	  dtp->u.p.sign_status = SIGN_S;
	  break;

	case FMT_SS:
	  consume_data_flag = 0;
	  dtp->u.p.sign_status = SIGN_SS;
	  break;

	case FMT_SP:
	  consume_data_flag = 0;
	  dtp->u.p.sign_status = SIGN_SP;
	  break;

	case FMT_BN:
	  consume_data_flag = 0 ;
	  dtp->u.p.blank_status = BLANK_NULL;
	  break;

	case FMT_BZ:
	  consume_data_flag = 0;
	  dtp->u.p.blank_status = BLANK_ZERO;
	  break;

	case FMT_DC:
	  consume_data_flag = 0;
	  dtp->u.p.current_unit->decimal_status = DECIMAL_COMMA;
	  break;

	case FMT_DP:
	  consume_data_flag = 0;
	  dtp->u.p.current_unit->decimal_status = DECIMAL_POINT;
	  break;

	case FMT_RC:
	  consume_data_flag = 0;
	  dtp->u.p.current_unit->round_status = ROUND_COMPATIBLE;
	  break;

	case FMT_RD:
	  consume_data_flag = 0;
	  dtp->u.p.current_unit->round_status = ROUND_DOWN;
	  break;

	case FMT_RN:
	  consume_data_flag = 0;
	  dtp->u.p.current_unit->round_status = ROUND_NEAREST;
	  break;

	case FMT_RP:
	  consume_data_flag = 0;
	  dtp->u.p.current_unit->round_status = ROUND_PROCDEFINED;
	  break;

	case FMT_RU:
	  consume_data_flag = 0;
	  dtp->u.p.current_unit->round_status = ROUND_UP;
	  break;

	case FMT_RZ:
	  consume_data_flag = 0;
	  dtp->u.p.current_unit->round_status = ROUND_ZERO;
	  break;

	case FMT_P:
	  consume_data_flag = 0;
	  dtp->u.p.scale_factor = f->u.k;
	  break;

	case FMT_DOLLAR:
	  consume_data_flag = 0;
	  dtp->u.p.seen_dollar = 1;
	  break;

	case FMT_SLASH:
	  consume_data_flag = 0;
	  dtp->u.p.skips = dtp->u.p.pending_spaces = 0;
	  next_record (dtp, 0);
	  break;

	case FMT_COLON:
	  /* A colon descriptor causes us to exit this loop (in
	     particular preventing another / descriptor from being
	     processed) unless there is another data item to be
	     transferred.  */
	  consume_data_flag = 0;
	  if (n == 0)
	    return;
	  break;

	default:
	  internal_error (&dtp->common, "Bad format node");
	}

      /* Adjust the item count and data pointer.  */

      if ((consume_data_flag > 0) && (n > 0))
	{
	  n--;
	  p = ((char *) p) + size;
	}

      dtp->u.p.skips = 0;

      pos = (int)(dtp->u.p.current_unit->recl - dtp->u.p.current_unit->bytes_left);
      dtp->u.p.max_pos = (dtp->u.p.max_pos > pos) ? dtp->u.p.max_pos : pos;
    }

  return;

  /* Come here when we need a data descriptor but don't have one.  We
     push the current format node back onto the input, then return and
     let the user program call us back with the data.  */
 need_read_data:
  unget_format (dtp, f);
}


static void
formatted_transfer_scalar_write (st_parameter_dt *dtp, bt type, void *p, int kind,
				 size_t size)
{
  int pos, bytes_used;
  const fnode *f;
  format_token t;
  int n;
  int consume_data_flag;

  /* Change a complex data item into a pair of reals.  */

  n = (p == NULL) ? 0 : ((type != BT_COMPLEX) ? 1 : 2);
  if (type == BT_COMPLEX)
    {
      type = BT_REAL;
      size /= 2;
    }

  /* If there's an EOR condition, we simulate finalizing the transfer
     by doing nothing.  */
  if (dtp->u.p.eor_condition)
    return;

  /* Set this flag so that commas in reads cause the read to complete before
     the entire field has been read.  The next read field will start right after
     the comma in the stream.  (Set to 0 for character reads).  */
  dtp->u.p.sf_read_comma =
    dtp->u.p.current_unit->decimal_status == DECIMAL_COMMA ? 0 : 1;

  for (;;)
    {
      /* If reversion has occurred and there is another real data item,
	 then we have to move to the next record.  */
      if (dtp->u.p.reversion_flag && n > 0)
	{
	  dtp->u.p.reversion_flag = 0;
	  next_record (dtp, 0);
	}

      consume_data_flag = 1;
      if ((dtp->common.flags & IOPARM_LIBRETURN_MASK) != IOPARM_LIBRETURN_OK)
	break;

      f = next_format (dtp);
      if (f == NULL)
	{
	  /* No data descriptors left.  */
	  if (unlikely (n > 0))
	    generate_error (&dtp->common, LIBERROR_FORMAT,
		"Insufficient data descriptors in format after reversion");
	  return;
	}

      /* Now discharge T, TR and X movements to the right.  This is delayed
	 until a data producing format to suppress trailing spaces.  */
	 
      t = f->format;
      if (dtp->u.p.mode == WRITING && dtp->u.p.skips != 0
	&& ((n>0 && (  t == FMT_I  || t == FMT_B  || t == FMT_O
		    || t == FMT_Z  || t == FMT_F  || t == FMT_E
		    || t == FMT_EN || t == FMT_ES || t == FMT_G
		    || t == FMT_L  || t == FMT_A  || t == FMT_D))
	    || t == FMT_STRING))
	{
	  if (dtp->u.p.skips > 0)
	    {
	      int tmp;
	      write_x (dtp, dtp->u.p.skips, dtp->u.p.pending_spaces);
	      tmp = (int)(dtp->u.p.current_unit->recl
			  - dtp->u.p.current_unit->bytes_left);
	      dtp->u.p.max_pos = 
		dtp->u.p.max_pos > tmp ? dtp->u.p.max_pos : tmp;
	    }
	  if (dtp->u.p.skips < 0)
	    {
              if (is_internal_unit (dtp))  
	        sseek (dtp->u.p.current_unit->s, dtp->u.p.skips, SEEK_CUR);
              else
                fbuf_seek (dtp->u.p.current_unit, dtp->u.p.skips, SEEK_CUR);
	      dtp->u.p.current_unit->bytes_left -= (gfc_offset) dtp->u.p.skips;
	    }
	  dtp->u.p.skips = dtp->u.p.pending_spaces = 0;
	}

      bytes_used = (int)(dtp->u.p.current_unit->recl
		   - dtp->u.p.current_unit->bytes_left);

      if (is_stream_io(dtp))
	bytes_used = 0;

      switch (t)
	{
	case FMT_I:
	  if (n == 0)
	    goto need_data;
	  if (require_type (dtp, BT_INTEGER, type, f))
	    return;
	  write_i (dtp, f, p, kind);
	  break;

	case FMT_B:
	  if (n == 0)
	    goto need_data;
	  if (!(compile_options.allow_std & GFC_STD_GNU)
	      && require_numeric_type (dtp, type, f))
	    return;
	  if (!(compile_options.allow_std & GFC_STD_F2008)
              && require_type (dtp, BT_INTEGER, type, f))
	    return;
	  write_b (dtp, f, p, kind);
	  break;

	case FMT_O:
	  if (n == 0)
	    goto need_data; 
	  if (!(compile_options.allow_std & GFC_STD_GNU)
	      && require_numeric_type (dtp, type, f))
	    return;
	  if (!(compile_options.allow_std & GFC_STD_F2008)
              && require_type (dtp, BT_INTEGER, type, f))
	    return;
	  write_o (dtp, f, p, kind);
	  break;

	case FMT_Z:
	  if (n == 0)
	    goto need_data;
	  if (!(compile_options.allow_std & GFC_STD_GNU)
	      && require_numeric_type (dtp, type, f))
	    return;
	  if (!(compile_options.allow_std & GFC_STD_F2008)
              && require_type (dtp, BT_INTEGER, type, f))
	    return;
	  write_z (dtp, f, p, kind);
	  break;

	case FMT_A:
	  if (n == 0)
	    goto need_data;

	  /* It is possible to have FMT_A with something not BT_CHARACTER such
	     as when writing out hollerith strings, so check both type
	     and kind before calling wide character routines.  */
	  if (type == BT_CHARACTER && kind == 4)
	    write_a_char4 (dtp, f, p, size);
	  else
	    write_a (dtp, f, p, size);
	  break;

	case FMT_L:
	  if (n == 0)
	    goto need_data;
	  write_l (dtp, f, p, kind);
	  break;

	case FMT_D:
	  if (n == 0)
	    goto need_data;
	  if (require_type (dtp, BT_REAL, type, f))
	    return;
	  write_d (dtp, f, p, kind);
	  break;

	case FMT_E:
	  if (n == 0)
	    goto need_data;
	  if (require_type (dtp, BT_REAL, type, f))
	    return;
	  write_e (dtp, f, p, kind);
	  break;

	case FMT_EN:
	  if (n == 0)
	    goto need_data;
	  if (require_type (dtp, BT_REAL, type, f))
	    return;
	  write_en (dtp, f, p, kind);
	  break;

	case FMT_ES:
	  if (n == 0)
	    goto need_data;
	  if (require_type (dtp, BT_REAL, type, f))
	    return;
	  write_es (dtp, f, p, kind);
	  break;

	case FMT_F:
	  if (n == 0)
	    goto need_data;
	  if (require_type (dtp, BT_REAL, type, f))
	    return;
	  write_f (dtp, f, p, kind);
	  break;

	case FMT_G:
	  if (n == 0)
	    goto need_data;
	  switch (type)
	    {
	      case BT_INTEGER:
		write_i (dtp, f, p, kind);
		break;
	      case BT_LOGICAL:
		write_l (dtp, f, p, kind);
		break;
	      case BT_CHARACTER:
		if (kind == 4)
		  write_a_char4 (dtp, f, p, size);
		else
		  write_a (dtp, f, p, size);
		break;
	      case BT_REAL:
		if (f->u.real.w == 0)
                  write_real_g0 (dtp, p, kind, f->u.real.d);
		else
		  write_d (dtp, f, p, kind);
		break;
	      default:
		internal_error (&dtp->common,
				"formatted_transfer(): Bad type");
	    }
	  break;

	case FMT_STRING:
	  consume_data_flag = 0;
	  write_constant_string (dtp, f);
	  break;

	/* Format codes that don't transfer data.  */
	case FMT_X:
	case FMT_TR:
	  consume_data_flag = 0;

	  dtp->u.p.skips += f->u.n;
	  pos = bytes_used + dtp->u.p.skips - 1;
	  dtp->u.p.pending_spaces = pos - dtp->u.p.max_pos + 1;
	  /* Writes occur just before the switch on f->format, above, so
	     that trailing blanks are suppressed, unless we are doing a
	     non-advancing write in which case we want to output the blanks
	     now.  */
	  if (dtp->u.p.advance_status == ADVANCE_NO)
	    {
	      write_x (dtp, dtp->u.p.skips, dtp->u.p.pending_spaces);
	      dtp->u.p.skips = dtp->u.p.pending_spaces = 0;
	    }
	  break;

	case FMT_TL:
	case FMT_T:
	  consume_data_flag = 0;

	  if (f->format == FMT_TL)
	    {

	      /* Handle the special case when no bytes have been used yet.
	         Cannot go below zero. */
	      if (bytes_used == 0)
		{
		  dtp->u.p.pending_spaces -= f->u.n;
		  dtp->u.p.skips -= f->u.n;
		  dtp->u.p.skips = dtp->u.p.skips < 0 ? 0 : dtp->u.p.skips;
		}

	      pos = bytes_used - f->u.n;
	    }
	  else /* FMT_T */
	    pos = f->u.n - dtp->u.p.pending_spaces - 1;

	  /* Standard 10.6.1.1: excessive left tabbing is reset to the
	     left tab limit.  We do not check if the position has gone
	     beyond the end of record because a subsequent tab could
	     bring us back again.  */
	  pos = pos < 0 ? 0 : pos;

	  dtp->u.p.skips = dtp->u.p.skips + pos - bytes_used;
	  dtp->u.p.pending_spaces = dtp->u.p.pending_spaces
				    + pos - dtp->u.p.max_pos;
	  dtp->u.p.pending_spaces = dtp->u.p.pending_spaces < 0
				    ? 0 : dtp->u.p.pending_spaces;
	  break;

	case FMT_S:
	  consume_data_flag = 0;
	  dtp->u.p.sign_status = SIGN_S;
	  break;

	case FMT_SS:
	  consume_data_flag = 0;
	  dtp->u.p.sign_status = SIGN_SS;
	  break;

	case FMT_SP:
	  consume_data_flag = 0;
	  dtp->u.p.sign_status = SIGN_SP;
	  break;

	case FMT_BN:
	  consume_data_flag = 0 ;
	  dtp->u.p.blank_status = BLANK_NULL;
	  break;

	case FMT_BZ:
	  consume_data_flag = 0;
	  dtp->u.p.blank_status = BLANK_ZERO;
	  break;

	case FMT_DC:
	  consume_data_flag = 0;
	  dtp->u.p.current_unit->decimal_status = DECIMAL_COMMA;
	  break;

	case FMT_DP:
	  consume_data_flag = 0;
	  dtp->u.p.current_unit->decimal_status = DECIMAL_POINT;
	  break;

	case FMT_RC:
	  consume_data_flag = 0;
	  dtp->u.p.current_unit->round_status = ROUND_COMPATIBLE;
	  break;

	case FMT_RD:
	  consume_data_flag = 0;
	  dtp->u.p.current_unit->round_status = ROUND_DOWN;
	  break;

	case FMT_RN:
	  consume_data_flag = 0;
	  dtp->u.p.current_unit->round_status = ROUND_NEAREST;
	  break;

	case FMT_RP:
	  consume_data_flag = 0;
	  dtp->u.p.current_unit->round_status = ROUND_PROCDEFINED;
	  break;

	case FMT_RU:
	  consume_data_flag = 0;
	  dtp->u.p.current_unit->round_status = ROUND_UP;
	  break;

	case FMT_RZ:
	  consume_data_flag = 0;
	  dtp->u.p.current_unit->round_status = ROUND_ZERO;
	  break;

	case FMT_P:
	  consume_data_flag = 0;
	  dtp->u.p.scale_factor = f->u.k;
	  break;

	case FMT_DOLLAR:
	  consume_data_flag = 0;
	  dtp->u.p.seen_dollar = 1;
	  break;

	case FMT_SLASH:
	  consume_data_flag = 0;
	  dtp->u.p.skips = dtp->u.p.pending_spaces = 0;
	  next_record (dtp, 0);
	  break;

	case FMT_COLON:
	  /* A colon descriptor causes us to exit this loop (in
	     particular preventing another / descriptor from being
	     processed) unless there is another data item to be
	     transferred.  */
	  consume_data_flag = 0;
	  if (n == 0)
	    return;
	  break;

	default:
	  internal_error (&dtp->common, "Bad format node");
	}

      /* Adjust the item count and data pointer.  */

      if ((consume_data_flag > 0) && (n > 0))
	{
	  n--;
	  p = ((char *) p) + size;
	}

      pos = (int)(dtp->u.p.current_unit->recl - dtp->u.p.current_unit->bytes_left);
      dtp->u.p.max_pos = (dtp->u.p.max_pos > pos) ? dtp->u.p.max_pos : pos;
    }

  return;

  /* Come here when we need a data descriptor but don't have one.  We
     push the current format node back onto the input, then return and
     let the user program call us back with the data.  */
 need_data:
  unget_format (dtp, f);
}

  /* This function is first called from data_init_transfer to initiate the loop
     over each item in the format, transferring data as required.  Subsequent
     calls to this function occur for each data item foound in the READ/WRITE
     statement.  The item_count is incremented for each call.  Since the first
     call is from data_transfer_init, the item_count is always one greater than
     the actual count number of the item being transferred.  */

static void
formatted_transfer (st_parameter_dt *dtp, bt type, void *p, int kind,
		    size_t size, size_t nelems)
{
  size_t elem;
  char *tmp;

  tmp = (char *) p;
  size_t stride = type == BT_CHARACTER ?
		  size * GFC_SIZE_OF_CHAR_KIND(kind) : size;
  if (dtp->u.p.mode == READING)
    {
      /* Big loop over all the elements.  */
      for (elem = 0; elem < nelems; elem++)
	{
	  dtp->u.p.item_count++;
	  formatted_transfer_scalar_read (dtp, type, tmp + stride*elem, kind, size);
	}
    }
  else
    {
      /* Big loop over all the elements.  */
      for (elem = 0; elem < nelems; elem++)
	{
	  dtp->u.p.item_count++;
	  formatted_transfer_scalar_write (dtp, type, tmp + stride*elem, kind, size);
	}
    }
}


/* Data transfer entry points.  The type of the data entity is
   implicit in the subroutine call.  This prevents us from having to
   share a common enum with the compiler.  */

void
transfer_integer (st_parameter_dt *dtp, void *p, int kind)
{
  if ((dtp->common.flags & IOPARM_LIBRETURN_MASK) != IOPARM_LIBRETURN_OK)
    return;
  dtp->u.p.transfer (dtp, BT_INTEGER, p, kind, kind, 1);
}

void
transfer_integer_write (st_parameter_dt *dtp, void *p, int kind)
{
  transfer_integer (dtp, p, kind);
}

void
transfer_real (st_parameter_dt *dtp, void *p, int kind)
{
  size_t size;
  if ((dtp->common.flags & IOPARM_LIBRETURN_MASK) != IOPARM_LIBRETURN_OK)
    return;
  size = size_from_real_kind (kind);
  dtp->u.p.transfer (dtp, BT_REAL, p, kind, size, 1);
}

void
transfer_real_write (st_parameter_dt *dtp, void *p, int kind)
{
  transfer_real (dtp, p, kind);
}

void
transfer_logical (st_parameter_dt *dtp, void *p, int kind)
{
  if ((dtp->common.flags & IOPARM_LIBRETURN_MASK) != IOPARM_LIBRETURN_OK)
    return;
  dtp->u.p.transfer (dtp, BT_LOGICAL, p, kind, kind, 1);
}

void
transfer_logical_write (st_parameter_dt *dtp, void *p, int kind)
{
  transfer_logical (dtp, p, kind);
}

void
transfer_character (st_parameter_dt *dtp, void *p, int len)
{
  static char *empty_string[0];

  if ((dtp->common.flags & IOPARM_LIBRETURN_MASK) != IOPARM_LIBRETURN_OK)
    return;

  /* Strings of zero length can have p == NULL, which confuses the
     transfer routines into thinking we need more data elements.  To avoid
     this, we give them a nice pointer.  */
  if (len == 0 && p == NULL)
    p = empty_string;

  /* Set kind here to 1.  */
  dtp->u.p.transfer (dtp, BT_CHARACTER, p, 1, len, 1);
}

void
transfer_character_write (st_parameter_dt *dtp, void *p, int len)
{
  transfer_character (dtp, p, len);
}

void
transfer_character_wide (st_parameter_dt *dtp, void *p, int len, int kind)
{
  static char *empty_string[0];

  if ((dtp->common.flags & IOPARM_LIBRETURN_MASK) != IOPARM_LIBRETURN_OK)
    return;

  /* Strings of zero length can have p == NULL, which confuses the
     transfer routines into thinking we need more data elements.  To avoid
     this, we give them a nice pointer.  */
  if (len == 0 && p == NULL)
    p = empty_string;

  /* Here we pass the actual kind value.  */
  dtp->u.p.transfer (dtp, BT_CHARACTER, p, kind, len, 1);
}

void
transfer_character_wide_write (st_parameter_dt *dtp, void *p, int len, int kind)
{
  transfer_character_wide (dtp, p, len, kind);
}

void
transfer_complex (st_parameter_dt *dtp, void *p, int kind)
{
  size_t size;
  if ((dtp->common.flags & IOPARM_LIBRETURN_MASK) != IOPARM_LIBRETURN_OK)
    return;
  size = size_from_complex_kind (kind);
  dtp->u.p.transfer (dtp, BT_COMPLEX, p, kind, size, 1);
}

void
transfer_complex_write (st_parameter_dt *dtp, void *p, int kind)
{
  transfer_complex (dtp, p, kind);
}

void
transfer_array (st_parameter_dt *dtp, gfc_array_char *desc, int kind,
		gfc_charlen_type charlen)
{
  index_type count[GFC_MAX_DIMENSIONS];
  index_type extent[GFC_MAX_DIMENSIONS];
  index_type stride[GFC_MAX_DIMENSIONS];
  index_type stride0, rank, size, n;
  size_t tsize;
  char *data;
  bt iotype;

  if ((dtp->common.flags & IOPARM_LIBRETURN_MASK) != IOPARM_LIBRETURN_OK)
    return;

  iotype = (bt) GFC_DESCRIPTOR_TYPE (desc);
  size = iotype == BT_CHARACTER ? charlen : GFC_DESCRIPTOR_SIZE (desc);

  rank = GFC_DESCRIPTOR_RANK (desc);
  for (n = 0; n < rank; n++)
    {
      count[n] = 0;
      stride[n] = GFC_DESCRIPTOR_STRIDE_BYTES(desc,n);
      extent[n] = GFC_DESCRIPTOR_EXTENT(desc,n);

      /* If the extent of even one dimension is zero, then the entire
	 array section contains zero elements, so we return after writing
	 a zero array record.  */
      if (extent[n] <= 0)
	{
	  data = NULL;
	  tsize = 0;
	  dtp->u.p.transfer (dtp, iotype, data, kind, size, tsize);
	  return;
	}
    }

  stride0 = stride[0];

  /* If the innermost dimension has a stride of 1, we can do the transfer
     in contiguous chunks.  */
  if (stride0 == size)
    tsize = extent[0];
  else
    tsize = 1;

  data = GFC_DESCRIPTOR_DATA (desc);

  while (data)
    {
      dtp->u.p.transfer (dtp, iotype, data, kind, size, tsize);
      data += stride0 * tsize;
      count[0] += tsize;
      n = 0;
      while (count[n] == extent[n])
	{
	  count[n] = 0;
	  data -= stride[n] * extent[n];
	  n++;
	  if (n == rank)
	    {
	      data = NULL;
	      break;
	    }
	  else
	    {
	      count[n]++;
	      data += stride[n];
	    }
	}
    }
}

void
transfer_array_write (st_parameter_dt *dtp, gfc_array_char *desc, int kind,
		      gfc_charlen_type charlen)
{
  transfer_array (dtp, desc, kind, charlen);
}

/* Preposition a sequential unformatted file while reading.  */

static void
us_read (st_parameter_dt *dtp, int continued)
{
  ssize_t n, nr;
  GFC_INTEGER_4 i4;
  GFC_INTEGER_8 i8;
  gfc_offset i;

  if (compile_options.record_marker == 0)
    n = sizeof (GFC_INTEGER_4);
  else
    n = compile_options.record_marker;

  nr = sread (dtp->u.p.current_unit->s, &i, n);
  if (unlikely (nr < 0))
    {
      generate_error (&dtp->common, LIBERROR_BAD_US, NULL);
      return;
    }
  else if (nr == 0)
    {
      hit_eof (dtp);
      return;  /* end of file */
    }
  else if (unlikely (n != nr))
    {
      generate_error (&dtp->common, LIBERROR_BAD_US, NULL);
      return;
    }

  /* Only GFC_CONVERT_NATIVE and GFC_CONVERT_SWAP are valid here.  */
  if (likely (dtp->u.p.current_unit->flags.convert == GFC_CONVERT_NATIVE))
    {
      switch (nr)
	{
	case sizeof(GFC_INTEGER_4):
	  memcpy (&i4, &i, sizeof (i4));
	  i = i4;
	  break;

	case sizeof(GFC_INTEGER_8):
	  memcpy (&i8, &i, sizeof (i8));
	  i = i8;
	  break;

	default:
	  runtime_error ("Illegal value for record marker");
	  break;
	}
    }
  else
    {
      uint32_t u32;
      uint64_t u64;
      switch (nr)
	{
	case sizeof(GFC_INTEGER_4):
	  memcpy (&u32, &i, sizeof (u32));
	  u32 = __builtin_bswap32 (u32);
	  memcpy (&i4, &u32, sizeof (i4));
	  i = i4;
	  break;

	case sizeof(GFC_INTEGER_8):
	  memcpy (&u64, &i, sizeof (u64));
	  u64 = __builtin_bswap64 (u64);
	  memcpy (&i8, &u64, sizeof (i8));
	  i = i8;
	  break;

	default:
	  runtime_error ("Illegal value for record marker");
	  break;
	}
    }

  if (i >= 0)
    {
      dtp->u.p.current_unit->bytes_left_subrecord = i;
      dtp->u.p.current_unit->continued = 0;
    }
  else
    {
      dtp->u.p.current_unit->bytes_left_subrecord = -i;
      dtp->u.p.current_unit->continued = 1;
    }

  if (! continued)
    dtp->u.p.current_unit->bytes_left = dtp->u.p.current_unit->recl;
}


/* Preposition a sequential unformatted file while writing.  This
   amount to writing a bogus length that will be filled in later.  */

static void
us_write (st_parameter_dt *dtp, int continued)
{
  ssize_t nbytes;
  gfc_offset dummy;

  dummy = 0;

  if (compile_options.record_marker == 0)
    nbytes = sizeof (GFC_INTEGER_4);
  else
    nbytes = compile_options.record_marker ;

  if (swrite (dtp->u.p.current_unit->s, &dummy, nbytes) != nbytes)
    generate_error (&dtp->common, LIBERROR_OS, NULL);

  /* For sequential unformatted, if RECL= was not specified in the OPEN
     we write until we have more bytes than can fit in the subrecord
     markers, then we write a new subrecord.  */

  dtp->u.p.current_unit->bytes_left_subrecord =
    dtp->u.p.current_unit->recl_subrecord;
  dtp->u.p.current_unit->continued = continued;
}


/* Position to the next record prior to transfer.  We are assumed to
   be before the next record.  We also calculate the bytes in the next
   record.  */

static void
pre_position (st_parameter_dt *dtp)
{
  if (dtp->u.p.current_unit->current_record)
    return;			/* Already positioned.  */

  switch (current_mode (dtp))
    {
    case FORMATTED_STREAM:
    case UNFORMATTED_STREAM:
      /* There are no records with stream I/O.  If the position was specified
	 data_transfer_init has already positioned the file. If no position
	 was specified, we continue from where we last left off.  I.e.
	 there is nothing to do here.  */
      break;
    
    case UNFORMATTED_SEQUENTIAL:
      if (dtp->u.p.mode == READING)
	us_read (dtp, 0);
      else
	us_write (dtp, 0);

      break;

    case FORMATTED_SEQUENTIAL:
    case FORMATTED_DIRECT:
    case UNFORMATTED_DIRECT:
      dtp->u.p.current_unit->bytes_left = dtp->u.p.current_unit->recl;
      break;
    }

  dtp->u.p.current_unit->current_record = 1;
}


/* Initialize things for a data transfer.  This code is common for
   both reading and writing.  */

static void
data_transfer_init (st_parameter_dt *dtp, int read_flag)
{
  unit_flags u_flags;  /* Used for creating a unit if needed.  */
  GFC_INTEGER_4 cf = dtp->common.flags;
  namelist_info *ionml;

  ionml = ((cf & IOPARM_DT_IONML_SET) != 0) ? dtp->u.p.ionml : NULL;

  memset (&dtp->u.p, 0, sizeof (dtp->u.p));

  dtp->u.p.ionml = ionml;
  dtp->u.p.mode = read_flag ? READING : WRITING;

  if ((dtp->common.flags & IOPARM_LIBRETURN_MASK) != IOPARM_LIBRETURN_OK)
    return;

  if ((cf & IOPARM_DT_HAS_SIZE) != 0)
    dtp->u.p.size_used = 0;  /* Initialize the count.  */

  dtp->u.p.current_unit = get_unit (dtp, 1);
  if (dtp->u.p.current_unit->s == NULL)
    {  /* Open the unit with some default flags.  */
       st_parameter_open opp;
       unit_convert conv;

      if (dtp->common.unit < 0)
	{
	  close_unit (dtp->u.p.current_unit);
	  dtp->u.p.current_unit = NULL;
	  generate_error (&dtp->common, LIBERROR_BAD_OPTION,
			  "Bad unit number in statement");
	  return;
	}
      memset (&u_flags, '\0', sizeof (u_flags));
      u_flags.access = ACCESS_SEQUENTIAL;
      u_flags.action = ACTION_READWRITE;

      /* Is it unformatted?  */
      if (!(cf & (IOPARM_DT_HAS_FORMAT | IOPARM_DT_LIST_FORMAT
		  | IOPARM_DT_IONML_SET)))
	u_flags.form = FORM_UNFORMATTED;
      else
	u_flags.form = FORM_UNSPECIFIED;

      u_flags.delim = DELIM_UNSPECIFIED;
      u_flags.blank = BLANK_UNSPECIFIED;
      u_flags.pad = PAD_UNSPECIFIED;
      u_flags.decimal = DECIMAL_UNSPECIFIED;
      u_flags.encoding = ENCODING_UNSPECIFIED;
      u_flags.async = ASYNC_UNSPECIFIED;
      u_flags.round = ROUND_UNSPECIFIED;
      u_flags.sign = SIGN_UNSPECIFIED;

      u_flags.status = STATUS_UNKNOWN;

      conv = get_unformatted_convert (dtp->common.unit);

      if (conv == GFC_CONVERT_NONE)
	conv = compile_options.convert;

      /* We use big_endian, which is 0 on little-endian machines
	 and 1 on big-endian machines.  */
      switch (conv)
	{
	case GFC_CONVERT_NATIVE:
	case GFC_CONVERT_SWAP:
	  break;
	 
	case GFC_CONVERT_BIG:
	  conv = big_endian ? GFC_CONVERT_NATIVE : GFC_CONVERT_SWAP;
	  break;
      
	case GFC_CONVERT_LITTLE:
	  conv = big_endian ? GFC_CONVERT_SWAP : GFC_CONVERT_NATIVE;
	  break;
	 
	default:
	  internal_error (&opp.common, "Illegal value for CONVERT");
	  break;
	}

      u_flags.convert = conv;

      opp.common = dtp->common;
      opp.common.flags &= IOPARM_COMMON_MASK;
      dtp->u.p.current_unit = new_unit (&opp, dtp->u.p.current_unit, &u_flags);
      dtp->common.flags &= ~IOPARM_COMMON_MASK;
      dtp->common.flags |= (opp.common.flags & IOPARM_COMMON_MASK);
      if (dtp->u.p.current_unit == NULL)
	return;
    }

  /* Check the action.  */

  if (read_flag && dtp->u.p.current_unit->flags.action == ACTION_WRITE)
    {
      generate_error (&dtp->common, LIBERROR_BAD_ACTION,
		      "Cannot read from file opened for WRITE");
      return;
    }

  if (!read_flag && dtp->u.p.current_unit->flags.action == ACTION_READ)
    {
      generate_error (&dtp->common, LIBERROR_BAD_ACTION,
		      "Cannot write to file opened for READ");
      return;
    }

  dtp->u.p.first_item = 1;

  /* Check the format.  */

  if ((cf & IOPARM_DT_HAS_FORMAT) != 0)
    parse_format (dtp);

  if (dtp->u.p.current_unit->flags.form == FORM_UNFORMATTED
      && (cf & (IOPARM_DT_HAS_FORMAT | IOPARM_DT_LIST_FORMAT))
	 != 0)
    {
      generate_error (&dtp->common, LIBERROR_OPTION_CONFLICT,
		      "Format present for UNFORMATTED data transfer");
      return;
    }

  if ((cf & IOPARM_DT_HAS_NAMELIST_NAME) != 0 && dtp->u.p.ionml != NULL)
     {
	if ((cf & IOPARM_DT_HAS_FORMAT) != 0)
	  {
	    generate_error (&dtp->common, LIBERROR_OPTION_CONFLICT,
			"A format cannot be specified with a namelist");
	    return;
	  }
     }
  else if (dtp->u.p.current_unit->flags.form == FORM_FORMATTED &&
	   !(cf & (IOPARM_DT_HAS_FORMAT | IOPARM_DT_LIST_FORMAT)))
    {
      generate_error (&dtp->common, LIBERROR_OPTION_CONFLICT,
		      "Missing format for FORMATTED data transfer");
      return;
    }

  if (is_internal_unit (dtp)
      && dtp->u.p.current_unit->flags.form == FORM_UNFORMATTED)
    {
      generate_error (&dtp->common, LIBERROR_OPTION_CONFLICT,
		      "Internal file cannot be accessed by UNFORMATTED "
		      "data transfer");
      return;
    }

  /* Check the record or position number.  */

  if (dtp->u.p.current_unit->flags.access == ACCESS_DIRECT
      && (cf & IOPARM_DT_HAS_REC) == 0)
    {
      generate_error (&dtp->common, LIBERROR_MISSING_OPTION,
		      "Direct access data transfer requires record number");
      return;
    }

  if (dtp->u.p.current_unit->flags.access == ACCESS_SEQUENTIAL)
    {
      if ((cf & IOPARM_DT_HAS_REC) != 0)
	{
	  generate_error (&dtp->common, LIBERROR_OPTION_CONFLICT,
			"Record number not allowed for sequential access "
			"data transfer");
	  return;
	}

      if (dtp->u.p.current_unit->endfile == AFTER_ENDFILE)
      	{
	  generate_error (&dtp->common, LIBERROR_OPTION_CONFLICT,
			"Sequential READ or WRITE not allowed after "
			"EOF marker, possibly use REWIND or BACKSPACE");
	  return;
	}

    }
  /* Process the ADVANCE option.  */

  dtp->u.p.advance_status
    = !(cf & IOPARM_DT_HAS_ADVANCE) ? ADVANCE_UNSPECIFIED :
      find_option (&dtp->common, dtp->advance, dtp->advance_len, advance_opt,
		   "Bad ADVANCE parameter in data transfer statement");

  if (dtp->u.p.advance_status != ADVANCE_UNSPECIFIED)
    {
      if (dtp->u.p.current_unit->flags.access == ACCESS_DIRECT)
	{
	  generate_error (&dtp->common, LIBERROR_OPTION_CONFLICT,
			  "ADVANCE specification conflicts with sequential "
			  "access");
	  return;
	}

      if (is_internal_unit (dtp))
	{
	  generate_error (&dtp->common, LIBERROR_OPTION_CONFLICT,
			  "ADVANCE specification conflicts with internal file");
	  return;
	}

      if ((cf & (IOPARM_DT_HAS_FORMAT | IOPARM_DT_LIST_FORMAT))
	  != IOPARM_DT_HAS_FORMAT)
	{
	  generate_error (&dtp->common, LIBERROR_OPTION_CONFLICT,
			  "ADVANCE specification requires an explicit format");
	  return;
	}
    }

  if (read_flag)
    {
      dtp->u.p.current_unit->previous_nonadvancing_write = 0;

      if ((cf & IOPARM_EOR) != 0 && dtp->u.p.advance_status != ADVANCE_NO)
	{
	  generate_error (&dtp->common, LIBERROR_MISSING_OPTION,
			  "EOR specification requires an ADVANCE specification "
			  "of NO");
	  return;
	}

      if ((cf & IOPARM_DT_HAS_SIZE) != 0 
	  && dtp->u.p.advance_status != ADVANCE_NO)
	{
	  generate_error (&dtp->common, LIBERROR_MISSING_OPTION,
			  "SIZE specification requires an ADVANCE "
			  "specification of NO");
	  return;
	}
    }
  else
    {				/* Write constraints.  */
      if ((cf & IOPARM_END) != 0)
	{
	  generate_error (&dtp->common, LIBERROR_OPTION_CONFLICT,
			  "END specification cannot appear in a write "
			  "statement");
	  return;
	}

      if ((cf & IOPARM_EOR) != 0)
	{
	  generate_error (&dtp->common, LIBERROR_OPTION_CONFLICT,
			  "EOR specification cannot appear in a write "
			  "statement");
	  return;
	}

      if ((cf & IOPARM_DT_HAS_SIZE) != 0)
	{
	  generate_error (&dtp->common, LIBERROR_OPTION_CONFLICT,
			  "SIZE specification cannot appear in a write "
			  "statement");
	  return;
	}
    }

  if (dtp->u.p.advance_status == ADVANCE_UNSPECIFIED)
    dtp->u.p.advance_status = ADVANCE_YES;

  /* Check the decimal mode.  */
  dtp->u.p.current_unit->decimal_status
	= !(cf & IOPARM_DT_HAS_DECIMAL) ? DECIMAL_UNSPECIFIED :
	  find_option (&dtp->common, dtp->decimal, dtp->decimal_len,
			decimal_opt, "Bad DECIMAL parameter in data transfer "
			"statement");

  if (dtp->u.p.current_unit->decimal_status == DECIMAL_UNSPECIFIED)
	dtp->u.p.current_unit->decimal_status = dtp->u.p.current_unit->flags.decimal;

  /* Check the round mode.  */
  dtp->u.p.current_unit->round_status
	= !(cf & IOPARM_DT_HAS_ROUND) ? ROUND_UNSPECIFIED :
	  find_option (&dtp->common, dtp->round, dtp->round_len,
			round_opt, "Bad ROUND parameter in data transfer "
			"statement");

  if (dtp->u.p.current_unit->round_status == ROUND_UNSPECIFIED)
	dtp->u.p.current_unit->round_status = dtp->u.p.current_unit->flags.round;

  /* Check the sign mode. */
  dtp->u.p.sign_status
	= !(cf & IOPARM_DT_HAS_SIGN) ? SIGN_UNSPECIFIED :
	  find_option (&dtp->common, dtp->sign, dtp->sign_len, sign_opt,
			"Bad SIGN parameter in data transfer statement");
  
  if (dtp->u.p.sign_status == SIGN_UNSPECIFIED)
	dtp->u.p.sign_status = dtp->u.p.current_unit->flags.sign;

  /* Check the blank mode.  */
  dtp->u.p.blank_status
	= !(cf & IOPARM_DT_HAS_BLANK) ? BLANK_UNSPECIFIED :
	  find_option (&dtp->common, dtp->blank, dtp->blank_len,
			blank_opt,
			"Bad BLANK parameter in data transfer statement");
  
  if (dtp->u.p.blank_status == BLANK_UNSPECIFIED)
	dtp->u.p.blank_status = dtp->u.p.current_unit->flags.blank;

  /* Check the delim mode.  */
  dtp->u.p.current_unit->delim_status
	= !(cf & IOPARM_DT_HAS_DELIM) ? DELIM_UNSPECIFIED :
	  find_option (&dtp->common, dtp->delim, dtp->delim_len,
	  delim_opt, "Bad DELIM parameter in data transfer statement");

  if (dtp->u.p.current_unit->delim_status == DELIM_UNSPECIFIED)
    {
      if (ionml && dtp->u.p.current_unit->flags.delim == DELIM_UNSPECIFIED)
<<<<<<< HEAD
	dtp->u.p.current_unit->delim_status = DELIM_QUOTE;
=======
	dtp->u.p.current_unit->delim_status =
	  compile_options.allow_std & GFC_STD_GNU ? DELIM_QUOTE : DELIM_NONE;
>>>>>>> a7aa3838
      else
	dtp->u.p.current_unit->delim_status = dtp->u.p.current_unit->flags.delim;
    }

  /* Check the pad mode.  */
  dtp->u.p.current_unit->pad_status
	= !(cf & IOPARM_DT_HAS_PAD) ? PAD_UNSPECIFIED :
	  find_option (&dtp->common, dtp->pad, dtp->pad_len, pad_opt,
			"Bad PAD parameter in data transfer statement");

  if (dtp->u.p.current_unit->pad_status == PAD_UNSPECIFIED)
	dtp->u.p.current_unit->pad_status = dtp->u.p.current_unit->flags.pad;

  /* Check to see if we might be reading what we wrote before  */

  if (dtp->u.p.mode != dtp->u.p.current_unit->mode
      && !is_internal_unit (dtp))
    {
      int pos = fbuf_reset (dtp->u.p.current_unit);
      if (pos != 0)
        sseek (dtp->u.p.current_unit->s, pos, SEEK_CUR);
      sflush(dtp->u.p.current_unit->s);
    }

  /* Check the POS= specifier: that it is in range and that it is used with a
     unit that has been connected for STREAM access. F2003 9.5.1.10.  */
  
  if (((cf & IOPARM_DT_HAS_POS) != 0))
    {
      if (is_stream_io (dtp))
        {
          
          if (dtp->pos <= 0)
            {
              generate_error (&dtp->common, LIBERROR_BAD_OPTION,
                              "POS=specifier must be positive");
              return;
            }
          
          if (dtp->pos >= dtp->u.p.current_unit->maxrec)
            {
              generate_error (&dtp->common, LIBERROR_BAD_OPTION,
                              "POS=specifier too large");
              return;
            }
          
          dtp->rec = dtp->pos;
          
          if (dtp->u.p.mode == READING)
            {
              /* Reset the endfile flag; if we hit EOF during reading
                 we'll set the flag and generate an error at that point
                 rather than worrying about it here.  */
              dtp->u.p.current_unit->endfile = NO_ENDFILE;
            }
         
          if (dtp->pos != dtp->u.p.current_unit->strm_pos)
            {
              fbuf_flush (dtp->u.p.current_unit, dtp->u.p.mode);
              if (sseek (dtp->u.p.current_unit->s, dtp->pos - 1, SEEK_SET) < 0)
                {
                  generate_error (&dtp->common, LIBERROR_OS, NULL);
                  return;
                }
              dtp->u.p.current_unit->strm_pos = dtp->pos;
            }
        }
      else
        {
          generate_error (&dtp->common, LIBERROR_BAD_OPTION,
                          "POS=specifier not allowed, "
                          "Try OPEN with ACCESS='stream'");
          return;
        }
    }
  

  /* Sanity checks on the record number.  */
  if ((cf & IOPARM_DT_HAS_REC) != 0)
    {
      if (dtp->rec <= 0)
	{
	  generate_error (&dtp->common, LIBERROR_BAD_OPTION,
			  "Record number must be positive");
	  return;
	}

      if (dtp->rec >= dtp->u.p.current_unit->maxrec)
	{
	  generate_error (&dtp->common, LIBERROR_BAD_OPTION,
			  "Record number too large");
	  return;
	}

      /* Make sure format buffer is reset.  */
      if (dtp->u.p.current_unit->flags.form == FORM_FORMATTED)
        fbuf_reset (dtp->u.p.current_unit);


      /* Check whether the record exists to be read.  Only
	 a partial record needs to exist.  */

      if (dtp->u.p.mode == READING && (dtp->rec - 1)
	  * dtp->u.p.current_unit->recl >= ssize (dtp->u.p.current_unit->s))
	{
	  generate_error (&dtp->common, LIBERROR_BAD_OPTION,
			  "Non-existing record number");
	  return;
	}

      /* Position the file.  */
      if (sseek (dtp->u.p.current_unit->s, (gfc_offset) (dtp->rec - 1)
                 * dtp->u.p.current_unit->recl, SEEK_SET) < 0)
        {
          generate_error (&dtp->common, LIBERROR_OS, NULL);
          return;
        }

      /* TODO: This is required to maintain compatibility between
         4.3 and 4.4 runtime. Remove when ABI changes from 4.3 */

      if (is_stream_io (dtp))
        dtp->u.p.current_unit->strm_pos = dtp->rec;

      /* TODO: Un-comment this code when ABI changes from 4.3.
      if (dtp->u.p.current_unit->flags.access == ACCESS_STREAM)
       {
         generate_error (&dtp->common, LIBERROR_OPTION_CONFLICT,
                     "Record number not allowed for stream access "
                     "data transfer");
         return;
       }  */
    }

  /* Bugware for badly written mixed C-Fortran I/O.  */
  if (!is_internal_unit (dtp))
    flush_if_preconnected(dtp->u.p.current_unit->s);

  dtp->u.p.current_unit->mode = dtp->u.p.mode;

  /* Set the maximum position reached from the previous I/O operation.  This
     could be greater than zero from a previous non-advancing write.  */
  dtp->u.p.max_pos = dtp->u.p.current_unit->saved_pos;

  pre_position (dtp);
  

  /* Set up the subroutine that will handle the transfers.  */

  if (read_flag)
    {
      if (dtp->u.p.current_unit->flags.form == FORM_UNFORMATTED)
	dtp->u.p.transfer = unformatted_read;
      else
	{
	  if ((cf & IOPARM_DT_LIST_FORMAT) != 0)
	    {
	        dtp->u.p.last_char = EOF - 1;
		dtp->u.p.transfer = list_formatted_read;
	    }
	  else
	    dtp->u.p.transfer = formatted_transfer;
	}
    }
  else
    {
      if (dtp->u.p.current_unit->flags.form == FORM_UNFORMATTED)
	dtp->u.p.transfer = unformatted_write;
      else
	{
	  if ((cf & IOPARM_DT_LIST_FORMAT) != 0)
	    dtp->u.p.transfer = list_formatted_write;
	  else
	    dtp->u.p.transfer = formatted_transfer;
	}
    }

  /* Make sure that we don't do a read after a nonadvancing write.  */

  if (read_flag)
    {
      if (dtp->u.p.current_unit->read_bad && !is_stream_io (dtp))
	{
	  generate_error (&dtp->common, LIBERROR_BAD_OPTION,
			  "Cannot READ after a nonadvancing WRITE");
	  return;
	}
    }
  else
    {
      if (dtp->u.p.advance_status == ADVANCE_YES && !dtp->u.p.seen_dollar)
	dtp->u.p.current_unit->read_bad = 1;
    }

  /* Start the data transfer if we are doing a formatted transfer.  */
  if (dtp->u.p.current_unit->flags.form == FORM_FORMATTED
      && ((cf & (IOPARM_DT_LIST_FORMAT | IOPARM_DT_HAS_NAMELIST_NAME)) == 0)
      && dtp->u.p.ionml == NULL)
    formatted_transfer (dtp, 0, NULL, 0, 0, 1);
}

/* Initialize an array_loop_spec given the array descriptor.  The function
   returns the index of the last element of the array, and also returns
   starting record, where the first I/O goes to (necessary in case of
   negative strides).  */
   
gfc_offset
init_loop_spec (gfc_array_char *desc, array_loop_spec *ls,
		gfc_offset *start_record)
{
  int rank = GFC_DESCRIPTOR_RANK(desc);
  int i;
  gfc_offset index; 
  int empty;

  empty = 0;
  index = 1;
  *start_record = 0;

  for (i=0; i<rank; i++)
    {
      ls[i].idx = GFC_DESCRIPTOR_LBOUND(desc,i);
      ls[i].start = GFC_DESCRIPTOR_LBOUND(desc,i);
      ls[i].end = GFC_DESCRIPTOR_UBOUND(desc,i);
      ls[i].step = GFC_DESCRIPTOR_STRIDE(desc,i);
      empty = empty || (GFC_DESCRIPTOR_UBOUND(desc,i) 
			< GFC_DESCRIPTOR_LBOUND(desc,i));

      if (GFC_DESCRIPTOR_STRIDE(desc,i) > 0)
	{
	  index += (GFC_DESCRIPTOR_EXTENT(desc,i) - 1)
	    * GFC_DESCRIPTOR_STRIDE(desc,i);
	}
      else
	{
	  index -= (GFC_DESCRIPTOR_EXTENT(desc,i) - 1)
	    * GFC_DESCRIPTOR_STRIDE(desc,i);
	  *start_record -= (GFC_DESCRIPTOR_EXTENT(desc,i) - 1)
	    * GFC_DESCRIPTOR_STRIDE(desc,i);
	}
    }

  if (empty)
    return 0;
  else
    return index;
}

/* Determine the index to the next record in an internal unit array by
   by incrementing through the array_loop_spec.  */
   
gfc_offset
next_array_record (st_parameter_dt *dtp, array_loop_spec *ls, int *finished)
{
  int i, carry;
  gfc_offset index;
  
  carry = 1;
  index = 0;

  for (i = 0; i < dtp->u.p.current_unit->rank; i++)
    {
      if (carry)
        {
          ls[i].idx++;
          if (ls[i].idx > ls[i].end)
            {
              ls[i].idx = ls[i].start;
              carry = 1;
            }
          else
            carry = 0;
        }
      index = index + (ls[i].idx - ls[i].start) * ls[i].step;
    }

  *finished = carry;

  return index;
}



/* Skip to the end of the current record, taking care of an optional
   record marker of size bytes.  If the file is not seekable, we
   read chunks of size MAX_READ until we get to the right
   position.  */

static void
skip_record (st_parameter_dt *dtp, ssize_t bytes)
{
  ssize_t rlength, readb;
  static const ssize_t MAX_READ = 4096;
  char p[MAX_READ];

  dtp->u.p.current_unit->bytes_left_subrecord += bytes;
  if (dtp->u.p.current_unit->bytes_left_subrecord == 0)
    return;

  /* Direct access files do not generate END conditions,
     only I/O errors.  */
  if (sseek (dtp->u.p.current_unit->s, 
	     dtp->u.p.current_unit->bytes_left_subrecord, SEEK_CUR) < 0)
    {
      /* Seeking failed, fall back to seeking by reading data.  */
      while (dtp->u.p.current_unit->bytes_left_subrecord > 0)
	{
	  rlength = 
	    (MAX_READ < dtp->u.p.current_unit->bytes_left_subrecord) ?
	    MAX_READ : dtp->u.p.current_unit->bytes_left_subrecord;

	  readb = sread (dtp->u.p.current_unit->s, p, rlength);
	  if (readb < 0)
	    {
	      generate_error (&dtp->common, LIBERROR_OS, NULL);
	      return;
	    }

	  dtp->u.p.current_unit->bytes_left_subrecord -= readb;
	}
      return;
    }
  dtp->u.p.current_unit->bytes_left_subrecord = 0;
}


/* Advance to the next record reading unformatted files, taking
   care of subrecords.  If complete_record is nonzero, we loop
   until all subrecords are cleared.  */

static void
next_record_r_unf (st_parameter_dt *dtp, int complete_record)
{
  size_t bytes;

  bytes =  compile_options.record_marker == 0 ?
    sizeof (GFC_INTEGER_4) : compile_options.record_marker;

  while(1)
    {

      /* Skip over tail */

      skip_record (dtp, bytes);

      if ( ! (complete_record && dtp->u.p.current_unit->continued))
	return;

      us_read (dtp, 1);
    }
}


static gfc_offset
min_off (gfc_offset a, gfc_offset b)
{
  return (a < b ? a : b);
}


/* Space to the next record for read mode.  */

static void
next_record_r (st_parameter_dt *dtp, int done)
{
  gfc_offset record;
  int bytes_left;
  char p;
  int cc;

  switch (current_mode (dtp))
    {
    /* No records in unformatted STREAM I/O.  */
    case UNFORMATTED_STREAM:
      return;
    
    case UNFORMATTED_SEQUENTIAL:
      next_record_r_unf (dtp, 1);
      dtp->u.p.current_unit->bytes_left = dtp->u.p.current_unit->recl;
      break;

    case FORMATTED_DIRECT:
    case UNFORMATTED_DIRECT:
      skip_record (dtp, dtp->u.p.current_unit->bytes_left);
      break;

    case FORMATTED_STREAM:
    case FORMATTED_SEQUENTIAL:
      /* read_sf has already terminated input because of an '\n', or
         we have hit EOF.  */
      if (dtp->u.p.sf_seen_eor)
	{
	  dtp->u.p.sf_seen_eor = 0;
	  break;
	}

      if (is_internal_unit (dtp))
	{
	  if (is_array_io (dtp))
	    {
	      int finished;

	      record = next_array_record (dtp, dtp->u.p.current_unit->ls,
					  &finished);
	      if (!done && finished)
		hit_eof (dtp);

	      /* Now seek to this record.  */
	      record = record * dtp->u.p.current_unit->recl;
	      if (sseek (dtp->u.p.current_unit->s, record, SEEK_SET) < 0)
		{
		  generate_error (&dtp->common, LIBERROR_INTERNAL_UNIT, NULL);
		  break;
		}
	      dtp->u.p.current_unit->bytes_left = dtp->u.p.current_unit->recl;
	    }
	  else  
	    {
	      bytes_left = (int) dtp->u.p.current_unit->bytes_left;
	      bytes_left = min_off (bytes_left, 
		      ssize (dtp->u.p.current_unit->s)
		      - stell (dtp->u.p.current_unit->s));
	      if (sseek (dtp->u.p.current_unit->s, 
			 bytes_left, SEEK_CUR) < 0)
	        {
		  generate_error (&dtp->common, LIBERROR_INTERNAL_UNIT, NULL);
		  break;
		}
	      dtp->u.p.current_unit->bytes_left
		= dtp->u.p.current_unit->recl;
	    } 
	  break;
	}
      else 
	{
	  do
	    {
              errno = 0;
              cc = fbuf_getc (dtp->u.p.current_unit);
	      if (cc == EOF) 
		{
                  if (errno != 0)
                    generate_error (&dtp->common, LIBERROR_OS, NULL);
		  else
		    {
		      if (is_stream_io (dtp)
			  || dtp->u.p.current_unit->pad_status == PAD_NO
			  || dtp->u.p.current_unit->bytes_left
			     == dtp->u.p.current_unit->recl)
			hit_eof (dtp);
		    }
		  break;
                }
	      
	      if (is_stream_io (dtp))
		dtp->u.p.current_unit->strm_pos++;
              
              p = (char) cc;
	    }
	  while (p != '\n');
	}
      break;
    }
}


/* Small utility function to write a record marker, taking care of
   byte swapping and of choosing the correct size.  */

static int
write_us_marker (st_parameter_dt *dtp, const gfc_offset buf)
{
  size_t len;
  GFC_INTEGER_4 buf4;
  GFC_INTEGER_8 buf8;

  if (compile_options.record_marker == 0)
    len = sizeof (GFC_INTEGER_4);
  else
    len = compile_options.record_marker;

  /* Only GFC_CONVERT_NATIVE and GFC_CONVERT_SWAP are valid here.  */
  if (likely (dtp->u.p.current_unit->flags.convert == GFC_CONVERT_NATIVE))
    {
      switch (len)
	{
	case sizeof (GFC_INTEGER_4):
	  buf4 = buf;
	  return swrite (dtp->u.p.current_unit->s, &buf4, len);
	  break;

	case sizeof (GFC_INTEGER_8):
	  buf8 = buf;
	  return swrite (dtp->u.p.current_unit->s, &buf8, len);
	  break;

	default:
	  runtime_error ("Illegal value for record marker");
	  break;
	}
    }
  else
    {
      uint32_t u32;
      uint64_t u64;
      switch (len)
	{
	case sizeof (GFC_INTEGER_4):
	  buf4 = buf;
	  memcpy (&u32, &buf4, sizeof (u32));
	  u32 = __builtin_bswap32 (u32);
	  return swrite (dtp->u.p.current_unit->s, &u32, len);
	  break;

	case sizeof (GFC_INTEGER_8):
	  buf8 = buf;
	  memcpy (&u64, &buf8, sizeof (u64));
	  u64 = __builtin_bswap64 (u64);
	  return swrite (dtp->u.p.current_unit->s, &u64, len);
	  break;

	default:
	  runtime_error ("Illegal value for record marker");
	  break;
	}
    }

}

/* Position to the next (sub)record in write mode for
   unformatted sequential files.  */

static void
next_record_w_unf (st_parameter_dt *dtp, int next_subrecord)
{
  gfc_offset m, m_write, record_marker;

  /* Bytes written.  */
  m = dtp->u.p.current_unit->recl_subrecord
    - dtp->u.p.current_unit->bytes_left_subrecord;

  if (compile_options.record_marker == 0)
    record_marker = sizeof (GFC_INTEGER_4);
  else
    record_marker = compile_options.record_marker;

  /* Seek to the head and overwrite the bogus length with the real
     length.  */

  if (unlikely (sseek (dtp->u.p.current_unit->s, - m - record_marker, 
		       SEEK_CUR) < 0))
    goto io_error;

  if (next_subrecord)
    m_write = -m;
  else
    m_write = m;

  if (unlikely (write_us_marker (dtp, m_write) < 0))
    goto io_error;

  /* Seek past the end of the current record.  */

  if (unlikely (sseek (dtp->u.p.current_unit->s, m, SEEK_CUR) < 0))
    goto io_error;

  /* Write the length tail.  If we finish a record containing
     subrecords, we write out the negative length.  */

  if (dtp->u.p.current_unit->continued)
    m_write = -m;
  else
    m_write = m;

  if (unlikely (write_us_marker (dtp, m_write) < 0))
    goto io_error;

  return;

 io_error:
  generate_error (&dtp->common, LIBERROR_OS, NULL);
  return;

}


/* Utility function like memset() but operating on streams. Return
   value is same as for POSIX write().  */

static ssize_t
sset (stream * s, int c, ssize_t nbyte)
{
  static const int WRITE_CHUNK = 256;
  char p[WRITE_CHUNK];
  ssize_t bytes_left, trans;

  if (nbyte < WRITE_CHUNK)
    memset (p, c, nbyte);
  else
    memset (p, c, WRITE_CHUNK);

  bytes_left = nbyte;
  while (bytes_left > 0)
    {
      trans = (bytes_left < WRITE_CHUNK) ? bytes_left : WRITE_CHUNK;
      trans = swrite (s, p, trans);
      if (trans <= 0)
	return trans;
      bytes_left -= trans;
    }
	       
  return nbyte - bytes_left;
}


/* Position to the next record in write mode.  */

static void
next_record_w (st_parameter_dt *dtp, int done)
{
  gfc_offset m, record, max_pos;
  int length;

  /* Zero counters for X- and T-editing.  */
  max_pos = dtp->u.p.max_pos;
  dtp->u.p.max_pos = dtp->u.p.skips = dtp->u.p.pending_spaces = 0;

  switch (current_mode (dtp))
    {
    /* No records in unformatted STREAM I/O.  */
    case UNFORMATTED_STREAM:
      return;

    case FORMATTED_DIRECT:
      if (dtp->u.p.current_unit->bytes_left == 0)
	break;

      fbuf_seek (dtp->u.p.current_unit, 0, SEEK_END);
      fbuf_flush (dtp->u.p.current_unit, WRITING);
      if (sset (dtp->u.p.current_unit->s, ' ', 
		dtp->u.p.current_unit->bytes_left) 
	  != dtp->u.p.current_unit->bytes_left)
	goto io_error;

      break;

    case UNFORMATTED_DIRECT:
      if (dtp->u.p.current_unit->bytes_left > 0)
	{
	  length = (int) dtp->u.p.current_unit->bytes_left;
	  if (sset (dtp->u.p.current_unit->s, 0, length) != length)
	    goto io_error;
	}
      break;

    case UNFORMATTED_SEQUENTIAL:
      next_record_w_unf (dtp, 0);
      dtp->u.p.current_unit->bytes_left = dtp->u.p.current_unit->recl;
      break;

    case FORMATTED_STREAM:
    case FORMATTED_SEQUENTIAL:

      if (is_internal_unit (dtp))
	{
	  char *p;
	  if (is_array_io (dtp))
	    {
	      int finished;

	      length = (int) dtp->u.p.current_unit->bytes_left;
	      
	      /* If the farthest position reached is greater than current
	      position, adjust the position and set length to pad out
	      whats left.  Otherwise just pad whats left.
	      (for character array unit) */
	      m = dtp->u.p.current_unit->recl
			- dtp->u.p.current_unit->bytes_left;
	      if (max_pos > m)
		{
		  length = (int) (max_pos - m);
		  if (sseek (dtp->u.p.current_unit->s, 
			     length, SEEK_CUR) < 0)
		    {
		      generate_error (&dtp->common, LIBERROR_INTERNAL_UNIT, NULL);
		      return;
		    }
		  length = (int) (dtp->u.p.current_unit->recl - max_pos);
		}

	      p = write_block (dtp, length);
	      if (p == NULL)
		return;

	      if (unlikely (is_char4_unit (dtp)))
	        {
		  gfc_char4_t *p4 = (gfc_char4_t *) p;
		  memset4 (p4, ' ', length);
		}
	      else
		memset (p, ' ', length);

	      /* Now that the current record has been padded out,
		 determine where the next record in the array is. */
	      record = next_array_record (dtp, dtp->u.p.current_unit->ls,
					  &finished);
	      if (finished)
		dtp->u.p.current_unit->endfile = AT_ENDFILE;
	      
	      /* Now seek to this record */
	      record = record * dtp->u.p.current_unit->recl;

	      if (sseek (dtp->u.p.current_unit->s, record, SEEK_SET) < 0)
		{
		  generate_error (&dtp->common, LIBERROR_INTERNAL_UNIT, NULL);
		  return;
		}

	      dtp->u.p.current_unit->bytes_left = dtp->u.p.current_unit->recl;
	    }
	  else
	    {
	      length = 1;

	      /* If this is the last call to next_record move to the farthest
		 position reached and set length to pad out the remainder
		 of the record. (for character scaler unit) */
	      if (done)
		{
		  m = dtp->u.p.current_unit->recl
			- dtp->u.p.current_unit->bytes_left;
		  if (max_pos > m)
		    {
		      length = (int) (max_pos - m);
		      if (sseek (dtp->u.p.current_unit->s, 
				 length, SEEK_CUR) < 0)
		        {
			  generate_error (&dtp->common, LIBERROR_INTERNAL_UNIT, NULL);
			  return;
			}
		      length = (int) (dtp->u.p.current_unit->recl - max_pos);
		    }
		  else
		    length = (int) dtp->u.p.current_unit->bytes_left;
		}
	      if (length > 0)
		{
		  p = write_block (dtp, length);
		  if (p == NULL)
		    return;

		  if (unlikely (is_char4_unit (dtp)))
		    {
		      gfc_char4_t *p4 = (gfc_char4_t *) p;
		      memset4 (p4, (gfc_char4_t) ' ', length);
		    }
		  else
		    memset (p, ' ', length);
		}
	    }
	}
      else
	{
#ifdef HAVE_CRLF
	  const int len = 2;
#else
	  const int len = 1;
#endif
          fbuf_seek (dtp->u.p.current_unit, 0, SEEK_END);
          char * p = fbuf_alloc (dtp->u.p.current_unit, len);
          if (!p)
            goto io_error;
#ifdef HAVE_CRLF
          *(p++) = '\r';
#endif
          *p = '\n';
	  if (is_stream_io (dtp))
	    {
	      dtp->u.p.current_unit->strm_pos += len;
	      if (dtp->u.p.current_unit->strm_pos
		  < ssize (dtp->u.p.current_unit->s))
		unit_truncate (dtp->u.p.current_unit,
                               dtp->u.p.current_unit->strm_pos - 1,
                               &dtp->common);
	    }
	}

      break;

    io_error:
      generate_error (&dtp->common, LIBERROR_OS, NULL);
      break;
    }
}

/* Position to the next record, which means moving to the end of the
   current record.  This can happen under several different
   conditions.  If the done flag is not set, we get ready to process
   the next record.  */

void
next_record (st_parameter_dt *dtp, int done)
{
  gfc_offset fp; /* File position.  */

  dtp->u.p.current_unit->read_bad = 0;

  if (dtp->u.p.mode == READING)
    next_record_r (dtp, done);
  else
    next_record_w (dtp, done);

  if (!is_stream_io (dtp))
    {
      /* Since we have changed the position, set it to unspecified so
	 that INQUIRE(POSITION=) knows it needs to look into it.  */
      if (done)
	dtp->u.p.current_unit->flags.position = POSITION_UNSPECIFIED;

      dtp->u.p.current_unit->current_record = 0;
      if (dtp->u.p.current_unit->flags.access == ACCESS_DIRECT)
	{
	  fp = stell (dtp->u.p.current_unit->s);
	  /* Calculate next record, rounding up partial records.  */
	  dtp->u.p.current_unit->last_record =
	    (fp + dtp->u.p.current_unit->recl - 1) /
	      dtp->u.p.current_unit->recl;
	}
      else
	dtp->u.p.current_unit->last_record++;
    }

  if (!done)
    pre_position (dtp);

  fbuf_flush (dtp->u.p.current_unit, dtp->u.p.mode);
  flush_if_unbuffered (dtp->u.p.current_unit->s);
}


/* Finalize the current data transfer.  For a nonadvancing transfer,
   this means advancing to the next record.  For internal units close the
   stream associated with the unit.  */

static void
finalize_transfer (st_parameter_dt *dtp)
{
  GFC_INTEGER_4 cf = dtp->common.flags;

  if ((dtp->common.flags & IOPARM_DT_HAS_SIZE) != 0)
    *dtp->size = dtp->u.p.size_used;

  if (dtp->u.p.eor_condition)
    {
      generate_error (&dtp->common, LIBERROR_EOR, NULL);
      return;
    }

  if ((dtp->common.flags & IOPARM_LIBRETURN_MASK) != IOPARM_LIBRETURN_OK)
    {
      if (dtp->u.p.current_unit && current_mode (dtp) == UNFORMATTED_SEQUENTIAL)
	dtp->u.p.current_unit->current_record = 0;
      return;
    }

  if ((dtp->u.p.ionml != NULL)
      && (cf & IOPARM_DT_HAS_NAMELIST_NAME) != 0)
    {
       if ((cf & IOPARM_DT_NAMELIST_READ_MODE) != 0)
	 namelist_read (dtp);
       else
	 namelist_write (dtp);
    }

  dtp->u.p.transfer = NULL;
  if (dtp->u.p.current_unit == NULL)
    return;

  if ((cf & IOPARM_DT_LIST_FORMAT) != 0 && dtp->u.p.mode == READING)
    {
      finish_list_read (dtp);
      return;
    }

  if (dtp->u.p.mode == WRITING)
    dtp->u.p.current_unit->previous_nonadvancing_write
      = dtp->u.p.advance_status == ADVANCE_NO;

  if (is_stream_io (dtp))
    {
      if (dtp->u.p.current_unit->flags.form == FORM_FORMATTED
	  && dtp->u.p.advance_status != ADVANCE_NO)
	next_record (dtp, 1);

      return;
    }

  dtp->u.p.current_unit->current_record = 0;

  if (!is_internal_unit (dtp) && dtp->u.p.seen_dollar)
    {
      fbuf_flush (dtp->u.p.current_unit, dtp->u.p.mode);
      dtp->u.p.seen_dollar = 0;
      return;
    }

  /* For non-advancing I/O, save the current maximum position for use in the
     next I/O operation if needed.  */
  if (dtp->u.p.advance_status == ADVANCE_NO)
    {
      int bytes_written = (int) (dtp->u.p.current_unit->recl
	- dtp->u.p.current_unit->bytes_left);
      dtp->u.p.current_unit->saved_pos =
	dtp->u.p.max_pos > 0 ? dtp->u.p.max_pos - bytes_written : 0;
      fbuf_flush (dtp->u.p.current_unit, dtp->u.p.mode);
      return;
    }
  else if (dtp->u.p.current_unit->flags.form == FORM_FORMATTED 
           && dtp->u.p.mode == WRITING && !is_internal_unit (dtp))
      fbuf_seek (dtp->u.p.current_unit, 0, SEEK_END);    

  dtp->u.p.current_unit->saved_pos = 0;

  next_record (dtp, 1);
}

/* Transfer function for IOLENGTH. It doesn't actually do any
   data transfer, it just updates the length counter.  */

static void
iolength_transfer (st_parameter_dt *dtp, bt type __attribute__((unused)), 
		   void *dest __attribute__ ((unused)),
		   int kind __attribute__((unused)), 
		   size_t size, size_t nelems)
{
  if ((dtp->common.flags & IOPARM_DT_HAS_IOLENGTH) != 0)
    *dtp->iolength += (GFC_IO_INT) (size * nelems);
}


/* Initialize the IOLENGTH data transfer. This function is in essence
   a very much simplified version of data_transfer_init(), because it
   doesn't have to deal with units at all.  */

static void
iolength_transfer_init (st_parameter_dt *dtp)
{
  if ((dtp->common.flags & IOPARM_DT_HAS_IOLENGTH) != 0)
    *dtp->iolength = 0;

  memset (&dtp->u.p, 0, sizeof (dtp->u.p));

  /* Set up the subroutine that will handle the transfers.  */

  dtp->u.p.transfer = iolength_transfer;
}


/* Library entry point for the IOLENGTH form of the INQUIRE
   statement. The IOLENGTH form requires no I/O to be performed, but
   it must still be a runtime library call so that we can determine
   the iolength for dynamic arrays and such.  */

extern void st_iolength (st_parameter_dt *);
export_proto(st_iolength);

void
st_iolength (st_parameter_dt *dtp)
{
  library_start (&dtp->common);
  iolength_transfer_init (dtp);
}

extern void st_iolength_done (st_parameter_dt *);
export_proto(st_iolength_done);

void
st_iolength_done (st_parameter_dt *dtp __attribute__((unused)))
{
  free_ionml (dtp);
  library_end ();
}


/* The READ statement.  */

extern void st_read (st_parameter_dt *);
export_proto(st_read);

void
st_read (st_parameter_dt *dtp)
{
  library_start (&dtp->common);

  data_transfer_init (dtp, 1);
}

extern void st_read_done (st_parameter_dt *);
export_proto(st_read_done);

void
st_read_done (st_parameter_dt *dtp)
{
  finalize_transfer (dtp);
  if (is_internal_unit (dtp) || dtp->u.p.format_not_saved)
    free_format_data (dtp->u.p.fmt);
  free_ionml (dtp);
  if (dtp->u.p.current_unit != NULL)
    unlock_unit (dtp->u.p.current_unit);

  free_internal_unit (dtp);
  
  library_end ();
}

extern void st_write (st_parameter_dt *);
export_proto(st_write);

void
st_write (st_parameter_dt *dtp)
{
  library_start (&dtp->common);
  data_transfer_init (dtp, 0);
}

extern void st_write_done (st_parameter_dt *);
export_proto(st_write_done);

void
st_write_done (st_parameter_dt *dtp)
{
  finalize_transfer (dtp);

  /* Deal with endfile conditions associated with sequential files.  */

  if (dtp->u.p.current_unit != NULL 
      && dtp->u.p.current_unit->flags.access == ACCESS_SEQUENTIAL)
    switch (dtp->u.p.current_unit->endfile)
      {
      case AT_ENDFILE:		/* Remain at the endfile record.  */
	break;

      case AFTER_ENDFILE:
	dtp->u.p.current_unit->endfile = AT_ENDFILE;	/* Just at it now.  */
	break;

      case NO_ENDFILE:
	/* Get rid of whatever is after this record.  */
        if (!is_internal_unit (dtp))
          unit_truncate (dtp->u.p.current_unit, 
                         stell (dtp->u.p.current_unit->s),
                         &dtp->common);
	dtp->u.p.current_unit->endfile = AT_ENDFILE;
	break;
      }

  if (is_internal_unit (dtp) || dtp->u.p.format_not_saved)
    free_format_data (dtp->u.p.fmt);
  free_ionml (dtp);
  if (dtp->u.p.current_unit != NULL)
    unlock_unit (dtp->u.p.current_unit);
  
  free_internal_unit (dtp);

  library_end ();
}


/* F2003: This is a stub for the runtime portion of the WAIT statement.  */
void
st_wait (st_parameter_wait *wtp __attribute__((unused)))
{
}


/* Receives the scalar information for namelist objects and stores it
   in a linked list of namelist_info types.  */

extern void st_set_nml_var (st_parameter_dt *dtp, void *, char *,
			    GFC_INTEGER_4, gfc_charlen_type, GFC_INTEGER_4);
export_proto(st_set_nml_var);


void
st_set_nml_var (st_parameter_dt *dtp, void * var_addr, char * var_name,
		GFC_INTEGER_4 len, gfc_charlen_type string_length,
		GFC_INTEGER_4 dtype)
{
  namelist_info *t1 = NULL;
  namelist_info *nml;
  size_t var_name_len = strlen (var_name);

  nml = (namelist_info*) xmalloc (sizeof (namelist_info));

  nml->mem_pos = var_addr;

  nml->var_name = (char*) xmalloc (var_name_len + 1);
  memcpy (nml->var_name, var_name, var_name_len);
  nml->var_name[var_name_len] = '\0';

  nml->len = (int) len;
  nml->string_length = (index_type) string_length;

  nml->var_rank = (int) (dtype & GFC_DTYPE_RANK_MASK);
  nml->size = (index_type) (dtype >> GFC_DTYPE_SIZE_SHIFT);
  nml->type = (bt) ((dtype & GFC_DTYPE_TYPE_MASK) >> GFC_DTYPE_TYPE_SHIFT);

  if (nml->var_rank > 0)
    {
      nml->dim = (descriptor_dimension*)
		   xmalloc (nml->var_rank * sizeof (descriptor_dimension));
      nml->ls = (array_loop_spec*)
		  xmalloc (nml->var_rank * sizeof (array_loop_spec));
    }
  else
    {
      nml->dim = NULL;
      nml->ls = NULL;
    }

  nml->next = NULL;

  if ((dtp->common.flags & IOPARM_DT_IONML_SET) == 0)
    {
      dtp->common.flags |= IOPARM_DT_IONML_SET;
      dtp->u.p.ionml = nml;
    }
  else
    {
      for (t1 = dtp->u.p.ionml; t1->next; t1 = t1->next);
      t1->next = nml;
    }
}

/* Store the dimensional information for the namelist object.  */
extern void st_set_nml_var_dim (st_parameter_dt *, GFC_INTEGER_4,
				index_type, index_type,
				index_type);
export_proto(st_set_nml_var_dim);

void
st_set_nml_var_dim (st_parameter_dt *dtp, GFC_INTEGER_4 n_dim,
		    index_type stride, index_type lbound,
		    index_type ubound)
{
  namelist_info * nml;
  int n;

  n = (int)n_dim;

  for (nml = dtp->u.p.ionml; nml->next; nml = nml->next);

  GFC_DIMENSION_SET(nml->dim[n],lbound,ubound,stride);
}


/* Once upon a time, a poor innocent Fortran program was reading a
   file, when suddenly it hit the end-of-file (EOF).  Unfortunately
   the OS doesn't tell whether we're at the EOF or whether we already
   went past it.  Luckily our hero, libgfortran, keeps track of this.
   Call this function when you detect an EOF condition.  See Section
   9.10.2 in F2003.  */

void
hit_eof (st_parameter_dt * dtp)
{
  dtp->u.p.current_unit->flags.position = POSITION_APPEND;

  if (dtp->u.p.current_unit->flags.access == ACCESS_SEQUENTIAL)
    switch (dtp->u.p.current_unit->endfile)
      {
      case NO_ENDFILE:
      case AT_ENDFILE:
        generate_error (&dtp->common, LIBERROR_END, NULL);
	if (!is_internal_unit (dtp) && !dtp->u.p.namelist_mode)
	  {
	    dtp->u.p.current_unit->endfile = AFTER_ENDFILE;
	    dtp->u.p.current_unit->current_record = 0;
	  }
        else
          dtp->u.p.current_unit->endfile = AT_ENDFILE;
	break;
        
      case AFTER_ENDFILE:
	generate_error (&dtp->common, LIBERROR_ENDFILE, NULL);
	dtp->u.p.current_unit->current_record = 0;
	break;
      }
  else
    {
      /* Non-sequential files don't have an ENDFILE record, so we
         can't be at AFTER_ENDFILE.  */
      dtp->u.p.current_unit->endfile = AT_ENDFILE;
      generate_error (&dtp->common, LIBERROR_END, NULL);
      dtp->u.p.current_unit->current_record = 0;
    }
}<|MERGE_RESOLUTION|>--- conflicted
+++ resolved
@@ -2674,12 +2674,8 @@
   if (dtp->u.p.current_unit->delim_status == DELIM_UNSPECIFIED)
     {
       if (ionml && dtp->u.p.current_unit->flags.delim == DELIM_UNSPECIFIED)
-<<<<<<< HEAD
-	dtp->u.p.current_unit->delim_status = DELIM_QUOTE;
-=======
 	dtp->u.p.current_unit->delim_status =
 	  compile_options.allow_std & GFC_STD_GNU ? DELIM_QUOTE : DELIM_NONE;
->>>>>>> a7aa3838
       else
 	dtp->u.p.current_unit->delim_status = dtp->u.p.current_unit->flags.delim;
     }
